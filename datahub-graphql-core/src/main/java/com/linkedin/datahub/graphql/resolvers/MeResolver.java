--- conflicted
+++ resolved
@@ -65,11 +65,10 @@
         platformPrivileges.setManageTokens(canManageTokens(context));
         platformPrivileges.setManageTests(canManageTests(context));
         platformPrivileges.setManageGlossaries(canManageGlossaries(context));
-<<<<<<< HEAD
+        platformPrivileges.setManageUserCredentials(canManageUserCredentials(context));
+
+        // Settings not in OSS (yet)
         platformPrivileges.setManageGlobalSettings(canManageGlobalSettings(context)); // SaaS-Only.
-=======
-        platformPrivileges.setManageUserCredentials(canManageUserCredentials(context));
->>>>>>> 1b50709e
 
         // Construct and return authenticated user object.
         final AuthenticatedUser authUser = new AuthenticatedUser();
@@ -146,18 +145,18 @@
   }
 
   /**
-<<<<<<< HEAD
    * Returns true if the authenticated user has privileges to manage global access tokens
    */
   private boolean canManageGlobalSettings(final QueryContext context) {
     return isAuthorized(context.getAuthorizer(), context.getActorUrn(), PoliciesConfig.MANAGE_GLOBAL_SETTINGS);
-=======
+  }
+
+  /**
    * Returns true if the authenticated user has privileges to manage user credentials
    */
   private boolean canManageUserCredentials(@Nonnull QueryContext context) {
     return isAuthorized(context.getAuthorizer(), context.getActorUrn(),
         PoliciesConfig.MANAGE_USER_CREDENTIALS_PRIVILEGE);
->>>>>>> 1b50709e
   }
 
   /**
