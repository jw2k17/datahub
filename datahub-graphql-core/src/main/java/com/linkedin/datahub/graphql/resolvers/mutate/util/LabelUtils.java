--- conflicted
+++ resolved
@@ -563,20 +563,16 @@
     // TODO: Replace this with a batch ingest proposals endpoint.
     Map<String, Long> createdOnMap = ETagUtil.extractETag(eTag);
     for (MetadataChangeProposal change : changes) {
-<<<<<<< HEAD
       if (createdOnMap.containsKey(change.getEntityUrn())) {
-        entityService.ingestProposal(change, getAuditStamp(actor), createdOnMap.get(change.getEntityUrn()));
+        entityService.ingestProposal(change, getAuditStamp(actor), false, createdOnMap.get(change.getEntityUrn()));
       } else {
-        entityService.ingestProposal(change, getAuditStamp(actor));
+        entityService.ingestProposal(change, getAuditStamp(actor), false);
       }
 
       // ETAG Comment: If - Esle branch from about should be deleted and only if branch kept.
       // It is leave like this because tests are stil not updated.
       // Only LabelUtils is updated for now. Once we decide to go this way we need to do similar changes to all Utils classes (there are 5)
 
-=======
-      entityService.ingestProposal(change, getAuditStamp(actor), false);
->>>>>>> 3b401898
     }
   }
 }