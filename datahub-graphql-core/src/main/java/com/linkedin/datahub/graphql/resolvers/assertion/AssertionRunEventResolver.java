package com.linkedin.datahub.graphql.resolvers.assertion;

import com.google.common.collect.ImmutableList;
import com.linkedin.datahub.graphql.QueryContext;
import com.linkedin.datahub.graphql.generated.Assertion;
import com.linkedin.datahub.graphql.generated.AssertionResultType;
import com.linkedin.datahub.graphql.generated.AssertionRunEvent;
import com.linkedin.datahub.graphql.generated.AssertionRunEventsResult;
import com.linkedin.datahub.graphql.generated.AssertionRunStatus;
import com.linkedin.datahub.graphql.generated.FacetFilterInput;
import com.linkedin.datahub.graphql.generated.FilterInput;
import com.linkedin.datahub.graphql.generated.SearchCondition;
import com.linkedin.datahub.graphql.types.dataset.mappers.AssertionRunEventMapper;
import com.linkedin.entity.client.EntityClient;
import com.linkedin.metadata.Constants;
import com.linkedin.metadata.aspect.EnvelopedAspect;
import com.linkedin.metadata.query.filter.ConjunctiveCriterion;
import com.linkedin.metadata.query.filter.ConjunctiveCriterionArray;
import com.linkedin.metadata.query.filter.CriterionArray;
import com.linkedin.metadata.query.filter.Filter;
import com.linkedin.r2.RemoteInvocationException;
import graphql.com.google.common.collect.ImmutableList;
import graphql.schema.DataFetcher;
import graphql.schema.DataFetchingEnvironment;
import java.util.ArrayList;
import java.util.List;
import java.util.concurrent.CompletableFuture;
import java.util.stream.Collectors;
import javax.annotation.Nullable;

import static com.linkedin.datahub.graphql.resolvers.ResolverUtils.*;


/**
 * GraphQL Resolver used for fetching AssertionRunEvents.
 */
public class AssertionRunEventResolver implements DataFetcher<CompletableFuture<AssertionRunEventsResult>> {

  private final EntityClient _client;

  public AssertionRunEventResolver(final EntityClient client) {
    _client = client;
  }

  @Override
  public CompletableFuture<AssertionRunEventsResult> get(DataFetchingEnvironment environment) {
    return CompletableFuture.supplyAsync(() -> {

      final QueryContext context = environment.getContext();

      final String urn = ((Assertion) environment.getSource()).getUrn();
      final String maybeStatus = environment.getArgumentOrDefault("status", null);
      final Long maybeStartTimeMillis = environment.getArgumentOrDefault("startTimeMillis", null);
      final Long maybeEndTimeMillis = environment.getArgumentOrDefault("endTimeMillis", null);
      final Integer maybeLimit = environment.getArgumentOrDefault("limit", null);
      final FilterInput maybeFilters = environment.getArgument("filter") != null
          ? bindArgument(environment.getArgument("filter"), FilterInput.class)
          : null;

      try {
        // Step 1: Fetch aspects from GMS
        List<EnvelopedAspect> aspects = _client.getTimeseriesAspectValues(
            urn,
            Constants.ASSERTION_ENTITY_NAME,
            Constants.ASSERTION_RUN_EVENT_ASPECT_NAME,
            maybeStartTimeMillis,
            maybeEndTimeMillis,
            maybeLimit,
            false,
            buildFilter(maybeFilters, maybeStatus),
            context.getAuthentication());

        // Step 2: Bind profiles into GraphQL strong types.
        List<AssertionRunEvent> runEvents = aspects.stream().map(AssertionRunEventMapper::map).collect(Collectors.toList());

        // Step 3: Package and return response.
        final AssertionRunEventsResult result = new AssertionRunEventsResult();
        result.setTotal(runEvents.size());
        result.setFailed(Math.toIntExact(runEvents.stream().filter(runEvent ->
          AssertionRunStatus.COMPLETE.equals(runEvent.getStatus())
              && runEvent.getResult() != null
              && AssertionResultType.FAILURE.equals(
              runEvent.getResult().getType()
        )).count()));
        result.setSucceeded(Math.toIntExact(runEvents.stream().filter(runEvent ->
            AssertionRunStatus.COMPLETE.equals(runEvent.getStatus())
                && runEvent.getResult() != null
                && AssertionResultType.SUCCESS.equals(runEvent.getResult().getType()
            )).count()));
        result.setRunEvents(runEvents);
        return result;
      } catch (RemoteInvocationException e) {
        throw new RuntimeException("Failed to retrieve Assertion Run Events from GMS", e);
      }
    });
  }

  @Nullable
  private Filter buildFilter(@Nullable FilterInput filtersInput, @Nullable final String status) {
    if (filtersInput == null && status == null) {
      return null;
    }
    List<FacetFilterInput> facetFilters = new ArrayList<>();
    if (status != null) {
<<<<<<< HEAD
      FacetFilterInput filter = new FacetFilterInput();
      filter.setField("status");
      filter.setValues(ImmutableList.of(status));
      facetFilters.add(filter);
=======
      facetFilters.add(new FacetFilterInput("status", status, ImmutableList.of(status), false, SearchCondition.EQUAL));
>>>>>>> 1c4e127f
    }
    if (filtersInput != null) {
      facetFilters.addAll(filtersInput.getAnd());
    }
    return new Filter().setOr(new ConjunctiveCriterionArray(new ConjunctiveCriterion().setAnd(new CriterionArray(facetFilters.stream()
        .map(filter -> criterionFromFilter(filter))
        .collect(Collectors.toList())))));
  }
}<|MERGE_RESOLUTION|>--- conflicted
+++ resolved
@@ -102,14 +102,10 @@
     }
     List<FacetFilterInput> facetFilters = new ArrayList<>();
     if (status != null) {
-<<<<<<< HEAD
       FacetFilterInput filter = new FacetFilterInput();
       filter.setField("status");
       filter.setValues(ImmutableList.of(status));
       facetFilters.add(filter);
-=======
-      facetFilters.add(new FacetFilterInput("status", status, ImmutableList.of(status), false, SearchCondition.EQUAL));
->>>>>>> 1c4e127f
     }
     if (filtersInput != null) {
       facetFilters.addAll(filtersInput.getAnd());
