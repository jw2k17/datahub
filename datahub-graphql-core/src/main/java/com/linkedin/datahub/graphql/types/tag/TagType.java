--- conflicted
+++ resolved
@@ -109,14 +109,9 @@
                                 int count,
                                 @Nonnull QueryContext context) throws Exception {
         final Map<String, String> facetFilters = ResolverUtils.buildFacetFilters(filters, FACET_FIELDS);
-<<<<<<< HEAD
         String sortField = sort != null ? sort.getField() : null;
         SortOrder sortOrder = sort != null ? (sort.getSortOrder().equals(Sort.asc) ? SortOrder.ASCENDING : SortOrder.DESCENDING) : null;
-        final SearchResult searchResult = _entityClient.search("tag", query, facetFilters, sortField, sortOrder, start,
-                count, context.getActor());
-=======
-        final SearchResult searchResult = _entityClient.search("tag", query, facetFilters, start, count, context.getAuthentication());
->>>>>>> 81f14f9a
+        final SearchResult searchResult = _entityClient.search("tag", query, facetFilters, sortField, sortOrder, start, count, context.getAuthentication());
         return UrnSearchResultsMapper.map(searchResult);
     }
 
