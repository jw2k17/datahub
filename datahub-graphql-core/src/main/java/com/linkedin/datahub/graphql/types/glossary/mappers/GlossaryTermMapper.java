--- conflicted
+++ resolved
@@ -38,7 +38,6 @@
         GlossaryTerm result = new GlossaryTerm();
         result.setUrn(entityResponse.getUrn().toString());
         result.setType(EntityType.GLOSSARY_TERM);
-<<<<<<< HEAD
         EnvelopedAspectMap aspectMap = entityResponse.getAspects();
         MappingHelper<GlossaryTerm> mappingHelper = new MappingHelper<>(aspectMap, result);
         mappingHelper.mapToResult(GLOSSARY_TERM_KEY_ASPECT_NAME, this::mapGlossaryTermKey);
@@ -46,6 +45,9 @@
             glossaryTerm.setGlossaryTermInfo(GlossaryTermInfoMapper.map(new GlossaryTermInfo(dataMap))));
         mappingHelper.mapToResult(OWNERSHIP_ASPECT_NAME, (glossaryTerm, dataMap) ->
             glossaryTerm.setOwnership(OwnershipMapper.map(new Ownership(dataMap))));
+      mappingHelper.mapToResult(DEPRECATION_ASPECT_NAME, (glossaryTerm, dataMap) ->
+          glossaryTerm.setDeprecation(DeprecationMapper.map(new Deprecation(dataMap))));
+
         return mappingHelper.getResult();
     }
 
@@ -53,22 +55,5 @@
         GlossaryTermKey glossaryTermKey = new GlossaryTermKey(dataMap);
         glossaryTerm.setName(GlossaryTermUtils.getGlossaryTermName(glossaryTermKey.getName()));
         glossaryTerm.setHierarchicalName(glossaryTermKey.getName());
-=======
-        entityResponse.getAspects().forEach((name, aspect) -> {
-            DataMap data = aspect.getValue().data();
-            if (GLOSSARY_TERM_KEY_ASPECT_NAME.equals(name)) {
-                final GlossaryTermKey gmsKey = new GlossaryTermKey(data);
-                result.setName(GlossaryTermUtils.getGlossaryTermName(gmsKey.getName()));
-                result.setHierarchicalName(gmsKey.getName());
-            } else if (GLOSSARY_TERM_INFO_ASPECT_NAME.equals(name)) {
-                result.setGlossaryTermInfo(GlossaryTermInfoMapper.map(new GlossaryTermInfo(data)));
-            } else if (OWNERSHIP_ASPECT_NAME.equals(name)) {
-                result.setOwnership(OwnershipMapper.map(new Ownership(data)));
-            } else if (DEPRECATION_ASPECT_NAME.equals(name)) {
-                result.setDeprecation(DeprecationMapper.map(new Deprecation(data)));
-            }
-        });
-        return result;
->>>>>>> 9bdc9af7
     }
 }