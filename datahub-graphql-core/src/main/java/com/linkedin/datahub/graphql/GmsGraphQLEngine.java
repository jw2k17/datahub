--- conflicted
+++ resolved
@@ -204,11 +204,8 @@
     private final TokenService tokenService;
     private final SecretService secretService;
     private final GitVersion gitVersion;
-<<<<<<< HEAD
     private final boolean supportsImpactAnalysis;
-=======
     private final TimeseriesAspectService timeseriesAspectService;
->>>>>>> 787a7e6d
 
     private final IngestionConfiguration ingestionConfiguration;
 
@@ -259,8 +256,6 @@
      */
     public final List<BrowsableEntityType<?>> browsableTypes;
 
-<<<<<<< HEAD
-=======
     @Deprecated
     public GmsGraphQLEngine() {
         this(
@@ -275,10 +270,10 @@
             null,
             null,
             null,
+            null,
             null);
     }
 
->>>>>>> 787a7e6d
     public GmsGraphQLEngine(
         final EntityClient entityClient,
         final GraphClient graphClient,
@@ -306,11 +301,8 @@
         this.secretService = secretService;
         this.entityRegistry = entityRegistry;
         this.gitVersion = gitVersion;
-<<<<<<< HEAD
         this.supportsImpactAnalysis = supportsImpactAnalysis;
-=======
         this.timeseriesAspectService = timeseriesAspectService;
->>>>>>> 787a7e6d
 
         this.ingestionConfiguration = Objects.requireNonNull(ingestionConfiguration);
 
