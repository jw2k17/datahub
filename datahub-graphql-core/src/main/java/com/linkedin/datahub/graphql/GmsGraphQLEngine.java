package com.linkedin.datahub.graphql;

import com.datahub.authentication.token.TokenService;
import com.google.common.collect.ImmutableList;
import com.linkedin.datahub.graphql.analytics.resolver.AnalyticsChartTypeResolver;
import com.linkedin.datahub.graphql.analytics.resolver.GetChartsResolver;
import com.linkedin.datahub.graphql.analytics.resolver.GetHighlightsResolver;
import com.linkedin.datahub.graphql.analytics.resolver.IsAnalyticsEnabledResolver;
import com.linkedin.datahub.graphql.analytics.service.AnalyticsService;
import com.linkedin.datahub.graphql.generated.ActionRequest;
import com.linkedin.datahub.graphql.generated.AggregationMetadata;
import com.linkedin.datahub.graphql.generated.Aspect;
import com.linkedin.datahub.graphql.generated.BrowseResults;
import com.linkedin.datahub.graphql.generated.Chart;
import com.linkedin.datahub.graphql.generated.ChartInfo;
import com.linkedin.datahub.graphql.generated.DashboardInfo;
import com.linkedin.datahub.graphql.generated.DataJob;
import com.linkedin.datahub.graphql.generated.DataJobInputOutput;
import com.linkedin.datahub.graphql.generated.Dataset;
import com.linkedin.datahub.graphql.generated.Entity;
import com.linkedin.datahub.graphql.generated.EntityRelationship;
import com.linkedin.datahub.graphql.generated.EntityRelationshipLegacy;
import com.linkedin.datahub.graphql.generated.GlossaryTermProposalParams;
import com.linkedin.datahub.graphql.generated.ForeignKeyConstraint;
import com.linkedin.datahub.graphql.generated.MLModelProperties;
import com.linkedin.datahub.graphql.generated.ResolvedAuditStamp;
import com.linkedin.datahub.graphql.generated.RecommendationContent;
import com.linkedin.datahub.graphql.generated.SearchResult;
import com.linkedin.datahub.graphql.generated.InstitutionalMemoryMetadata;
import com.linkedin.datahub.graphql.generated.TagProposalParams;
import com.linkedin.datahub.graphql.generated.UsageQueryResult;
import com.linkedin.datahub.graphql.generated.UserUsageCounts;
import com.linkedin.datahub.graphql.generated.CorpUser;
import com.linkedin.datahub.graphql.generated.CorpUserInfo;
import com.linkedin.datahub.graphql.generated.CorpGroupInfo;
import com.linkedin.datahub.graphql.generated.Owner;
import com.linkedin.datahub.graphql.generated.MLModel;
import com.linkedin.datahub.graphql.generated.MLModelGroup;
import com.linkedin.datahub.graphql.generated.MLFeatureTable;
import com.linkedin.datahub.graphql.generated.MLFeatureTableProperties;
import com.linkedin.datahub.graphql.generated.MLFeature;
import com.linkedin.datahub.graphql.generated.MLFeatureProperties;
import com.linkedin.datahub.graphql.generated.MLPrimaryKey;
import com.linkedin.datahub.graphql.generated.MLPrimaryKeyProperties;
import com.linkedin.datahub.graphql.resolvers.MeResolver;
import com.linkedin.datahub.graphql.resolvers.actionrequest.ListActionRequestsResolver;
import com.linkedin.datahub.graphql.resolvers.constraint.CreateTermConstraintResolver;
import com.linkedin.datahub.graphql.resolvers.auth.GetAccessTokenResolver;
import com.linkedin.datahub.graphql.resolvers.group.AddGroupMembersResolver;
import com.linkedin.datahub.graphql.resolvers.group.CreateGroupResolver;
import com.linkedin.datahub.graphql.resolvers.group.EntityCountsResolver;
import com.linkedin.datahub.graphql.resolvers.group.ListGroupsResolver;
import com.linkedin.datahub.graphql.resolvers.group.RemoveGroupMembersResolver;
import com.linkedin.datahub.graphql.resolvers.group.RemoveGroupResolver;
import com.linkedin.datahub.graphql.resolvers.group.UpdateUserStatusResolver;
import com.linkedin.datahub.graphql.resolvers.ingest.execution.CancelIngestionExecutionRequestResolver;
import com.linkedin.datahub.graphql.resolvers.ingest.execution.CreateIngestionExecutionRequestResolver;
import com.linkedin.datahub.graphql.resolvers.ingest.secret.CreateSecretResolver;
import com.linkedin.datahub.graphql.resolvers.ingest.source.DeleteIngestionSourceResolver;
import com.linkedin.datahub.graphql.resolvers.ingest.secret.DeleteSecretResolver;
import com.linkedin.datahub.graphql.resolvers.ingest.execution.GetIngestionExecutionRequestResolver;
import com.linkedin.datahub.graphql.resolvers.ingest.source.GetIngestionSourceResolver;
import com.linkedin.datahub.graphql.resolvers.ingest.secret.GetSecretValuesResolver;
import com.linkedin.datahub.graphql.resolvers.ingest.execution.IngestionSourceExecutionRequestsResolver;
import com.linkedin.datahub.graphql.resolvers.ingest.source.ListIngestionSourcesResolver;
import com.linkedin.datahub.graphql.resolvers.ingest.secret.ListSecretsResolver;
import com.linkedin.datahub.graphql.resolvers.ingest.source.UpsertIngestionSourceResolver;
import com.linkedin.datahub.graphql.resolvers.load.AspectResolver;
import com.linkedin.datahub.graphql.resolvers.constraint.ConstraintsResolver;
import com.linkedin.datahub.graphql.resolvers.load.EntityTypeBatchResolver;
import com.linkedin.datahub.graphql.resolvers.load.EntityTypeResolver;
import com.linkedin.datahub.graphql.resolvers.load.LoadableTypeBatchResolver;
import com.linkedin.datahub.graphql.resolvers.load.EntityRelationshipsResultResolver;
import com.linkedin.datahub.graphql.resolvers.load.ProposalsResolver;
import com.linkedin.datahub.graphql.resolvers.load.TimeSeriesAspectResolver;
import com.linkedin.datahub.graphql.resolvers.load.UsageTypeResolver;
import com.linkedin.datahub.graphql.resolvers.mutate.AcceptProposalResolver;
import com.linkedin.datahub.graphql.resolvers.mutate.ProposeTagResolver;
import com.linkedin.datahub.graphql.resolvers.mutate.ProposeTermResolver;
import com.linkedin.datahub.graphql.resolvers.mutate.RejectProposalResolver;
import com.linkedin.datahub.graphql.resolvers.mutate.AddLinkResolver;
import com.linkedin.datahub.graphql.resolvers.mutate.AddOwnerResolver;
import com.linkedin.datahub.graphql.resolvers.mutate.AddTagResolver;
import com.linkedin.datahub.graphql.resolvers.mutate.AddTermResolver;
import com.linkedin.datahub.graphql.resolvers.mutate.MutableTypeResolver;
import com.linkedin.datahub.graphql.resolvers.mutate.RemoveLinkResolver;
import com.linkedin.datahub.graphql.resolvers.mutate.RemoveOwnerResolver;
import com.linkedin.datahub.graphql.resolvers.mutate.RemoveTagResolver;
import com.linkedin.datahub.graphql.resolvers.mutate.RemoveTermResolver;
import com.linkedin.datahub.graphql.resolvers.mutate.UpdateFieldDescriptionResolver;
import com.linkedin.datahub.graphql.resolvers.policy.DeletePolicyResolver;
import com.linkedin.datahub.graphql.resolvers.policy.ListPoliciesResolver;
import com.linkedin.datahub.graphql.resolvers.config.AppConfigResolver;
import com.linkedin.datahub.graphql.resolvers.policy.UpsertPolicyResolver;
import com.linkedin.datahub.graphql.resolvers.recommendation.ListRecommendationsResolver;
import com.linkedin.datahub.graphql.resolvers.search.SearchAcrossEntitiesResolver;
import com.linkedin.datahub.graphql.resolvers.type.AspectInterfaceTypeResolver;
import com.linkedin.datahub.graphql.resolvers.type.HyperParameterValueTypeResolver;
import com.linkedin.datahub.graphql.resolvers.type.ResultsTypeResolver;
import com.linkedin.datahub.graphql.resolvers.type.TimeSeriesAspectInterfaceTypeResolver;
import com.linkedin.datahub.graphql.resolvers.user.ListUsersResolver;
import com.linkedin.datahub.graphql.resolvers.user.RemoveUserResolver;
import com.linkedin.datahub.graphql.types.BrowsableEntityType;
import com.linkedin.datahub.graphql.types.EntityType;
import com.linkedin.datahub.graphql.types.LoadableType;
import com.linkedin.datahub.graphql.types.SearchableEntityType;
import com.linkedin.datahub.graphql.types.aspect.AspectType;
import com.linkedin.datahub.graphql.types.chart.ChartType;
import com.linkedin.datahub.graphql.types.corpuser.CorpUserType;
import com.linkedin.datahub.graphql.types.corpgroup.CorpGroupType;
import com.linkedin.datahub.graphql.types.dashboard.DashboardType;
import com.linkedin.datahub.graphql.types.dataplatform.DataPlatformType;
import com.linkedin.datahub.graphql.types.dataset.DatasetType;
import com.linkedin.datahub.graphql.resolvers.AuthenticatedResolver;
import com.linkedin.datahub.graphql.resolvers.load.LoadableTypeResolver;
import com.linkedin.datahub.graphql.resolvers.load.OwnerTypeResolver;
import com.linkedin.datahub.graphql.resolvers.browse.BrowsePathsResolver;
import com.linkedin.datahub.graphql.resolvers.browse.BrowseResolver;
import com.linkedin.datahub.graphql.resolvers.search.AutoCompleteResolver;
import com.linkedin.datahub.graphql.resolvers.search.AutoCompleteForMultipleResolver;
import com.linkedin.datahub.graphql.resolvers.search.SearchResolver;
import com.linkedin.datahub.graphql.resolvers.type.EntityInterfaceTypeResolver;
import com.linkedin.datahub.graphql.resolvers.type.PlatformSchemaUnionTypeResolver;
import com.linkedin.datahub.graphql.types.dataset.mappers.DatasetProfileMapper;
import com.linkedin.datahub.graphql.types.mlmodel.MLFeatureTableType;
import com.linkedin.datahub.graphql.types.mlmodel.MLFeatureType;
import com.linkedin.datahub.graphql.types.mlmodel.MLPrimaryKeyType;
import com.linkedin.datahub.graphql.types.tag.TagType;
import com.linkedin.datahub.graphql.types.mlmodel.MLModelType;
import com.linkedin.datahub.graphql.types.mlmodel.MLModelGroupType;
import com.linkedin.datahub.graphql.types.dataflow.DataFlowType;
import com.linkedin.datahub.graphql.types.datajob.DataJobType;
import com.linkedin.datahub.graphql.types.glossary.GlossaryTermType;

import com.linkedin.datahub.graphql.types.usage.UsageType;
import com.linkedin.entity.client.EntityClient;
import com.linkedin.metadata.entity.EntityService;
import com.linkedin.metadata.models.registry.EntityRegistry;
import com.linkedin.metadata.recommendation.RecommendationsService;
import com.linkedin.metadata.graph.GraphClient;
import com.linkedin.metadata.secret.SecretService;
import com.linkedin.usage.UsageClient;
import graphql.execution.DataFetcherResult;
import graphql.schema.idl.RuntimeWiring;
import java.util.ArrayList;
import java.util.Collections;
import lombok.extern.slf4j.Slf4j;
import org.apache.commons.io.IOUtils;
import org.dataloader.BatchLoaderContextProvider;
import org.dataloader.DataLoader;
import org.dataloader.DataLoaderOptions;

import java.io.IOException;
import java.io.InputStream;
import java.nio.charset.StandardCharsets;
import java.util.List;
import java.util.Map;
import java.util.concurrent.CompletableFuture;
import java.util.function.Function;
import java.util.function.Supplier;
import java.util.stream.Collectors;

import static com.linkedin.datahub.graphql.Constants.*;
import static graphql.Scalars.GraphQLLong;

/**
 * A {@link GraphQLEngine} configured to provide access to the entities and aspects on the the GMS graph.
 */
@Slf4j
public class GmsGraphQLEngine {

    private final EntityClient entityClient;
    private final GraphClient graphClient;
    private final UsageClient usageClient;

    private final EntityService entityService;
    private final AnalyticsService analyticsService;
    private final RecommendationsService recommendationsService;
    private final EntityRegistry entityRegistry;
    private final TokenService tokenService;
    private final SecretService secretService;

    private final boolean isManagedIngestionEnabled;

    private final DatasetType datasetType;
    private final CorpUserType corpUserType;
    private final CorpGroupType corpGroupType;
    private final ChartType chartType;
    private final DashboardType dashboardType;
    private final DataPlatformType dataPlatformType;
    private final TagType tagType;
    private final MLModelType mlModelType;
    private final MLModelGroupType mlModelGroupType;
    private final MLFeatureType mlFeatureType;
    private final MLFeatureTableType mlFeatureTableType;
    private final MLPrimaryKeyType mlPrimaryKeyType;
    private final DataFlowType dataFlowType;
    private final DataJobType dataJobType;
    private final GlossaryTermType glossaryTermType;
    private final AspectType aspectType;
    private final UsageType usageType;

    /**
     * Configures the graph objects that can be fetched primary key.
     */
    public final List<EntityType<?>> entityTypes;

    /**
     * Configures all graph objects
     */
    public final List<LoadableType<?>> loadableTypes;

    /**
     * Configures the graph objects for owner
     */
    public final List<LoadableType<?>> ownerTypes;

    /**
     * Configures the graph objects that can be searched.
     */
    public final List<SearchableEntityType<?>> searchableTypes;

    /**
     * Configures the graph objects that can be browsed.
     */
    public final List<BrowsableEntityType<?>> browsableTypes;

    @Deprecated
    public GmsGraphQLEngine() {
        this(
            null,
            null,
            null,
            null,
            null,
            null,
            null,
            null,
            null,
            false);
    }

    public GmsGraphQLEngine(
        final EntityClient entityClient,
        final GraphClient graphClient,
        final UsageClient usageClient,
        final AnalyticsService analyticsService,
        final EntityService entityService,
        final RecommendationsService recommendationsService,
        final TokenService tokenService,
        final EntityRegistry entityRegistry,
        final SecretService secretService,
        final boolean isManagedIngestionEnabled
        ) {

        this.entityClient = entityClient;
        this.graphClient = graphClient;
        this.usageClient = usageClient;

        this.analyticsService = analyticsService;
        this.entityService = entityService;
        this.recommendationsService = recommendationsService;
        this.tokenService = tokenService;
        this.secretService = secretService;
        this.entityRegistry = entityRegistry;

        // Feature flags - TODO: Migrate to a better configuration provider.
        this.isManagedIngestionEnabled = isManagedIngestionEnabled;

        this.datasetType = new DatasetType(entityClient);
        this.corpUserType = new CorpUserType(entityClient);
        this.corpGroupType = new CorpGroupType(entityClient);
        this.chartType = new ChartType(entityClient);
        this.dashboardType = new DashboardType(entityClient);
        this.dataPlatformType = new DataPlatformType(entityClient);
        this.tagType = new TagType(entityClient);
        this.mlModelType = new MLModelType(entityClient);
        this.mlModelGroupType = new MLModelGroupType(entityClient);
        this.mlFeatureType = new MLFeatureType(entityClient);
        this.mlFeatureTableType = new MLFeatureTableType(entityClient);
        this.mlPrimaryKeyType = new MLPrimaryKeyType(entityClient);
        this.dataFlowType = new DataFlowType(entityClient);
        this.dataJobType = new DataJobType(entityClient);
        this.glossaryTermType = new GlossaryTermType(entityClient);
        this.aspectType = new AspectType(entityClient);
        this.usageType = new UsageType(this.usageClient);

        // Init Lists
        this.entityTypes = ImmutableList.of(
            datasetType,
            corpUserType,
            corpGroupType,
            dataPlatformType,
            chartType,
            dashboardType,
            tagType,
            mlModelType,
            mlModelGroupType,
            mlFeatureType,
            mlFeatureTableType,
            mlPrimaryKeyType,
            dataFlowType,
            dataJobType,
            glossaryTermType
        );
        this.loadableTypes = new ArrayList<>(entityTypes);
        this.ownerTypes = ImmutableList.of(corpUserType, corpGroupType);
        this.searchableTypes = loadableTypes.stream()
            .filter(type -> (type instanceof SearchableEntityType<?>))
            .map(type -> (SearchableEntityType<?>) type)
            .collect(Collectors.toList());
        this.browsableTypes = loadableTypes.stream()
            .filter(type -> (type instanceof BrowsableEntityType<?>))
            .map(type -> (BrowsableEntityType<?>) type)
            .collect(Collectors.toList());
    }

    public static String entitySchema() {
        String defaultSchemaString;
        try {
            InputStream is = Thread.currentThread().getContextClassLoader().getResourceAsStream(GMS_SCHEMA_FILE);
            defaultSchemaString = IOUtils.toString(is, StandardCharsets.UTF_8);
            is.close();
        } catch (IOException e) {
            throw new RuntimeException("Failed to find GraphQL Schema with name " + GMS_SCHEMA_FILE, e);
        }
        return defaultSchemaString;
    }

    public static String searchSchema() {
        String defaultSchemaString;
        try {
            InputStream is = Thread.currentThread().getContextClassLoader().getResourceAsStream(SEARCH_SCHEMA_FILE);
            defaultSchemaString = IOUtils.toString(is, StandardCharsets.UTF_8);
            is.close();
        } catch (IOException e) {
            throw new RuntimeException("Failed to find GraphQL Schema with name " + SEARCH_SCHEMA_FILE, e);
        }
        return defaultSchemaString;
    }

    public static String appSchema() {
        String defaultSchemaString;
        try {
            InputStream is = Thread.currentThread().getContextClassLoader().getResourceAsStream(APP_SCHEMA_FILE);
            defaultSchemaString = IOUtils.toString(is, StandardCharsets.UTF_8);
            is.close();
        } catch (IOException e) {
            throw new RuntimeException("Failed to find GraphQL Schema with name " + APP_SCHEMA_FILE, e);
        }
        return defaultSchemaString;
    }

    public static String authSchema() {
        String defaultSchemaString;
        try {
            InputStream is = Thread.currentThread().getContextClassLoader().getResourceAsStream(AUTH_SCHEMA_FILE);
            defaultSchemaString = IOUtils.toString(is, StandardCharsets.UTF_8);
            is.close();
        } catch (IOException e) {
            throw new RuntimeException("Failed to find GraphQL Schema with name " + AUTH_SCHEMA_FILE, e);
        }
        return defaultSchemaString;
    }

    public static String analyticsSchema() {
        String analyticsSchemaString;
        try {
            InputStream is = Thread.currentThread().getContextClassLoader().getResourceAsStream(ANALYTICS_SCHEMA_FILE);
            analyticsSchemaString = IOUtils.toString(is, StandardCharsets.UTF_8);
            is.close();
        } catch (IOException e) {
            throw new RuntimeException("Failed to find GraphQL Schema with name " + ANALYTICS_SCHEMA_FILE, e);
        }
        return analyticsSchemaString;
    }

    public static String recommendationsSchema() {
        String recommendationsSchemaString;
        try {
            InputStream is = Thread.currentThread().getContextClassLoader().getResourceAsStream(RECOMMENDATIONS_SCHEMA_FILE);
            recommendationsSchemaString = IOUtils.toString(is, StandardCharsets.UTF_8);
            is.close();
        } catch (IOException e) {
            throw new RuntimeException("Failed to find GraphQL Schema with name " + RECOMMENDATIONS_SCHEMA_FILE, e);
        }
        return recommendationsSchemaString;
    }

<<<<<<< HEAD
    public static String actionsSchema() {
        String actionsSchemaString;
        try {
            InputStream is = Thread.currentThread().getContextClassLoader().getResourceAsStream(ACTIONS_SCHEMA_FILE);
            actionsSchemaString = IOUtils.toString(is, StandardCharsets.UTF_8);
            is.close();
        } catch (IOException e) {
            throw new RuntimeException("Failed to find GraphQL Schema with name " + ACTIONS_SCHEMA_FILE, e);
        }
        return actionsSchemaString;
    }

    public static String constraintsSchema() {
        String actionsSchemaString;
        try {
            InputStream is = Thread.currentThread().getContextClassLoader().getResourceAsStream(CONSTRAINTS_SCHEMA_FILE);
            actionsSchemaString = IOUtils.toString(is, StandardCharsets.UTF_8);
            is.close();
        } catch (IOException e) {
            throw new RuntimeException("Failed to find GraphQL Schema with name " + CONSTRAINTS_SCHEMA_FILE, e);
        }
        return actionsSchemaString;
=======
    public static String ingestionSchema() {
        String ingestionSchema;
        try {
            InputStream is = Thread.currentThread().getContextClassLoader().getResourceAsStream(INGESTION_SCHEMA_FILE);
            ingestionSchema = IOUtils.toString(is, StandardCharsets.UTF_8);
            is.close();
        } catch (IOException e) {
            throw new RuntimeException("Failed to find GraphQL Schema with name " + INGESTION_SCHEMA_FILE, e);
        }
        return ingestionSchema;
>>>>>>> 4204a7d5
    }

    /**
     * Returns a {@link Supplier} responsible for creating a new {@link DataLoader} from
     * a {@link LoadableType}.
     */
    public Map<String, Function<QueryContext, DataLoader<?, ?>>> loaderSuppliers(final List<LoadableType<?>> loadableTypes) {
        return loadableTypes
            .stream()
            .collect(Collectors.toMap(
                    LoadableType::name,
                    (graphType) -> (context) -> createDataLoader(graphType, context)
            ));
    }

    public void configureRuntimeWiring(final RuntimeWiring.Builder builder) {
        configureQueryResolvers(builder);
        configureMutationResolvers(builder);
        configureGenericEntityResolvers(builder);
        configureDatasetResolvers(builder);
        configureCorpUserResolvers(builder);
        configureCorpGroupResolvers(builder);
        configureDashboardResolvers(builder);
        configureChartResolvers(builder);
        configureTypeResolvers(builder);
        configureTypeExtensions(builder);
        configureTagAssociationResolver(builder);
        configureDataJobResolvers(builder);
        configureDataFlowResolvers(builder);
        configureMLFeatureTableResolvers(builder);
        configureGlossaryRelationshipResolvers(builder);
        configureIngestionSourceResolvers(builder);
        configureAnalyticsResolvers(builder);
        configureActionRequestResolvers(builder);
        configureResolvedAuditStampResolvers(builder);
    }

    public GraphQLEngine.Builder builder() {
        return GraphQLEngine.builder()
            .addSchema(entitySchema())
            .addSchema(searchSchema())
            .addSchema(appSchema())
            .addSchema(authSchema())
            .addSchema(analyticsSchema())
            .addSchema(recommendationsSchema())
<<<<<<< HEAD
            .addSchema(actionsSchema())
            .addSchema(constraintsSchema())
=======
            .addSchema(ingestionSchema())
>>>>>>> 4204a7d5
            .addDataLoaders(loaderSuppliers(loadableTypes))
            .addDataLoader("Aspect", (context) -> createAspectLoader(context))
            .addDataLoader("UsageQueryResult", (context) -> createUsageLoader(context))
            .configureRuntimeWiring(this::configureRuntimeWiring);
    }

    private void configureAnalyticsResolvers(final RuntimeWiring.Builder builder) {
        final boolean isAnalyticsEnabled = analyticsService != null;
        builder.type("Query", typeWiring -> typeWiring.dataFetcher("isAnalyticsEnabled", new IsAnalyticsEnabledResolver(isAnalyticsEnabled)))
            .type("AnalyticsChart", typeWiring -> typeWiring.typeResolver(new AnalyticsChartTypeResolver()));
        if (isAnalyticsEnabled) {
            builder.type("Query",
                typeWiring -> typeWiring.dataFetcher("getAnalyticsCharts", new GetChartsResolver(analyticsService))
                    .dataFetcher("getHighlights", new GetHighlightsResolver(analyticsService)));
        }
    }

    private void configureResolvedAuditStampResolvers(final RuntimeWiring.Builder builder) {
        builder.type("ResolvedAuditStamp", typeWiring -> typeWiring
            .dataFetcher("actor",
                new LoadableTypeResolver<>(corpUserType, (env) -> ((ResolvedAuditStamp) env.getSource()).getActor().getUrn()))
        );
    }

    private void configureActionRequestResolvers(final RuntimeWiring.Builder builder) {
        builder.type("GlossaryTermProposalParams", typeWiring -> typeWiring
            .dataFetcher("glossaryTerm",
                new LoadableTypeResolver<>(glossaryTermType,
                    (env) -> ((GlossaryTermProposalParams) env.getSource()).getGlossaryTerm().getUrn()))
        );
        builder.type("TagProposalParams", typeWiring -> typeWiring
            .dataFetcher("tag",
                new LoadableTypeResolver<>(tagType,
                    (env) -> ((TagProposalParams) env.getSource()).getTag().getUrn()))
        );
    }

    private void configureQueryResolvers(final RuntimeWiring.Builder builder) {
        builder.type("Query", typeWiring -> typeWiring
            .dataFetcher("appConfig",
                new AppConfigResolver(analyticsService != null, this.isManagedIngestionEnabled))
            .dataFetcher("me", new AuthenticatedResolver<>(
                    new MeResolver(this.entityClient)))
            .dataFetcher("search", new AuthenticatedResolver<>(
                    new SearchResolver(this.entityClient)))
            .dataFetcher("searchAcrossEntities",
                new SearchAcrossEntitiesResolver(this.entityClient))
            .dataFetcher("autoComplete", new AuthenticatedResolver<>(
                    new AutoCompleteResolver(searchableTypes)))
            .dataFetcher("autoCompleteForMultiple", new AuthenticatedResolver<>(
                    new AutoCompleteForMultipleResolver(searchableTypes)))
            .dataFetcher("browse", new AuthenticatedResolver<>(
                    new BrowseResolver(browsableTypes)))
            .dataFetcher("browsePaths", new AuthenticatedResolver<>(
                    new BrowsePathsResolver(browsableTypes)))
            .dataFetcher("dataset", new AuthenticatedResolver<>(
                    new LoadableTypeResolver<>(datasetType,
                            (env) -> env.getArgument(URN_FIELD_NAME))))
            .dataFetcher("corpUser", new AuthenticatedResolver<>(
                    new LoadableTypeResolver<>(corpUserType,
                            (env) -> env.getArgument(URN_FIELD_NAME))))
            .dataFetcher("corpGroup", new AuthenticatedResolver<>(
                    new LoadableTypeResolver<>(corpGroupType,
                            (env) -> env.getArgument(URN_FIELD_NAME))))
            .dataFetcher("dashboard", new AuthenticatedResolver<>(
                    new LoadableTypeResolver<>(dashboardType,
                            (env) -> env.getArgument(URN_FIELD_NAME))))
            .dataFetcher("chart", new AuthenticatedResolver<>(
                    new LoadableTypeResolver<>(chartType,
                            (env) -> env.getArgument(URN_FIELD_NAME))))
            .dataFetcher("tag", new AuthenticatedResolver<>(
                    new LoadableTypeResolver<>(tagType,
                            (env) -> env.getArgument(URN_FIELD_NAME))))
            .dataFetcher("dataFlow", new AuthenticatedResolver<>(
                    new LoadableTypeResolver<>(dataFlowType,
                            (env) -> env.getArgument(URN_FIELD_NAME))))
            .dataFetcher("dataJob", new AuthenticatedResolver<>(
                    new LoadableTypeResolver<>(dataJobType,
                            (env) -> env.getArgument(URN_FIELD_NAME))))
            .dataFetcher("glossaryTerm", new AuthenticatedResolver<>(
                    new LoadableTypeResolver<>(glossaryTermType,
                            (env) -> env.getArgument(URN_FIELD_NAME))))
            .dataFetcher("mlFeatureTable", new AuthenticatedResolver<>(
                    new LoadableTypeResolver<>(mlFeatureTableType,
                            (env) -> env.getArgument(URN_FIELD_NAME))))
            .dataFetcher("mlFeature", new AuthenticatedResolver<>(
                    new LoadableTypeResolver<>(mlFeatureType,
                            (env) -> env.getArgument(URN_FIELD_NAME))))
            .dataFetcher("mlPrimaryKey", new AuthenticatedResolver<>(
                    new LoadableTypeResolver<>(mlPrimaryKeyType,
                            (env) -> env.getArgument(URN_FIELD_NAME))))
            .dataFetcher("mlModel", new AuthenticatedResolver<>(
                    new LoadableTypeResolver<>(mlModelType,
                            (env) -> env.getArgument(URN_FIELD_NAME))))
            .dataFetcher("mlModelGroup", new AuthenticatedResolver<>(
                    new LoadableTypeResolver<>(mlModelGroupType,
                            (env) -> env.getArgument(URN_FIELD_NAME))))
            .dataFetcher("listPolicies",
                new ListPoliciesResolver(this.entityClient))
            .dataFetcher("listActionRequests",
                new ListActionRequestsResolver(entityClient))
            .dataFetcher("listUsers",
                new ListUsersResolver(this.entityClient))
            .dataFetcher("listGroups",
                new ListGroupsResolver(this.entityClient))
            .dataFetcher("listRecommendations",
                new ListRecommendationsResolver(recommendationsService))
            .dataFetcher("getEntityCounts",
                new EntityCountsResolver(this.entityClient))
            .dataFetcher("getAccessToken",
                new GetAccessTokenResolver(tokenService))
            .dataFetcher("listSecrets",
                new ListSecretsResolver(this.entityClient))
            .dataFetcher("getSecretValues",
                new GetSecretValuesResolver(this.entityClient, this.secretService))
            .dataFetcher("listIngestionSources",
                new ListIngestionSourcesResolver(this.entityClient))
            .dataFetcher("ingestionSource",
                new GetIngestionSourceResolver(this.entityClient))
            .dataFetcher("executionRequest",
                new GetIngestionExecutionRequestResolver(this.entityClient))
        );
    }

    private void configureMutationResolvers(final RuntimeWiring.Builder builder) {
        builder.type("Mutation", typeWiring -> typeWiring
            .dataFetcher("updateDataset", new AuthenticatedResolver<>(new MutableTypeResolver<>(datasetType)))
            .dataFetcher("updateTag", new AuthenticatedResolver<>(new MutableTypeResolver<>(tagType)))
            .dataFetcher("updateChart", new AuthenticatedResolver<>(new MutableTypeResolver<>(chartType)))
            .dataFetcher("updateDashboard", new AuthenticatedResolver<>(new MutableTypeResolver<>(dashboardType)))
            .dataFetcher("updateDataJob", new AuthenticatedResolver<>(new MutableTypeResolver<>(dataJobType)))
            .dataFetcher("updateDataFlow", new AuthenticatedResolver<>(new MutableTypeResolver<>(dataFlowType)))
            .dataFetcher("addTag", new AuthenticatedResolver<>(new AddTagResolver(entityService)))
            .dataFetcher("proposeTag", new AuthenticatedResolver<>(new ProposeTagResolver(entityService, entityClient)))
            .dataFetcher("removeTag", new AuthenticatedResolver<>(new RemoveTagResolver(entityService)))
            .dataFetcher("addTerm", new AuthenticatedResolver<>(new AddTermResolver(entityService)))
            .dataFetcher("proposeTerm", new AuthenticatedResolver<>(new ProposeTermResolver(entityService, entityClient)))
            .dataFetcher("removeTerm", new AuthenticatedResolver<>(new RemoveTermResolver(entityService)))
            .dataFetcher("createPolicy", new UpsertPolicyResolver(this.entityClient))
            .dataFetcher("updatePolicy", new UpsertPolicyResolver(this.entityClient))
            .dataFetcher("deletePolicy", new DeletePolicyResolver(this.entityClient))
            .dataFetcher("acceptProposal", new AuthenticatedResolver<>(new AcceptProposalResolver(entityService)))
            .dataFetcher("rejectProposal", new AuthenticatedResolver<>(new RejectProposalResolver(entityService)))
            .dataFetcher("updateDescription", new AuthenticatedResolver<>(new UpdateFieldDescriptionResolver(
                entityService)))
            .dataFetcher("addOwner", new AddOwnerResolver(entityService))
            .dataFetcher("removeOwner", new RemoveOwnerResolver(entityService))
            .dataFetcher("addLink", new AddLinkResolver(entityService))
            .dataFetcher("removeLink", new RemoveLinkResolver(entityService))
            .dataFetcher("addGroupMembers", new AddGroupMembersResolver(this.entityClient))
            .dataFetcher("removeGroupMembers", new RemoveGroupMembersResolver(this.entityClient))
            .dataFetcher("createGroup", new CreateGroupResolver(this.entityClient))
            .dataFetcher("removeUser", new RemoveUserResolver(this.entityClient))
            .dataFetcher("removeGroup", new RemoveGroupResolver(this.entityClient))
            .dataFetcher("updateUserStatus", new UpdateUserStatusResolver(this.entityClient))
<<<<<<< HEAD
            .dataFetcher("createTermConstraint", new CreateTermConstraintResolver(this.entityClient))
=======
            .dataFetcher("createSecret", new CreateSecretResolver(this.entityClient, this.secretService))
            .dataFetcher("deleteSecret", new DeleteSecretResolver(this.entityClient))
            .dataFetcher("createIngestionSource", new UpsertIngestionSourceResolver(this.entityClient))
            .dataFetcher("updateIngestionSource", new UpsertIngestionSourceResolver(this.entityClient))
            .dataFetcher("deleteIngestionSource", new DeleteIngestionSourceResolver(this.entityClient))
            .dataFetcher("createIngestionExecutionRequest", new CreateIngestionExecutionRequestResolver(this.entityClient))
            .dataFetcher("cancelIngestionExecutionRequest", new CancelIngestionExecutionRequestResolver(this.entityClient))
>>>>>>> 4204a7d5
        );
    }

    private void configureGenericEntityResolvers(final RuntimeWiring.Builder builder) {
        builder
            .type("SearchResult", typeWiring -> typeWiring
                .dataFetcher("entity", new AuthenticatedResolver<>(
                    new EntityTypeResolver(
                        entityTypes.stream().collect(Collectors.toList()),
                        (env) -> ((SearchResult) env.getSource()).getEntity()))
                )
            )
            .type("AggregationMetadata", typeWiring -> typeWiring
                .dataFetcher("entity", new EntityTypeResolver(
                    entityTypes.stream().collect(Collectors.toList()),
                    (env) -> ((AggregationMetadata) env.getSource()).getEntity()))
            )
            .type("RecommendationContent", typeWiring -> typeWiring
                .dataFetcher("entity", new EntityTypeResolver(
                    entityTypes.stream().collect(Collectors.toList()),
                    (env) -> ((RecommendationContent) env.getSource()).getEntity()))
            )
            .type("BrowseResults", typeWiring -> typeWiring
                .dataFetcher("entities", new AuthenticatedResolver<>(
                    new EntityTypeBatchResolver(
                        entityTypes.stream().collect(Collectors.toList()),
                        (env) -> ((BrowseResults) env.getSource()).getEntities()))
                )
            )
            .type("EntityRelationshipLegacy", typeWiring -> typeWiring
                .dataFetcher("entity", new AuthenticatedResolver<>(
                    new EntityTypeResolver(
                        new ArrayList<>(entityTypes),
                        (env) -> ((EntityRelationshipLegacy) env.getSource()).getEntity()))
                )
            )
            .type("EntityRelationship", typeWiring -> typeWiring
                .dataFetcher("entity", new AuthenticatedResolver<>(
                    new EntityTypeResolver(
                        new ArrayList<>(entityTypes),
                        (env) -> ((EntityRelationship) env.getSource()).getEntity()))
                )
            )
            .type("ActionRequest", typeWiring -> typeWiring
                .dataFetcher("entity", new AuthenticatedResolver<>(
                    new EntityTypeResolver(
                        new ArrayList<>(entityTypes),
                        (env) -> ((ActionRequest) env.getSource()).getEntity()))
                )
            );
    }

    /**
     * Configures resolvers responsible for resolving the {@link com.linkedin.datahub.graphql.generated.Dataset} type.
     */
    private void configureDatasetResolvers(final RuntimeWiring.Builder builder) {
        builder
            .type("Dataset", typeWiring -> typeWiring
                .dataFetcher("relationships", new AuthenticatedResolver<>(
                    new EntityRelationshipsResultResolver(graphClient)
                ))
                .dataFetcher("platform", new AuthenticatedResolver<>(
                        new LoadableTypeResolver<>(dataPlatformType,
                                (env) -> ((Dataset) env.getSource()).getPlatform().getUrn()))
                )
                .dataFetcher("proposals", new AuthenticatedResolver<>(
                    new ProposalsResolver(
                        (env) -> ((Entity) env.getSource()).getUrn(), entityClient))
                )
                .dataFetcher("constraints", new AuthenticatedResolver<>(
                    new ConstraintsResolver(
                        (env) -> ((Entity) env.getSource()).getUrn(), entityClient))
                )
                .dataFetcher("datasetProfiles", new AuthenticatedResolver<>(
                    new TimeSeriesAspectResolver(
                        this.entityClient,
                        "dataset",
                        "datasetProfile",
                        DatasetProfileMapper::map
                    )
                ))
                .dataFetcher("usageStats", new AuthenticatedResolver<>(new UsageTypeResolver()))
                .dataFetcher("schemaMetadata", new AuthenticatedResolver<>(
                    new AspectResolver())
                )
               .dataFetcher("aspects", new AuthenticatedResolver<>(
                   new WeaklyTypedAspectsResolver(entityClient, entityRegistry))
               )
               .dataFetcher("subTypes", new AuthenticatedResolver(new SubTypesResolver(
                   this.entityClient,
                   "dataset",
                   "subTypes")))
            )
            .type("Owner", typeWiring -> typeWiring
                    .dataFetcher("owner", new AuthenticatedResolver<>(
                            new OwnerTypeResolver<>(ownerTypes,
                                    (env) -> ((Owner) env.getSource()).getOwner()))
                    )
            )
            .type("UserUsageCounts", typeWiring -> typeWiring
                .dataFetcher("user", new AuthenticatedResolver<>(
                    new LoadableTypeResolver<>(corpUserType,
                        (env) -> ((UserUsageCounts) env.getSource()).getUser().getUrn()))
                )
            )
            .type("ForeignKeyConstraint", typeWiring -> typeWiring
                .dataFetcher("foreignDataset", new AuthenticatedResolver<>(
                    new LoadableTypeResolver<>(datasetType,
                        (env) -> ((ForeignKeyConstraint) env.getSource()).getForeignDataset().getUrn()))
                )
            )
            .type("InstitutionalMemoryMetadata", typeWiring -> typeWiring
                .dataFetcher("author", new AuthenticatedResolver<>(
                        new LoadableTypeResolver<>(corpUserType,
                                (env) -> ((InstitutionalMemoryMetadata) env.getSource()).getAuthor().getUrn()))
                )
            );
    }

    /**
     * Configures resolvers responsible for resolving the {@link com.linkedin.datahub.graphql.generated.CorpUser} type.
     */
    private void configureCorpUserResolvers(final RuntimeWiring.Builder builder) {
        builder.type("CorpUser", typeWiring -> typeWiring
            .dataFetcher("relationships", new AuthenticatedResolver<>(
                new EntityRelationshipsResultResolver(graphClient)
            ))
        );
        builder.type("CorpUserInfo", typeWiring -> typeWiring
            .dataFetcher("manager", new AuthenticatedResolver<>(
                    new LoadableTypeResolver<>(corpUserType,
                            (env) -> ((CorpUserInfo) env.getSource()).getManager().getUrn()))
            )
        );
    }

    /**
     * Configures resolvers responsible for resolving the {@link com.linkedin.datahub.graphql.generated.CorpGroup} type.
     */
    private void configureCorpGroupResolvers(final RuntimeWiring.Builder builder) {
        builder.type("CorpGroup", typeWiring -> typeWiring
            .dataFetcher("relationships", new AuthenticatedResolver<>(
                new EntityRelationshipsResultResolver(graphClient)
            ))
        );
        builder.type("CorpGroupInfo", typeWiring -> typeWiring
            .dataFetcher("admins", new AuthenticatedResolver<>(
                    new LoadableTypeBatchResolver<>(corpUserType,
                            (env) -> ((CorpGroupInfo) env.getSource()).getAdmins().stream()
                                    .map(CorpUser::getUrn)
                                    .collect(Collectors.toList())))
            )
            .dataFetcher("members", new AuthenticatedResolver<>(
                    new LoadableTypeBatchResolver<>(corpUserType,
                            (env) -> ((CorpGroupInfo) env.getSource()).getMembers().stream()
                                    .map(CorpUser::getUrn)
                                    .collect(Collectors.toList())))
            )
        );
    }

    private void configureTagAssociationResolver(final RuntimeWiring.Builder builder) {
        builder.type("Tag", typeWiring -> typeWiring
            .dataFetcher("relationships", new AuthenticatedResolver<>(
                new EntityRelationshipsResultResolver(graphClient)
            ))
        );
        builder.type("TagAssociation", typeWiring -> typeWiring
            .dataFetcher("tag", new AuthenticatedResolver<>(
                    new LoadableTypeResolver<>(tagType,
                            (env) -> ((com.linkedin.datahub.graphql.generated.TagAssociation) env.getSource()).getTag().getUrn()))
            )
        );
    }

    /**
     * Configures resolvers responsible for resolving the {@link com.linkedin.datahub.graphql.generated.Dashboard} type.
     */
    private void configureDashboardResolvers(final RuntimeWiring.Builder builder) {
        builder.type("Dashboard", typeWiring -> typeWiring
            .dataFetcher("relationships", new AuthenticatedResolver<>(
                new EntityRelationshipsResultResolver(graphClient)
            ))
        );
        builder.type("DashboardInfo", typeWiring -> typeWiring
            .dataFetcher("charts", new AuthenticatedResolver<>(
                new LoadableTypeBatchResolver<>(chartType,
                    (env) -> ((DashboardInfo) env.getSource()).getCharts().stream()
                        .map(Chart::getUrn)
                        .collect(Collectors.toList())))
            )
        );
    }

    /**
     * Configures resolvers responsible for resolving the {@link com.linkedin.datahub.graphql.generated.Chart} type.
     */
    private void configureChartResolvers(final RuntimeWiring.Builder builder) {
        builder.type("Chart", typeWiring -> typeWiring
            .dataFetcher("relationships", new AuthenticatedResolver<>(
                new EntityRelationshipsResultResolver(graphClient)
            ))
        );
        builder.type("ChartInfo", typeWiring -> typeWiring
            .dataFetcher("inputs", new AuthenticatedResolver<>(
                    new LoadableTypeBatchResolver<>(datasetType,
                            (env) -> ((ChartInfo) env.getSource()).getInputs().stream()
                                    .map(Dataset::getUrn)
                                    .collect(Collectors.toList())))
            )
        );
    }

    /**
     * Configures {@link graphql.schema.TypeResolver}s for any GQL 'union' or 'interface' types.
     */
    private void configureTypeResolvers(final RuntimeWiring.Builder builder) {
        builder
            .type("Entity", typeWiring -> typeWiring
                .typeResolver(new EntityInterfaceTypeResolver(loadableTypes.stream()
                        .filter(graphType -> graphType instanceof EntityType)
                        .map(graphType -> (EntityType<?>) graphType)
                        .collect(Collectors.toList())
                )))
            .type("EntityWithRelationships", typeWiring -> typeWiring
                .typeResolver(new EntityInterfaceTypeResolver(loadableTypes.stream()
                        .filter(graphType -> graphType instanceof EntityType)
                        .map(graphType -> (EntityType<?>) graphType)
                        .collect(Collectors.toList())
                )))
            .type("OwnerType", typeWiring -> typeWiring
                .typeResolver(new EntityInterfaceTypeResolver(ownerTypes.stream()
                    .filter(graphType -> graphType instanceof EntityType)
                    .map(graphType -> (EntityType<?>) graphType)
                    .collect(Collectors.toList())
                )))
            .type("PlatformSchema", typeWiring -> typeWiring
                    .typeResolver(new PlatformSchemaUnionTypeResolver())
            )
            .type("HyperParameterValueType", typeWiring -> typeWiring
                    .typeResolver(new HyperParameterValueTypeResolver())
            )
            .type("Aspect", typeWiring -> typeWiring.typeResolver(new AspectInterfaceTypeResolver()))
            .type("TimeSeriesAspect", typeWiring -> typeWiring.typeResolver(new TimeSeriesAspectInterfaceTypeResolver()))
            .type("ResultsType", typeWiring -> typeWiring
                    .typeResolver(new ResultsTypeResolver()));
    }

    /**
     * Configures custom type extensions leveraged within our GraphQL schema.
     */
    private void configureTypeExtensions(final RuntimeWiring.Builder builder) {
        builder.scalar(GraphQLLong);
    }

    /**
     * Configures resolvers responsible for resolving the {@link com.linkedin.datahub.graphql.generated.DataJob} type.
     */
    private void configureDataJobResolvers(final RuntimeWiring.Builder builder) {
        builder
            .type("DataJob", typeWiring -> typeWiring
                .dataFetcher("relationships", new AuthenticatedResolver<>(
                    new EntityRelationshipsResultResolver(graphClient)
                ))
                .dataFetcher("dataFlow", new AuthenticatedResolver<>(
                    new LoadableTypeResolver<>(dataFlowType,
                        (env) -> ((DataJob) env.getSource()).getDataFlow().getUrn()))
                )
            )
            .type("DataJobInputOutput", typeWiring -> typeWiring
                .dataFetcher("inputDatasets", new AuthenticatedResolver<>(
                    new LoadableTypeBatchResolver<>(datasetType,
                        (env) -> ((DataJobInputOutput) env.getSource()).getInputDatasets().stream()
                                .map(Dataset::getUrn)
                                .collect(Collectors.toList())))
                )
                .dataFetcher("outputDatasets", new AuthenticatedResolver<>(
                    new LoadableTypeBatchResolver<>(datasetType,
                        (env) -> ((DataJobInputOutput) env.getSource()).getOutputDatasets().stream()
                                .map(Dataset::getUrn)
                                .collect(Collectors.toList())))
                )
                .dataFetcher("inputDatajobs", new AuthenticatedResolver<>(
                    new LoadableTypeBatchResolver<>(dataJobType,
                        (env) -> ((DataJobInputOutput) env.getSource()).getInputDatajobs().stream()
                            .map(DataJob::getUrn)
                            .collect(Collectors.toList())))
                )
            );
    }

    /**
     * Configures resolvers responsible for resolving the {@link com.linkedin.datahub.graphql.generated.DataFlow} type.
     */
    private void configureDataFlowResolvers(final RuntimeWiring.Builder builder) {
        builder
            .type("DataFlow", typeWiring -> typeWiring
                .dataFetcher("relationships", new AuthenticatedResolver<>(
                    new EntityRelationshipsResultResolver(graphClient)
                ))
            );
    }

    /**
     * Configures resolvers responsible for resolving the {@link com.linkedin.datahub.graphql.generated.MLFeatureTable} type.
     */
    private void configureMLFeatureTableResolvers(final RuntimeWiring.Builder builder) {
        builder
            .type("MLFeatureTable", typeWiring -> typeWiring
                .dataFetcher("relationships", new AuthenticatedResolver<>(
                    new EntityRelationshipsResultResolver(graphClient)
                ))
                .dataFetcher("platform", new AuthenticatedResolver<>(
                        new LoadableTypeResolver<>(dataPlatformType,
                                (env) -> ((MLFeatureTable) env.getSource()).getPlatform().getUrn()))
                )
            )
            .type("MLFeatureTableProperties", typeWiring -> typeWiring
                .dataFetcher("mlFeatures", new AuthenticatedResolver<>(
                                new LoadableTypeBatchResolver<>(mlFeatureType,
                                        (env) -> ((MLFeatureTableProperties) env.getSource()).getMlFeatures().stream()
                                        .map(MLFeature::getUrn)
                                        .collect(Collectors.toList())))
                )
                .dataFetcher("mlPrimaryKeys", new AuthenticatedResolver<>(
                                new LoadableTypeBatchResolver<>(mlPrimaryKeyType,
                                        (env) -> ((MLFeatureTableProperties) env.getSource()).getMlPrimaryKeys().stream()
                                        .map(MLPrimaryKey::getUrn)
                                        .collect(Collectors.toList())))
                )
            )
            .type("MLFeatureProperties", typeWiring -> typeWiring
                .dataFetcher("sources", new AuthenticatedResolver<>(
                        new LoadableTypeBatchResolver<>(datasetType,
                                (env) -> ((MLFeatureProperties) env.getSource()).getSources().stream()
                                        .map(Dataset::getUrn)
                                        .collect(Collectors.toList())))
                )
            )
            .type("MLPrimaryKeyProperties", typeWiring -> typeWiring
                .dataFetcher("sources", new AuthenticatedResolver<>(
                        new LoadableTypeBatchResolver<>(datasetType,
                                (env) -> ((MLPrimaryKeyProperties) env.getSource()).getSources().stream()
                                        .map(Dataset::getUrn)
                                        .collect(Collectors.toList())))
                )
            )
            .type("MLModel", typeWiring -> typeWiring
                .dataFetcher("relationships", new AuthenticatedResolver<>(
                    new EntityRelationshipsResultResolver(graphClient)
                ))
                .dataFetcher("platform", new AuthenticatedResolver<>(
                        new LoadableTypeResolver<>(dataPlatformType,
                                (env) -> ((MLModel) env.getSource()).getPlatform().getUrn()))
                )
            )
            .type("MLModelProperties", typeWiring -> typeWiring
                .dataFetcher("groups", new AuthenticatedResolver<>(
                    new LoadableTypeBatchResolver<>(mlModelGroupType,
                        (env) -> {
                            MLModelProperties properties = env.getSource();
                            if (properties.getGroups() != null) {
                                return properties.getGroups().stream()
                                    .map(MLModelGroup::getUrn)
                                    .collect(Collectors.toList());
                            }
                            return Collections.emptyList();
                        }))
                )
            )
            .type("MLModelGroup", typeWiring -> typeWiring
                .dataFetcher("relationships", new AuthenticatedResolver<>(
                    new EntityRelationshipsResultResolver(graphClient)
                ))
                .dataFetcher("platform", new AuthenticatedResolver<>(
                        new LoadableTypeResolver<>(dataPlatformType,
                                (env) -> ((MLModelGroup) env.getSource()).getPlatform().getUrn()))
                )
            );
    }

    private void configureGlossaryRelationshipResolvers(final RuntimeWiring.Builder builder) {
        builder.type("GlossaryTerm", typeWiring -> typeWiring.dataFetcher("relationships",
            new AuthenticatedResolver<>(new EntityRelationshipsResultResolver(graphClient))));
    }

    private <T> DataLoader<String, DataFetcherResult<T>> createDataLoader(final LoadableType<T> graphType, final QueryContext queryContext) {
        BatchLoaderContextProvider contextProvider = () -> queryContext;
        DataLoaderOptions loaderOptions = DataLoaderOptions.newOptions().setBatchLoaderContextProvider(contextProvider);
        return DataLoader.newDataLoader((keys, context) -> CompletableFuture.supplyAsync(() -> {
            try {
                log.debug(String.format("Batch loading entities of type: %s, keys: %s", graphType.name(), keys));
                return graphType.batchLoad(keys, context.getContext());
            } catch (Exception e) {
                log.error(String.format("Failed to load Entities of type: %s, keys: %s", graphType.name(), keys) + " " + e.getMessage());
                throw new RuntimeException(String.format("Failed to retrieve entities of type %s", graphType.name()), e);
            }
        }), loaderOptions);
    }

    private void configureIngestionSourceResolvers(final RuntimeWiring.Builder builder) {
        builder.type("IngestionSource", typeWiring -> typeWiring.dataFetcher("executions", new IngestionSourceExecutionRequestsResolver(entityClient)));
    }

    private DataLoader<VersionedAspectKey, DataFetcherResult<Aspect>> createAspectLoader(final QueryContext queryContext) {
        BatchLoaderContextProvider contextProvider = () -> queryContext;
        DataLoaderOptions loaderOptions = DataLoaderOptions.newOptions().setBatchLoaderContextProvider(contextProvider);
        return DataLoader.newDataLoader((keys, context) -> CompletableFuture.supplyAsync(() -> {
            try {
                log.debug(String.format("Batch loading aspects with keys: %s", keys));
                return aspectType.batchLoad(keys, context.getContext());
            } catch (Exception e) {
                log.error(String.format("Failed to load Aspect for entity. keys: %s", keys) + " " + e.getMessage());
                throw new RuntimeException(String.format("Failed to retrieve entities of type Aspect", e));
            }
        }), loaderOptions);
    }

    private DataLoader<UsageStatsKey, DataFetcherResult<UsageQueryResult>> createUsageLoader(final QueryContext queryContext) {
        BatchLoaderContextProvider contextProvider = () -> queryContext;
        DataLoaderOptions loaderOptions = DataLoaderOptions.newOptions().setBatchLoaderContextProvider(contextProvider);
        return DataLoader.newDataLoader((keys, context) -> CompletableFuture.supplyAsync(() -> {
            try {
                return usageType.batchLoad(keys, context.getContext());
            } catch (Exception e) {
                throw new RuntimeException("Failed to retrieve usage stats", e);
            }
        }), loaderOptions);
    }
}<|MERGE_RESOLUTION|>--- conflicted
+++ resolved
@@ -387,7 +387,6 @@
         return recommendationsSchemaString;
     }
 
-<<<<<<< HEAD
     public static String actionsSchema() {
         String actionsSchemaString;
         try {
@@ -410,7 +409,8 @@
             throw new RuntimeException("Failed to find GraphQL Schema with name " + CONSTRAINTS_SCHEMA_FILE, e);
         }
         return actionsSchemaString;
-=======
+    }
+
     public static String ingestionSchema() {
         String ingestionSchema;
         try {
@@ -421,7 +421,6 @@
             throw new RuntimeException("Failed to find GraphQL Schema with name " + INGESTION_SCHEMA_FILE, e);
         }
         return ingestionSchema;
->>>>>>> 4204a7d5
     }
 
     /**
@@ -467,12 +466,9 @@
             .addSchema(authSchema())
             .addSchema(analyticsSchema())
             .addSchema(recommendationsSchema())
-<<<<<<< HEAD
             .addSchema(actionsSchema())
             .addSchema(constraintsSchema())
-=======
             .addSchema(ingestionSchema())
->>>>>>> 4204a7d5
             .addDataLoaders(loaderSuppliers(loadableTypes))
             .addDataLoader("Aspect", (context) -> createAspectLoader(context))
             .addDataLoader("UsageQueryResult", (context) -> createUsageLoader(context))
@@ -628,9 +624,7 @@
             .dataFetcher("removeUser", new RemoveUserResolver(this.entityClient))
             .dataFetcher("removeGroup", new RemoveGroupResolver(this.entityClient))
             .dataFetcher("updateUserStatus", new UpdateUserStatusResolver(this.entityClient))
-<<<<<<< HEAD
             .dataFetcher("createTermConstraint", new CreateTermConstraintResolver(this.entityClient))
-=======
             .dataFetcher("createSecret", new CreateSecretResolver(this.entityClient, this.secretService))
             .dataFetcher("deleteSecret", new DeleteSecretResolver(this.entityClient))
             .dataFetcher("createIngestionSource", new UpsertIngestionSourceResolver(this.entityClient))
@@ -638,7 +632,6 @@
             .dataFetcher("deleteIngestionSource", new DeleteIngestionSourceResolver(this.entityClient))
             .dataFetcher("createIngestionExecutionRequest", new CreateIngestionExecutionRequestResolver(this.entityClient))
             .dataFetcher("cancelIngestionExecutionRequest", new CancelIngestionExecutionRequestResolver(this.entityClient))
->>>>>>> 4204a7d5
         );
     }
 
