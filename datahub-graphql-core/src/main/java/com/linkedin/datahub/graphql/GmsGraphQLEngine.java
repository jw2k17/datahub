--- conflicted
+++ resolved
@@ -42,16 +42,13 @@
 import com.linkedin.datahub.graphql.generated.MLPrimaryKey;
 import com.linkedin.datahub.graphql.generated.MLPrimaryKeyProperties;
 import com.linkedin.datahub.graphql.resolvers.MeResolver;
-<<<<<<< HEAD
 import com.linkedin.datahub.graphql.resolvers.actionrequest.ListActionRequestsResolver;
-=======
 import com.linkedin.datahub.graphql.resolvers.group.AddGroupMembersResolver;
 import com.linkedin.datahub.graphql.resolvers.group.CreateGroupResolver;
 import com.linkedin.datahub.graphql.resolvers.group.ListGroupsResolver;
 import com.linkedin.datahub.graphql.resolvers.group.RemoveGroupMembersResolver;
 import com.linkedin.datahub.graphql.resolvers.group.RemoveGroupResolver;
 import com.linkedin.datahub.graphql.resolvers.group.UpdateUserStatusResolver;
->>>>>>> 07b74b65
 import com.linkedin.datahub.graphql.resolvers.load.AspectResolver;
 import com.linkedin.datahub.graphql.resolvers.load.EntityTypeBatchResolver;
 import com.linkedin.datahub.graphql.resolvers.load.EntityTypeResolver;
@@ -450,15 +447,12 @@
                             (env) -> env.getArgument(URN_FIELD_NAME))))
             .dataFetcher("listPolicies",
                 new ListPoliciesResolver(GmsClientFactory.getEntitiesClient()))
-<<<<<<< HEAD
             .dataFetcher("listActionRequests",
                 new ListActionRequestsResolver(GmsClientFactory.getEntitiesClient()))
-=======
             .dataFetcher("listUsers",
                 new ListUsersResolver(GmsClientFactory.getEntitiesClient()))
             .dataFetcher("listGroups",
                 new ListGroupsResolver(GmsClientFactory.getEntitiesClient()))
->>>>>>> 07b74b65
         );
     }
 
