--- conflicted
+++ resolved
@@ -1116,19 +1116,7 @@
             .dataFetcher("relationships", new EntityRelationshipsResultResolver(graphClient))
             .dataFetcher("lineage", new EntityLineageResultResolver(siblingGraphService))
             .dataFetcher("platform", new LoadableTypeResolver<>(dataPlatformType,
-<<<<<<< HEAD
                 (env) -> ((Dashboard) env.getSource()).getPlatform().getUrn()))
-            .dataFetcher("domain", new LoadableTypeResolver<>(
-                    domainType,
-                    (env) -> {
-                        final Dashboard dashboard = env.getSource();
-                        return dashboard.getDomain() != null ? dashboard.getDomain().getUrn() : null;
-                    }
-                )
-            )
-=======
-                    (env) -> ((Dashboard) env.getSource()).getPlatform().getUrn()))
->>>>>>> 4857af57
             .dataFetcher("dataPlatformInstance",
                 new LoadableTypeResolver<>(dataPlatformInstanceType,
                     (env) -> {
