--- conflicted
+++ resolved
@@ -758,12 +758,8 @@
             .dataFetcher("createNativeUserInviteToken", new CreateNativeUserInviteTokenResolver(this.nativeUserService))
             .dataFetcher("createNativeUserResetToken", new CreateNativeUserResetTokenResolver(this.nativeUserService))
             .dataFetcher("batchUpdateSoftDeleted", new BatchUpdateSoftDeletedResolver(this.entityService))
-<<<<<<< HEAD
             .dataFetcher("updateUserSetting", new UpdateUserSettingResolver(this.entityService))
-
-=======
             .dataFetcher("rollbackIngestion", new RollbackIngestionResolver(this.entityClient))
->>>>>>> 89238408
         );
     }
 
