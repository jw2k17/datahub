package com.linkedin.datahub.graphql.types.corpgroup;

import com.linkedin.common.urn.CorpGroupUrn;
import com.linkedin.common.urn.Urn;
import com.linkedin.datahub.graphql.QueryContext;
import com.linkedin.datahub.graphql.generated.AutoCompleteResults;
import com.linkedin.datahub.graphql.generated.CorpGroup;
import com.linkedin.datahub.graphql.generated.EntityType;
import com.linkedin.datahub.graphql.generated.FacetFilterInput;
import com.linkedin.datahub.graphql.generated.FieldSortInput;
import com.linkedin.datahub.graphql.generated.SearchResults;
import com.linkedin.datahub.graphql.generated.Sort;
import com.linkedin.datahub.graphql.types.SearchableEntityType;
import com.linkedin.datahub.graphql.types.corpgroup.mappers.CorpGroupSnapshotMapper;
import com.linkedin.datahub.graphql.types.mappers.AutoCompleteResultsMapper;
import com.linkedin.datahub.graphql.types.mappers.UrnSearchResultsMapper;
import com.linkedin.entity.Entity;
import com.linkedin.entity.client.EntityClient;
import com.linkedin.metadata.query.AutoCompleteResult;
import com.linkedin.metadata.query.filter.SortOrder;
import com.linkedin.metadata.search.SearchResult;

import graphql.execution.DataFetcherResult;
import javax.annotation.Nonnull;
import javax.annotation.Nullable;
import java.net.URISyntaxException;
import java.util.ArrayList;
import java.util.Collections;
import java.util.HashSet;
import java.util.List;
import java.util.Map;
import java.util.stream.Collectors;

public class CorpGroupType implements SearchableEntityType<CorpGroup> {

    private final EntityClient _entityClient;

    public CorpGroupType(final EntityClient entityClient) {
        _entityClient = entityClient;
    }

    @Override
    public Class<CorpGroup> objectClass() {
        return CorpGroup.class;
    }

    @Override
    public EntityType type() {
        return EntityType.CORP_GROUP;
    }

    @Override
    public List<DataFetcherResult<CorpGroup>> batchLoad(final List<String> urns, final QueryContext context) {
        try {
            final List<CorpGroupUrn> corpGroupUrns = urns
                    .stream()
                    .map(this::getCorpGroupUrn)
                    .collect(Collectors.toList());

            final Map<Urn, Entity> corpGroupMap = _entityClient
                    .batchGet(new HashSet<>(corpGroupUrns), context.getAuthentication());

            final List<Entity> results = new ArrayList<>();
            for (CorpGroupUrn urn : corpGroupUrns) {
                results.add(corpGroupMap.getOrDefault(urn, null));
            }
            return results.stream()
                    .map(gmsCorpGroup -> gmsCorpGroup == null ? null
                        : DataFetcherResult.<CorpGroup>newResult().data(CorpGroupSnapshotMapper.map(gmsCorpGroup.getValue().getCorpGroupSnapshot())).build())
                    .collect(Collectors.toList());
        } catch (Exception e) {
            throw new RuntimeException("Failed to batch load CorpGroup", e);
        }
    }

    @Override
    public SearchResults search(@Nonnull String query,
                                @Nullable List<FacetFilterInput> filters,
                                @Nullable FieldSortInput sort,
                                int start,
                                int count,
                                @Nonnull final QueryContext context) throws Exception {
        String sortField = sort != null ? sort.getField() : null;
        SortOrder sortOrder = sort != null ? (sort.getSortOrder().equals(Sort.asc) ? SortOrder.ASCENDING : SortOrder.DESCENDING) : null;
        final SearchResult
<<<<<<< HEAD
            searchResult = _entityClient.search("corpGroup", query, Collections.emptyMap(), sortField, sortOrder, start, count,
            context.getActor());
=======
            searchResult = _entityClient.search("corpGroup", query, Collections.emptyMap(), start, count,
            context.getAuthentication());
>>>>>>> 81f14f9a
        return UrnSearchResultsMapper.map(searchResult);
    }

    @Override
    public AutoCompleteResults autoComplete(@Nonnull String query,
                                            @Nullable String field,
                                            @Nullable List<FacetFilterInput> filters,
                                            int limit,
                                            @Nonnull final QueryContext context) throws Exception {
        final AutoCompleteResult result = _entityClient.autoComplete("corpGroup", query, Collections.emptyMap(), limit,
            context.getAuthentication());
        return AutoCompleteResultsMapper.map(result);
    }

    private CorpGroupUrn getCorpGroupUrn(final String urnStr) {
        try {
            return CorpGroupUrn.createFromString(urnStr);
        } catch (URISyntaxException e) {
            throw new RuntimeException(String.format("Failed to retrieve CorpGroup with urn %s, invalid urn", urnStr));
        }
    }
}<|MERGE_RESOLUTION|>--- conflicted
+++ resolved
@@ -82,14 +82,8 @@
                                 @Nonnull final QueryContext context) throws Exception {
         String sortField = sort != null ? sort.getField() : null;
         SortOrder sortOrder = sort != null ? (sort.getSortOrder().equals(Sort.asc) ? SortOrder.ASCENDING : SortOrder.DESCENDING) : null;
-        final SearchResult
-<<<<<<< HEAD
-            searchResult = _entityClient.search("corpGroup", query, Collections.emptyMap(), sortField, sortOrder, start, count,
-            context.getActor());
-=======
-            searchResult = _entityClient.search("corpGroup", query, Collections.emptyMap(), start, count,
-            context.getAuthentication());
->>>>>>> 81f14f9a
+        final SearchResult searchResult = _entityClient.search("corpGroup", query, Collections.emptyMap(), sortField, sortOrder, start, count,
+                context.getAuthentication());
         return UrnSearchResultsMapper.map(searchResult);
     }
 
