--- conflicted
+++ resolved
@@ -1,12 +1,9 @@
 package com.linkedin.datahub.graphql.resolvers.mutate;
 
-<<<<<<< HEAD
-import com.linkedin.businessattribute.BusinessAttributeInfo;
-=======
 import static com.linkedin.datahub.graphql.resolvers.ResolverUtils.bindArgument;
 import static com.linkedin.datahub.graphql.resolvers.mutate.MutationUtils.persistAspect;
 
->>>>>>> 1d514cb0
+import com.linkedin.businessattribute.BusinessAttributeInfo;
 import com.linkedin.common.urn.CorpuserUrn;
 import com.linkedin.common.urn.Urn;
 import com.linkedin.common.urn.UrnUtils;
@@ -41,20 +38,22 @@
 @RequiredArgsConstructor
 public class UpdateNameResolver implements DataFetcher<CompletableFuture<Boolean>> {
 
-<<<<<<< HEAD
-    private final EntityService _entityService;
-    private final EntityClient _entityClient;
-
-    @Override
-    public CompletableFuture<Boolean> get(DataFetchingEnvironment environment) throws Exception {
-        final UpdateNameInput input = bindArgument(environment.getArgument("input"), UpdateNameInput.class);
-        Urn targetUrn = Urn.createFromString(input.getUrn());
-        log.info("Updating name. input: {}", input);
-
-        return CompletableFuture.supplyAsync(() -> {
-            if (!_entityService.exists(targetUrn)) {
-                throw new IllegalArgumentException(String.format("Failed to update %s. %s does not exist.", targetUrn, targetUrn));
-            }
+  private final EntityService<?> _entityService;
+  private final EntityClient _entityClient;
+
+  @Override
+  public CompletableFuture<Boolean> get(DataFetchingEnvironment environment) throws Exception {
+    final UpdateNameInput input =
+        bindArgument(environment.getArgument("input"), UpdateNameInput.class);
+    Urn targetUrn = Urn.createFromString(input.getUrn());
+    log.info("Updating name. input: {}", input);
+
+    return CompletableFuture.supplyAsync(
+        () -> {
+          if (!_entityService.exists(targetUrn, true)) {
+            throw new IllegalArgumentException(
+                String.format("Failed to update %s. %s does not exist.", targetUrn, targetUrn));
+          }
 
             switch (targetUrn.getEntityType()) {
                 case Constants.GLOSSARY_TERM_ENTITY_NAME:
@@ -76,89 +75,6 @@
         });
     }
 
-    private Boolean updateGlossaryTermName(
-            Urn targetUrn,
-            UpdateNameInput input,
-            QueryContext context
-    ) {
-        final Urn parentNodeUrn = GlossaryUtils.getParentUrn(targetUrn, context, _entityClient);
-        if (GlossaryUtils.canManageChildrenEntities(context, parentNodeUrn, _entityClient)) {
-            try {
-                GlossaryTermInfo glossaryTermInfo = (GlossaryTermInfo) EntityUtils.getAspectFromEntity(
-                        targetUrn.toString(), Constants.GLOSSARY_TERM_INFO_ASPECT_NAME, _entityService, null);
-                if (glossaryTermInfo == null) {
-                    throw new IllegalArgumentException("Glossary Term does not exist");
-                }
-                glossaryTermInfo.setName(input.getName());
-                Urn actor = UrnUtils.getUrn(context.getActorUrn());
-                persistAspect(targetUrn, Constants.GLOSSARY_TERM_INFO_ASPECT_NAME, glossaryTermInfo, actor, _entityService);
-
-                return true;
-            } catch (Exception e) {
-                throw new RuntimeException(String.format("Failed to perform update against input %s", input), e);
-            }
-        }
-        throw new AuthorizationException("Unauthorized to perform this action. Please contact your DataHub administrator.");
-    }
-
-    private Boolean updateGlossaryNodeName(
-            Urn targetUrn,
-            UpdateNameInput input,
-            QueryContext context
-    ) {
-        final Urn parentNodeUrn = GlossaryUtils.getParentUrn(targetUrn, context, _entityClient);
-        if (GlossaryUtils.canManageChildrenEntities(context, parentNodeUrn, _entityClient)) {
-            try {
-                GlossaryNodeInfo glossaryNodeInfo = (GlossaryNodeInfo) EntityUtils.getAspectFromEntity(
-                        targetUrn.toString(), Constants.GLOSSARY_NODE_INFO_ASPECT_NAME, _entityService, null);
-                if (glossaryNodeInfo == null) {
-                    throw new IllegalArgumentException("Glossary Node does not exist");
-                }
-                glossaryNodeInfo.setName(input.getName());
-                Urn actor = CorpuserUrn.createFromString(context.getActorUrn());
-                persistAspect(targetUrn, Constants.GLOSSARY_NODE_INFO_ASPECT_NAME, glossaryNodeInfo, actor, _entityService);
-
-                return true;
-            } catch (Exception e) {
-                throw new RuntimeException(String.format("Failed to perform update against input %s", input), e);
-            }
-=======
-  private final EntityService<?> _entityService;
-  private final EntityClient _entityClient;
-
-  @Override
-  public CompletableFuture<Boolean> get(DataFetchingEnvironment environment) throws Exception {
-    final UpdateNameInput input =
-        bindArgument(environment.getArgument("input"), UpdateNameInput.class);
-    Urn targetUrn = Urn.createFromString(input.getUrn());
-    log.info("Updating name. input: {}", input);
-
-    return CompletableFuture.supplyAsync(
-        () -> {
-          if (!_entityService.exists(targetUrn, true)) {
-            throw new IllegalArgumentException(
-                String.format("Failed to update %s. %s does not exist.", targetUrn, targetUrn));
-          }
-
-          switch (targetUrn.getEntityType()) {
-            case Constants.GLOSSARY_TERM_ENTITY_NAME:
-              return updateGlossaryTermName(targetUrn, input, environment.getContext());
-            case Constants.GLOSSARY_NODE_ENTITY_NAME:
-              return updateGlossaryNodeName(targetUrn, input, environment.getContext());
-            case Constants.DOMAIN_ENTITY_NAME:
-              return updateDomainName(targetUrn, input, environment.getContext());
-            case Constants.CORP_GROUP_ENTITY_NAME:
-              return updateGroupName(targetUrn, input, environment.getContext());
-            case Constants.DATA_PRODUCT_ENTITY_NAME:
-              return updateDataProductName(targetUrn, input, environment.getContext());
-            default:
-              throw new RuntimeException(
-                  String.format(
-                      "Failed to update name. Unsupported resource type %s provided.", targetUrn));
-          }
-        });
-  }
-
   private Boolean updateGlossaryTermName(
       Urn targetUrn, UpdateNameInput input, QueryContext context) {
     final Urn parentNodeUrn = GlossaryUtils.getParentUrn(targetUrn, context, _entityClient);
@@ -252,118 +168,8 @@
                   "\"%s\" already exists in this domain. Please pick a unique name.",
                   input.getName()),
               DataHubGraphQLErrorCode.CONFLICT);
->>>>>>> 1d514cb0
-        }
-        throw new AuthorizationException("Unauthorized to perform this action. Please contact your DataHub administrator.");
-    }
-
-    private Boolean updateDomainName(
-            Urn targetUrn,
-            UpdateNameInput input,
-            QueryContext context
-    ) {
-        if (AuthorizationUtils.canManageDomains(context)) {
-            try {
-                DomainProperties domainProperties = (DomainProperties) EntityUtils.getAspectFromEntity(
-                        targetUrn.toString(), Constants.DOMAIN_PROPERTIES_ASPECT_NAME, _entityService, null);
-
-<<<<<<< HEAD
-                if (domainProperties == null) {
-                    throw new IllegalArgumentException("Domain does not exist");
-                }
-
-                if (DomainUtils.hasNameConflict(input.getName(), DomainUtils.getParentDomainSafely(domainProperties), context, _entityClient)) {
-                    throw new DataHubGraphQLException(
-                            String.format("\"%s\" already exists in this domain. Please pick a unique name.", input.getName()),
-                            DataHubGraphQLErrorCode.CONFLICT
-                    );
-                }
-
-                domainProperties.setName(input.getName());
-                Urn actor = CorpuserUrn.createFromString(context.getActorUrn());
-                persistAspect(targetUrn, Constants.DOMAIN_PROPERTIES_ASPECT_NAME, domainProperties, actor, _entityService);
-
-                return true;
-            } catch (DataHubGraphQLException e) {
-                throw e;
-            } catch (Exception e) {
-                throw new RuntimeException(String.format("Failed to perform update against input %s", input), e);
-            }
-        }
-        throw new AuthorizationException("Unauthorized to perform this action. Please contact your DataHub administrator.");
-    }
-
-    private Boolean updateGroupName(
-            Urn targetUrn,
-            UpdateNameInput input,
-            QueryContext context
-    ) {
-        if (AuthorizationUtils.canManageUsersAndGroups(context)) {
-            try {
-                CorpGroupInfo corpGroupInfo = (CorpGroupInfo) EntityUtils.getAspectFromEntity(
-                        targetUrn.toString(), Constants.CORP_GROUP_INFO_ASPECT_NAME, _entityService, null);
-                if (corpGroupInfo == null) {
-                    throw new IllegalArgumentException("Group does not exist");
-                }
-                corpGroupInfo.setDisplayName(input.getName());
-                Urn actor = CorpuserUrn.createFromString(context.getActorUrn());
-                persistAspect(targetUrn, Constants.CORP_GROUP_INFO_ASPECT_NAME, corpGroupInfo, actor, _entityService);
-
-                return true;
-            } catch (Exception e) {
-                throw new RuntimeException(String.format("Failed to perform update against input %s", input), e);
-            }
-        }
-        throw new AuthorizationException("Unauthorized to perform this action. Please contact your DataHub administrator.");
-    }
-
-    private Boolean updateDataProductName(
-            Urn targetUrn,
-            UpdateNameInput input,
-            QueryContext context
-    ) {
-        try {
-            DataProductProperties dataProductProperties = (DataProductProperties) EntityUtils.getAspectFromEntity(
-                    targetUrn.toString(), Constants.DATA_PRODUCT_PROPERTIES_ASPECT_NAME, _entityService, null);
-            if (dataProductProperties == null) {
-                throw new IllegalArgumentException("Data Product does not exist");
-            }
-
-            Domains dataProductDomains = (Domains) EntityUtils.getAspectFromEntity(
-                    targetUrn.toString(), Constants.DOMAINS_ASPECT_NAME, _entityService, null);
-            if (dataProductDomains != null && dataProductDomains.hasDomains() && dataProductDomains.getDomains().size() > 0) {
-                // get first domain since we only allow one domain right now
-                Urn domainUrn = UrnUtils.getUrn(dataProductDomains.getDomains().get(0).toString());
-                // if they can't edit a data product from either the parent domain permission or from permission on the data product itself, throw error
-                if (!DataProductAuthorizationUtils.isAuthorizedToManageDataProducts(context, domainUrn)
-                        && !DataProductAuthorizationUtils.isAuthorizedToEditDataProduct(context, targetUrn)) {
-                    throw new AuthorizationException("Unauthorized to perform this action. Please contact your DataHub administrator.");
-                }
-            } else {
-                // should not happen since data products need to have a domain
-                if (!DataProductAuthorizationUtils.isAuthorizedToEditDataProduct(context, targetUrn)) {
-                    throw new AuthorizationException("Unauthorized to perform this action. Please contact your DataHub administrator.");
-                }
-            }
-
-            dataProductProperties.setName(input.getName());
-            Urn actor = CorpuserUrn.createFromString(context.getActorUrn());
-            persistAspect(targetUrn, Constants.DATA_PRODUCT_PROPERTIES_ASPECT_NAME, dataProductProperties, actor, _entityService);
-
-            return true;
-        } catch (Exception e) {
-            throw new RuntimeException(String.format("Failed to perform update against input %s", input), e);
-        }
-    }
-
-    private Boolean updateBusinessAttributeName(
-            Urn targetUrn,
-            UpdateNameInput input,
-            QueryContext context
-    ) {
-        if (!BusinessAttributeAuthorizationUtils.canManageBusinessAttribute(context)) {
-            throw new AuthorizationException("Unauthorized to perform this action. Please contact your DataHub administrator.");
-=======
+        }
+
         domainProperties.setName(input.getName());
         Urn actor = CorpuserUrn.createFromString(context.getActorUrn());
         persistAspect(
@@ -448,7 +254,32 @@
         if (!DataProductAuthorizationUtils.isAuthorizedToEditDataProduct(context, targetUrn)) {
           throw new AuthorizationException(
               "Unauthorized to perform this action. Please contact your DataHub administrator.");
->>>>>>> 1d514cb0
+        }
+      }
+
+            dataProductProperties.setName(input.getName());
+            Urn actor = CorpuserUrn.createFromString(context.getActorUrn());
+            persistAspect(
+          targetUrn,
+          Constants.DATA_PRODUCT_PROPERTIES_ASPECT_NAME,
+          dataProductProperties,
+          actor,
+          _entityService);
+
+            return true;
+        } catch (Exception e) {
+            throw new RuntimeException(
+          String.format("Failed to perform update against input %s", input), e);
+        }
+    }
+
+    private Boolean updateBusinessAttributeName(
+            Urn targetUrn,
+            UpdateNameInput input,
+            QueryContext context
+    ) {
+        if (!BusinessAttributeAuthorizationUtils.canManageBusinessAttribute(context)) {
+            throw new AuthorizationException("Unauthorized to perform this action. Please contact your DataHub administrator.");
         }
         try {
             BusinessAttributeInfo businessAttributeInfo = (BusinessAttributeInfo) EntityUtils.getAspectFromEntity(
@@ -457,7 +288,6 @@
                 throw new IllegalArgumentException("Business Attribute does not exist");
             }
 
-<<<<<<< HEAD
             if (BusinessAttributeUtils.hasNameConflict(input.getName(), context, _entityClient)) {
                 throw new DataHubGraphQLException(
                         String.format("\"%s\" already exists as Business Attribute. Please pick a unique name.", input.getName()),
@@ -475,20 +305,5 @@
         } catch (Exception e) {
             throw new RuntimeException(String.format("Failed to perform update against input %s", input), e);
         }
-=======
-      dataProductProperties.setName(input.getName());
-      Urn actor = CorpuserUrn.createFromString(context.getActorUrn());
-      persistAspect(
-          targetUrn,
-          Constants.DATA_PRODUCT_PROPERTIES_ASPECT_NAME,
-          dataProductProperties,
-          actor,
-          _entityService);
-
-      return true;
-    } catch (Exception e) {
-      throw new RuntimeException(
-          String.format("Failed to perform update against input %s", input), e);
->>>>>>> 1d514cb0
     }
 }