--- conflicted
+++ resolved
@@ -91,14 +91,8 @@
         .setName(joinProperties.getName())
         .setDatasetA(createPartialDataset(joinProperties.getDatasetA()))
         .setDatasetB(createPartialDataset(joinProperties.getDatasetB()))
-<<<<<<< HEAD
         .setJoinFieldMapping(mapJoinFieldMappings(joinProperties))
-        .setCreatedActor(joinProperties.hasCreated() && joinProperties.getCreated().getActor().toString().length() > 0
-                ? joinProperties.getCreated().getActor().toString() : "")
-=======
-        .setJoinFieldMappings(mapJoinFieldMappings(joinProperties))
         .setCreatedActor(UrnToEntityMapper.map(joinProperties.getCreated().getActor()))
->>>>>>> 3fc0ba23
         .setCreatedTime(joinProperties.hasCreated() && joinProperties.getCreated().getTime() > 0
                 ? joinProperties.getCreated().getTime() : 0)
         .build());
