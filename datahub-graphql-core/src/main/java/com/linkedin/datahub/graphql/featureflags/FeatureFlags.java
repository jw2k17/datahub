--- conflicted
+++ resolved
@@ -7,9 +7,6 @@
 public class FeatureFlags {
   private boolean showSimplifiedHomepageByDefault = false;
   private boolean lineageSearchCacheEnabled = false;
-<<<<<<< HEAD
   private boolean pointInTimeCreationEnabled = false;
-=======
   private boolean alwaysEmitChangeLog = false;
->>>>>>> d436ab9f
 }