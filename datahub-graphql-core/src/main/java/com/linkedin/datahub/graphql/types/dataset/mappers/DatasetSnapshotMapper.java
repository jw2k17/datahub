--- conflicted
+++ resolved
@@ -83,16 +83,13 @@
               result.setGlobalTags(GlobalTagsMapper.map((GlobalTags) aspect));
             } else if (aspect instanceof EditableSchemaMetadata) {
               result.setEditableSchemaMetadata(EditableSchemaMetadataMapper.map((EditableSchemaMetadata) aspect));
-<<<<<<< HEAD
             } else if(aspect instanceof GlossaryTerms) {
                 result.setGlossaryTerms(GlossaryTermsMapper.map((GlossaryTerms) aspect ));
-=======
             } else if (aspect instanceof EditableDatasetProperties) {
                 final EditableDatasetProperties editableDatasetProperties = (EditableDatasetProperties) aspect;
                 final DatasetEditableProperties editableProperties = new DatasetEditableProperties();
                 editableProperties.setDescription(editableDatasetProperties.getDescription());
                 result.setEditableProperties(editableProperties);
->>>>>>> 2ee9ecfb
             }
         });
 
