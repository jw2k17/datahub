extend type Query {
  """
  Full text search against a specific DataHub Entity Type
  """
  search(input: SearchInput!): SearchResults

  """
  Search DataHub entities
  """
<<<<<<< HEAD
  searchForMultiple(input: SearchMultipleInput!): SearchResults
=======
  searchAcrossEntities(input: SearchAcrossEntitiesInput!): SearchResults
>>>>>>> d0548408

  """
  Autocomplete a search query against a specific DataHub Entity Type
  """
  autoComplete(input: AutoCompleteInput!): AutoCompleteResults

  """
  Autocomplete a search query against a specific set of DataHub Entity Types
  """
  autoCompleteForMultiple(input: AutoCompleteMultipleInput!): AutoCompleteMultipleResults

  """
  Hierarchically browse a specific type of DataHub Entity by path
  Used by explore in the UI
  """
  browse(input: BrowseInput!): BrowseResults

  """
  Retrieve the browse paths corresponding to an entity
  """
  browsePaths(input: BrowsePathsInput!): [BrowsePath!]
}

"""
Input arguments for a full text search query
"""
input SearchInput {
  """
  The Metadata Entity type to be searched against
  """
	type: EntityType!

	"""
	The raw query string
	"""
	query: String!

	"""
	The offset of the result set
	"""
	start: Int

	"""
	The number of entities to include in result set
	"""
	count: Int

	"""
	Facet filters to apply to search results
	"""
	filters: [FacetFilterInput!]
}

"""
Input arguments for a full text search query across entities
"""
<<<<<<< HEAD
input SearchMultipleInput {
  """
  Entity types to be searched. Search all entity if empty
=======
input SearchAcrossEntitiesInput {
  """
  Entity types to be searched. If this is not provided, all entities will be searched.
>>>>>>> d0548408
  """
	types: [EntityType!]

	"""
	The query string
	"""
	query: String!

	"""
	The starting point of paginated results
	"""
	start: Int

	"""
	The number of elements included in the results
	"""
	count: Int

	"""
	Faceted filters applied to search results
	"""
	filters: [FacetFilterInput!]
}

"""
Facet filters to apply to search results
"""
input FacetFilterInput {
  """
  Name of field to filter by
  """
	field: String!

	"""
	Value of the field to filter by
	"""
	value: String!
}

"""
Results returned by issuing a search query
"""
type SearchResults {
  """
  The offset of the result set
  """
  start: Int!

  """
  The number of entities included in the result set
  """
  count: Int!

  """
  The total number of search results matching the query and filters
  """
  total: Int!

  """
  The search result entities
  """
  searchResults: [SearchResult!]!

  """
  Candidate facet aggregations used for search filtering
  """
  facets: [FacetMetadata!]
}

"""
An individual search result hit
"""
type SearchResult {
  """
  The resolved DataHub Metadata Entity matching the search query
  """
  entity: Entity!

  """
  Matched field hint
  """
  matchedFields: [MatchedField!]!
}

"""
An overview of the field that was matched in the entity search document
"""
type MatchedField {
  """
  Name of the field that matched
  """
  name: String!

  """
  Value of the field that matched
  """
  value: String!
}

"""
Contains valid fields to filter search results further on
"""
type FacetMetadata {
  """
  Name of a field present in the search entity
  """
  field: String!

  """
  Display name of the field
  """
  displayName: String

  """
  Aggregated search result counts by value of the field
  """
  aggregations: [AggregationMetadata!]!
}

"""
Information about the aggregation that can be used for filtering, included the field value and number of results
"""
type AggregationMetadata {
  """
  A particular value of a facet field
  """
  value: String!

  """
  The number of search results containing the value
  """
  count: Long!

  """
  Entity corresponding to the facet field
  """
  entity: Entity
}

"""
Input for performing an auto completion query against a single Metadata Entity
"""
input AutoCompleteInput {
  """
  Entity type to be autocompleted against
  """
	type: EntityType

	"""
	The raw query string
	"""
	query: String!

	"""
	An optional entity field name to autocomplete on
	"""
	field: String

	"""
	The maximum number of autocomplete results to be returned
	"""
	limit: Int

	"""
	Faceted filters applied to autocomplete results
	"""
	filters: [FacetFilterInput!]
}

"""
Input for performing an auto completion query against a a set of Metadata Entities
"""
input AutoCompleteMultipleInput {
  """
  Entity types to be autocompleted against
  Optional, if none supplied, all searchable types will be autocompleted against
  """
  types: [EntityType!]

  """
  The raw query string
  """
  query: String!

  """
  An optional field to autocomplete against
  """
  field: String

  """
  The maximum number of autocomplete results
  """
  limit: Int

  """
  Faceted filters applied to autocomplete results
  """
  filters: [FacetFilterInput!]
}

"""
An individual auto complete result specific to an individual Metadata Entity Type
"""
type AutoCompleteResultForEntity {
  """
  Entity type
  """
  type: EntityType!

  """
  The autocompletion results for specified entity type
  """
  suggestions: [String!]!
}

"""
The results returned on a multi entity autocomplete query
"""
type AutoCompleteMultipleResults {
  """
  The raw query string
  """
  query: String!

  """
  The autocompletion suggestions
  """
  suggestions: [AutoCompleteResultForEntity!]!
}

"""
The results returned on a single entity autocomplete query
"""
type AutoCompleteResults {
	"""
	The query string
	"""
	query: String!

	"""
	The autocompletion results
	"""
	suggestions: [String!]!
}

"""
Input required for browse queries
"""
input BrowseInput {
  """
  The browse entity type
  """
	type: EntityType!

	"""
	The browse path
	"""
	path: [String!]

  """
  The starting point of paginated results
  """
	start: Int

  """
  The number of elements included in the results
  """
	count: Int

  """
  Faceted filters applied to browse results
  """
	filters: [FacetFilterInput!]
}

"""
The results of a browse path traversal query
"""
type BrowseResults {
  """
  The browse results
  """
	entities: [Entity!]!

	"""
	The groups present at the provided browse path
	"""
	groups: [BrowseResultGroup!]!

  """
  The starting point of paginated results
  """
	start: Int!

  """
  The number of elements included in the results
  """
	count: Int!

  """
  The total number of browse results under the path with filters applied
  """
	total: Int!

  """
  Metadata containing resulting browse groups
  """
	metadata: BrowseResultMetadata!
}

"""
Metadata about the Browse Paths response
"""
type BrowseResultMetadata {
  """
  The provided path
  """
	path: [String!]!

  """
  The total number of entities under the provided browse path
  """
	totalNumEntities: Long!
}

"""
A group of Entities under a given browse path
"""
type BrowseResultGroup {
  """
  The path name of a group of browse results
  """
  name: String!

  """
  The number of entities within the group
  """
  count: Long!
}

"""
Inputs for fetching the browse paths for a Metadata Entity
"""
input BrowsePathsInput {
  """
  The browse entity type
  """
	type: EntityType!

  """
  The entity urn
  """
	urn: String!
}

"""
A hierarchical entity path
"""
type BrowsePath {
    """
    The components of the browse path
    """
    path: [String!]!
}<|MERGE_RESOLUTION|>--- conflicted
+++ resolved
@@ -7,11 +7,7 @@
   """
   Search DataHub entities
   """
-<<<<<<< HEAD
-  searchForMultiple(input: SearchMultipleInput!): SearchResults
-=======
   searchAcrossEntities(input: SearchAcrossEntitiesInput!): SearchResults
->>>>>>> d0548408
 
   """
   Autocomplete a search query against a specific DataHub Entity Type
@@ -68,15 +64,9 @@
 """
 Input arguments for a full text search query across entities
 """
-<<<<<<< HEAD
-input SearchMultipleInput {
-  """
-  Entity types to be searched. Search all entity if empty
-=======
 input SearchAcrossEntitiesInput {
   """
   Entity types to be searched. If this is not provided, all entities will be searched.
->>>>>>> d0548408
   """
 	types: [EntityType!]
 
