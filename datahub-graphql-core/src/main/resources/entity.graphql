--- conflicted
+++ resolved
@@ -2993,15 +2993,14 @@
     isPartitioningKey: Boolean
 
     """
-<<<<<<< HEAD
+    For schema fields that have other properties that are not modeled explicitly, represented as a JSON string.
+    """
+    jsonProps: String
+
+    """
     Schema field entity that exist in the database for this schema field
     """
     schemaFieldEntity: SchemaFieldEntity
-=======
-    For schema fields that have other properties that are not modeled explicitly, represented as a JSON string.
-    """
-    jsonProps: String
->>>>>>> 33e32942
 }
 
 """
