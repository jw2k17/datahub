--- conflicted
+++ resolved
@@ -712,7 +712,31 @@
         urn: String!, deleteReferences: Boolean): Boolean
 
     """
-<<<<<<< HEAD
+    Submit a response to a prompt from a form collecting metadata on different entities.
+    Provide the urn of the entity you're submitting a form response as well as the required input.
+    """
+    submitFormPrompt(urn: String!, input: SubmitFormPromptInput!): Boolean
+
+    """
+    Assign a form to different entities. This will be a patch by adding this form to the list
+    of forms on an entity.
+    """
+    batchAssignForm(input: BatchAssignFormInput!): Boolean
+
+    """
+    Creates a filter for a form to apply it to certain entities. Entities that match this filter will have
+    a given form applied to them.
+    This feature is ONLY supported in Acryl DataHub.
+    """
+    createDynamicFormAssignment(input: CreateDynamicFormAssignmentInput!): Boolean
+
+    """
+    Verifies a form on an entity when all of the required questions on the form are complete and the form
+    is of type VERIFICATION.
+    """
+    verifyForm(input: VerifyFormInput!): Boolean
+
+    """
     Create Business Attribute Api
     """
     createBusinessAttribute(
@@ -744,31 +768,6 @@
     Remove Business Attribute
     """
     removeBusinessAttribute(input: AddBusinessAttributeInput!): Boolean
-=======
-    Submit a response to a prompt from a form collecting metadata on different entities.
-    Provide the urn of the entity you're submitting a form response as well as the required input.
-    """
-    submitFormPrompt(urn: String!, input: SubmitFormPromptInput!): Boolean
-
-    """
-    Assign a form to different entities. This will be a patch by adding this form to the list
-    of forms on an entity.
-    """
-    batchAssignForm(input: BatchAssignFormInput!): Boolean
-
-    """
-    Creates a filter for a form to apply it to certain entities. Entities that match this filter will have
-    a given form applied to them.
-    This feature is ONLY supported in Acryl DataHub.
-    """
-    createDynamicFormAssignment(input: CreateDynamicFormAssignmentInput!): Boolean
-
-    """
-    Verifies a form on an entity when all of the required questions on the form are complete and the form
-    is of type VERIFICATION.
-    """
-    verifyForm(input: VerifyFormInput!): Boolean
->>>>>>> 1d514cb0
 }
 
 """
@@ -980,12 +979,6 @@
     """
     ROLE
 
-<<<<<<< HEAD
-    """
-    A Business Attribute
-    """
-    BUSINESS_ATTRIBUTE
-=======
     """"
     An structured property on entities
     """
@@ -1010,7 +1003,11 @@
     Another entity type - refer to a provided entity type urn.
     """
     OTHER
->>>>>>> 1d514cb0
+
+    """
+    A Business Attribute
+    """
+    BUSINESS_ATTRIBUTE
 }
 
 """
@@ -1607,7 +1604,7 @@
 
 type RoleProperties {
     """
-    Name of the Role in an organisation
+    Name of the Role in an organisation 
     """
     name: String!
 
@@ -11577,7 +11574,98 @@
 }
 
 """
-<<<<<<< HEAD
+Describes a generic filter on a dataset
+"""
+type DatasetFilter {
+    """
+    Type of partition
+    """
+    type: DatasetFilterType!
+
+    """
+    The raw query if using a SQL FilterType
+    """
+    sql: String
+}
+
+"""
+Type of partition
+"""
+enum DatasetFilterType {
+  """
+  Use a SQL string to apply the filter
+  """
+  SQL
+}
+
+
+"""
+Input required to create or update a DatasetFilter
+"""
+input DatasetFilterInput {
+    """
+    Type of partition
+    """
+    type: DatasetFilterType!
+
+    """
+    The raw query if using a SQL FilterType
+    """
+    sql: String
+}
+
+"""
+An entity type registered in DataHub
+"""
+type EntityTypeEntity implements Entity {
+    """
+    A primary key associated with the Query
+    """
+    urn: String!
+
+    """
+    A standard Entity Type
+    """
+    type: EntityType!
+
+    """
+    Info about this type including its name
+    """
+    info: EntityTypeInfo!
+
+    """
+    Granular API for querying edges extending from this entity
+    """
+    relationships(input: RelationshipsInput!): EntityRelationshipsResult
+}
+
+"""
+Properties about an individual entity type
+"""
+type EntityTypeInfo {
+    """
+    The standard entity type
+    """
+    type: EntityType!
+
+    """
+    The fully qualified name of the entity type. This includes its namespace
+    """
+    qualifiedName: String!
+
+    """
+    The display name of this type
+    """
+    displayName: String
+
+    """
+    The description of this type
+    """
+    description: String
+}
+
+
+"""
 A Business Attribute, or a logical schema Field
 """
 type BusinessAttribute implements Entity {
@@ -11811,94 +11899,4 @@
     The Business Attributes
     """
     businessAttributes: [BusinessAttribute!]!
-=======
-Describes a generic filter on a dataset
-"""
-type DatasetFilter {
-    """
-    Type of partition
-    """
-    type: DatasetFilterType!
-
-    """
-    The raw query if using a SQL FilterType
-    """
-    sql: String
-}
-
-"""
-Type of partition
-"""
-enum DatasetFilterType {
-  """
-  Use a SQL string to apply the filter
-  """
-  SQL
-}
-
-
-"""
-Input required to create or update a DatasetFilter
-"""
-input DatasetFilterInput {
-    """
-    Type of partition
-    """
-    type: DatasetFilterType!
-
-    """
-    The raw query if using a SQL FilterType
-    """
-    sql: String
-}
-
-"""
-An entity type registered in DataHub
-"""
-type EntityTypeEntity implements Entity {
-    """
-    A primary key associated with the Query
-    """
-    urn: String!
-
-    """
-    A standard Entity Type
-    """
-    type: EntityType!
-
-    """
-    Info about this type including its name
-    """
-    info: EntityTypeInfo!
-
-    """
-    Granular API for querying edges extending from this entity
-    """
-    relationships(input: RelationshipsInput!): EntityRelationshipsResult
-}
-
-"""
-Properties about an individual entity type
-"""
-type EntityTypeInfo {
-    """
-    The standard entity type
-    """
-    type: EntityType!
-
-    """
-    The fully qualified name of the entity type. This includes its namespace
-    """
-    qualifiedName: String!
-
-    """
-    The display name of this type
-    """
-    displayName: String
-
-    """
-    The description of this type
-    """
-    description: String
->>>>>>> 1d514cb0
 }