# DataHub UI Application-Specific GraphQL Types

extend type Query {
    """
    Fetch details associated with the authenticated user, provided via an auth cookie or header
    """
    me: AuthenticatedUser

    """
    Fetch configurations
    Used by DataHub UI
    """
    appConfig: AppConfig

    """
    Fetch the Global Settings related to the Views feature.
    Requires the 'Manage Global Views' Platform Privilege.
    """
    globalViewsSettings: GlobalViewsSettings
}

extend type Mutation {
  """
  Update the global settings related to the Views feature.
  Requires the 'Manage Global Views' Platform Privilege.
  """
  updateGlobalViewsSettings(input: UpdateGlobalViewsSettingsInput!): Boolean!
}

"""
Information about the currently authenticated user
"""
type AuthenticatedUser {
  """
  The user information associated with the authenticated user, including properties used in rendering the profile
  """
  corpUser: CorpUser!

  """
  The privileges assigned to the currently authenticated user, which dictates which parts of the UI they should be able to use
  """
  platformPrivileges: PlatformPrivileges!
}

"""
The platform privileges that the currently authenticated user has
"""
type PlatformPrivileges {
  """
  Whether the user should be able to view analytics
  """
  viewAnalytics: Boolean!

  """
  Whether the user should be able to manage policies
  """
  managePolicies: Boolean!

  """
  Whether the user should be able to manage users & groups
  """
  manageIdentities: Boolean!

  """
  Whether the user should be able to generate personal access tokens
  """
  generatePersonalAccessTokens: Boolean!

  """
  Whether the user should be able to create new Domains
  """
  createDomains: Boolean!

  """
  Whether the user should be able to manage Domains
  """
  manageDomains: Boolean!

  """
  Whether the user is able to manage UI-based ingestion
  """
  manageIngestion: Boolean!

  """
  Whether the user is able to manage UI-based secrets
  """
  manageSecrets: Boolean!

  """
  Whether the user should be able to manage tokens on behalf of other users.
  """
  manageTokens: Boolean!

  """
  Whether the user is able to manage Tests
  """
  manageTests: Boolean!

  """
  Whether the user should be able to manage Glossaries
  """
  manageGlossaries: Boolean!

  """
  Whether the user is able to manage user credentials
  """
  manageUserCredentials: Boolean!

  """
  Whether the user should be able to create new Tags
  """
  createTags: Boolean!

  """
  Whether the user should be able to create and delete all Tags
  """
  manageTags: Boolean!

  """
  Whether the user should be able to create, update, and delete global views.
  """
  manageGlobalViews: Boolean!

  """
  Whether the user should be able to create, update, and delete ownership types.
  """
  manageOwnershipTypes: Boolean!
  
  """
  Whether the user can create and delete posts pinned to the home page.
  """
  manageGlobalAnnouncements: Boolean!
}

"""
Config loaded at application boot time
This configuration dictates the behavior of the UI, such as which features are enabled or disabled
"""
type AppConfig {
  """
  App version
  """
  appVersion: String

  """
  Auth-related configurations
  """
  authConfig: AuthConfig!

  """
  Configurations related to the Analytics Feature
  """
  analyticsConfig: AnalyticsConfig!

  """
  Configurations related to the Policies Feature
  """
  policiesConfig: PoliciesConfig!

  """
  Configurations related to the User & Group management
  """
  identityManagementConfig: IdentityManagementConfig!

  """
  Configurations related to UI-based ingestion
  """
  managedIngestionConfig: ManagedIngestionConfig!

  """
  Configurations related to Lineage
  """
  lineageConfig: LineageConfig!

  """
  Configurations related to visual appearance, allows styling the UI without rebuilding the bundle
  """
  visualConfig: VisualConfig!

  """
  Configurations related to tracking users in the app
  """
  telemetryConfig: TelemetryConfig!

  """
  Configurations related to DataHub tests
  """
  testsConfig: TestsConfig!

  """
  Configurations related to DataHub Views
  """
  viewsConfig: ViewsConfig!

  """
  Feature flags telling the UI whether a feature is enabled or not
  """
  featureFlags: FeatureFlagsConfig!
}

"""
Configurations related to visual appearance of the app
"""
type VisualConfig {
  """
  Custom logo url for the homepage & top banner
  """
  logoUrl: String

  """
  Custom favicon url for the homepage & top banner
  """
  faviconUrl: String

  """
  Configuration for the queries tab
  """
  queriesTab: QueriesTabConfig

  """
  Configuration for the queries tab
  """
  entityProfiles: EntityProfilesConfig

  """
  Configuration for search results
  """
  searchResult: SearchResultsVisualConfig
}

"""
Configuration for the queries tab
"""
type QueriesTabConfig {
  """
  Number of queries to show in the queries tab
  """
  queriesTabResultSize: Int
}


"""
Configuration for different entity profiles
"""
type EntityProfilesConfig {
  """
  The configurations for a Domain entity profile
  """
  domain: EntityProfileConfig
}

"""
Configuration for an entity profile
"""
type EntityProfileConfig {
  """
  The enum value from EntityProfileTab for which tab should be showed by default on
  entity profile pages. If null, rely on default sorting from React code.
  """
  defaultTab: String
}

"""
Configuration for a search result
"""
type SearchResultsVisualConfig {
    """
    Whether a search result should highlight the name/description if it was matched on those fields.
    """
    enableNameHighlight: Boolean
}

"""
Configurations related to tracking users in the app
"""
type TelemetryConfig {
  """
  Env variable for whether or not third party logging should be enabled for this instance
  """
  enableThirdPartyLogging: Boolean
}

"""
Configurations related to Lineage
"""
type LineageConfig {
  """
  Whether the backend support impact analysis feature
  """
  supportsImpactAnalysis: Boolean!
}

"""
Configurations related to the Analytics Feature
"""
type AnalyticsConfig {
  """
  Whether the Analytics feature is enabled and should be displayed
  """
  enabled: Boolean!
}

"""
Configurations related to auth
"""
type AuthConfig {
  """
  Whether token-based auth is enabled.
  """
  tokenAuthEnabled: Boolean!
}


"""
Configurations related to the Policies Feature
"""
type PoliciesConfig {
  """
  Whether the policies feature is enabled and should be displayed in the UI
  """
  enabled: Boolean!

  """
  A list of platform privileges to display in the Policy Builder experience
  """
  platformPrivileges: [Privilege!]!

  """
  A list of resource privileges to display in the Policy Builder experience
  """
  resourcePrivileges: [ResourcePrivileges!]!
}

"""
An individual DataHub Access Privilege
"""
type Privilege {
  """
  Standardized privilege type, serving as a unique identifier for a privilege eg EDIT_ENTITY
  """
  type: String!

  """
  The name to appear when displaying the privilege, eg Edit Entity
  """
  displayName: String

  """
  A description of the privilege to display
  """
  description: String
}

"""
A privilege associated with a particular resource type
A resource is most commonly a DataHub Metadata Entity
"""
type ResourcePrivileges {
  """
  Resource type associated with the Access Privilege, eg dataset
  """
  resourceType: String!

  """
  The name to used for displaying the resourceType
  """
  resourceTypeDisplayName: String

  """
  An optional entity type to use when performing search and navigation to the entity
  """
  entityType: EntityType

  """
  A list of privileges that are supported against this resource
  """
  privileges: [Privilege!]!
}

"""
Configurations related to Identity Management
"""
type IdentityManagementConfig {
  """
  Whether identity management screen is able to be shown in the UI
  """
  enabled: Boolean!
}

"""
Configurations related to managed, UI based ingestion
"""
type ManagedIngestionConfig {
  """
  Whether ingestion screen is enabled in the UI
  """
  enabled: Boolean!
}

"""
Configurations related to DataHub Tests feature
"""
type TestsConfig {
  """
  Whether Tests feature is enabled
  """
  enabled: Boolean!
}

"""
Configurations related to DataHub Views feature
"""
type ViewsConfig {
  """
  Whether Views feature is enabled
  """
  enabled: Boolean!
}

"""
Configurations related to DataHub Views feature
"""
type FeatureFlagsConfig {
  """
  Whether read only mode is enabled on an instance.
  Right now this only affects ability to edit user profile image URL but can be extended.
  """
  readOnlyModeEnabled: Boolean!

  """
  Whether search filters V2 should be shown or the default filter side-panel
  """
  showSearchFiltersV2: Boolean!

  """
  Whether browse V2 sidebar should be shown
  """
  showBrowseV2: Boolean!

  """
  Whether we should show CTAs in the UI related to moving to Managed DataHub by Acryl.
  """
  showAcrylInfo: Boolean!
<<<<<<< HEAD
  """
  Whether Join Tables Feature should be shown.
  """
  joinFeatureEnabled: Boolean!
=======

  """
  Whether we should show AccessManagement tab in the datahub UI.
  """
  showAccessManagement: Boolean!

  """
  Enables the nested Domains feature that allows users to have sub-Domains.
  If this is off, Domains appear "flat" again.
  """
  nestedDomainsEnabled: Boolean!
>>>>>>> 2f0616ea
}

"""
Input required to update Global View Settings.
"""
input UpdateGlobalViewsSettingsInput {
  """
  The URN of the View that serves as the Global, or organization-wide, default.
  If this field is not provided, the existing Global Default will be cleared.
  """
  defaultView: String
}

"""
Global (platform-level) settings related to the Views feature
"""
type GlobalViewsSettings {
  """
  The global default View. If a user does not have a personal default, then
  this will be the default view.
  """
  defaultView: String
}<|MERGE_RESOLUTION|>--- conflicted
+++ resolved
@@ -441,12 +441,10 @@
   Whether we should show CTAs in the UI related to moving to Managed DataHub by Acryl.
   """
   showAcrylInfo: Boolean!
-<<<<<<< HEAD
   """
   Whether Join Tables Feature should be shown.
   """
   joinFeatureEnabled: Boolean!
-=======
 
   """
   Whether we should show AccessManagement tab in the datahub UI.
@@ -458,7 +456,6 @@
   If this is off, Domains appear "flat" again.
   """
   nestedDomainsEnabled: Boolean!
->>>>>>> 2f0616ea
 }
 
 """
