--- conflicted
+++ resolved
@@ -57,12 +57,8 @@
     Mockito.when(mockEnv.getArgument(Mockito.eq("input"))).thenReturn(input);
     Mockito.when(mockEnv.getContext()).thenReturn(mockContext);
 
-<<<<<<< HEAD
-    VersionSet result = resolver.get(mockEnv).get();
-    assertEquals(result.getUrn(), TEST_ENTITY_URN);
-=======
+
     assertEquals(resolver.get(mockEnv).get().getUrn(), TEST_VERSION_SET_URN);
->>>>>>> 05ed277f
   }
 
   @Test
