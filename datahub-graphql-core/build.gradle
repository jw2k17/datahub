--- conflicted
+++ resolved
@@ -29,12 +29,9 @@
         "$projectDir/src/main/resources/search.graphql".toString(),
         "$projectDir/src/main/resources/analytics.graphql".toString(),
         "$projectDir/src/main/resources/recommendation.graphql".toString(),
-<<<<<<< HEAD
+        "$projectDir/src/main/resources/auth.graphql".toString(),
         "$projectDir/src/main/resources/actions.graphql".toString(),
         "$projectDir/src/main/resources/constraints.graphql".toString(),
-=======
-        "$projectDir/src/main/resources/auth.graphql".toString(),
->>>>>>> a5ec05e2
     ]
     outputDir = new File("$projectDir/src/mainGeneratedGraphQL/java")
     packageName = "com.linkedin.datahub.graphql.generated"
