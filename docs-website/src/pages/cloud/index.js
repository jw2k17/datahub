--- conflicted
+++ resolved
@@ -25,37 +25,8 @@
       title={'DataHub Cloud - Unify Data Observability, Governance and Discovery'}
       description="DataHub cloud is Managed DataHub with Data Observability and Data Governance built-in."
     >
-<<<<<<< HEAD
       <Hero />
       <div className={clsx(styles.bgSection)}>
-=======
-      <header className={clsx("hero", styles.hero)}>
-        <div className="container">
-          <div className="hero__content">
-            <div>
-              <h1 className={clsx("hero__title", styles.hero__title)}>Try DataHub Cloud</h1>
-              <div className={clsx("hero__subtitle", styles.hero__subtitle)}>
-                Introducing DataHub as a Managed Service
-                <div style={{ fontWeight: "500"}}>with Data Observability and Data Governance built-in.</div>
-                {/* <div className={styles.learnMore}>
-                  <a className={styles.link} href="https://acryldata.io" target="_blank">
-                    Learn More  →
-                  </a>
-                </div> */}
-              </div>
-              <Link className="button button--primary button--lg" to="https://www.acryldata.io/datahub-sign-up?utm_source=datahub&utm_medium=referral&utm_campaign=acryl_signup">
-                Book Demo
-              </Link>
-              <Link className={clsx(styles.buttonLightBlue, "button  button--secondary button--lg")} to="https://www.acryldata.io/tour">
-                Product Tour
-              </Link>
-            </div>
-          </div>
-        </div>
-      </header>
-      <ScrollingCustomers />
-      <div className={clsx(styles.bgSection)} style={{ marginTop: 100 }}>
->>>>>>> 2946131c
         <UnifiedTabs />
       </div>
       <FeatureCards/>
