--- conflicted
+++ resolved
@@ -1,8 +1,4 @@
-<<<<<<< HEAD
-import React, { useEffect } from "react";
-=======
-import React, { useState } from "react";
->>>>>>> 00a27517
+import React, { useEffect, useState } from "react";
 import Layout from "@theme/Layout";
 import Link from "@docusaurus/Link";
 import useDocusaurusContext from "@docusaurus/useDocusaurusContext";
@@ -14,11 +10,8 @@
 import FeatureCards from "./FeatureCards";
 import Hero from "./Hero";
 import DemoForm from "./DemoForm";
-<<<<<<< HEAD
 import ServiceBell from "@servicebell/widget";
-=======
 import DemoFormModal from "./DemoFormModal";
->>>>>>> 00a27517
 
 function Home() {
   const context = useDocusaurusContext();
