--- conflicted
+++ resolved
@@ -122,15 +122,10 @@
     /^metadata-ingestion\/docs\/sources\//, // these are used to generate docs, so we don't want to consider them here
     /^metadata-ingestion\/tests\//,
     /^metadata-ingestion-examples\//,
-    /^ingest-api\/README\.md/,
     /^docker\/(?!README|datahub-upgrade|airflow\/local_airflow)/, // Drop all but a few docker docs.
     /^docs\/docker\/README\.md/, // This one is just a pointer to another file.
     /^docs\/README\.md/, // This one is just a pointer to the hosted docs site.
-<<<<<<< HEAD
-    /^docker\/keycloak\/README\.md/,
-=======
     /^SECURITY\.md$/,
->>>>>>> 1478d701
     /^\s*$/, //Empty string
   ];
 
