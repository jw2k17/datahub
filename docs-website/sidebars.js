const fs = require("fs");

function list_ids_in_directory(directory, hardcoded_labels) {
  if (hardcoded_labels === undefined) {
    hardcoded_labels = {};
  }

  const files = fs.readdirSync(`../${directory}`).sort();
  let ids = [];
  for (const name of files) {
    if (fs.lstatSync(`../${directory}/${name}`).isDirectory()) {
      // Recurse into the directory.
      const inner_ids = list_ids_in_directory(`${directory}/${name}`);
      ids = ids.concat(inner_ids);
    } else {
      if (name.endsWith(".md")) {
        const slug = name.replace(/\.md$/, "");
        const id = `${directory}/${slug}`;

        if (id in hardcoded_labels) {
          label = hardcoded_labels[id];
          ids.push({ type: "doc", id, label });
        } else {
          ids.push({ type: "doc", id });
        }
      }
    }
  }
  return ids;
}

// note: to handle errors where you don't want a markdown file in the sidebar, add it as a comment.
// this will fix errors like `Error: File not accounted for in sidebar: ...`
module.exports = {
  // users
  // architects
  // modelers
  // developers
  // operators

  overviewSidebar: {
    "What is DataHub?": [
      // By the end of this section, readers should understand the core use cases that DataHub addresses,
      // target end-users, high-level architecture, & hosting options

      // "docs/wip/what-is-datahub",
      "docs/features",
      {
        Architecture: [
          "docs/architecture/architecture",
          "docs/components",
          "docs/architecture/metadata-ingestion",
          "docs/architecture/metadata-serving",
        ],
      },
      "docs/demo", // rename this to "DataHub Demo"
      "docs/saas",
    ],
    "Get Started": [
      // The goal of this section is to provide the bare-minimum steps required to:
      //   - Get DataHub Running
      //   - Optionally configure SSO
      //   - Add/invite Users
      //   - Create Polices & assign roles
      //   - Ingest at least one source (ie. data warehouse)
      //   - Understand high-level options for enriching metadata
      "docs/get-started-with-datahub",
      {
        "Self-Hosted DataHub": [
          "docs/quickstart",
          // "docs/wip/configure-sso",
          "docs/authentication/guides/add-users",
          // "docs/wip/invite-with-email-link",
          // "docs/wip/create-policies",
          // "docs/wip/guide-ingest-your-first-metadata-source",
          // "docs/wip/guide-enrich-your-metadata", // remove this; add in enrichment detail in ingest-your-first-source
        ],
      },
      {
        "Managed DataHub": [
          // {
          //   type: "doc",
          //   id: "docs/wip/managed-datahub-setup",
          //   className: "saasOnly",
          // },
          // {
          //   type: "doc",
          //   id: "docs/wip/configure-sso",
          //   className: "saasOnly",
          // },
          "docs/authentication/guides/add-users",
          // "docs/wip/invite-with-email-link",
          // "docs/wip/create-policies",
          {
            type: "doc",
            id: "docs/managed-datahub/saas-slack-setup",
            className: "saasOnly",
          },
          {
            type: "doc",
            id: "docs/managed-datahub/approval-workflows",
            className: "saasOnly",
          },
          // "docs/wip/guide-ingest-your-first-metadata-source",
          // "docs/wip/guide-enrich-your-metadata",
        ],
      },
      {
        "Ingestion Quickstart Guides": [
          {
            BigQuery: [
              "docs/quick-ingestion-guides/bigquery/overview",
              "docs/quick-ingestion-guides/bigquery/setup",
              "docs/quick-ingestion-guides/bigquery/configuration",
            ],
          },
          {
            Snowflake: [
              "docs/quick-ingestion-guides/snowflake/overview",
              "docs/quick-ingestion-guides/snowflake/setup",
              "docs/quick-ingestion-guides/snowflake/configuration",
            ],
          },
        ],
      },
    ],
    "Ingest Metadata": [
      // The purpose of this section is to provide a deeper understanding of how ingestion works.
      // Readers should be able to find details for ingesting from all systems, apply transformers, understand sinks,
      // and understand key concepts of the Ingestion Framework (Sources, Sinks, Transformers, and Recipes)
      {
        Overview: [
          "metadata-ingestion/README",
          // "docs/wip/ingestion-overview",
          "docs/ui-ingestion",
        ],
      },

      // {
      //   "Shift Left": [
      //     // "docs/wip/importance-of-shift-left",
      //   ],
      // },
      {
        Sources: [
          // collapse these; add push-based at top
          {
            Airflow: ["docs/lineage/airflow", "docker/airflow/local_airflow"],
          },
          "metadata-integration/java/spark-lineage/README",
          "metadata-ingestion/integration_docs/great-expectations",
          "metadata-integration/java/datahub-protobuf/README",
          //"metadata-ingestion/source-docs-template",
          {
            type: "autogenerated",
            dirName: "docs/generated/ingestion/sources", // '.' means the current docs folder
          },
        ],
      },
      {
        Sinks: list_ids_in_directory("metadata-ingestion/sink_docs"),
      },
      {
        Transformers: [
          "metadata-ingestion/docs/transformer/intro",
          "metadata-ingestion/docs/transformer/dataset_transformer",
        ],
      },
      {
        "Advanced Guides": [
          {
            "Scheduling Ingestion": [
              "metadata-ingestion/schedule_docs/intro",
              "metadata-ingestion/schedule_docs/cron",
              "metadata-ingestion/schedule_docs/airflow",
              "metadata-ingestion/schedule_docs/kubernetes",
            ],
          },
          // {
          //   type: "doc",
          //   id: "docs/wip/remote-ingestion-executor-on-AWS",
          //   className: "saasOnly",
          // },
          "docs/platform-instances",
          "metadata-ingestion/docs/dev_guides/stateful",
          "metadata-ingestion/docs/dev_guides/classification",
          "metadata-ingestion/docs/dev_guides/add_stateful_ingestion_to_source",
          "metadata-ingestion/docs/dev_guides/sql_profiles",
        ],
      },
    ],
    "Enrich Metadata": [
      // The purpose of this section is to provide direction on how to enrich metadata when shift-left isn’t an option
      // "docs/wip/csv-enrichment",
      // "docs/wip/ui-based-enrichment",
      "docs/enrich-metadata",
      "docs/domains",
      "docs/glossary/business-glossary",
      "docs/tags",
      {
        Lineage: ["docs/lineage/intro", "docs/lineage/sample_code"],
      },
    ],

    "Act on Metadata": [
      "docs/act-on-metadata",
      {
        "Actions Framework": [
          "docs/actions/README",
          "docs/actions/quickstart",
          "docs/actions/concepts",
          {
            Sources: [
              {
                type: "autogenerated",
                dirName: "docs/actions/sources",
              },
            ],
          },
          {
            Events: [
              {
                type: "autogenerated",
                dirName: "docs/actions/events",
              },
            ],
          },
          {
            Actions: [
              {
                type: "autogenerated",
                dirName: "docs/actions/actions",
              },
            ],
          },
          {
            Guides: [
              {
                type: "autogenerated",
                dirName: "docs/actions/guides",
              },
            ],
          },
        ],
      },
      {
        type: "doc",
        id: "docs/tests/metadata-tests",
        className: "saasOnly",
      },
      //  "docs/wip/metadata-analytics",
      "docs/act-on-metadata/impact-analysis",
      // {
      //    type: "doc",
      //    id: "docs/wip/events-bridge",
      //    className: "saasOnly",
      //  },
      //  {
      //    type: "doc",
      //    id: "docs/wip/datahub-incidents", // rename this to "Incidents"
      //    className: "saasOnly",
      //  },
      //  {
      //    type: "doc",
      //    id: "docs/wip/approval-workflows",
      //    className: "saasOnly",
      //  },
    ],

    "Deploy DataHub": [
      // The purpose of this section is to provide the minimum steps required to deploy DataHub to the vendor of your choosing
      "docs/deploy/aws",
      "docs/deploy/gcp",
      "docker/README",
      "docs/deploy/kubernetes",
      {
        Authentication: [
          "docs/authentication/README",
          "docs/authentication/concepts",
          {
            "Frontend Authentication": [
              "docs/authentication/guides/jaas",
              {
                "OIDC Authentication": [
                  "docs/authentication/guides/sso/configure-oidc-react",
                  "docs/authentication/guides/sso/configure-oidc-react-google",
                  "docs/authentication/guides/sso/configure-oidc-react-okta",
                  "docs/authentication/guides/sso/configure-oidc-react-azure",
                ],
              },
            ],
          },
          "docs/authentication/introducing-metadata-service-authentication",
          "docs/authentication/personal-access-tokens",
        ],
      },
      {
        Authorization: [
          "docs/authorization/README",
          "docs/authorization/roles",
          "docs/authorization/policies",
          "docs/authorization/groups",
        ],
      },
      {
        "Advanced Guides": [
          "docs/how/delete-metadata",
          "docs/how/configuring-authorization-with-apache-ranger",
          "docs/how/backup-datahub",
          "docs/how/restore-indices",
          "docs/advanced/db-retention",
          "docs/advanced/monitoring",
          "docs/how/extract-container-logs",
          "docs/deploy/telemetry",
          "docs/how/kafka-config",
          "docs/deploy/confluent-cloud",
          "docs/advanced/no-code-upgrade",
        ],
      },
      "docs/how/updating-datahub",
    ],
    "Developer Guides": [
      // The purpose of this section is to provide developers & technical users with
      // concrete tutorials for how to work with the DataHub CLI & APIs
      // "docs/wip/developer-guides",
      "docs/cli",
      {
        "GraphQL API": [
          {
            label: "Overview",
            type: "doc",
            id: "docs/api/graphql/overview",
          },
          {
            Reference: [
              {
                type: "doc",
                label: "Queries",
                id: "graphql/queries",
              },
              {
                type: "doc",
                label: "Mutations",
                id: "graphql/mutations",
              },
              {
                type: "doc",
                label: "Objects",
                id: "graphql/objects",
              },
              {
                type: "doc",
                label: "Inputs",
                id: "graphql/inputObjects",
              },
              {
                type: "doc",
                label: "Interfaces",
                id: "graphql/interfaces",
              },
              {
                type: "doc",
                label: "Unions",
                id: "graphql/unions",
              },
              {
                type: "doc",
                label: "Enums",
                id: "graphql/enums",
              },
              {
                type: "doc",
                label: "Scalars",
                id: "graphql/scalars",
              },
            ],
          },
          {
            Guides: [
              {
                type: "doc",
                label: "Getting Started",
                id: "docs/api/graphql/getting-started",
              },
              {
                type: "doc",
                label: "Working with Metadata Entities",
                id: "docs/api/graphql/querying-entities",
              },
              {
                type: "doc",
                label: "Access Token Management",
                id: "docs/api/graphql/token-management",
              },
            ],
          },
        ],
      },
      {
        OpenAPI: [
          {
            label: "Usage Guide",
            type: "doc",
            id: "docs/api/openapi/openapi-usage-guide",
          },
          "docs/dev-guides/timeline",
        ],
      },
      {
        SDKs: [
          "metadata-ingestion/as-a-library",
          "metadata-integration/java/as-a-library",
        ],
      },
      {
        "DataHub Metadata Model": [
          "docs/modeling/metadata-model",
          "docs/modeling/extending-the-metadata-model",
          "docs/what/mxe",
          {
            Entities: [
              {
                type: "autogenerated",
                dirName: "docs/generated/metamodel/entities", // '.' means the current docs folder
              },
            ],
          },
        ],
      },
      {
        "Developing on DataHub": [
          "docs/developers",
          "docs/docker/development",
          "metadata-ingestion/developing",
          {
            Modules: [
              "datahub-web-react/README",
              "datahub-frontend/README",
              "datahub-graphql-core/README",
              "metadata-service/README",
              "metadata-jobs/mae-consumer-job/README",
              "metadata-jobs/mce-consumer-job/README",
            ],
          },
        ],
      },
      "docs/debugging",
      "docs/plugins",

      {
        Advanced: [
          "metadata-ingestion/docs/dev_guides/reporting_telemetry",
          "docs/advanced/mcp-mcl",
          "docker/datahub-upgrade/README",
          "docs/advanced/no-code-modeling",
          "datahub-web-react/src/app/analytics/README",
          "docs/advanced/aspect-versioning",
          "docs/advanced/es-7-upgrade",
          "docs/how/migrating-graph-service-implementation",
          "docs/advanced/field-path-spec-v2",
          "metadata-ingestion/adding-source",
          "docs/how/add-custom-ingestion-source",
          "docs/how/add-custom-data-platform",
          "docs/advanced/browse-paths-upgrade",
        ],
      },
    ],
    "Feature Guides": [
      // "docs/wip/tutorials",
      "docs/how/search",
      "docs/schema-history",
      // "docs/how/ui-tabs-guide",
      "docs/domains",
      "docs/glossary/business-glossary",
      "docs/tags",
      "docs/browse",
      "docs/authorization/access-policies-guide",
      "docs/features/dataset-usage-and-query-history",
      "docs/posts",
      "docs/sync-status",
      // "docs/wip/ui-ingestion-guide", -- not needed
      // "docs/wip/personal-access-tokens-guide", -- not needed

      // {
      //   "Advanced Tutorials": [
      //     // "docs/wip/advanced-guides",
      //     // "docs/wip/search-ranking",
      //   ],
      // },
    ],

    "Join the Community": [
      "docs/slack",
      "docs/townhalls",
      "docs/townhall-history",
      "docs/CODE_OF_CONDUCT",
      "docs/CONTRIBUTING",
      "docs/links",
      "docs/rfc",
    ],

    "Release History": ["releases"],
<<<<<<< HEAD
    "Managed DataHub": [
      "docs/managed-datahub/acryl-table-contents",
      "docs/managed-datahub/welcome-acryl",
      {
        "Actions Guide": [
          "docs/managed-datahub/actions-guide/tag-sync",
          "docs/managed-datahub/actions-guide/term-sync-propagation",
        ],
      },
      {
        "Administering Datahub": [
          "docs/managed-datahub/administering-datahub/metadata-tests",
          "docs/managed-datahub/administering-datahub/policies-guide",
          "docs/managed-datahub/administering-datahub/proposals",
          "docs/managed-datahub/administering-datahub/tags",
          {
            "Metadata Ingestion With Acryl": [
              "docs/managed-datahub/administering-datahub/metadata-ingestion-with-acryl/ingestion",
              "docs/managed-datahub/administering-datahub/metadata-ingestion-with-acryl/advanced-ingestion",
              "docs/managed-datahub/administering-datahub/metadata-ingestion-with-acryl/deleting-ingested-metadata",
            ],
          },
          {
            "Pre-Ingestion Tasks": [
              "docs/managed-datahub/administering-datahub/pre-ingestion-tasks/pre-ingestion",
              "docs/managed-datahub/administering-datahub/pre-ingestion-tasks/installing-the-cli",
              "docs/managed-datahub/administering-datahub/pre-ingestion-tasks/receiving-admin-credentials",
              "docs/managed-datahub/administering-datahub/pre-ingestion-tasks/logging-in-as-administrator",
            ],
          },
        ],
      },
      {
        "DataHub API": [
          "docs/managed-datahub/datahub-api/datahub-architecture",
          "docs/managed-datahub/datahub-api/entity-events-api",
          {
            "GraphQL API": [
              "docs/managed-datahub/datahub-api/graphql-api/graphql-api",
              "docs/managed-datahub/datahub-api/graphql-api/getting-started",
              "docs/managed-datahub/datahub-api/graphql-api/constraints-api",
              "docs/managed-datahub/datahub-api/graphql-api/glossary-term-proposal-api",
              "docs/managed-datahub/datahub-api/graphql-api/incidents-api-beta",
              "docs/managed-datahub/datahub-api/graphql-api/tag-proposal-api",
            ],
          },
          {
            Concepts: [
              "docs/managed-datahub/datahub-api/concepts/concepts",
              "docs/managed-datahub/datahub-api/concepts/urns",
              "docs/managed-datahub/datahub-api/concepts/constructing-dataset-field-paths",
            ],
          },
        ],
      },
      {
        Integrations: [
          "docs/managed-datahub/integrations/slack-integration",
          "docs/managed-datahub/integrations/oidc-sso-integration",
          "docs/managed-datahub/integrations/aws-privatelink",
        ],
      },
      {
        "Operator Guide": [
          "docs/managed-datahub/operator-guide/setting-up-remote-ingestion-executor-on-aws",
          "docs/managed-datahub/operator-guide/setting-up-events-api-on-aws-eventbridge",
        ],
      },
      {
        "Release History": ["docs/managed-datahub/release-notes/v_0_1_69"],
      },
=======
    "Managed DataHub Release History": [
      "docs/managed-datahub/release-notes/v_0_1_69",
      "docs/managed-datahub/release-notes/v_0_1_70",
>>>>>>> e8a074f8
    ],

    // "Candidates for Deprecation": [
    // "README",
    // "docs/roadmap",
    // "docs/advanced/backfilling",
    //"docs/advanced/derived-aspects",
    //"docs/advanced/entity-hierarchy",
    //"docs/advanced/partial-update",
    //"docs/advanced/pdl-best-practices",
    //"docs/introducing-metadata-service-authentication"
    //"metadata-models-custom/README"
    //"metadata-ingestion/examples/transforms/README"
    //"docs/what/graph",
    //"docs/what/search-index",
    //"docs/how/add-new-aspect",
    //"docs/how/build-metadata-service",
    //"docs/how/graph-onboarding",
    //"docs/demo/graph-onboarding",
    //"metadata-ingestion-modules/airflow-plugin/README"
    // "metadata-ingestion/schedule_docs/datahub", // we can delete this
    // TODO: change the titles of these, removing the "What is..." portion from the sidebar"
    // "docs/what/entity",
    // "docs/what/aspect",
    // "docs/what/urn",
    // "docs/what/relationship",
    // "docs/advanced/high-cardinality",
    // "docs/what/search-document",
    // "docs/what/snapshot",
    // "docs/what/delta",
    // - "docker/datahub-frontend/README",
    // - "docker/datahub-gms/README",
    // - "docker/datahub-mae-consumer/README",
    // - "docker/datahub-mce-consumer/README",
    // - "docker/datahub-ingestion/README",
    // - "docker/elasticsearch-setup/README",
    // - "docker/ingestion/README",
    // - "docker/kafka-setup/README",
    // - "docker/mariadb/README",
    // - "docker/mysql/README",
    // - "docker/neo4j/README",
    // - "docker/postgres/README",
    // - "perf-test/README",
    // "metadata-jobs/README",
    // "docs/how/add-user-data",
    // "docs/_feature-guide-template"
    // ],
  },
};<|MERGE_RESOLUTION|>--- conflicted
+++ resolved
@@ -500,7 +500,6 @@
     ],
 
     "Release History": ["releases"],
-<<<<<<< HEAD
     "Managed DataHub": [
       "docs/managed-datahub/acryl-table-contents",
       "docs/managed-datahub/welcome-acryl",
@@ -572,11 +571,6 @@
       {
         "Release History": ["docs/managed-datahub/release-notes/v_0_1_69"],
       },
-=======
-    "Managed DataHub Release History": [
-      "docs/managed-datahub/release-notes/v_0_1_69",
-      "docs/managed-datahub/release-notes/v_0_1_70",
->>>>>>> e8a074f8
     ],
 
     // "Candidates for Deprecation": [
