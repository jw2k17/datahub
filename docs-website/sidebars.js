// note: to handle errors where you don't want a markdown file in the sidebar, add it as a comment.
// this will fix errors like `Error: File not accounted for in sidebar: ...`
module.exports = {
  // users
  // architects
  // modelers
  // developers
  // operators

  overviewSidebar: [
    {
      type: "html",
      value: "<div>Getting Started</div>",
      defaultStyle: true,
    },
    {
      label: "What Is DataHub?",
      type: "category",
      collapsed: true,
      link: { type: "doc", id: "docs/features" },
      items: [
        // By the end of this section, readers should understand the core use cases that DataHub addresses,
        // target end-users, high-level architecture, & hosting options
        {
          type: "doc",
          label: "Quickstart",
          id: "docs/quickstart",
        },
        {
          type: "link",
          label: "Demo",
          href: "https://demo.datahubproject.io/",
        },
        "docs/what-is-datahub/datahub-concepts",
      ],
    },
    {
      type: "category",
      label: "Features",
      link: {
        type: "generated-index",
        title: "Feature Guides",
        description: "Learn about the features of DataHub.",
      },
      items: [
        // "docs/how/ui-tabs-guide",
        {
          label: "Assertions",
          type: "category",
          link: { type: "doc", id: "docs/managed-datahub/observe/assertions" },
          items: [
            {
              label: "Column Assertions",
              type: "doc",
              id: "docs/managed-datahub/observe/column-assertions",
              className: "saasOnly",
            },
            {
              label: "Custom SQL Assertions",
              type: "doc",
              id: "docs/managed-datahub/observe/custom-sql-assertions",
              className: "saasOnly",
            },
            {
              label: "Freshness Assertions",
              type: "doc",
              id: "docs/managed-datahub/observe/freshness-assertions",
              className: "saasOnly",
            },
            {
              label: "Volume Assertions",
              type: "doc",
              id: "docs/managed-datahub/observe/volume-assertions",
              className: "saasOnly",
            },
          ],
        },
        {
          label: "Business Attributes",
          type: "doc",
          id: "docs/businessattributes",
        },
        {
          label: "Business Glossary",
          type: "doc",
          id: "docs/glossary/business-glossary",
        },
        {
          label: "Data Contract",
          type: "doc",
          id: "docs/managed-datahub/observe/data-contract",
        },
        {
          label: "Data Products",
          type: "doc",
          id: "docs/dataproducts",
        },
        {
          label: "Dataset Usage and Query History",
          type: "doc",
          id: "docs/features/dataset-usage-and-query-history",
        },
        {
          label: "Domains",
          type: "doc",
          id: "docs/domains",
        },
        {
          label: "Incidents",
          type: "doc",
          id: "docs/incidents/incidents",
        },
        {
          label: "Ingestion",
          type: "doc",
          id: "docs/ui-ingestion",
        },
        {
          label: "Lineage",
          type: "category",
          link: {
            type: "doc",
            id: "docs/generated/lineage/lineage-feature-guide",
          },
          items: [
            {
<<<<<<< HEAD
              label: "Lineage Impact analysis",
              type: "doc",
              id: "docs/act-on-metadata/impact-analysis",
=======
              label: "Assertions",
              type: "category",
              link: {
                type: "doc",
                id: "docs/managed-datahub/observe/assertions",
              },
              items: [
                {
                  type: "doc",
                  id: "docs/managed-datahub/observe/freshness-assertions",
                  className: "saasOnly",
                },
                {
                  type: "doc",
                  id: "docs/managed-datahub/observe/volume-assertions",
                  className: "saasOnly",
                },
                {
                  type: "doc",
                  id: "docs/managed-datahub/observe/custom-sql-assertions",
                  className: "saasOnly",
                },
                {
                  type: "doc",
                  id: "docs/managed-datahub/observe/column-assertions",
                  className: "saasOnly",
                },
                {
                  type: "doc",
                  id: "docs/managed-datahub/observe/schema-assertions",
                  className: "saasOnly",
                },
              ],
>>>>>>> b8b7928d
            },
            {
              label: "Managing Lineage via UI",
              type: "doc",
              id: "docs/features/feature-guides/ui-lineage",
            },
          ],
        },
        {
          label: "Metadata Tests",
          type: "doc",
          id: "docs/tests/metadata-tests",
          className: "saasOnly",
        },
        {
          label: "Ownership",
          type: "doc",
          id: "docs/ownership/ownership-types",
        },
        {
          label: "Policies",
          type: "doc",
          id: "docs/authorization/access-policies-guide",
        },
        {
          label: "Posts",
          type: "doc",
          id: "docs/posts",
        },
        {
          label: "Schema history",
          type: "doc",
          id: "docs/schema-history",
        },
        {
          label: "Search",
          type: "doc",
          id: "docs/how/search",
        },
        {
          label: "Sync Status",
          type: "doc",
          id: "docs/sync-status",
        },
        {
          label: "Tags",
          type: "doc",
          id: "docs/tags",
        },
      ],
    },
    {
      label: "Managed DataHub",
      type: "category",
      collapsed: true,
      link: {
        type: "doc",
        id: "docs/managed-datahub/managed-datahub-overview",
      },
      items: [
        "docs/managed-datahub/welcome-acryl",
        {
          type: "doc",
          id: "docs/managed-datahub/saas-slack-setup",
          className: "saasOnly",
        },
        {
          type: "doc",
          id: "docs/managed-datahub/approval-workflows",
          className: "saasOnly",
        },
        {
          "Metadata Ingestion With Acryl": [
            "docs/managed-datahub/metadata-ingestion-with-acryl/ingestion",
          ],
        },
        {
          "DataHub API": [
            {
              type: "doc",
              id: "docs/managed-datahub/datahub-api/entity-events-api",
              className: "saasOnly",
            },
            {
              "GraphQL API": [
                "docs/managed-datahub/datahub-api/graphql-api/getting-started",
              ],
            },
          ],
        },
        {
          Integrations: [
            {
              type: "doc",
              id: "docs/managed-datahub/integrations/aws-privatelink",
              className: "saasOnly",
            },
            {
              type: "doc",
              id: "docs/managed-datahub/integrations/oidc-sso-integration",
              className: "saasOnly",
            },
          ],
        },
        {
          "Operator Guide": [
            {
              type: "doc",
              id: "docs/managed-datahub/operator-guide/setting-up-remote-ingestion-executor-on-aws",
              className: "saasOnly",
            },
            {
              type: "doc",
              id: "docs/managed-datahub/operator-guide/setting-up-events-api-on-aws-eventbridge",
              className: "saasOnly",
            },
          ],
        },
        {
          type: "doc",
          id: "docs/managed-datahub/chrome-extension",
        },
        {
          type: "doc",
          id: "docs/managed-datahub/subscription-and-notification",
          className: "saasOnly",
        },
        {
          "Managed DataHub Release History": [
            "docs/managed-datahub/release-notes/v_0_3_1",
            "docs/managed-datahub/release-notes/v_0_2_16",
            "docs/managed-datahub/release-notes/v_0_2_15",
            "docs/managed-datahub/release-notes/v_0_2_14",
            "docs/managed-datahub/release-notes/v_0_2_13",
            "docs/managed-datahub/release-notes/v_0_2_12",
            "docs/managed-datahub/release-notes/v_0_2_11",
            "docs/managed-datahub/release-notes/v_0_2_10",
            "docs/managed-datahub/release-notes/v_0_2_9",
            "docs/managed-datahub/release-notes/v_0_2_8",
            "docs/managed-datahub/release-notes/v_0_2_7",
            "docs/managed-datahub/release-notes/v_0_2_6",
            "docs/managed-datahub/release-notes/v_0_2_5",
            "docs/managed-datahub/release-notes/v_0_2_4",
            "docs/managed-datahub/release-notes/v_0_2_3",
            "docs/managed-datahub/release-notes/v_0_2_2",
            "docs/managed-datahub/release-notes/v_0_2_1",
            "docs/managed-datahub/release-notes/v_0_2_0",
            "docs/managed-datahub/release-notes/v_0_1_73",
            "docs/managed-datahub/release-notes/v_0_1_72",
            "docs/managed-datahub/release-notes/v_0_1_70",
            "docs/managed-datahub/release-notes/v_0_1_69",
          ],
        },
      ],
    },
    {
      type: "html",
      value: "<div>Integrations</div>",
      defaultStyle: true,
    },
    {
      type: "category",
      link: {
        type: "doc",
        id: "metadata-ingestion/README",
      },
      label: "Overview",
      items: [
        {
          type: "doc",
          label: "Recipe",
          id: "metadata-ingestion/recipe_overview",
        },
        {
          type: "category",
          label: "Sinks",
          link: { type: "doc", id: "metadata-ingestion/sink_overview" },
          items: [
            {
              type: "autogenerated",
              dirName: "metadata-ingestion/sink_docs",
            },
          ],
        },
        {
          type: "category",
          label: "Transformers",
          link: {
            type: "doc",
            id: "metadata-ingestion/docs/transformer/intro",
          },
          items: ["metadata-ingestion/docs/transformer/dataset_transformer"],
        },
      ],
    },
    {
      "Quickstart Guides": [
        "metadata-ingestion/cli-ingestion",
        {
          BigQuery: [
            "docs/quick-ingestion-guides/bigquery/overview",
            "docs/quick-ingestion-guides/bigquery/setup",
            "docs/quick-ingestion-guides/bigquery/configuration",
          ],
        },
        {
          Redshift: [
            "docs/quick-ingestion-guides/redshift/overview",
            "docs/quick-ingestion-guides/redshift/setup",
            "docs/quick-ingestion-guides/redshift/configuration",
          ],
        },
        {
          Snowflake: [
            "docs/quick-ingestion-guides/snowflake/overview",
            "docs/quick-ingestion-guides/snowflake/setup",
            "docs/quick-ingestion-guides/snowflake/configuration",
          ],
        },
        {
          Tableau: [
            "docs/quick-ingestion-guides/tableau/overview",
            "docs/quick-ingestion-guides/tableau/setup",
            "docs/quick-ingestion-guides/tableau/configuration",
          ],
        },
        {
          PowerBI: [
            "docs/quick-ingestion-guides/powerbi/overview",
            "docs/quick-ingestion-guides/powerbi/setup",
            "docs/quick-ingestion-guides/powerbi/configuration",
          ],
        },
        {
          Looker: [
            "docs/quick-ingestion-guides/looker/overview",
            "docs/quick-ingestion-guides/looker/setup",
            "docs/quick-ingestion-guides/looker/configuration",
          ],
        },
      ],
    },
    {
      type: "category",
      label: "Sources",
      link: { type: "doc", id: "metadata-ingestion/source_overview" },
      items: [
        // collapse these; add push-based at top
        {
          type: "doc",
          id: "docs/lineage/airflow",
          label: "Airflow",
        },
        {
          type: "doc",
          id: "docs/lineage/dagster",
          label: "Dagster",
        },
        {
          type: "doc",
          id: "docs/lineage/openlineage",
          label: "OpenLineage",
        },
        {
          type: "doc",
          id: "metadata-integration/java/spark-lineage/README",
          label: "Spark (Legacy)",
        },
        {
          type: "doc",
          id: "metadata-integration/java/spark-lineage-beta/README",
          label: "Spark",
        },
        //"docker/airflow/local_airflow",
        "metadata-ingestion/integration_docs/great-expectations",
        "metadata-integration/java/datahub-protobuf/README",
        //"metadata-ingestion/source-docs-template",
        {
          type: "autogenerated",
          dirName: "docs/generated/ingestion/sources", // '.' means the current docs folder
        },
      ],
    },
    {
      "Advanced Guides": [
        {
          "Scheduling Ingestion": [
            "metadata-ingestion/schedule_docs/intro",
            "metadata-ingestion/schedule_docs/cron",
            "metadata-ingestion/schedule_docs/airflow",
            "metadata-ingestion/schedule_docs/kubernetes",
          ],
        },

        "docs/platform-instances",
        "metadata-ingestion/docs/dev_guides/stateful",
        "metadata-ingestion/docs/dev_guides/classification",
        "metadata-ingestion/docs/dev_guides/add_stateful_ingestion_to_source",
        "metadata-ingestion/docs/dev_guides/sql_profiles",
        "metadata-ingestion/docs/dev_guides/profiling_ingestions",
      ],
    },
    {
      type: "html",
      value: "<div>Deployment</div>",
      defaultStyle: true,
    },
    {
      type: "category",
      label: "Deployment Guides",
      link: {
        type: "generated-index",
        title: "Deployment Guides",
        description:
          "Learn how to deploy DataHub to your environment, set up authentication, manage upgrades, and more.",
      },
      items: [
        "docs/deploy/aws",
        "docs/deploy/gcp",
        "docs/deploy/azure",
        "docker/README",
        "docs/deploy/kubernetes",
      ],
    },
    {
      type: "category",
      label: "Advanced Guides",
      items: [
        "docs/deploy/confluent-cloud",
        "docs/deploy/environment-vars",
        "docs/how/extract-container-logs",
      ],
    },
    {
      type: "html",
      value: "<div>Admin</div>",
      defaultStyle: true,
    },
    {
      Authentication: [
        "docs/authentication/README",
        "docs/authentication/concepts",
        "docs/authentication/changing-default-credentials",
        "docs/authentication/guides/add-users",
        {
          "Frontend Authentication": [
            "docs/authentication/guides/jaas",
            "docs/authentication/guides/sso/configure-oidc-react",
            "docs/authentication/guides/sso/configure-oidc-behind-proxy",
          ],
        },
        "docs/authentication/introducing-metadata-service-authentication",
        "docs/authentication/personal-access-tokens",
      ],
    },
    {
      Authorization: [
        "docs/authorization/README",
        "docs/authorization/roles",
        "docs/authorization/policies",
        "docs/authorization/groups",
      ],
    },
    {
      "Advanced Guides": [
        "docs/how/delete-metadata",
        "docs/how/configuring-authorization-with-apache-ranger",
        "docs/managed-datahub/configuring-identity-provisioning-with-ms-entra",
        "docs/how/backup-datahub",
        "docs/how/restore-indices",
        "docs/advanced/db-retention",
        "docs/advanced/monitoring",
        "docs/deploy/telemetry",
        "docs/how/kafka-config",
        "docs/advanced/no-code-upgrade",
        "docs/how/jattach-guide",
      ],
    },
    {
      type: "html",
      value: "<div>Developers</div>",
      defaultStyle: true,
    },
    {
      Architecture: [
        "docs/architecture/architecture",
        "docs/components",
        "docs/architecture/metadata-ingestion",
        "docs/architecture/metadata-serving",
        "docs/architecture/docker-containers",
      ],
    },
    {
      "Metadata Model": [
        "docs/modeling/metadata-model",
        "docs/modeling/extending-the-metadata-model",
        "docs/what/mxe",
        {
          Entities: [
            {
              type: "autogenerated",
              dirName: "docs/generated/metamodel/entities", // '.' means the current docs folder
            },
          ],
        },
      ],
    },
    {
      "Developing on DataHub": [
        "docs/developers",
        "docs/docker/development",
        "metadata-ingestion/developing",
        "docs/api/graphql/graphql-endpoint-development",
        {
          Modules: [
            "datahub-web-react/README",
            "datahub-frontend/README",
            "datahub-graphql-core/README",
            "metadata-service/README",
            "metadata-jobs/mae-consumer-job/README",
            "metadata-jobs/mce-consumer-job/README",
          ],
        },
        {
          Troubleshooting: [
            "docs/troubleshooting/quickstart",
            "docs/troubleshooting/build",
            "docs/troubleshooting/general",
          ],
        },
      ],
    },
    {
      "Advanced Guides": [
        "metadata-ingestion/docs/dev_guides/reporting_telemetry",
        "docs/advanced/mcp-mcl",
        "docker/datahub-upgrade/README",
        "docs/advanced/no-code-modeling",
        "datahub-web-react/src/app/analytics/README",
        "docs/how/migrating-graph-service-implementation",
        "docs/advanced/field-path-spec-v2",
        "metadata-ingestion/adding-source",
        "docs/how/add-custom-ingestion-source",
        "docs/how/add-custom-data-platform",
        "docs/advanced/browse-paths-upgrade",
        "docs/browseV2/browse-paths-v2",
        "docs/plugins",
      ],
    },
    {
      type: "html",
      value: "<div>API & SDKs</div>",
      defaultStyle: true,
    },
    {
      type: "doc",
      id: "docs/api/datahub-apis",
      label: "Overview",
    },
    {
      type: "category",
      label: "API",
      items: [
        {
          "GraphQL API": [
            {
              label: "Overview",
              type: "doc",
              id: "docs/api/graphql/overview",
            },
            {
              Reference: [
                {
                  type: "doc",
                  label: "Queries",
                  id: "graphql/queries",
                },
                {
                  type: "doc",
                  label: "Mutations",
                  id: "graphql/mutations",
                },
                {
                  type: "doc",
                  label: "Objects",
                  id: "graphql/objects",
                },
                {
                  type: "doc",
                  label: "Inputs",
                  id: "graphql/inputObjects",
                },
                {
                  type: "doc",
                  label: "Interfaces",
                  id: "graphql/interfaces",
                },
                {
                  type: "doc",
                  label: "Unions",
                  id: "graphql/unions",
                },
                {
                  type: "doc",
                  label: "Enums",
                  id: "graphql/enums",
                },
                {
                  type: "doc",
                  label: "Scalars",
                  id: "graphql/scalars",
                },
              ],
            },
            {
              Guides: [
                {
                  type: "doc",
                  label: "How To Set Up GraphQL",
                  id: "docs/api/graphql/how-to-set-up-graphql",
                },
                {
                  type: "doc",
                  label: "Getting Started With GraphQL",
                  id: "docs/api/graphql/getting-started",
                },
                {
                  type: "doc",
                  label: "Access Token Management",
                  id: "docs/api/graphql/token-management",
                },
              ],
            },
          ],
        },
        {
          OpenAPI: [
            {
              type: "doc",
              label: "OpenAPI",
              id: "docs/api/openapi/openapi-usage-guide",
            },
            {
              type: "doc",
              label: "Structured Properties",
              id: "docs/api/openapi/openapi-structured-properties",
            },
          ],
        },
        "docs/dev-guides/timeline",
        {
          "Rest.li API": [
            {
              type: "doc",
              label: "Rest.li API Guide",
              id: "docs/api/restli/restli-overview",
            },
            {
              type: "doc",
              label: "Restore Indices",
              id: "docs/api/restli/restore-indices",
            },
            {
              type: "doc",
              label: "Get Index Sizes",
              id: "docs/api/restli/get-index-sizes",
            },
            {
              type: "doc",
              label: "Truncate Timeseries Aspect",
              id: "docs/api/restli/truncate-time-series-aspect",
            },
            {
              type: "doc",
              label: "Get ElasticSearch Task Status Endpoint",
              id: "docs/api/restli/get-elastic-task-status",
            },
            {
              type: "doc",
              label: "Evaluate Tests",
              id: "docs/api/restli/evaluate-tests",
            },
            {
              type: "doc",
              label: "Aspect Versioning and Rest.li Modeling",
              id: "docs/advanced/aspect-versioning",
            },
          ],
        },
      ],
    },
    {
      type: "category",
      label: "SDK",
      items: [
        {
          "Python SDK": [
            "metadata-ingestion/as-a-library",
            {
              "Python SDK Reference": [
                {
                  type: "autogenerated",
                  dirName: "python-sdk",
                },
              ],
            },
          ],
        },
        {
          type: "doc",
          label: "Java SDK",
          id: "metadata-integration/java/as-a-library",
        },
      ],
    },
    {
      type: "category",
      label: "DataHub CLI",
      link: { type: "doc", id: "docs/cli" },
      items: ["docs/datahub_lite"],
    },
    {
      type: "category",
      label: "Datahub Actions",
      link: { type: "doc", id: "docs/act-on-metadata" },
      items: [
        "docs/actions/README",
        "docs/actions/quickstart",
        "docs/actions/concepts",
        {
          Sources: [
            {
              type: "autogenerated",
              dirName: "docs/actions/sources",
            },
          ],
        },
        {
          Events: [
            {
              type: "autogenerated",
              dirName: "docs/actions/events",
            },
          ],
        },
        {
          Actions: [
            {
              type: "autogenerated",
              dirName: "docs/actions/actions",
            },
          ],
        },
        {
          Guides: [
            {
              type: "autogenerated",
              dirName: "docs/actions/guides",
            },
          ],
        },
      ],
    },
    {
      "API & SDK Guides": [
        "docs/advanced/patch",
        "docs/api/tutorials/datasets",
        "docs/api/tutorials/lineage",
        "docs/api/tutorials/tags",
        "docs/api/tutorials/terms",
        "docs/api/tutorials/owners",
        "docs/api/tutorials/domains",
        "docs/api/tutorials/deprecation",
        "docs/api/tutorials/descriptions",
        "docs/api/tutorials/custom-properties",
        "docs/api/tutorials/ml",
      ],
    },
    {
      type: "html",
      value: "<div>Community</div>",
      defaultStyle: true,
    },
    {
      label: "Community",
      type: "category",
      collapsed: true,
      link: {
        type: "generated-index",
        title: "Community",
        description: "Learn about DataHub community.",
      },
      items: [
        "docs/slack",
        "docs/townhalls",
        //        "docs/townhall-history",
        "docs/CODE_OF_CONDUCT",
        "docs/CONTRIBUTING",
        "docs/links",
        "docs/rfc",
        "SECURITY",
      ],
    },
    {
      "Release History": ["releases", "docs/how/updating-datahub"],
    },

    // "Candidates for Deprecation": [
    // "README",
    // "docs/roadmap",
    // "docs/advanced/backfilling",
    //"docs/advanced/derived-aspects",
    //"docs/advanced/entity-hierarchy",
    //"docs/advanced/partial-update",
    //"docs/advanced/pdl-best-practices",
    //"docs/introducing-metadata-service-authentication"
    //"metadata-models-custom/README"
    //"metadata-ingestion/examples/transforms/README"
    //"docs/what/graph",
    //"docs/what/search-index",
    //"docs/how/add-new-aspect",
    //"docs/how/build-metadata-service",
    //"docs/how/graph-onboarding",
    //"docs/demo/graph-onboarding",
    //"metadata-integration/java/spark-lineage/README",
    // "metadata-integration/java/spark-lineage-beta/README.md
    // "metadata-integration/java/openlineage-converter/README"
    //"metadata-ingestion-modules/airflow-plugin/README"
    //"metadata-ingestion-modules/dagster-plugin/README"
    // "metadata-ingestion/schedule_docs/datahub", // we can delete this
    // TODO: change the titles of these, removing the "What is..." portion from the sidebar"
    // "docs/what/entity",
    // "docs/what/aspect",
    // "docs/what/urn",
    // "docs/what/relationship",
    // "docs/advanced/high-cardinality",
    // "docs/what/search-document",
    // "docs/what/snapshot",
    // "docs/what/delta",
    // - "docker/datahub-frontend/README",
    // - "docker/datahub-gms/README",
    // - "docker/datahub-mae-consumer/README",
    // - "docker/datahub-mce-consumer/README",
    // - "docker/datahub-ingestion/README",
    // - "docker/elasticsearch-setup/README",
    // - "docker/ingestion/README",
    // - "docker/kafka-setup/README",
    // - "docker/mariadb/README",
    // - "docker/mysql/README",
    // - "docker/neo4j/README",
    // - "docker/postgres/README",
    // - "perf-test/README",
    // "metadata-jobs/README",
    // "docs/how/add-user-data",
    // "docs/_feature-guide-template"
    // - "metadata-service/services/README"
    // "metadata-ingestion/examples/structured_properties/README"
    // ],
  ],
};<|MERGE_RESOLUTION|>--- conflicted
+++ resolved
@@ -124,45 +124,9 @@
           },
           items: [
             {
-<<<<<<< HEAD
               label: "Lineage Impact analysis",
               type: "doc",
               id: "docs/act-on-metadata/impact-analysis",
-=======
-              label: "Assertions",
-              type: "category",
-              link: {
-                type: "doc",
-                id: "docs/managed-datahub/observe/assertions",
-              },
-              items: [
-                {
-                  type: "doc",
-                  id: "docs/managed-datahub/observe/freshness-assertions",
-                  className: "saasOnly",
-                },
-                {
-                  type: "doc",
-                  id: "docs/managed-datahub/observe/volume-assertions",
-                  className: "saasOnly",
-                },
-                {
-                  type: "doc",
-                  id: "docs/managed-datahub/observe/custom-sql-assertions",
-                  className: "saasOnly",
-                },
-                {
-                  type: "doc",
-                  id: "docs/managed-datahub/observe/column-assertions",
-                  className: "saasOnly",
-                },
-                {
-                  type: "doc",
-                  id: "docs/managed-datahub/observe/schema-assertions",
-                  className: "saasOnly",
-                },
-              ],
->>>>>>> b8b7928d
             },
             {
               label: "Managing Lineage via UI",
