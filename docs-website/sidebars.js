--- conflicted
+++ resolved
@@ -187,114 +187,6 @@
       ],
     },
     {
-<<<<<<< HEAD
-=======
-      label: "Managed DataHub",
-      type: "category",
-      collapsed: true,
-      link: {
-        type: "doc",
-        id: "docs/managed-datahub/managed-datahub-overview",
-      },
-      items: [
-        "docs/managed-datahub/welcome-acryl",
-        {
-          type: "doc",
-          id: "docs/managed-datahub/saas-slack-setup",
-          className: "saasOnly",
-        },
-        {
-          type: "doc",
-          id: "docs/managed-datahub/approval-workflows",
-          className: "saasOnly",
-        },
-        {
-          "Metadata Ingestion With Acryl": [
-            "docs/managed-datahub/metadata-ingestion-with-acryl/ingestion",
-          ],
-        },
-        {
-          "DataHub API": [
-            {
-              type: "doc",
-              id: "docs/managed-datahub/datahub-api/entity-events-api",
-              className: "saasOnly",
-            },
-            {
-              "GraphQL API": [
-                "docs/managed-datahub/datahub-api/graphql-api/getting-started",
-              ],
-            },
-          ],
-        },
-        {
-          Integrations: [
-            {
-              type: "doc",
-              id: "docs/managed-datahub/integrations/aws-privatelink",
-              className: "saasOnly",
-            },
-            {
-              type: "doc",
-              id: "docs/managed-datahub/integrations/oidc-sso-integration",
-              className: "saasOnly",
-            },
-          ],
-        },
-        {
-          "Operator Guide": [
-            {
-              type: "doc",
-              id: "docs/managed-datahub/operator-guide/setting-up-remote-ingestion-executor",
-              className: "saasOnly",
-            },
-            {
-              type: "doc",
-              id: "docs/managed-datahub/operator-guide/setting-up-events-api-on-aws-eventbridge",
-              className: "saasOnly",
-            },
-          ],
-        },
-        {
-          type: "doc",
-          id: "docs/managed-datahub/chrome-extension",
-        },
-        {
-          type: "doc",
-          id: "docs/managed-datahub/subscription-and-notification",
-          className: "saasOnly",
-        },
-        {
-          "Managed DataHub Release History": [
-            "docs/managed-datahub/release-notes/v_0_3_2",
-            "docs/managed-datahub/release-notes/v_0_3_1",
-            "docs/managed-datahub/release-notes/v_0_2_16",
-            "docs/managed-datahub/release-notes/v_0_2_15",
-            "docs/managed-datahub/release-notes/v_0_2_14",
-            "docs/managed-datahub/release-notes/v_0_2_13",
-            "docs/managed-datahub/release-notes/v_0_2_12",
-            "docs/managed-datahub/release-notes/v_0_2_11",
-            "docs/managed-datahub/release-notes/v_0_2_10",
-            "docs/managed-datahub/release-notes/v_0_2_9",
-            "docs/managed-datahub/release-notes/v_0_2_8",
-            "docs/managed-datahub/release-notes/v_0_2_7",
-            "docs/managed-datahub/release-notes/v_0_2_6",
-            "docs/managed-datahub/release-notes/v_0_2_5",
-            "docs/managed-datahub/release-notes/v_0_2_4",
-            "docs/managed-datahub/release-notes/v_0_2_3",
-            "docs/managed-datahub/release-notes/v_0_2_2",
-            "docs/managed-datahub/release-notes/v_0_2_1",
-            "docs/managed-datahub/release-notes/v_0_2_0",
-            "docs/managed-datahub/release-notes/v_0_1_73",
-            "docs/managed-datahub/release-notes/v_0_1_72",
-            "docs/managed-datahub/release-notes/v_0_1_70",
-            "docs/managed-datahub/release-notes/v_0_1_69",
-          ],
-        },
-      ],
-    },
-    {
->>>>>>> 36ae5afb
       type: "html",
       value: "<div>Integrations</div>",
       defaultStyle: true,
