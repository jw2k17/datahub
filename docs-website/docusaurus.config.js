--- conflicted
+++ resolved
@@ -11,17 +11,11 @@
   favicon: "img/favicon.ico",
   organizationName: "datahub-project", // Usually your GitHub org/user name.
   projectName: "datahub", // Usually your repo name.
-<<<<<<< HEAD
-  stylesheets: [
-    "https://fonts.googleapis.com/css2?family=Manrope:wght@400;600&display=swap",
-  ],
-=======
   stylesheets: ["https://fonts.googleapis.com/css2?family=Manrope:wght@400;600&display=swap"],
   noIndex: isSaas,
   customFields: {
     isSaas: isSaas,
   },
->>>>>>> af6a423f
   themeConfig: {
     ...(!isSaas && {
       announcementBar: {
@@ -201,10 +195,7 @@
     ],
   ],
   plugins: [
-    [
-      "@docusaurus/plugin-ideal-image",
-      { quality: 100, sizes: [320, 640, 1280, 1440, 1600] },
-    ],
+    ["@docusaurus/plugin-ideal-image", { quality: 100, sizes: [320, 640, 1280, 1440, 1600] }],
     "docusaurus-plugin-sass",
     [
       "docusaurus-graphql-plugin",
