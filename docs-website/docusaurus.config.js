--- conflicted
+++ resolved
@@ -77,15 +77,14 @@
           position: "right",
         },
         {
-<<<<<<< HEAD
           type: "docSidebar",
           sidebarId: "acrylSidebar",
           label: "Acryl Cloud",
-=======
+        },
+        {
           to: "/learn",
           activeBasePath: "learn",
           label: "Learn",
->>>>>>> 9f570a75
           position: "right",
         },
         {
