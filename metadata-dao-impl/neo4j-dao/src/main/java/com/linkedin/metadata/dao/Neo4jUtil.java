--- conflicted
+++ resolved
@@ -1,23 +1,8 @@
 package com.linkedin.metadata.dao;
 
-<<<<<<< HEAD
-import com.linkedin.common.urn.CorpGroupUrn;
-import com.linkedin.common.urn.DataProcessUrn;
-import com.linkedin.common.urn.DatasetUrn;
-import com.linkedin.common.urn.Urn;
-import com.linkedin.common.urn.CorpuserUrn;
-=======
->>>>>>> 2e2fb2b8
 import com.linkedin.data.DataMap;
 import com.linkedin.data.template.RecordTemplate;
 import com.linkedin.metadata.dao.utils.RecordUtils;
-<<<<<<< HEAD
-import com.linkedin.metadata.entity.CorpGroupEntity;
-import com.linkedin.metadata.entity.CorpUserEntity;
-import com.linkedin.metadata.entity.DataProcessEntity;
-import com.linkedin.metadata.entity.DatasetEntity;
-=======
->>>>>>> 2e2fb2b8
 import com.linkedin.metadata.query.Condition;
 import com.linkedin.metadata.query.CriterionArray;
 import com.linkedin.metadata.query.Filter;
@@ -46,26 +31,6 @@
     // Util class
   }
 
-<<<<<<< HEAD
-  // TODO: relationship model change or auto generate by scanning all entity models
-  static final Map<String, String> URN_TO_ENTITY_TYPE = Collections.unmodifiableMap(new HashMap<String, String>() {
-
-    {
-      put(CorpuserUrn.ENTITY_TYPE, getType(CorpUserEntity.class));
-      put(CorpGroupUrn.ENTITY_TYPE, getType(CorpGroupEntity.class));
-      put(DataProcessUrn.ENTITY_TYPE, getType(DataProcessEntity.class));
-      put(DatasetUrn.ENTITY_TYPE, getType(DatasetEntity.class));
-
-      // For unit testing only
-      // TODO: auto generate through models, and make 1-1 mapping for testing urn and entity type
-      put("entityFoo", "`com.linkedin.testing.EntityFoo`");
-      put("entityBar", "`com.linkedin.testing.EntityBar`");
-      put("entityBaz", "`com.linkedin.testing.EntityBaz`");
-    }
-  });
-
-=======
->>>>>>> 2e2fb2b8
   /**
    * Converts ENTITY to node (field:value map)
    *
