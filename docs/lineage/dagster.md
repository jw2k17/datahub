--- conflicted
+++ resolved
@@ -86,26 +86,6 @@
 
 If you properly name your Dagster Asset, you can establish a connection between the Asset and the dataset it is referring to, which is likely already stored in DataHub. This allows for accurate tracking and lineage information in the next steps.
 
-<<<<<<< HEAD
-    ```python
-    @asset(key_prefix=["prod", "snowflake", "db_name", "schema_name"])
-    def my_asset_table_a(snowflake: SnowflakeResource) -> MaterializeResult:
-         query = """
-              create or replace table db_name.schema_name.my_asset_table_a as (
-                    SELECT *
-                    FROM db_name.schema_name.my_asset_table_b
-              );
-         """
-         with snowflake.get_connection() as connection:
-              with connection.cursor() as cursor:
-                    cursor.execute(query)
-         return MaterializeResult( # Adding query to metadata to use it getting lineage from it with SQL parser
-              metadata={
-                    "Query": MetadataValue.text(query),
-              }
-         )
-    ```
-=======
 If you follow a different naming convention, you can create your own `asset_keys_to_dataset_urn_converter` logic and set a custom callback function. This can be used to generate a DataHub Dataset URN in any way you please, from metadata or otherwise.
 
 Here is an example that can create a DataHub URN from the Asset key naming convention specified above:
@@ -133,11 +113,11 @@
 ### Using SQL Query Parsing to Extract Lineage
 
 DataHub's Dagster integration can automatically capture dataset inputs and outputs for Software Defined assets from the SQL queries it runs by parsing the SQL. Simply add the executed query to the Asset Metadata with the `Query` tag.
->>>>>>> 1084300f
 
 Here is an example of a Software Defined Asset annotated with the Query:
 
 ```python
+@asset(key_prefix=["prod", "snowflake", "db_name", "schema_name"])
 def my_asset_table_a(snowflake: SnowflakeResource) -> MaterializeResult:
     query = """
         create or replace table db_name.schema_name.my_asset_table_a as (
@@ -156,7 +136,7 @@
 ```
 
 For the above example, the plugin will automatically extract and set the upstream lineage as `db_name.schema_name.my_asset_table_b`.
-
+    
     Please note that it is important to name the asset properly as query parser tries to get the query language from the asset generated urn. In the above example it will be `snowflake`
 
     [See a full example job here](https://github.com/datahub-project/datahub/blob/master/metadata-ingestion-modules/dagster-plugin/examples/iris.py).
