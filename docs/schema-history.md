--- conflicted
+++ resolved
@@ -27,11 +27,7 @@
 
 ![](./imgs/schema-history-latest-version.png)
 
-<<<<<<< HEAD
-If you click on an older version in the selector, you'll travel back in time and see what the schema looked like back then. Notice
-=======
 If you click on an older version in the selector, you'll be able to see what the schema looked like back then. Notice
->>>>>>> af6a423f
 the changes here to the glossary terms for the `status` field, and to the descriptions for the `created_at` and `updated_at`
 fields.
 
