# Policies Guide

## Introduction 

DataHub provides the ability to declare fine-grained access control Policies via the UI & GraphQL API.
Access policies in DataHub define *who* can *do what* to *which resources*. A few policies in plain English include

- Dataset Owners should be allowed to edit documentation, but not Tags. 
- Jenny, our Data Steward, should be allowed to edit Tags for any Dashboard, but no other metadata.
- James, a Data Analyst, should be allowed to edit the Links for a specific Data Pipeline he is a downstream consumer of.
- The Data Platform team should be allowed to manage users & groups, view platform analytics, & manage policies themselves.

In this document, we'll take a deeper look at DataHub Policies & how to use them effectively. 

## What is a Policy?

There are 2 types of Policy within DataHub:

1. Platform Policies
2. Metadata Policies

We'll briefly describe each. 

### Platform Policies

**Platform** policies determine who has platform-level privileges on DataHub. These privileges include

- Managing Users & Groups
- Viewing the DataHub Analytics Page
- Managing Policies themselves

Platform policies can be broken down into 2 parts:

1. **Actors**: Who the policy applies to (Users or Groups)
2. **Privileges**: Which privileges should be assigned to the Actors (e.g. "View Analytics")

Note that platform policies do not include a specific "target resource" against which the Policies apply. Instead,
they simply serve to assign specific privileges to DataHub users and groups.

### Metadata Policies

**Metadata** policies determine who can do what to which Metadata Entities. For example, 

- Who can edit Dataset Documentation & Links?
- Who can add Owners to a Chart?
- Who can add Tags to a Dashboard?

and so on. 

A Metadata Policy can be broken down into 3 parts:

1. **Actors**: The 'who'. Specific users, groups that the policy applies to.
2. **Privileges**: The 'what'. What actions are being permitted by a policy, e.g. "Add Tags".
3. **Resources**: The 'which'. Resources that the policy applies to, e.g. "All Datasets".

#### Actors

We currently support 3 ways to define the set of actors the policy applies to: a) list of users b) list of groups, and
c) owners of the entity. You also have the option to apply the policy to all users or groups.

#### Privileges

Check out the list of
privileges [here](https://github.com/datahub-project/datahub/blob/master/metadata-utils/src/main/java/com/linkedin/metadata/authorization/PoliciesConfig.java)
. Note, the privileges are semantic by nature, and does not tie in 1-to-1 with the aspect model.

All edits on the UI are covered by a privilege, to make sure we have the ability to restrict write access.

We currently support the following:

**Platform-level** privileges for DataHub operators to access & manage the administrative functionality of the system.

| Platform Privileges                 | Description                                                                                                                    |
|-------------------------------------|--------------------------------------------------------------------------------------------------------------------------------|
| Manage Policies                     | Allow actor to create and remove access control policies. Be careful - Actors with this privilege are effectively super users. |
| Manage Metadata Ingestion           | Allow actor to create, remove, and update Metadata Ingestion sources.                                                          |
| Manage Secrets                      | Allow actor to create & remove secrets stored inside DataHub.                                                                  |
| Manage Users & Groups               | Allow actor to create, remove, and update users and groups on DataHub.                                                         |
| Manage All Access Tokens            | Allow actor to create, remove, and list access tokens for all users on DataHub.                                                |
| Create Domains                      | Allow the actor to create new Domains                                                                                          |
| Manage Domains                      | Allow actor to create and remove any Domains.                                                                                  |
| View Analytics                      | Allow the actor access to the DataHub analytics dashboard.                                                                     |
| Generate Personal Access Tokens     | Allow the actor to generate access tokens for personal use with DataHub APIs.                                                  |
| Manage User Credentials             | Allow the actor to generate invite links for new native DataHub users, and password reset links for existing native users.     |
| Manage Glossaries                   | Allow the actor to create, edit, move, and delete Glossary Terms and Term Groups                                               |
| Create Tags                         | Allow the actor to create new Tags                                                                                             |
| Manage Tags                         | Allow the actor to create and remove any Tags                                                                                  |
| Manage Public Views                 | Allow the actor to create, edit, and remove any public (shared) Views.                                                         |
| Restore Indices API[^1]             | Allow the actor to restore indices for a set of entities via API                                                               |
| Enable/Disable Writeability API[^1] | Allow the actor to enable or disable GMS writeability for use in data migrations                                               |
| Apply Retention API[^1]             | Allow the actor to apply aspect retention via API                                                                              |

[^1]: Only active if REST_API_AUTHORIZATION_ENABLED is true

**Common metadata privileges** to view & modify any entity within DataHub.

<<<<<<< HEAD
| Common Privileges                              | Description                                                                                                                                                  |
|------------------------------------------------|--------------------------------------------------------------------------------------------------------------------------------------------------------------|
| View Entity Page                               | Allow actor to access the entity page for the resource in the UI. If not granted, it will redirect them to an unauthorized page.                             |
| Edit Tags                                      | Allow actor to add and remove tags to an asset.                                                                                                              |
| Edit Glossary Terms                            | Allow actor to add and remove glossary terms to an asset.                                                                                                    |
| Edit Owners                                    | Allow actor to add and remove owners of an entity.                                                                                                           |
| Edit Description                               | Allow actor to edit the description (documentation) of an entity.                                                                                            |
| Edit Links                                     | Allow actor to edit links associated with an entity.                                                                                                         |
| Edit Status                                    | Allow actor to edit the status of an entity (soft deleted or not).                                                                                           |
| Edit Domain                                    | Allow actor to edit the Domain of an entity.                                                                                                                 |
| Edit Deprecation                               | Allow actor to edit the Deprecation status of an entity.                                                                                                     |
| Edit Assertions                                | Allow actor to add and remove assertions from an entity.                                                                                                     |
| Edit All                                       | Allow actor to edit any information about an entity. Super user privileges. Controls the ability to ingest using API when REST API Authorization is enabled. |                                                    |
| Get Timeline API[^1]                           | Allow actor to get the timeline of an entity via API.                                                                                                        |
| Get Entity API[^1]                             | Allow actor to get an entity via API.                                                                                                                        |
| Get Timeseries Aspect API[^1]                  | Allow actor to get a timeseries aspect via API.                                                                                                              |
| Get Aspect/Entity Count APIs[^1]               | Allow actor to get aspect and entity counts via API.                                                                                                         |
| Search API[^1]                                 | Allow actor to search for entities via API.                                                                                                                  |
| Produce Platform Event API[^1]                 | Allow actor to ingest a platform event via API.                                                                                                              |
| Explain ElasticSearch Query API[^1]            | Allow actor to explain an ElasticSearch query.                                                                                                               |
=======
| Common Privileges                | Description                                                                                                                                                  |
|----------------------------------|--------------------------------------------------------------------------------------------------------------------------------------------------------------|
| View Entity Page                 | Allow actor to access the entity page for the resource in the UI. If not granted, it will redirect them to an unauthorized page.                             |
| Edit Tags                        | Allow actor to add and remove tags to an asset.                                                                                                              |
| Edit Glossary Terms              | Allow actor to add and remove glossary terms to an asset.                                                                                                    |
| Edit Owners                      | Allow actor to add and remove owners of an entity.                                                                                                           |
| Edit Description                 | Allow actor to edit the description (documentation) of an entity.                                                                                            |
| Edit Links                       | Allow actor to edit links associated with an entity.                                                                                                         |
| Edit Status                      | Allow actor to edit the status of an entity (soft deleted or not).                                                                                           |
| Edit Domain                      | Allow actor to edit the Domain of an entity.                                                                                                                 |
| Edit Deprecation                 | Allow actor to edit the Deprecation status of an entity.                                                                                                     |
| Edit Assertions                  | Allow actor to add and remove assertions from an entity.                                                                                                     |
| Edit Incidents                   | Allow actor to raise and resolve incidents for an entity.                                                                                                    |
| Edit All                         | Allow actor to edit any information about an entity. Super user privileges. Controls the ability to ingest using API when REST API Authorization is enabled. |                                                    |
| Get Timeline API[^1]             | Allow actor to get the timeline of an entity via API.                                                                                                        |
| Get Entity API[^1]               | Allow actor to get an entity via API.                                                                                                                        |
| Get Timeseries Aspect API[^1]    | Allow actor to get a timeseries aspect via API.                                                                                                              |
| Get Aspect/Entity Count APIs[^1] | Allow actor to get aspect and entity counts via API.                                                                                                         |
| Search API[^1]                   | Allow actor to search for entities via API.                                                                                                                  |
| Produce Platform Event API[^1]   | Allow actor to ingest a platform event via API.                                                                                                              |
>>>>>>> 045c76a0

[^1]: Only active if REST_API_AUTHORIZATION_ENABLED is true

**Specific entity-level privileges** that are not generalizable.

| Entity       | Privilege                          | Description                                                                                                                                                                                                           |
|--------------|------------------------------------|-----------------------------------------------------------------------------------------------------------------------------------------------------------------------------------------------------------------------|
| Dataset      | Edit Dataset Column Tags           | Allow actor to edit the column (field) tags associated with a dataset schema.                                                                                                                                         |
| Dataset      | Edit Dataset Column Glossary Terms | Allow actor to edit the column (field) glossary terms associated with a dataset schema.                                                                                                                               |
| Dataset      | Edit Dataset Column Descriptions   | Allow actor to edit the column (field) descriptions associated with a dataset schema.                                                                                                                                 |
| Dataset      | View Dataset Usage                 | Allow actor to access usage metadata about a dataset both in the UI and in the GraphQL API. This includes example queries, number of queries, etc. Also applies to REST APIs when REST API Authorization is enabled.  |
| Dataset      | View Dataset Profile               | Allow actor to access a dataset's profile both in the UI and in the GraphQL API. This   includes snapshot statistics like #rows, #columns, null percentage per field, etc.                                            |
| Tag          | Edit Tag Color                     | Allow actor to change the color of a Tag.                                                                                                                                                                             |
| Group        | Edit Group Members                 | Allow actor to add and remove members to a group.                                                                                                                                                                     |
| User         | Edit User Profile                  | Allow actor to change the user's profile including display name, bio, title, profile image, etc.                                                                                                                      |
| User + Group | Edit Contact Information           | Allow actor to change the contact information such as email & chat handles.                                                                                                                                           |
| GlossaryNode | Manage Direct Glossary Children    | Allow the actor to create, edit, and delete the direct children of the selected entities.                                                                                                                             |
| GlossaryNode | Manage All Glossary Children       | Allow the actor to create, edit, and delete everything underneath the selected entities.                                                                                                                              |



#### Resources

Resource filter defines the set of resources that the policy applies to is defined using a list of criteria. Each
criterion defines a field type (like type, urn, domain), a list of field values to compare, and a
condition (like EQUALS). It essentially checks whether the field of a certain resource matches any of the input values.
Note, that if there are no criteria or resource is not set, policy is applied to ALL resources.

For example, the following resource filter will apply the policy to datasets, charts, and dashboards under domain 1.

```json
{
    "resources": {
      "filter": {
        "criteria": [
          {
            "field": "TYPE",
            "condition": "EQUALS",
            "values": [
              "dataset",
              "chart",
              "dashboard"
            ]
          },
          {
            "field": "DOMAIN",
            "values": [
              "urn:li:domain:domain1"
            ],
            "condition": "EQUALS"
          }
        ]
      }
    }
}
```
Where `resources` is inside the `info` aspect of a Policy.

Supported fields are as follows

| Field Type    | Description            | Example                 |
|---------------|------------------------|-------------------------|
| type | Type of the resource   | dataset, chart, dataJob |
| urn  | Urn of the resource    | urn:li:dataset:...      |
| domain        | Domain of the resource | urn:li:domain:domainX   |

## Managing Policies

Policies can be managed on the page **Settings > Permissions > Policies** page. The `Policies` tab will only 
be visible to those users having the `Manage Policies` privilege.

Out of the box, DataHub is deployed with a set of pre-baked Policies. The set of default policies are created at deploy 
time and can be found inside the `policies.json` file within `metadata-service/war/src/main/resources/boot`. This set of policies serves the 
following purposes:

1. Assigns immutable super-user privileges for the root `datahub` user account (Immutable)
2. Assigns all Platform privileges for all Users by default (Editable)

The reason for #1 is to prevent people from accidentally deleting all policies and getting locked out (`datahub` super user account can be a backup)
The reason for #2 is to permit administrators to log in via OIDC or another means outside of the `datahub` root account
when they are bootstrapping with DataHub. This way, those setting up DataHub can start managing policies without friction. 
Note that these privilege *can* and likely *should* be altered inside the **Policies** page of the UI.

> Pro-Tip: To login using the `datahub` account, simply navigate to `<your-datahub-domain>/login` and enter `datahub`, `datahub`. Note that the password can be customized for your
deployment by changing the `user.props` file within the `datahub-frontend` module. Notice that JaaS authentication must be enabled. 

## Configuration 

By default, the Policies feature is *enabled*. This means that the deployment will support creating, editing, removing, and 
most importantly enforcing fine-grained access policies.

In some cases, these capabilities are not desirable. For example, if your company's users are already used to having free reign, you
may want to keep it that way. Or perhaps it is only your Data Platform team who actively uses DataHub, in which case Policies may be overkill.

For these scenarios, we've provided a back door to disable Policies in your deployment of DataHub. This will completely hide
the policies management UI and by default will allow all actions on the platform. It will be as though
each user has *all* privileges, both of the **Platform** & **Metadata** flavor.

To disable Policies, you can simply set the `AUTH_POLICIES_ENABLED` environment variable for the `datahub-gms` service container
to `false`. For example in your `docker/datahub-gms/docker.env`, you'd place

```
AUTH_POLICIES_ENABLED=false
```

### REST API Authorization

Policies only affect REST APIs when the environment variable `REST_API_AUTHORIZATION` is set to `true` for GMS. Some policies only apply when this setting is enabled, marked above, and other Metadata and Platform policies apply to the APIs where relevant, also specified in the table above.


## Coming Soon

The DataHub team is hard at work trying to improve the Policies feature. We are planning on building out the following:

- Hide edit action buttons on Entity pages to reflect user privileges

Under consideration

- Ability to define Metadata Policies against multiple reosurces scoped to particular "Containers" (e.g. A "schema", "database", or "collection")

## Feedback / Questions / Concerns

We want to hear from you! For any inquiries, including Feedback, Questions, or Concerns, reach out on Slack!<|MERGE_RESOLUTION|>--- conflicted
+++ resolved
@@ -94,7 +94,6 @@
 
 **Common metadata privileges** to view & modify any entity within DataHub.
 
-<<<<<<< HEAD
 | Common Privileges                              | Description                                                                                                                                                  |
 |------------------------------------------------|--------------------------------------------------------------------------------------------------------------------------------------------------------------|
 | View Entity Page                               | Allow actor to access the entity page for the resource in the UI. If not granted, it will redirect them to an unauthorized page.                             |
@@ -107,7 +106,8 @@
 | Edit Domain                                    | Allow actor to edit the Domain of an entity.                                                                                                                 |
 | Edit Deprecation                               | Allow actor to edit the Deprecation status of an entity.                                                                                                     |
 | Edit Assertions                                | Allow actor to add and remove assertions from an entity.                                                                                                     |
-| Edit All                                       | Allow actor to edit any information about an entity. Super user privileges. Controls the ability to ingest using API when REST API Authorization is enabled. |                                                    |
+| Edit Incidents                                 | Allow actor to raise and resolve incidents for an entity.                                                                                                    |
+| Edit All                                       | Allow actor to edit any information about an entity. Super user privileges. Controls the ability to ingest using API when REST API Authorization is enabled. |
 | Get Timeline API[^1]                           | Allow actor to get the timeline of an entity via API.                                                                                                        |
 | Get Entity API[^1]                             | Allow actor to get an entity via API.                                                                                                                        |
 | Get Timeseries Aspect API[^1]                  | Allow actor to get a timeseries aspect via API.                                                                                                              |
@@ -115,28 +115,6 @@
 | Search API[^1]                                 | Allow actor to search for entities via API.                                                                                                                  |
 | Produce Platform Event API[^1]                 | Allow actor to ingest a platform event via API.                                                                                                              |
 | Explain ElasticSearch Query API[^1]            | Allow actor to explain an ElasticSearch query.                                                                                                               |
-=======
-| Common Privileges                | Description                                                                                                                                                  |
-|----------------------------------|--------------------------------------------------------------------------------------------------------------------------------------------------------------|
-| View Entity Page                 | Allow actor to access the entity page for the resource in the UI. If not granted, it will redirect them to an unauthorized page.                             |
-| Edit Tags                        | Allow actor to add and remove tags to an asset.                                                                                                              |
-| Edit Glossary Terms              | Allow actor to add and remove glossary terms to an asset.                                                                                                    |
-| Edit Owners                      | Allow actor to add and remove owners of an entity.                                                                                                           |
-| Edit Description                 | Allow actor to edit the description (documentation) of an entity.                                                                                            |
-| Edit Links                       | Allow actor to edit links associated with an entity.                                                                                                         |
-| Edit Status                      | Allow actor to edit the status of an entity (soft deleted or not).                                                                                           |
-| Edit Domain                      | Allow actor to edit the Domain of an entity.                                                                                                                 |
-| Edit Deprecation                 | Allow actor to edit the Deprecation status of an entity.                                                                                                     |
-| Edit Assertions                  | Allow actor to add and remove assertions from an entity.                                                                                                     |
-| Edit Incidents                   | Allow actor to raise and resolve incidents for an entity.                                                                                                    |
-| Edit All                         | Allow actor to edit any information about an entity. Super user privileges. Controls the ability to ingest using API when REST API Authorization is enabled. |                                                    |
-| Get Timeline API[^1]             | Allow actor to get the timeline of an entity via API.                                                                                                        |
-| Get Entity API[^1]               | Allow actor to get an entity via API.                                                                                                                        |
-| Get Timeseries Aspect API[^1]    | Allow actor to get a timeseries aspect via API.                                                                                                              |
-| Get Aspect/Entity Count APIs[^1] | Allow actor to get aspect and entity counts via API.                                                                                                         |
-| Search API[^1]                   | Allow actor to search for entities via API.                                                                                                                  |
-| Produce Platform Event API[^1]   | Allow actor to ingest a platform event via API.                                                                                                              |
->>>>>>> 045c76a0
 
 [^1]: Only active if REST_API_AUTHORIZATION_ENABLED is true
 
