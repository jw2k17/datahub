--- conflicted
+++ resolved
@@ -8,15 +8,15 @@
 
 Tags can help help you in:
 
-* Querying: Tagging a dataset with a phrase that a co-worker can use to query the same dataset
-* Mapping assets to a category or group of your choice
+- Querying: Tagging a dataset with a phrase that a co-worker can use to query the same dataset
+- Mapping assets to a category or group of your choice
 
 ## Tags Setup, Prerequisites, and Permissions
 
 What you need to add tags:
 
-* **Edit Tags** metadata privilege to add tags at the entity level
-* **Edit Dataset Column Tags** to edit tags at the column level 
+- **Edit Tags** metadata privilege to add tags at the entity level
+- **Edit Dataset Column Tags** to edit tags at the column level
 
 You can create these privileges by creating a new [Metadata Policy](./authorization/policies.md).
 
@@ -72,24 +72,19 @@
 
 ### GraphQL
 
-* [addTag](../graphql/mutations.md#addtag)
-* [addTags](../graphql/mutations.md#addtags)
-* [batchAddTags](../graphql/mutations.md#batchaddtags)
-* [removeTag](../graphql/mutations.md#removetag)
-* [batchRemoveTags](../graphql/mutations.md#batchremovetags)
-* [createTag](../graphql/mutations.md#createtag)
-* [updateTag](../graphql/mutations.md#updatetag)
-* [deleteTag](../graphql/mutations.md#deletetag)
+- [addTag](../graphql/mutations.md#addtag)
+- [addTags](../graphql/mutations.md#addtags)
+- [batchAddTags](../graphql/mutations.md#batchaddtags)
+- [removeTag](../graphql/mutations.md#removetag)
+- [batchRemoveTags](../graphql/mutations.md#batchremovetags)
+- [createTag](../graphql/mutations.md#createtag)
+- [updateTag](../graphql/mutations.md#updatetag)
+- [deleteTag](../graphql/mutations.md#deletetag)
 
-<<<<<<< HEAD
-You can easily fetch the Tags for an entity with a given its URN using the **tags** property. Check out [Working with Metadata Entities](./api/graphql/how-to-set-up-graphql.md#querying-for-tags-of-an-asset) for an example. 
-
-=======
->>>>>>> cb1f3db8
 ### DataHub Blog
 
-* [Tags and Terms: Two Powerful DataHub Features, Used in Two Different Scenarios
-Managing PII in DataHub: A Practitioner’s Guide](https://blog.datahubproject.io/tags-and-terms-two-powerful-datahub-features-used-in-two-different-scenarios-b5b4791e892e)
+- [Tags and Terms: Two Powerful DataHub Features, Used in Two Different Scenarios
+  Managing PII in DataHub: A Practitioner’s Guide](https://blog.datahubproject.io/tags-and-terms-two-powerful-datahub-features-used-in-two-different-scenarios-b5b4791e892e)
 
 ## FAQ and Troubleshooting
 
@@ -99,16 +94,16 @@
 
 Usage and applications:
 
-* An asset may have multiple tags.
-* Tags serve as a tool for search & discovery while Terms are typically used to standardize types of leaf-level attributes (i.e. schema fields) for governance. E.g. (EMAIL_PLAINTEXT)
+- An asset may have multiple tags.
+- Tags serve as a tool for search & discovery while Terms are typically used to standardize types of leaf-level attributes (i.e. schema fields) for governance. E.g. (EMAIL_PLAINTEXT)
 
 **How are DataHub Tags different from Domains?**
 
 Domains are a set of top-level categories usually aligned to business units/disciplines to which the assets are most relevant. They rely on central or distributed management. A single domain is assigned per data asset.
 
-*Need more help? Join the conversation in [Slack](http://slack.datahubproject.io)!*
+_Need more help? Join the conversation in [Slack](http://slack.datahubproject.io)!_
 
 ### Related Features
 
-* [Glossary Terms](./glossary/business-glossary.md)
-* [Domains](./domains.md)+- [Glossary Terms](./glossary/business-glossary.md)
+- [Domains](./domains.md)