--- conflicted
+++ resolved
@@ -25,22 +25,7 @@
 For **Testing**, we recommend [Postman](https://learning.postman.com/docs/sending-requests/supported-api-frameworks/graphql/), GraphQL Explorer (described below), or CURL.
 For **Production**, we recommend a GraphQL [Client SDK](https://graphql.org/code/) for the language of your choice, or a basic HTTP client.
 
-<<<<<<< HEAD
-1. **Metadata Service**: The DataHub Metadata Service (backend) is the source-of-truth for the GraphQL endpoint. The endpoint is located at `/api/graphql` path of the DNS address
-where your instance of the `datahub-gms` container is deployed. For example, in local deployments it is typically located at `http://localhost:8080/api/graphql`. By default,
-the Metadata Service has no explicit authentication checks. However, it does have *Authorization checks*. DataHub [Access Policies](../../authorization/policies.md) will be enforced by the GraphQL API. This means you'll need to provide an actor identity when querying the GraphQL API. 
-To do so, include the `X-DataHub-Actor` header with an Authorized Corp User URN as the value in your request. Because anyone is able to set the value of this header, we recommend using this endpoint only in trusted environments, either by administrators themselves or programs that they own directly. 
-   
-2. **Frontend Proxy**: The DataHub Frontend Proxy Service (frontend) is a basic web server & reverse proxy to the Metadata Service. As such, the 
-GraphQL endpoint is also available for query wherever the Frontend Proxy is deployed. In local deployments, this is typically `http://localhost:9002/api/v2/graphql`. By default,
-the Frontend Proxy *does* have Session Cookie-based Authentication via the PLAY_SESSION cookie set at DataHub UI login time. This means
-that if a request does not have a valid PLAY_SESSION cookie obtained via logging into the DataHub UI, the request will be rejected. To use this API in an untrusted environment,
-you'd need to a) log into DataHub, b) extract the PLAY_SESSION cookie that is set on login, and c) provide this Cookie in your HTTP headers when
-calling the endpoint.
-   
-=======
 #### Authentication + Authorization
->>>>>>> af6a423f
 
 In general, you'll need to provide an [Access Token](../../authentication/personal-access-tokens.md) when querying the GraphQL by
 providing an `Authorization` header containing a `Bearer` token. The header should take the following format:
