# Updating DataHub

This file documents any backwards-incompatible changes in DataHub and assists people when migrating to a new version.

## Next

### Breaking Changes

- #8810 - Removed support for SQLAlchemy 1.3.x. Only SQLAlchemy 1.4.x is supported now.
- #8942 - Removed `urn:li:corpuser:datahub` owner for the `Measure`, `Dimension` and `Temporal` tags emitted 
  by Looker and LookML source connectors.
- #8853 - The Airflow plugin no longer supports Airflow 2.0.x or Python 3.7. See the docs for more details.
- #8853 - Introduced the Airflow plugin v2. If you're using Airflow 2.3+, the v2 plugin will be enabled by default, and so you'll need to switch your requirements to include `pip install 'acryl-datahub-airflow-plugin[plugin-v2]'`. To continue using the v1 plugin, set the `DATAHUB_AIRFLOW_PLUGIN_USE_V1_PLUGIN` environment variable to `true`.
- #8943 - The Unity Catalog ingestion source has a new option `include_metastore`, which will cause all urns to be changed when disabled.
This is currently enabled by default to preserve compatibility, but will be disabled by default and then removed in the future.
If stateful ingestion is enabled, simply setting `include_metastore: false` will perform all required cleanup.
Otherwise, we recommend soft deleting all databricks data via the DataHub CLI:
`datahub delete --platform databricks --soft` and then reingesting with `include_metastore: false`.
<<<<<<< HEAD
- #8846 - Changed enum values in resource filters used by policies. `RESOURCE_TYPE` became `TYPE` and `RESOURCE_URN` became `URN`.
Any existing policies using these filters (i.e. defined for particular `urns` or `types` such as `dataset`) need to be upgraded
manually, for example by retrieving their respective `dataHubPolicyInfo` aspect and changing part using filter i.e.
```yaml
   "resources": {
     "filter": {
       "criteria": [
         {
           "field": "RESOURCE_TYPE",
           "condition": "EQUALS",
           "values": [
             "dataset"
           ]
         }
       ]
     }
```
into
```yaml
   "resources": {
     "filter": {
       "criteria": [
         {
           "field": "TYPE",
           "condition": "EQUALS",
           "values": [
             "dataset"
           ]
         }
       ]
     }
```
for example, using `datahub put` command. Policies can be also removed and re-created via UI.
=======
- #9077 - The BigQuery ingestion source by default sets `match_fully_qualified_names: true`.
This means that any `dataset_pattern` or `schema_pattern` specified will be matched on the fully
qualified dataset name, i.e. `<project_name>.<dataset_name>`. If this is not the case, please
update your pattern (e.g. prepend your old dataset pattern with `.*\.` which matches the project part), 
or set `match_fully_qualified_names: false` in your recipe. However, note that
setting this to `false` is deprecated and this flag will be removed entirely in a future release.
>>>>>>> edb82ad9

### Potential Downtime

### Deprecations

### Other Notable Changes
- Session token configuration has changed, all previously created session tokens will be invalid and users will be prompted to log in. Expiration time has also been shortened which may result in more login prompts with the default settings.
  There should be no other interruption due to this change.

## 0.11.0

### Breaking Changes

### Potential Downtime
- #8611 Search improvements requires reindexing indices. A `system-update` job will run which will set indices to read-only and create a backup/clone of each index. During the reindexing new components will be prevented from start-up until the reindex completes. The logs of this job will indicate a % complete per index. Depending on index sizes and infrastructure this process can take 5 minutes to hours however as a rough estimate 1 hour for every 2.3 million entities.

### Deprecations
- #8525: In LDAP ingestor, the `manager_pagination_enabled` changed to general `pagination_enabled`
- MAE Events are no longer produced. MAE events have been deprecated for over a year.

### Other Notable Changes
- In this release we now enable you to create and delete pinned announcements on your DataHub homepage! If you have the “Manage Home Page Posts” platform privilege you’ll see a new section in settings called “Home Page Posts” where you can create and delete text posts and link posts that your users see on the home page.
- The new search and browse experience, which was first made available in the previous release behind a feature flag, is now on by default. Check out our release notes for v0.10.5 to get more information and documentation on this new Browse experience.
- In addition to the ranking changes mentioned above, this release includes changes to the highlighting of search entities to understand why they match your query. You can also sort your results alphabetically or by last updated times, in addition to relevance. In this release, we suggest a correction if your query has a typo in it.
- #8300: Clickhouse source now inherited from TwoTierSQLAlchemy. In old way we have platform_instance -> container -> co
  container db (None) -> container schema and now we have platform_instance -> container database.
- #8300: Added `uri_opts` argument; now we can add any options for clickhouse client.
- #8659: BigQuery ingestion no longer creates DataPlatformInstance aspects by default.
  This will only affect users that were depending on this aspect for custom functionality,
  and can be enabled via the `include_data_platform_instance` config option.
- OpenAPI entity and aspect endpoints expanded to improve developer experience when using this API with additional aspects to be added in the near future.
- The CLI now supports recursive deletes.
- Batching of default aspects on initial ingestion (SQL)
- Improvements to multi-threading. Ingestion recipes, if previously reduced to 1 thread, can be restored to the 15 thread default.
- Gradle 7 upgrade moderately improves build speed
- DataHub Ingestion slim images reduced in size by 2GB+
- Glue Schema Registry fixed

## 0.10.5

### Breaking Changes

- #8201: Python SDK: In the DataFlow class, the `cluster` argument is deprecated in favor of `env`.
- #8263: Okta source config option `okta_profile_to_username_attr` default changed from `login` to `email`.
  This determines which Okta profile attribute is used for the corresponding DataHub user
  and thus may change what DataHub users are generated by the Okta source. And in a follow up `okta_profile_to_username_regex` has been set to `.*` which taken together with previous change brings the defaults in line with OIDC.
- #8331: For all sql-based sources that support profiling, you can no longer specify
`profile_table_level_only` together with `include_field_xyz` config options to ingest
certain column-level metrics. Instead, set `profile_table_level_only` to `false` and
individually enable / disable desired field metrics.
- #8451: The `bigquery-beta` and `snowflake-beta` source aliases have been dropped. Use `bigquery` and `snowflake` as the source type instead.
- #8472: Ingestion runs created with Pipeline.create will show up in the DataHub ingestion tab as CLI-based runs. To revert to the previous behavior of not showing these runs in DataHub, pass `no_default_report=True`.
- #8513: `snowflake` connector will use user's `email` attribute as is in urn. To revert to previous behavior disable `email_as_user_identifier` in recipe. 
### Potential Downtime

- BrowsePathsV2 upgrade will now be handled by the `system-update` job in non-blocking mode. This process generates data needed for the new search
  and browse feature. This process must complete before enabling the new search and browse UI and while upgrading entities will be missing from the UI.
  If not using the new search and browse UI, there will be no impact and the update will complete in the background.

### Deprecations

- #8198: In the Python SDK, the `PlatformKey` class has been renamed to `ContainerKey`.

### Other Notable Changes

0.10.5 introduces the new Unified Search & Browse experience and is disabled by default. You can control whether or not you want to see just the new search filtering experience, the new search and browse experience together, or keep the existing search and browse experiences by toggling the two environment variable feature flags `SHOW_SEARCH_FILTERS_V2` and `SHOW_BROWSE_V2` in your GMS container.

**Upgrade Considerations:**

- With the release of Browse V2, we have created a job to run in GMS that will backfill your existing data with new `browsePathsV2` aspects. This job loops over entity types that need a `browsePathsV2` aspect (Dataset, Dashboard, Chart, DataJob, DataFlow, MLModel, MLModelGroup, MLFeatureTable, and MLFeature) and generates one for them. For entities that may have Container parents (Datasets and Dashboards) we will try to fetch their parent containers in order to generate this new aspect. For those deployments with large amounts of data, consider whether running this upgrade job makes sense as it may be a heavy operation and take some time to complete. If you wish to skip this job, simply set the `BACKFILL_BROWSE_PATHS_V2` environment variable flag to `false` in your GMS container. Without this backfill job, though, you will need to rely on the newest CLI of ingestion to create these `browsePathsV2` aspects when running ingestion otherwise your browse sidebar will be out-of-sync.
- Since the new browse experience replaces the old, consider whether having the `SHOW_BROWSE_V2` environment variable feature flag on is the right decision for your organization. If you’re creating custom browse paths with the `browsePaths` aspect, you can continue to do the same with the new experience, however you will have to generate `browsePathsV2` aspects instead which are documented [here](https://datahubproject.io/docs/browsev2/browse-paths-v2/).

## 0.10.4

### Breaking Changes

### Potential Downtime

### Deprecations
- #8045: With the introduction of custom ownership types, the `Owner` aspect has been updated where the `type` field is deprecated in favor of a new field `typeUrn`. This latter field is an urn reference to the new OwnershipType entity. GraphQL endpoints have been updated to use the new field. For pre-existing ownership aspect records, DataHub now has logic to map the old field to the new field.

### Other notable Changes
- #8191: Updates GMS's health check endpoint to account for its dependency on external components. Notably, at this time, elasticsearch. This means that DataHub operators can now use GMS health status more reliably.

## 0.10.3

### Breaking Changes

- #7900: The `catalog_pattern` and `schema_pattern` options of the Unity Catalog source now match against the fully qualified name of the catalog/schema instead of just the name. Unless you're using regex `^` in your patterns, this should not affect you.
- #7942: Renaming the `containerPath` aspect to `browsePathsV2`. This means any data with the aspect name `containerPath` will be invalid. We had not exposed this in the UI or used it anywhere, but it was a model we recently merged to open up other work. This should not affect many people if anyone at all unless you were manually creating `containerPath` data through ingestion on your instance.
- #8068: In the `datahub delete` CLI, if an `--entity-type` filter is not specified, we automatically delete across all entity types. The previous behavior was to use a default entity type of dataset.
- #8068: In the `datahub delete` CLI, the `--start-time` and `--end-time` parameters are not required for timeseries aspect hard deletes. To recover the previous behavior of deleting all data, use `--start-time min --end-time max`.

### Potential Downtime

### Deprecations
- The signature of `Source.get_workunits()` is changed from `Iterable[WorkUnit]` to the more restrictive `Iterable[MetadataWorkUnit]`.
- Legacy usage creation via the `UsageAggregation` aspect, `/usageStats?action=batchIngest` GMS endpoint, and `UsageStatsWorkUnit` metadata-ingestion class are all deprecated.

### Other notable Changes

## 0.10.2

### Breaking Changes

- #7016 Add `add_database_name_to_urn` flag to Oracle source which ensure that Dataset urns have the DB name as a prefix to prevent collision (.e.g. {database}.{schema}.{table}). ONLY breaking if you set this flag to true, otherwise behavior remains the same.
- The Airflow plugin no longer includes the DataHub Kafka emitter by default. Use `pip install acryl-datahub-airflow-plugin[datahub-kafka]` for Kafka support.
- The Airflow lineage backend no longer includes the DataHub Kafka emitter by default. Use `pip install acryl-datahub[airflow,datahub-kafka]` for Kafka support.
- Java SDK PatchBuilders have been modified in a backwards incompatible way to align more with the Python SDK and support more use cases. Any application utilizing the Java SDK for patch building may be affected on upgrading this dependency.

### Deprecations

- The docker image and script for updating from Elasticsearch 6 to 7 is no longer being maintained and will be removed from the `/contrib` section of
  the repository. Please refer to older releases if needed.

## 0.10.0

### Breaking Changes

- #7103 This should only impact users who have configured explicit non-default names for DataHub's Kafka topics. The environment variables used to configure Kafka topics for DataHub used in the `kafka-setup` docker image have been updated to be in-line with other DataHub components, for more info see our docs on [Configuring Kafka in DataHub
  ](https://datahubproject.io/docs/how/kafka-config). They have been suffixed with `_TOPIC` where as now the correct suffix is `_TOPIC_NAME`. This change should not affect any user who is using default Kafka names.
- #6906 The Redshift source has been reworked and now also includes usage capabilities. The old Redshift source was renamed to `redshift-legacy`. The `redshift-usage` source has also been renamed to `redshift-usage-legacy` will be removed in the future.

### Potential Downtime

- #6894 Search improvements requires reindexing indices. A `system-update` job will run which will set indices to read-only and create a backup/clone of each index. During the reindexing new components will be prevented from start-up until the reindex completes. The logs of this job will indicate a % complete per index. Depending on index sizes and infrastructure this process can take 5 minutes to hours however as a rough estimate 1 hour for every 2.3 million entities.

#### Helm Notes

Helm without `--atomic`: The default timeout for an upgrade command is 5 minutes. If the reindex takes longer (depending on data size) it will continue to run in the background even though helm will report a failure. Allow this job to finish and then re-run the helm upgrade command.

Helm with `--atomic`: In general, it is recommended to not use the `--atomic` setting for this particular upgrade since the system update job will be terminated before completion. If `--atomic` is preferred, then increase the timeout using the `--timeout` flag to account for the reindexing time (see note above for estimating this value).

### Deprecations

## 0.9.6

### Breaking Changes

- #6742 The metadata file sink's output format no longer contains nested JSON strings for MCP aspects, but instead unpacks the stringified JSON into a real JSON object. The previous sink behavior can be recovered using the `legacy_nested_json_string` option. The file source is backwards compatible and supports both formats.
- #6901 The `env` and `database_alias` fields have been marked deprecated across all sources. We recommend using `platform_instance` where possible instead.

### Potential Downtime

### Deprecations

- #6851 - Sources bigquery-legacy and bigquery-usage-legacy have been removed

### Other notable Changes

- If anyone faces issues with login please clear your cookies. Some security updates are part of this release. That may cause login issues until cookies are cleared.

## 0.9.4 / 0.9.5

### Breaking Changes

- #6243 apache-ranger authorizer is no longer the core part of DataHub GMS, and it is shifted as plugin. Please refer updated documentation [Configuring Authorization with Apache Ranger](./configuring-authorization-with-apache-ranger.md#configuring-your-datahub-deployment) for configuring `apache-ranger-plugin` in DataHub GMS.
- #6243 apache-ranger authorizer as plugin is not supported in DataHub Kubernetes deployment.
- #6243 Authentication and Authorization plugins configuration are removed from [application.yml](../../metadata-service/configuration/src/main/resources/application.yml). Refer documentation [Migration Of Plugins From application.yml](../plugins.md#migration-of-plugins-from-applicationyml) for migrating any existing custom plugins.
- `datahub check graph-consistency` command has been removed. It was a beta API that we had considered but decided there are better solutions for this. So removing this.
- `graphql_url` option of `powerbi-report-server` source deprecated as the options is not used.
- #6789 BigQuery ingestion: If `enable_legacy_sharded_table_support` is set to False, sharded table names will be suffixed with \_yyyymmdd to make sure they don't clash with non-sharded tables. This means if stateful ingestion is enabled then old sharded tables will be recreated with a new id and attached tags/glossary terms/etc will need to be added again. _This behavior is not enabled by default yet, but will be enabled by default in a future release._

### Potential Downtime

### Deprecations

### Other notable Changes

- #6611 - Snowflake `schema_pattern` now accepts pattern for fully qualified schema name in format `<catalog_name>.<schema_name>` by setting config `match_fully_qualified_names : True`. Current default `match_fully_qualified_names: False` is only to maintain backward compatibility. The config option `match_fully_qualified_names` will be deprecated in future and the default behavior will assume `match_fully_qualified_names: True`."
- #6636 - Sources `snowflake-legacy` and `snowflake-usage-legacy` have been removed.

## 0.9.3

### Breaking Changes

- The beta `datahub check graph-consistency` command has been removed.

### Potential Downtime

### Deprecations

- PowerBI source: `workspace_id_pattern` is introduced in place of `workspace_id`. `workspace_id` is now deprecated and set for removal in a future version.

### Other notable Changes

## 0.9.2

- LookML source will only emit views that are reachable from explores while scanning your git repo. Previous behavior can be achieved by setting `emit_reachable_views_only` to False.
- LookML source will always lowercase urns for lineage edges from views to upstream tables. There is no fallback provided to previous behavior because it was inconsistent in application of lower-casing earlier.
- dbt config `node_type_pattern` which was previously deprecated has been removed. Use `entities_enabled` instead to control whether to emit metadata for sources, models, seeds, tests, etc.
- The dbt source will always lowercase urns for lineage edges to the underlying data platform.
- The DataHub Airflow lineage backend and plugin no longer support Airflow 1.x. You can still run DataHub ingestion in Airflow 1.x using the [PythonVirtualenvOperator](https://airflow.apache.org/docs/apache-airflow/1.10.15/_api/airflow/operators/python_operator/index.html?highlight=pythonvirtualenvoperator#airflow.operators.python_operator.PythonVirtualenvOperator).

### Breaking Changes

- #6570 `snowflake` connector now populates created and last modified timestamps for snowflake datasets and containers. This version of snowflake connector will not work with **datahub-gms** version older than `v0.9.3`

### Potential Downtime

### Deprecations

### Other notable Changes

## 0.9.1

### Breaking Changes

- We have promoted `bigquery-beta` to `bigquery`. If you are using `bigquery-beta` then change your recipes to use the type `bigquery`.

### Potential Downtime

### Deprecations

### Other notable Changes

## 0.9.0

### Breaking Changes

- Java version 11 or greater is required.
- For any of the GraphQL search queries, the input no longer supports value but instead now accepts a list of values. These values represent an OR relationship where the field value must match any of the values.

### Potential Downtime

### Deprecations

### Other notable Changes

## `v0.8.45`

### Breaking Changes

- The `getNativeUserInviteToken` and `createNativeUserInviteToken` GraphQL endpoints have been renamed to
  `getInviteToken` and `createInviteToken` respectively. Additionally, both now accept an optional `roleUrn` parameter.
  Both endpoints also now require the `MANAGE_POLICIES` privilege to execute, rather than `MANAGE_USER_CREDENTIALS`
  privilege.
- One of the default policies shipped with DataHub (`urn:li:dataHubPolicy:7`, or `All Users - All Platform Privileges`)
  has been edited to no longer include `MANAGE_POLICIES`. Its name has consequently been changed to
  `All Users - All Platform Privileges (EXCEPT MANAGE POLICIES)`. This change was made to prevent all users from
  effectively acting as superusers by default.

### Potential Downtime

### Deprecations

### Other notable Changes

## `v0.8.44`

### Breaking Changes

- Browse Paths have been upgraded to a new format to align more closely with the intention of the feature.
  Learn more about the changes, including steps on upgrading, here: <https://datahubproject.io/docs/advanced/browse-paths-upgrade>
- The dbt ingestion source's `disable_dbt_node_creation` and `load_schema` options have been removed. They were no longer necessary due to the recently added sibling entities functionality.
- The `snowflake` source now uses newer faster implementation (earlier `snowflake-beta`). Config properties `provision_role` and `check_role_grants` are not supported. Older `snowflake` and `snowflake-usage` are available as `snowflake-legacy` and `snowflake-usage-legacy` sources respectively.

### Potential Downtime

- [Helm] If you're using Helm, please ensure that your version of the `datahub-actions` container is bumped to `v0.0.7` or `head`.
  This version contains changes to support running ingestion in debug mode. Previous versions are not compatible with this release.
  Upgrading to helm chart version `0.2.103` will ensure that you have the compatible versions by default.

### Deprecations

### Other notable Changes

## `v0.8.42`

### Breaking Changes

- Python 3.6 is no longer supported for metadata ingestion
- #5451 `GMS_HOST` and `GMS_PORT` environment variables deprecated in `v0.8.39` have been removed. Use `DATAHUB_GMS_HOST` and `DATAHUB_GMS_PORT` instead.
- #5478 DataHub CLI `delete` command when used with `--hard` option will delete soft-deleted entities which match the other filters given.
- #5471 Looker now populates `userEmail` in dashboard user usage stats. This version of looker connnector will not work with older version of **datahub-gms** if you have `extract_usage_history` looker config enabled.
- #5529 - `ANALYTICS_ENABLED` environment variable in **datahub-gms** is now deprecated. Use `DATAHUB_ANALYTICS_ENABLED` instead.
- #5485 `--include-removed` option was removed from delete CLI

### Potential Downtime

### Deprecations

### Other notable Changes

## `v0.8.41`

### Breaking Changes

- The `should_overwrite` flag in `csv-enricher` has been replaced with `write_semantics` to match the format used for other sources. See the [documentation](https://datahubproject.io/docs/generated/ingestion/sources/csv/) for more details
- Closing an authorization hole in creating tags adding a Platform Privilege called `Create Tags` for creating tags. This is assigned to `datahub` root user, along
  with default All Users policy. Notice: You may need to add this privilege (or `Manage Tags`) to existing users that need the ability to create tags on the platform.
- #5329 Below profiling config parameters are now supported in `BigQuery`:

  - profiling.profile_if_updated_since_days (default=1)
  - profiling.profile_table_size_limit (default=1GB)
  - profiling.profile_table_row_limit (default=50000)

  Set above parameters to `null` if you want older behaviour.

### Potential Downtime

### Deprecations

### Other notable Changes

## `v0.8.40`

### Breaking Changes

- #5240 `lineage_client_project_id` in `bigquery` source is removed. Use `storage_project_id` instead.

### Potential Downtime

### Deprecations

### Other notable Changes

## `v0.8.39`

### Breaking Changes

- Refactored the `health` field of the `Dataset` GraphQL Type to be of type **list of HealthStatus** (was type **HealthStatus**). See [this PR](https://github.com/datahub-project/datahub/pull/5222/files) for more details.

### Potential Downtime

### Deprecations

- #4875 Lookml view file contents will no longer be populated in custom_properties, instead view definitions will be always available in the View Definitions tab.
- #5208 `GMS_HOST` and `GMS_PORT` environment variables being set in various containers are deprecated in favour of `DATAHUB_GMS_HOST` and `DATAHUB_GMS_PORT`.
- `KAFKA_TOPIC_NAME` environment variable in **datahub-mae-consumer** and **datahub-gms** is now deprecated. Use `METADATA_AUDIT_EVENT_NAME` instead.
- `KAFKA_MCE_TOPIC_NAME` environment variable in **datahub-mce-consumer** and **datahub-gms** is now deprecated. Use `METADATA_CHANGE_EVENT_NAME` instead.
- `KAFKA_FMCE_TOPIC_NAME` environment variable in **datahub-mce-consumer** and **datahub-gms** is now deprecated. Use `FAILED_METADATA_CHANGE_EVENT_NAME` instead.

### Other notable Changes

- #5132 Profile tables in `snowflake` source only if they have been updated since configured (default: `1`) number of day(s). Update the config `profiling.profile_if_updated_since_days` as per your profiling schedule or set it to `None` if you want older behaviour.

## `v0.8.38`

### Breaking Changes

### Potential Downtime

### Deprecations

### Other notable Changes

- Create & Revoke Access Tokens via the UI
- Create and Manage new users via the UI
- Improvements to Business Glossary UI
- FIX - Do not require reindexing to migrate to using the UI business glossary

## `v0.8.36`

### Breaking Changes

- In this release we introduce a brand new Business Glossary experience. With this new experience comes some new ways of indexing data in order to make viewing and traversing the different levels of your Glossary possible. Therefore, you will have to [restore your indices](https://datahubproject.io/docs/how/restore-indices/) in order for the new Glossary experience to work for users that already have existing Glossaries. If this is your first time using DataHub Glossaries, you're all set!

### Potential Downtime

### Deprecations

### Other notable Changes

- #4961 Dropped profiling is not reported by default as that caused a lot of spurious logging in some cases. Set `profiling.report_dropped_profiles` to `True` if you want older behaviour.

## `v0.8.35`

### Breaking Changes

### Potential Downtime

### Deprecations

- #4875 Lookml view file contents will no longer be populated in custom_properties, instead view definitions will be always available in the View Definitions tab.

### Other notable Changes

## `v0.8.34`

### Breaking Changes

- #4644 Remove `database` option from `snowflake` source which was deprecated since `v0.8.5`
- #4595 Rename confusing config `report_upstream_lineage` to `upstream_lineage_in_report` in `snowflake` connector which was added in `0.8.32`

### Potential Downtime

### Deprecations

- #4644 `host_port` option of `snowflake` and `snowflake-usage` sources deprecated as the name was confusing. Use `account_id` option instead.

### Other notable Changes

- #4760 `check_role_grants` option was added in `snowflake` to disable checking roles in `snowflake` as some people were reporting long run times when checking roles.<|MERGE_RESOLUTION|>--- conflicted
+++ resolved
@@ -16,7 +16,6 @@
 If stateful ingestion is enabled, simply setting `include_metastore: false` will perform all required cleanup.
 Otherwise, we recommend soft deleting all databricks data via the DataHub CLI:
 `datahub delete --platform databricks --soft` and then reingesting with `include_metastore: false`.
-<<<<<<< HEAD
 - #8846 - Changed enum values in resource filters used by policies. `RESOURCE_TYPE` became `TYPE` and `RESOURCE_URN` became `URN`.
 Any existing policies using these filters (i.e. defined for particular `urns` or `types` such as `dataset`) need to be upgraded
 manually, for example by retrieving their respective `dataHubPolicyInfo` aspect and changing part using filter i.e.
@@ -50,14 +49,12 @@
      }
 ```
 for example, using `datahub put` command. Policies can be also removed and re-created via UI.
-=======
 - #9077 - The BigQuery ingestion source by default sets `match_fully_qualified_names: true`.
 This means that any `dataset_pattern` or `schema_pattern` specified will be matched on the fully
 qualified dataset name, i.e. `<project_name>.<dataset_name>`. If this is not the case, please
 update your pattern (e.g. prepend your old dataset pattern with `.*\.` which matches the project part), 
 or set `match_fully_qualified_names: false` in your recipe. However, note that
 setting this to `false` is deprecated and this flag will be removed entirely in a future release.
->>>>>>> edb82ad9
 
 ### Potential Downtime
 
