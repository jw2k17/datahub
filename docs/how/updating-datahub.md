# Updating DataHub

<!--

## <version number>

### Breaking Changes

### Potential Downtime

### Deprecations

### Other Notable Changes

-->

This file documents any backwards-incompatible changes in DataHub and assists people when migrating to a new version.

## Next

### Breaking Changes

### Potential Downtime

### Deprecations

### Other Notable Change

## 0.13.1

### Breaking Changes

- #9934 and #10075 - Stateful ingestion is now enabled by default if a `pipeline_name` is set and either a datahub-rest sink or `datahub_api` is specified. It will still be disabled by default when any other sink type is used or if there is no pipeline name set.
- #10002 - The `DataHubGraph` client no longer makes a request to the backend during initialization. If you want to preserve the old behavior, call `graph.test_connection()` after constructing the client.
- #10026 - The dbt `use_compiled_code` option has been removed, because we now support capturing both source and compiled dbt SQL. This can be configured using `include_compiled_code`, which will be default enabled in 0.13.1.
- #10055 - Assertion entities generated by dbt are now associated with the dbt dataset entity, and not the entity in the data warehouse.
- #10090 - For Redshift ingestion, `use_lineage_v2` is now enabled by default.
- #10147 - For looker ingestion, the browse paths for looker Dashboard, Chart, View, Explore have been updated to align with Looker UI. This does not affect URNs or lineage but primarily affects (improves) browsing experience.
- #10164 - For dbt ingestion, `entities_enabled.model_performance` and `include_compiled_code` are now both enabled by default. Upgrading dbt ingestion will also require upgrading the backend to 0.13.1.
<<<<<<< HEAD
- #10066 - For view access controls, `SEARCH_AUTHORIZATION_ENABLED` replaced by `VIEW_AUTHORIZATION_ENABLED` to more accurately represent the feature.
=======
- #8231 - Google Analytics 3 has been fully sunsetted by Google as of July 2023, so we now support GA4 thanks to this PR and no longer support GA3 (which would have been broken since last year anyways).
- #10278 - Renaming Presto-On-Hive Source to Hive Metastore source to reflect better its purpose
>>>>>>> 36fefaac

### Potential Downtime

### Deprecations

### Other Notable Changes

## 0.13.0

### Breaking Changes

- Updating MySQL version for quickstarts to 8.2, may cause quickstart issues for existing instances.
- Neo4j 5.x, may require migration from 4.x
- Build requires JDK17 (Runtime Java 11)
- Build requires Docker Compose > 2.20
- #9731 - The `acryl-datahub` CLI now requires Python 3.8+
- #9601 - The Unity Catalog(UC) ingestion source config `include_metastore` is now disabled by default. This change will affect the urns of all entities in the workspace.<br/>
  Entity Hierarchy with `include_metastore: true` (Old)

  ```
  - UC Metastore
    - Catalog
      - Schema
        - Table
  ```

  Entity Hierarchy with `include_metastore: false` (New)

  ```
  - Catalog
    - Schema
      - Table
  ```

  We recommend using `platform_instance` for differentiating across metastores.

  If stateful ingestion is enabled, running ingestion with latest cli version will perform all required cleanup. Otherwise, we recommend soft deleting all databricks data via the DataHub CLI:
  `datahub delete --platform databricks --soft` and then reingesting with latest cli version.

- #9601 - The Unity Catalog(UC) ingestion source config `include_hive_metastore` is now enabled by default. This requires config `warehouse_id` to be set. You can disable `include_hive_metastore` by setting it to `False` to avoid ingesting legacy hive metastore catalog in Databricks.
- #9904 - The default Redshift `table_lineage_mode` is now MIXED, instead of `STL_SCAN_BASED`. Improved lineage generation is also available by enabling `use_lineaege_v2`. This v2 implementation will become the default in a future release.

### Potential Downtime

### Deprecations

- Spark 2.x (including previous JDK8 build requirements)

### Other Notable Changes

## 0.12.1

### Breaking Changes

- #9244: The `redshift-legacy` and `redshift-legacy-usage` sources, which have been deprecated for >6 months, have been removed. The new `redshift` source is a superset of the functionality provided by those legacy sources.
- `database_alias` config is no longer supported in SQL sources namely - Redshift, MySQL, Oracle, Postgres, Trino, Presto-on-hive. The config will automatically be ignored if it's present in your recipe. It has been deprecated since v0.9.6.
- #9257: The Python SDK urn types are now autogenerated. The new classes are largely backwards compatible with the previous, manually written classes, but many older methods are now deprecated in favor of a more uniform interface. The only breaking change is that the signature for the director constructor e.g. `TagUrn("tag", ["tag_name"])` is no longer supported, and the simpler `TagUrn("tag_name")` should be used instead.
  The canonical place to import the urn classes from is `datahub.metadata.urns.*`. Other import paths, like `datahub.utilities.urns.corpuser_urn.CorpuserUrn` are retained for backwards compatibility, but are considered deprecated.
- #9286: The `DataHubRestEmitter.emit` method no longer returns anything. It previously returned a tuple of timestamps.
- #8951: A great expectations based profiler has been added for the Unity Catalog source.
  To use the old profiler, set `method: analyze` under the `profiling` section in your recipe.
  To use the new profiler, set `method: ge`. Profiling is disabled by default, so to enable it,
  one of these methods must be specified.

### Potential Downtime

### Deprecations

### Other Notable Changes

## 0.12.0

### Breaking Changes

- #8687 (datahub-helm #365 #353) - If Helm is used for installation and Neo4j is enabled, update the prerequisites Helm chart to version >=0.1.2 and adjust your value overrides in the `neo4j:` section according to the new structure.
- #9044 - GraphQL APIs for adding ownership now expect either an `ownershipTypeUrn` referencing a customer ownership type or a (deprecated) `type`. Where before adding an ownership without a concrete type was allowed, this is no longer the case. For simplicity you can use the `type` parameter which will get translated to a custom ownership type internally if one exists for the type being added.
- #9010 - In Redshift source's config `incremental_lineage` is set default to off.
- #8810 - Removed support for SQLAlchemy 1.3.x. Only SQLAlchemy 1.4.x is supported now.
- #8942 - Removed `urn:li:corpuser:datahub` owner for the `Measure`, `Dimension` and `Temporal` tags emitted
  by Looker and LookML source connectors.
- #8853 - The Airflow plugin no longer supports Airflow 2.0.x or Python 3.7. See the docs for more details.
- #8853 - Introduced the Airflow plugin v2. If you're using Airflow 2.3+, the v2 plugin will be enabled by default, and so you'll need to switch your requirements to include `pip install 'acryl-datahub-airflow-plugin[plugin-v2]'`. To continue using the v1 plugin, set the `DATAHUB_AIRFLOW_PLUGIN_USE_V1_PLUGIN` environment variable to `true`.
- #8943 - The Unity Catalog ingestion source has a new option `include_metastore`, which will cause all urns to be changed when disabled.
  This is currently enabled by default to preserve compatibility, but will be disabled by default and then removed in the future.
  If stateful ingestion is enabled, simply setting `include_metastore: false` will perform all required cleanup.
  Otherwise, we recommend soft deleting all databricks data via the DataHub CLI:
  `datahub delete --platform databricks --soft` and then reingesting with `include_metastore: false`.
- #8846 - Changed enum values in resource filters used by policies. `RESOURCE_TYPE` became `TYPE` and `RESOURCE_URN` became `URN`.
  Any existing policies using these filters (i.e. defined for particular `urns` or `types` such as `dataset`) need to be upgraded
  manually, for example by retrieving their respective `dataHubPolicyInfo` aspect and changing part using filter i.e.

```yaml
   "resources": {
     "filter": {
       "criteria": [
         {
           "field": "RESOURCE_TYPE",
           "condition": "EQUALS",
           "values": [
             "dataset"
           ]
         }
       ]
     }
```

into

```yaml
   "resources": {
     "filter": {
       "criteria": [
         {
           "field": "TYPE",
           "condition": "EQUALS",
           "values": [
             "dataset"
           ]
         }
       ]
     }
```

for example, using `datahub put` command. Policies can be also removed and re-created via UI.

- #9077 - The BigQuery ingestion source by default sets `match_fully_qualified_names: true`.
  This means that any `dataset_pattern` or `schema_pattern` specified will be matched on the fully
  qualified dataset name, i.e. `<project_name>.<dataset_name>`. We attempt to support the old
  pattern format by prepending `.*\\.` to dataset patterns lacking a period, so in most cases this
  should not cause any issues. However, if you have a complex dataset pattern, we recommend you
  manually convert it to the fully qualified format to avoid any potential issues.
- #9110 - The Unity Catalog source will now generate urns based on `env` properly. If you have
  been setting `env` in your recipe to something besides `PROD`, we will now generate urns
  with that new env variable, invalidating your existing urns.

### Potential Downtime

### Deprecations

### Other Notable Changes

- Session token configuration has changed, all previously created session tokens will be invalid and users will be prompted to log in. Expiration time has also been shortened which may result in more login prompts with the default settings.
  There should be no other interruption due to this change.

## 0.11.0

### Breaking Changes

### Potential Downtime

- #8611 Search improvements requires reindexing indices. A `system-update` job will run which will set indices to read-only and create a backup/clone of each index. During the reindexing new components will be prevented from start-up until the reindex completes. The logs of this job will indicate a % complete per index. Depending on index sizes and infrastructure this process can take 5 minutes to hours however as a rough estimate 1 hour for every 2.3 million entities.

### Deprecations

- #8525: In LDAP ingestor, the `manager_pagination_enabled` changed to general `pagination_enabled`
- MAE Events are no longer produced. MAE events have been deprecated for over a year.

### Other Notable Changes

- In this release we now enable you to create and delete pinned announcements on your DataHub homepage! If you have the “Manage Home Page Posts” platform privilege you’ll see a new section in settings called “Home Page Posts” where you can create and delete text posts and link posts that your users see on the home page.
- The new search and browse experience, which was first made available in the previous release behind a feature flag, is now on by default. Check out our release notes for v0.10.5 to get more information and documentation on this new Browse experience.
- In addition to the ranking changes mentioned above, this release includes changes to the highlighting of search entities to understand why they match your query. You can also sort your results alphabetically or by last updated times, in addition to relevance. In this release, we suggest a correction if your query has a typo in it.
- #8300: Clickhouse source now inherited from TwoTierSQLAlchemy. In old way we have platform_instance -> container -> co
  container db (None) -> container schema and now we have platform_instance -> container database.
- #8300: Added `uri_opts` argument; now we can add any options for clickhouse client.
- #8659: BigQuery ingestion no longer creates DataPlatformInstance aspects by default.
  This will only affect users that were depending on this aspect for custom functionality,
  and can be enabled via the `include_data_platform_instance` config option.
- OpenAPI entity and aspect endpoints expanded to improve developer experience when using this API with additional aspects to be added in the near future.
- The CLI now supports recursive deletes.
- Batching of default aspects on initial ingestion (SQL)
- Improvements to multi-threading. Ingestion recipes, if previously reduced to 1 thread, can be restored to the 15 thread default.
- Gradle 7 upgrade moderately improves build speed
- DataHub Ingestion slim images reduced in size by 2GB+
- Glue Schema Registry fixed

## 0.10.5

### Breaking Changes

- #8201: Python SDK: In the DataFlow class, the `cluster` argument is deprecated in favor of `env`.
- #8263: Okta source config option `okta_profile_to_username_attr` default changed from `login` to `email`.
  This determines which Okta profile attribute is used for the corresponding DataHub user
  and thus may change what DataHub users are generated by the Okta source. And in a follow up `okta_profile_to_username_regex` has been set to `.*` which taken together with previous change brings the defaults in line with OIDC.
- #8331: For all sql-based sources that support profiling, you can no longer specify
  `profile_table_level_only` together with `include_field_xyz` config options to ingest
  certain column-level metrics. Instead, set `profile_table_level_only` to `false` and
  individually enable / disable desired field metrics.
- #8451: The `bigquery-beta` and `snowflake-beta` source aliases have been dropped. Use `bigquery` and `snowflake` as the source type instead.
- #8472: Ingestion runs created with Pipeline.create will show up in the DataHub ingestion tab as CLI-based runs. To revert to the previous behavior of not showing these runs in DataHub, pass `no_default_report=True`.
- #8513: `snowflake` connector will use user's `email` attribute as is in urn. To revert to previous behavior disable `email_as_user_identifier` in recipe.

### Potential Downtime

- BrowsePathsV2 upgrade will now be handled by the `system-update` job in non-blocking mode. This process generates data needed for the new search
  and browse feature. This process must complete before enabling the new search and browse UI and while upgrading entities will be missing from the UI.
  If not using the new search and browse UI, there will be no impact and the update will complete in the background.

### Deprecations

- #8198: In the Python SDK, the `PlatformKey` class has been renamed to `ContainerKey`.

### Other Notable Changes

0.10.5 introduces the new Unified Search & Browse experience and is disabled by default. You can control whether or not you want to see just the new search filtering experience, the new search and browse experience together, or keep the existing search and browse experiences by toggling the two environment variable feature flags `SHOW_SEARCH_FILTERS_V2` and `SHOW_BROWSE_V2` in your GMS container.

**Upgrade Considerations:**

- With the release of Browse V2, we have created a job to run in GMS that will backfill your existing data with new `browsePathsV2` aspects. This job loops over entity types that need a `browsePathsV2` aspect (Dataset, Dashboard, Chart, DataJob, DataFlow, MLModel, MLModelGroup, MLFeatureTable, and MLFeature) and generates one for them. For entities that may have Container parents (Datasets and Dashboards) we will try to fetch their parent containers in order to generate this new aspect. For those deployments with large amounts of data, consider whether running this upgrade job makes sense as it may be a heavy operation and take some time to complete. If you wish to skip this job, simply set the `BACKFILL_BROWSE_PATHS_V2` environment variable flag to `false` in your GMS container. Without this backfill job, though, you will need to rely on the newest CLI of ingestion to create these `browsePathsV2` aspects when running ingestion otherwise your browse sidebar will be out-of-sync.
- Since the new browse experience replaces the old, consider whether having the `SHOW_BROWSE_V2` environment variable feature flag on is the right decision for your organization. If you’re creating custom browse paths with the `browsePaths` aspect, you can continue to do the same with the new experience, however you will have to generate `browsePathsV2` aspects instead which are documented [here](https://datahubproject.io/docs/browsev2/browse-paths-v2/).

## 0.10.4

### Breaking Changes

### Potential Downtime

### Deprecations

- #8045: With the introduction of custom ownership types, the `Owner` aspect has been updated where the `type` field is deprecated in favor of a new field `typeUrn`. This latter field is an urn reference to the new OwnershipType entity. GraphQL endpoints have been updated to use the new field. For pre-existing ownership aspect records, DataHub now has logic to map the old field to the new field.

### Other notable Changes

- #8191: Updates GMS's health check endpoint to account for its dependency on external components. Notably, at this time, elasticsearch. This means that DataHub operators can now use GMS health status more reliably.

## 0.10.3

### Breaking Changes

- #7900: The `catalog_pattern` and `schema_pattern` options of the Unity Catalog source now match against the fully qualified name of the catalog/schema instead of just the name. Unless you're using regex `^` in your patterns, this should not affect you.
- #7942: Renaming the `containerPath` aspect to `browsePathsV2`. This means any data with the aspect name `containerPath` will be invalid. We had not exposed this in the UI or used it anywhere, but it was a model we recently merged to open up other work. This should not affect many people if anyone at all unless you were manually creating `containerPath` data through ingestion on your instance.
- #8068: In the `datahub delete` CLI, if an `--entity-type` filter is not specified, we automatically delete across all entity types. The previous behavior was to use a default entity type of dataset.
- #8068: In the `datahub delete` CLI, the `--start-time` and `--end-time` parameters are not required for timeseries aspect hard deletes. To recover the previous behavior of deleting all data, use `--start-time min --end-time max`.

### Potential Downtime

### Deprecations

- The signature of `Source.get_workunits()` is changed from `Iterable[WorkUnit]` to the more restrictive `Iterable[MetadataWorkUnit]`.
- Legacy usage creation via the `UsageAggregation` aspect, `/usageStats?action=batchIngest` GMS endpoint, and `UsageStatsWorkUnit` metadata-ingestion class are all deprecated.

### Other notable Changes

## 0.10.2

### Breaking Changes

- #7016 Add `add_database_name_to_urn` flag to Oracle source which ensure that Dataset urns have the DB name as a prefix to prevent collision (.e.g. {database}.{schema}.{table}). ONLY breaking if you set this flag to true, otherwise behavior remains the same.
- The Airflow plugin no longer includes the DataHub Kafka emitter by default. Use `pip install acryl-datahub-airflow-plugin[datahub-kafka]` for Kafka support.
- The Airflow lineage backend no longer includes the DataHub Kafka emitter by default. Use `pip install acryl-datahub[airflow,datahub-kafka]` for Kafka support.
- Java SDK PatchBuilders have been modified in a backwards incompatible way to align more with the Python SDK and support more use cases. Any application utilizing the Java SDK for patch building may be affected on upgrading this dependency.

### Deprecations

- The docker image and script for updating from Elasticsearch 6 to 7 is no longer being maintained and will be removed from the `/contrib` section of
  the repository. Please refer to older releases if needed.

## 0.10.0

### Breaking Changes

- #7103 This should only impact users who have configured explicit non-default names for DataHub's Kafka topics. The environment variables used to configure Kafka topics for DataHub used in the `kafka-setup` docker image have been updated to be in-line with other DataHub components, for more info see our docs on [Configuring Kafka in DataHub
  ](https://datahubproject.io/docs/how/kafka-config). They have been suffixed with `_TOPIC` where as now the correct suffix is `_TOPIC_NAME`. This change should not affect any user who is using default Kafka names.
- #6906 The Redshift source has been reworked and now also includes usage capabilities. The old Redshift source was renamed to `redshift-legacy`. The `redshift-usage` source has also been renamed to `redshift-usage-legacy` will be removed in the future.

### Potential Downtime

- #6894 Search improvements requires reindexing indices. A `system-update` job will run which will set indices to read-only and create a backup/clone of each index. During the reindexing new components will be prevented from start-up until the reindex completes. The logs of this job will indicate a % complete per index. Depending on index sizes and infrastructure this process can take 5 minutes to hours however as a rough estimate 1 hour for every 2.3 million entities.

#### Helm Notes

Helm without `--atomic`: The default timeout for an upgrade command is 5 minutes. If the reindex takes longer (depending on data size) it will continue to run in the background even though helm will report a failure. Allow this job to finish and then re-run the helm upgrade command.

Helm with `--atomic`: In general, it is recommended to not use the `--atomic` setting for this particular upgrade since the system update job will be terminated before completion. If `--atomic` is preferred, then increase the timeout using the `--timeout` flag to account for the reindexing time (see note above for estimating this value).

### Deprecations

## 0.9.6

### Breaking Changes

- #6742 The metadata file sink's output format no longer contains nested JSON strings for MCP aspects, but instead unpacks the stringified JSON into a real JSON object. The previous sink behavior can be recovered using the `legacy_nested_json_string` option. The file source is backwards compatible and supports both formats.
- #6901 The `env` and `database_alias` fields have been marked deprecated across all sources. We recommend using `platform_instance` where possible instead.

### Potential Downtime

### Deprecations

- #6851 - Sources bigquery-legacy and bigquery-usage-legacy have been removed

### Other notable Changes

- If anyone faces issues with login please clear your cookies. Some security updates are part of this release. That may cause login issues until cookies are cleared.

## 0.9.4 / 0.9.5

### Breaking Changes

- #6243 apache-ranger authorizer is no longer the core part of DataHub GMS, and it is shifted as plugin. Please refer updated documentation [Configuring Authorization with Apache Ranger](./configuring-authorization-with-apache-ranger.md#configuring-your-datahub-deployment) for configuring `apache-ranger-plugin` in DataHub GMS.
- #6243 apache-ranger authorizer as plugin is not supported in DataHub Kubernetes deployment.
- #6243 Authentication and Authorization plugins configuration are removed from [application.yaml](../../metadata-service/configuration/src/main/resources/application.yaml). Refer documentation [Migration Of Plugins From application.yaml](../plugins.md#migration-of-plugins-from-applicationyml) for migrating any existing custom plugins.
- `datahub check graph-consistency` command has been removed. It was a beta API that we had considered but decided there are better solutions for this. So removing this.
- `graphql_url` option of `powerbi-report-server` source deprecated as the options is not used.
- #6789 BigQuery ingestion: If `enable_legacy_sharded_table_support` is set to False, sharded table names will be suffixed with \_yyyymmdd to make sure they don't clash with non-sharded tables. This means if stateful ingestion is enabled then old sharded tables will be recreated with a new id and attached tags/glossary terms/etc will need to be added again. _This behavior is not enabled by default yet, but will be enabled by default in a future release._

### Potential Downtime

### Deprecations

### Other notable Changes

- #6611 - Snowflake `schema_pattern` now accepts pattern for fully qualified schema name in format `<catalog_name>.<schema_name>` by setting config `match_fully_qualified_names : True`. Current default `match_fully_qualified_names: False` is only to maintain backward compatibility. The config option `match_fully_qualified_names` will be deprecated in future and the default behavior will assume `match_fully_qualified_names: True`."
- #6636 - Sources `snowflake-legacy` and `snowflake-usage-legacy` have been removed.

## 0.9.3

### Breaking Changes

- The beta `datahub check graph-consistency` command has been removed.

### Potential Downtime

### Deprecations

- PowerBI source: `workspace_id_pattern` is introduced in place of `workspace_id`. `workspace_id` is now deprecated and set for removal in a future version.

### Other notable Changes

## 0.9.2

- LookML source will only emit views that are reachable from explores while scanning your git repo. Previous behavior can be achieved by setting `emit_reachable_views_only` to False.
- LookML source will always lowercase urns for lineage edges from views to upstream tables. There is no fallback provided to previous behavior because it was inconsistent in application of lower-casing earlier.
- dbt config `node_type_pattern` which was previously deprecated has been removed. Use `entities_enabled` instead to control whether to emit metadata for sources, models, seeds, tests, etc.
- The dbt source will always lowercase urns for lineage edges to the underlying data platform.
- The DataHub Airflow lineage backend and plugin no longer support Airflow 1.x. You can still run DataHub ingestion in Airflow 1.x using the [PythonVirtualenvOperator](https://airflow.apache.org/docs/apache-airflow/1.10.15/_api/airflow/operators/python_operator/index.html?highlight=pythonvirtualenvoperator#airflow.operators.python_operator.PythonVirtualenvOperator).

### Breaking Changes

- #6570 `snowflake` connector now populates created and last modified timestamps for snowflake datasets and containers. This version of snowflake connector will not work with **datahub-gms** version older than `v0.9.3`

### Potential Downtime

### Deprecations

### Other notable Changes

## 0.9.1

### Breaking Changes

- We have promoted `bigquery-beta` to `bigquery`. If you are using `bigquery-beta` then change your recipes to use the type `bigquery`.

### Potential Downtime

### Deprecations

### Other notable Changes

## 0.9.0

### Breaking Changes

- Java version 11 or greater is required.
- For any of the GraphQL search queries, the input no longer supports value but instead now accepts a list of values. These values represent an OR relationship where the field value must match any of the values.

### Potential Downtime

### Deprecations

### Other notable Changes

## `v0.8.45`

### Breaking Changes

- The `getNativeUserInviteToken` and `createNativeUserInviteToken` GraphQL endpoints have been renamed to
  `getInviteToken` and `createInviteToken` respectively. Additionally, both now accept an optional `roleUrn` parameter.
  Both endpoints also now require the `MANAGE_POLICIES` privilege to execute, rather than `MANAGE_USER_CREDENTIALS`
  privilege.
- One of the default policies shipped with DataHub (`urn:li:dataHubPolicy:7`, or `All Users - All Platform Privileges`)
  has been edited to no longer include `MANAGE_POLICIES`. Its name has consequently been changed to
  `All Users - All Platform Privileges (EXCEPT MANAGE POLICIES)`. This change was made to prevent all users from
  effectively acting as superusers by default.

### Potential Downtime

### Deprecations

### Other notable Changes

## `v0.8.44`

### Breaking Changes

- Browse Paths have been upgraded to a new format to align more closely with the intention of the feature.
  Learn more about the changes, including steps on upgrading, here: <https://datahubproject.io/docs/advanced/browse-paths-upgrade>
- The dbt ingestion source's `disable_dbt_node_creation` and `load_schema` options have been removed. They were no longer necessary due to the recently added sibling entities functionality.
- The `snowflake` source now uses newer faster implementation (earlier `snowflake-beta`). Config properties `provision_role` and `check_role_grants` are not supported. Older `snowflake` and `snowflake-usage` are available as `snowflake-legacy` and `snowflake-usage-legacy` sources respectively.

### Potential Downtime

- [Helm] If you're using Helm, please ensure that your version of the `datahub-actions` container is bumped to `v0.0.7` or `head`.
  This version contains changes to support running ingestion in debug mode. Previous versions are not compatible with this release.
  Upgrading to helm chart version `0.2.103` will ensure that you have the compatible versions by default.

### Deprecations

### Other notable Changes

## `v0.8.42`

### Breaking Changes

- Python 3.6 is no longer supported for metadata ingestion
- #5451 `GMS_HOST` and `GMS_PORT` environment variables deprecated in `v0.8.39` have been removed. Use `DATAHUB_GMS_HOST` and `DATAHUB_GMS_PORT` instead.
- #5478 DataHub CLI `delete` command when used with `--hard` option will delete soft-deleted entities which match the other filters given.
- #5471 Looker now populates `userEmail` in dashboard user usage stats. This version of looker connnector will not work with older version of **datahub-gms** if you have `extract_usage_history` looker config enabled.
- #5529 - `ANALYTICS_ENABLED` environment variable in **datahub-gms** is now deprecated. Use `DATAHUB_ANALYTICS_ENABLED` instead.
- #5485 `--include-removed` option was removed from delete CLI

### Potential Downtime

### Deprecations

### Other notable Changes

## `v0.8.41`

### Breaking Changes

- The `should_overwrite` flag in `csv-enricher` has been replaced with `write_semantics` to match the format used for other sources. See the [documentation](https://datahubproject.io/docs/generated/ingestion/sources/csv/) for more details
- Closing an authorization hole in creating tags adding a Platform Privilege called `Create Tags` for creating tags. This is assigned to `datahub` root user, along
  with default All Users policy. Notice: You may need to add this privilege (or `Manage Tags`) to existing users that need the ability to create tags on the platform.
- #5329 Below profiling config parameters are now supported in `BigQuery`:

  - profiling.profile_if_updated_since_days (default=1)
  - profiling.profile_table_size_limit (default=1GB)
  - profiling.profile_table_row_limit (default=50000)

  Set above parameters to `null` if you want older behaviour.

### Potential Downtime

### Deprecations

### Other notable Changes

## `v0.8.40`

### Breaking Changes

- #5240 `lineage_client_project_id` in `bigquery` source is removed. Use `storage_project_id` instead.

### Potential Downtime

### Deprecations

### Other notable Changes

## `v0.8.39`

### Breaking Changes

- Refactored the `health` field of the `Dataset` GraphQL Type to be of type **list of HealthStatus** (was type **HealthStatus**). See [this PR](https://github.com/datahub-project/datahub/pull/5222/files) for more details.

### Potential Downtime

### Deprecations

- #4875 Lookml view file contents will no longer be populated in custom_properties, instead view definitions will be always available in the View Definitions tab.
- #5208 `GMS_HOST` and `GMS_PORT` environment variables being set in various containers are deprecated in favour of `DATAHUB_GMS_HOST` and `DATAHUB_GMS_PORT`.
- `KAFKA_TOPIC_NAME` environment variable in **datahub-mae-consumer** and **datahub-gms** is now deprecated. Use `METADATA_AUDIT_EVENT_NAME` instead.
- `KAFKA_MCE_TOPIC_NAME` environment variable in **datahub-mce-consumer** and **datahub-gms** is now deprecated. Use `METADATA_CHANGE_EVENT_NAME` instead.
- `KAFKA_FMCE_TOPIC_NAME` environment variable in **datahub-mce-consumer** and **datahub-gms** is now deprecated. Use `FAILED_METADATA_CHANGE_EVENT_NAME` instead.

### Other notable Changes

- #5132 Profile tables in `snowflake` source only if they have been updated since configured (default: `1`) number of day(s). Update the config `profiling.profile_if_updated_since_days` as per your profiling schedule or set it to `None` if you want older behaviour.

## `v0.8.38`

### Breaking Changes

### Potential Downtime

### Deprecations

### Other notable Changes

- Create & Revoke Access Tokens via the UI
- Create and Manage new users via the UI
- Improvements to Business Glossary UI
- FIX - Do not require reindexing to migrate to using the UI business glossary

## `v0.8.36`

### Breaking Changes

- In this release we introduce a brand new Business Glossary experience. With this new experience comes some new ways of indexing data in order to make viewing and traversing the different levels of your Glossary possible. Therefore, you will have to [restore your indices](https://datahubproject.io/docs/how/restore-indices/) in order for the new Glossary experience to work for users that already have existing Glossaries. If this is your first time using DataHub Glossaries, you're all set!

### Potential Downtime

### Deprecations

### Other notable Changes

- #4961 Dropped profiling is not reported by default as that caused a lot of spurious logging in some cases. Set `profiling.report_dropped_profiles` to `True` if you want older behaviour.

## `v0.8.35`

### Breaking Changes

### Potential Downtime

### Deprecations

- #4875 Lookml view file contents will no longer be populated in custom_properties, instead view definitions will be always available in the View Definitions tab.

### Other notable Changes

## `v0.8.34`

### Breaking Changes

- #4644 Remove `database` option from `snowflake` source which was deprecated since `v0.8.5`
- #4595 Rename confusing config `report_upstream_lineage` to `upstream_lineage_in_report` in `snowflake` connector which was added in `0.8.32`

### Potential Downtime

### Deprecations

- #4644 `host_port` option of `snowflake` and `snowflake-usage` sources deprecated as the name was confusing. Use `account_id` option instead.

### Other notable Changes

- #4760 `check_role_grants` option was added in `snowflake` to disable checking roles in `snowflake` as some people were reporting long run times when checking roles.<|MERGE_RESOLUTION|>--- conflicted
+++ resolved
@@ -37,12 +37,9 @@
 - #10090 - For Redshift ingestion, `use_lineage_v2` is now enabled by default.
 - #10147 - For looker ingestion, the browse paths for looker Dashboard, Chart, View, Explore have been updated to align with Looker UI. This does not affect URNs or lineage but primarily affects (improves) browsing experience.
 - #10164 - For dbt ingestion, `entities_enabled.model_performance` and `include_compiled_code` are now both enabled by default. Upgrading dbt ingestion will also require upgrading the backend to 0.13.1.
-<<<<<<< HEAD
 - #10066 - For view access controls, `SEARCH_AUTHORIZATION_ENABLED` replaced by `VIEW_AUTHORIZATION_ENABLED` to more accurately represent the feature.
-=======
 - #8231 - Google Analytics 3 has been fully sunsetted by Google as of July 2023, so we now support GA4 thanks to this PR and no longer support GA3 (which would have been broken since last year anyways).
 - #10278 - Renaming Presto-On-Hive Source to Hive Metastore source to reflect better its purpose
->>>>>>> 36fefaac
 
 ### Potential Downtime
 
