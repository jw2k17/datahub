--- conflicted
+++ resolved
@@ -28,11 +28,7 @@
 
 ### Other Notable Changes
 
-<<<<<<< HEAD
-- #12433: Fixes the searchable annotations in the model supporting `Dashboard` to `Dashboard` lineage within the `DashboardInfo` aspect. Users of Sigma and PowerBI Apps ingestion may need to run a targeted reindex to update metadata on these edges.
-=======
 - #12433: Fixes the searchable annotations in the model supporting `Dashboard` to `Dashboard` lineage within the `DashboardInfo` aspect. Mainly, users of Sigma and PowerBI Apps ingestion may be affected by this adjustment. Consequently, a [reindex](https://datahubproject.io/docs/how/restore-indices/) will be automatically triggered during the system upgrade.
->>>>>>> 64aaaf12
 
 ## 0.15.0
 
