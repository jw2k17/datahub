--- conflicted
+++ resolved
@@ -20,12 +20,8 @@
 
 ### Breaking Changes
 
-<<<<<<< HEAD
-- #10419 - `aws_session_token` and `aws_region` are now required configurations in the DynamoDB connector. The connector will no longer loop through all AWS regions; instead, it will only use the region passed into the recipe configuration.
+- #10419 - `aws_region` is now a required configuration in the DynamoDB connector. The connector will no longer loop through all AWS regions; instead, it will only use the region passed into the recipe configuration.
 - #10472 - `RVW` added as a FabricType. No rollbacks allowed once metadata with this fabric type is added without manual cleanups in databases.
-=======
-- #10419 - `aws_region` is now a required configuration in the DynamoDB connector. The connector will no longer loop through all AWS regions; instead, it will only use the region passed into the recipe configuration.
->>>>>>> 96c605df
 
 ### Potential Downtime
 
