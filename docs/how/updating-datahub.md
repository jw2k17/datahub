--- conflicted
+++ resolved
@@ -6,11 +6,8 @@
 
 ### Breaking Changes
 
-<<<<<<< HEAD
-* Updating MySQL version for quickstarts to 8.2, may cause quickstart issues for existing instances.
-=======
+- Updating MySQL version for quickstarts to 8.2, may cause quickstart issues for existing instances.
 - #9244: The `redshift-legacy` and `redshift-legacy-usage` sources, which have been deprecated for >6 months, have been removed. The new `redshift` source is a superset of the functionality provided by those legacy sources.
->>>>>>> 2b0811b9
 
 ### Potential Downtime
 
