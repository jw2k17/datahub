# Updating DataHub

This file documents any backwards-incompatible changes in DataHub and assists people when migrating to a new version.

## Next

### Breaking Changes

- Refactored the `health` field of the `Dataset` GraphQL Type to be of type **list of HealthStatus** (was type **HealthStatus**). See [this PR](https://github.com/datahub-project/datahub/pull/5222/files) for more details.

### Potential Downtime

### Deprecations
<<<<<<< HEAD
  - #4875 Lookml view file contents will no longer be populated in custom_properties, instead view definitions will be always available in the View Definitions tab.

=======
- #5208 `GMS_HOST` and `GMS_PORT` environment variables being set in various containers are deprecated in favour of `DATAHUB_GMS_HOST` and `DATAHUB_GMS_PORT`.
>>>>>>> 13d57344
- `KAFKA_TOPIC_NAME` environment variable in **datahub-mae-consumer** and **datahub-gms** is now deprecated. Use `METADATA_AUDIT_EVENT_NAME` instead.
- `KAFKA_MCE_TOPIC_NAME` environment variable in **datahub-mce-consumer** and **datahub-gms** is now deprecated. Use `METADATA_CHANGE_EVENT_NAME` instead.
- `KAFKA_FMCE_TOPIC_NAME` environment variable in **datahub-mce-consumer** and **datahub-gms** is now deprecated. Use `FAILED_METADATA_CHANGE_EVENT_NAME` instead.


### Other notable Changes
- #5132 Profile tables in `snowflake` source only if they have been updated since configured (default: `1`) number of day(s). Update the config `profiling.profile_if_updated_since_days` as per your profiling schedule or set it to `None` if you want older behaviour.

## `v0.8.38`

### Breaking Changes

### Potential Downtime

### Deprecations

### Other notable Changes
- Create & Revoke Access Tokens via the UI
- Create and Manage new users via the UI 
- Improvements to Business Glossary UI
- FIX - Do not require reindexing to migrate to using the UI business glossary 

## `v0.8.36`

### Breaking Changes
- In this release we introduce a brand new Business Glossary experience. With this new experience comes some new ways of indexing data in order to make viewing and traversing the different levels of your Glossary possible. Therefore, you will have to [restore your indices](https://datahubproject.io/docs/how/restore-indices/) in order for the new Glossary experience to work for users that already have existing Glossaries. If this is your first time using DataHub Glossaries, you're all set!

### Potential Downtime

### Deprecations

### Other notable Changes
- #4961 Dropped profiling is not reported by default as that caused a lot of spurious logging in some cases. Set `profiling.report_dropped_profiles` to `True` if you want older behaviour.

## `v0.8.35`

### Breaking Changes

### Potential Downtime

### Deprecations
  - #4875 Lookml view file contents will no longer be populated in custom_properties, instead view definitions will be always available in the View Definitions tab.

### Other notable Changes

## `v0.8.34`

### Breaking Changes
- #4644 Remove `database` option from `snowflake` source which was deprecated since `v0.8.5`
- #4595 Rename confusing config `report_upstream_lineage` to `upstream_lineage_in_report` in `snowflake` connector which was added in `0.8.32`

### Potential Downtime

### Deprecations
- #4644 `host_port` option of `snowflake` and `snowflake-usage` sources deprecated as the name was confusing. Use `account_id` option instead.

### Other notable Changes
- #4760 `check_role_grants` option was added in `snowflake` to disable checking roles in `snowflake` as some people were reporting long run times when checking roles.<|MERGE_RESOLUTION|>--- conflicted
+++ resolved
@@ -11,12 +11,8 @@
 ### Potential Downtime
 
 ### Deprecations
-<<<<<<< HEAD
-  - #4875 Lookml view file contents will no longer be populated in custom_properties, instead view definitions will be always available in the View Definitions tab.
-
-=======
+- #4875 Lookml view file contents will no longer be populated in custom_properties, instead view definitions will be always available in the View Definitions tab.
 - #5208 `GMS_HOST` and `GMS_PORT` environment variables being set in various containers are deprecated in favour of `DATAHUB_GMS_HOST` and `DATAHUB_GMS_PORT`.
->>>>>>> 13d57344
 - `KAFKA_TOPIC_NAME` environment variable in **datahub-mae-consumer** and **datahub-gms** is now deprecated. Use `METADATA_AUDIT_EVENT_NAME` instead.
 - `KAFKA_MCE_TOPIC_NAME` environment variable in **datahub-mce-consumer** and **datahub-gms** is now deprecated. Use `METADATA_CHANGE_EVENT_NAME` instead.
 - `KAFKA_FMCE_TOPIC_NAME` environment variable in **datahub-mce-consumer** and **datahub-gms** is now deprecated. Use `FAILED_METADATA_CHANGE_EVENT_NAME` instead.
