# Removing Metadata from DataHub

There are a two ways to delete metadata from DataHub. 
- Delete metadata attached to entities by providing a specific urn or a filter that identifies a set of entities
- Delete metadata affected by a single ingestion run

Read on to find out how to perform these kinds of deletes.

_Note: Deleting metadata should only be done with care. Always use `--dry-run` to understand what will be deleted before proceeding. Prefer soft-deletes (`--soft`) unless you really want to nuke metadata rows. Hard deletes will actually delete rows in the primary store and recovering them will require using backups of the primary metadata store. Make sure you understand the implications of issuing soft-deletes versus hard-deletes before proceeding._ 

<<<<<<< HEAD
## Accessing datahub CLI

To use the datahub CLI you need to have the datahub Python package installed as explained in [Metadata Ingestion](../../metadata-ingestion/README.md) or you can use the `datahub-ingestion` docker image as explained in [Docker Images](../../docker/README.md). In case you are using Kubernetes you can start a pod with the `datahub-ingestion` docker image, get in the shell of the pod and you will have the access to datahub CLI in your kubernetes cluster.

## Configuring DataHub CLI
=======
## The `datahub` CLI
>>>>>>> a5ec05e2

To use the datahub CLI you follow the installation and configuration guide at [DataHub CLI](../cli.md) or you can use the `datahub-ingestion` docker image as explained in [Docker Images](../../docker/README.md). In case you are using Kubernetes you can start a pod with the `datahub-ingestion` docker image, log onto a shell on the pod and you should have the access to datahub CLI in your kubernetes cluster.


## Delete By Urn

To delete all the data related to a single entity, run

### Soft Delete (the default)

This sets the `Status` aspect of the entity to `Removed`, which hides the entity and all its aspects from being returned by the UI.
```
datahub delete --urn "<my urn>"
```
or
```
datahub delete --urn "<my urn>" --soft
```

### Hard Delete

This physically deletes all rows for all aspects of the entity. This action cannot be undone, so execute this only after you are sure you want to delete all data associated with this entity. 

```
datahub delete --urn "<my urn>" --hard
```

You can optionally add `-n` or `--dry-run` to execute a dry run before issuing the final delete command.
You can optionally add `-f` or `--force` to skip confirmations

_Note: make sure you surround your urn with quotes! If you do not include the quotes, your terminal may misinterpret the command._

## Delete using Broader Filters

_Note: All these commands below support the soft-delete option (`-s/--soft`) as well as the dry-run option (`-n/--dry-run`)._ 

### Delete all datasets in the DEV environment
```
datahub delete --env DEV --entity_type dataset
```

### Delete all bigquery datasets in the PROD environment
```
datahub delete --env PROD --entity_type dataset --platform bigquery
```

### Delete all looker dashboards and charts
```
datahub delete --entity_type dashboard --platform looker
datahub delete --entity_type chart --platform looker
```

### Delete all datasets that match a query
```
datahub delete --entity_type dataset --query "_tmp" -n
```

## Rollback Ingestion Batch Run

The second way to delete metadata is to identify entities (and the aspects affected) by using an ingestion `run-id`. Whenever you run `datahub ingest -c ...`, all the metadata ingested with that run will have the same run id.

To view the ids of the most recent set of ingestion batches, execute

```
datahub ingest list-runs
```

That will print out a table of all the runs. Once you have an idea of which run you want to roll back, run

```
datahub ingest show --run-id <run-id>
```

to see more info of the run.

Alternately, you can execute a dry-run rollback to achieve the same outcome. 
```
datahub ingest rollback --dry-run --run-id <run-id>
```

Finally, once you are sure you want to delete this data forever, run

```
datahub ingest rollback --run-id <run-id>
```

to rollback all aspects added with this run and all entities created by this run.<|MERGE_RESOLUTION|>--- conflicted
+++ resolved
@@ -8,15 +8,7 @@
 
 _Note: Deleting metadata should only be done with care. Always use `--dry-run` to understand what will be deleted before proceeding. Prefer soft-deletes (`--soft`) unless you really want to nuke metadata rows. Hard deletes will actually delete rows in the primary store and recovering them will require using backups of the primary metadata store. Make sure you understand the implications of issuing soft-deletes versus hard-deletes before proceeding._ 
 
-<<<<<<< HEAD
-## Accessing datahub CLI
-
-To use the datahub CLI you need to have the datahub Python package installed as explained in [Metadata Ingestion](../../metadata-ingestion/README.md) or you can use the `datahub-ingestion` docker image as explained in [Docker Images](../../docker/README.md). In case you are using Kubernetes you can start a pod with the `datahub-ingestion` docker image, get in the shell of the pod and you will have the access to datahub CLI in your kubernetes cluster.
-
-## Configuring DataHub CLI
-=======
 ## The `datahub` CLI
->>>>>>> a5ec05e2
 
 To use the datahub CLI you follow the installation and configuration guide at [DataHub CLI](../cli.md) or you can use the `datahub-ingestion` docker image as explained in [Docker Images](../../docker/README.md). In case you are using Kubernetes you can start a pod with the `datahub-ingestion` docker image, log onto a shell on the pod and you should have the access to datahub CLI in your kubernetes cluster.
 
