# Get Started With DataHub

<<<<<<< HEAD
These guides are focused on helping you get up and running with DataHub as quickly as possible.
=======
This section is focused on helping you get up and running with DataHub as quickly as possible.

## Get Started with Self-Hosted DataHub

This is a great place to start if you're new to DataHub and are interested in taking the open-source project for a spin.

You'll learn how to:

* Deploy DataHub on your local machine
* Ingest sample data to get a feel for what is possible in DataHub
* Add and invite users to DataHub
* Troubleshoot common issues

### Prerequisites

Before you go further, ensure you have the following installed:

* [Python >=3.7.0](https://www.python.org/downloads/)
* [Docker](https://docs.docker.com/get-docker/)
* [Docker Compose v2](https://docs.docker.com/compose/install/) - may be bundled with docker

:::note

Make sure to allocate enough hardware resources for Docker! 
We recommend the following configuration: 2 CPUs, 8GB RAM, 2GB Swap area, and 10GB disk space.

:::
>>>>>>> 5951379e

<p>
<a
    align="left"
    className='button button--primary button--lg'
    style={{ margin: 12 }}
    href="quickstart">
    Get Started with Self-Hosted DataHub
</a>

<a
    align="right"
    className='button button--primary button--lg'
    style={{ margin: 12 }}
    href="authentication/guides/add-users">
    Get Started with Managed DataHub
</a>
</p><|MERGE_RESOLUTION|>--- conflicted
+++ resolved
@@ -1,36 +1,8 @@
 # Get Started With DataHub
 
-<<<<<<< HEAD
+
 These guides are focused on helping you get up and running with DataHub as quickly as possible.
-=======
-This section is focused on helping you get up and running with DataHub as quickly as possible.
 
-## Get Started with Self-Hosted DataHub
-
-This is a great place to start if you're new to DataHub and are interested in taking the open-source project for a spin.
-
-You'll learn how to:
-
-* Deploy DataHub on your local machine
-* Ingest sample data to get a feel for what is possible in DataHub
-* Add and invite users to DataHub
-* Troubleshoot common issues
-
-### Prerequisites
-
-Before you go further, ensure you have the following installed:
-
-* [Python >=3.7.0](https://www.python.org/downloads/)
-* [Docker](https://docs.docker.com/get-docker/)
-* [Docker Compose v2](https://docs.docker.com/compose/install/) - may be bundled with docker
-
-:::note
-
-Make sure to allocate enough hardware resources for Docker! 
-We recommend the following configuration: 2 CPUs, 8GB RAM, 2GB Swap area, and 10GB disk space.
-
-:::
->>>>>>> 5951379e
 
 <p>
 <a
