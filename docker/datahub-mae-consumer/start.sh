#!/bin/bash

<<<<<<< HEAD
if [[ -z $ELASTICSEARCH_USERNAME ]]; then
    ELASTICSEARCH_HOST_URL=$ELASTICSEARCH_HOST
else
  if [[ -z $ELASTICSEARCH_AUTH_HEADER ]]; then
    ELASTICSEARCH_HOST_URL=$ELASTICSEARCH_USERNAME:$ELASTICSEARCH_PASSWORD@$ELASTICSEARCH_HOST
  else
    ELASTICSEARCH_HOST_URL=$ELASTICSEARCH_HOST
  fi
=======
# Add default URI (http) scheme if needed
if ! echo $NEO4J_HOST | grep -q "://" ; then
    NEO4J_HOST="http://$NEO4J_HOST"
fi

if [[ ! -z $ELASTICSEARCH_USERNAME ]] && [[ -z $ELASTICSEARCH_AUTH_HEADER ]]; then
  AUTH_TOKEN=$(echo -ne "$ELASTICSEARCH_USERNAME:$ELASTICSEARCH_PASSWORD" | base64 --wrap 0)
  ELASTICSEARCH_AUTH_HEADER="Authorization:Basic $AUTH_TOKEN"
>>>>>>> 0576b76e
fi

# Add default header if needed
if [[ -z $ELASTICSEARCH_AUTH_HEADER ]]; then
    ELASTICSEARCH_AUTH_HEADER="Accept: */*"
fi

if [[ $ELASTICSEARCH_USE_SSL == true ]]; then
    ELASTICSEARCH_PROTOCOL=https
else
    ELASTICSEARCH_PROTOCOL=http
fi

<<<<<<< HEAD
=======
WAIT_FOR_KAFKA=""
if [[ $SKIP_KAFKA_CHECK != true ]]; then
  WAIT_FOR_KAFKA=" -wait tcp://$(echo $KAFKA_BOOTSTRAP_SERVER | sed 's/,/ -wait tcp:\/\//g') "
fi

WAIT_FOR_ELASTICSEARCH=""
if [[ $SKIP_ELASTICSEARCH_CHECK != true ]]; then
  WAIT_FOR_ELASTICSEARCH=" -wait $ELASTICSEARCH_PROTOCOL://$ELASTICSEARCH_HOST:$ELASTICSEARCH_PORT -wait-http-header \"$ELASTICSEARCH_AUTH_HEADER\""
fi

WAIT_FOR_NEO4J=""
if [[ $GRAPH_SERVICE_IMPL != elasticsearch ]] && [[ $SKIP_NEO4J_CHECK != true ]]; then
  WAIT_FOR_NEO4J=" -wait $NEO4J_HOST "
fi

>>>>>>> 0576b76e
OTEL_AGENT=""
if [[ $ENABLE_OTEL == true ]]; then
  OTEL_AGENT="-javaagent:opentelemetry-javaagent-all.jar "
fi

PROMETHEUS_AGENT=""
if [[ $ENABLE_PROMETHEUS == true ]]; then
  PROMETHEUS_AGENT="-javaagent:jmx_prometheus_javaagent.jar=4318:/datahub/datahub-mae-consumer/scripts/prometheus-config.yaml "
fi

<<<<<<< HEAD
java $JAVA_OPTS $JMX_OPTS $OTEL_AGENT $PROMETHEUS_AGENT -jar /datahub/datahub-mae-consumer/bin/mae-consumer-job.jar
=======
COMMON="
    $WAIT_FOR_KAFKA \
    $WAIT_FOR_NEO4J \
    -timeout 240s \
    java $JAVA_OPTS $JMX_OPTS $OTEL_AGENT $PROMETHEUS_AGENT -jar /datahub/datahub-mae-consumer/bin/mae-consumer-job.jar
"
if [[ $SKIP_ELASTICSEARCH_CHECK != true ]]; then
  dockerize $COMMON
else
  dockerize \
    -wait $ELASTICSEARCH_PROTOCOL://$ELASTICSEARCH_HOST:$ELASTICSEARCH_PORT -wait-http-header "$ELASTICSEARCH_AUTH_HEADER" \
    $COMMON
fi
>>>>>>> 0576b76e
<|MERGE_RESOLUTION|>--- conflicted
+++ resolved
@@ -1,15 +1,8 @@
 #!/bin/bash
 
-<<<<<<< HEAD
-if [[ -z $ELASTICSEARCH_USERNAME ]]; then
-    ELASTICSEARCH_HOST_URL=$ELASTICSEARCH_HOST
-else
-  if [[ -z $ELASTICSEARCH_AUTH_HEADER ]]; then
-    ELASTICSEARCH_HOST_URL=$ELASTICSEARCH_USERNAME:$ELASTICSEARCH_PASSWORD@$ELASTICSEARCH_HOST
-  else
-    ELASTICSEARCH_HOST_URL=$ELASTICSEARCH_HOST
-  fi
-=======
+: ${SKIP_ELASTICSEARCH_CHECK:=true}
+: ${SKIP_KAFKA_CHECK:=true}
+
 # Add default URI (http) scheme if needed
 if ! echo $NEO4J_HOST | grep -q "://" ; then
     NEO4J_HOST="http://$NEO4J_HOST"
@@ -18,7 +11,6 @@
 if [[ ! -z $ELASTICSEARCH_USERNAME ]] && [[ -z $ELASTICSEARCH_AUTH_HEADER ]]; then
   AUTH_TOKEN=$(echo -ne "$ELASTICSEARCH_USERNAME:$ELASTICSEARCH_PASSWORD" | base64 --wrap 0)
   ELASTICSEARCH_AUTH_HEADER="Authorization:Basic $AUTH_TOKEN"
->>>>>>> 0576b76e
 fi
 
 # Add default header if needed
@@ -32,8 +24,6 @@
     ELASTICSEARCH_PROTOCOL=http
 fi
 
-<<<<<<< HEAD
-=======
 WAIT_FOR_KAFKA=""
 if [[ $SKIP_KAFKA_CHECK != true ]]; then
   WAIT_FOR_KAFKA=" -wait tcp://$(echo $KAFKA_BOOTSTRAP_SERVER | sed 's/,/ -wait tcp:\/\//g') "
@@ -49,7 +39,6 @@
   WAIT_FOR_NEO4J=" -wait $NEO4J_HOST "
 fi
 
->>>>>>> 0576b76e
 OTEL_AGENT=""
 if [[ $ENABLE_OTEL == true ]]; then
   OTEL_AGENT="-javaagent:opentelemetry-javaagent-all.jar "
@@ -60,9 +49,6 @@
   PROMETHEUS_AGENT="-javaagent:jmx_prometheus_javaagent.jar=4318:/datahub/datahub-mae-consumer/scripts/prometheus-config.yaml "
 fi
 
-<<<<<<< HEAD
-java $JAVA_OPTS $JMX_OPTS $OTEL_AGENT $PROMETHEUS_AGENT -jar /datahub/datahub-mae-consumer/bin/mae-consumer-job.jar
-=======
 COMMON="
     $WAIT_FOR_KAFKA \
     $WAIT_FOR_NEO4J \
@@ -75,5 +61,4 @@
   dockerize \
     -wait $ELASTICSEARCH_PROTOCOL://$ELASTICSEARCH_HOST:$ELASTICSEARCH_PORT -wait-http-header "$ELASTICSEARCH_AUTH_HEADER" \
     $COMMON
-fi
->>>>>>> 0576b76e
+fi