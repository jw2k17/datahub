---
version: '3.8'
services:
  mysql:
    container_name: mysql
    hostname: mysql
    image: mysql:5.7
    env_file: mysql/env/docker.env
    command: --character-set-server=utf8mb4 --collation-server=utf8mb4_bin
    ports:
      - "3306:3306"
    volumes:
      - ./mysql/init.sql:/docker-entrypoint-initdb.d/init.sql
      - mysqldata:/var/lib/mysql

  mysql-setup:
    build:
      context: ../
      dockerfile: docker/mysql-setup/Dockerfile
<<<<<<< HEAD
    image: 795586375822.dkr.ecr.us-west-2.amazonaws.com/datahub-mysql-setup:head
=======
    image: acryldata/datahub-mysql-setup:${DATAHUB_VERSION:-head}
>>>>>>> 4da3d132
    env_file: mysql-setup/env/docker.env
    hostname: mysql-setup
    container_name: mysql-setup
    depends_on:
      - mysql

  datahub-gms:
    env_file: datahub-gms/env/docker-without-neo4j.env
    environment:
      - DATAHUB_SERVER_TYPE=${DATAHUB_SERVER_TYPE:-quickstart}
      - DATAHUB_TELEMETRY_ENABLED=${DATAHUB_TELEMETRY_ENABLED:-true}
    depends_on:
      - mysql
    volumes:
      - ${HOME}/.datahub/plugins:/etc/datahub/plugins

volumes:
  mysqldata:<|MERGE_RESOLUTION|>--- conflicted
+++ resolved
@@ -17,11 +17,7 @@
     build:
       context: ../
       dockerfile: docker/mysql-setup/Dockerfile
-<<<<<<< HEAD
     image: 795586375822.dkr.ecr.us-west-2.amazonaws.com/datahub-mysql-setup:head
-=======
-    image: acryldata/datahub-mysql-setup:${DATAHUB_VERSION:-head}
->>>>>>> 4da3d132
     env_file: mysql-setup/env/docker.env
     hostname: mysql-setup
     container_name: mysql-setup
