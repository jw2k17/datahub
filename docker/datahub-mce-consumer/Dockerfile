# Defining environment
ARG APP_ENV=prod

FROM alpine:3.14 AS base

ENV DOCKERIZE_VERSION v0.6.1

# Upgrade Alpine and base packages
RUN apk --no-cache --update-cache --available upgrade \
    && if [ $(arch) = "aarch64" ]; then \
       DOCKERIZE_ARCH='aarch64';\
    elif [ $(arch) = "x86_64" ]; then \
      DOCKERIZE_ARCH='amd64'; \
    else \
      echo >&2 "Unsupported architecture $(arch)" ; exit 1; \
    fi \
<<<<<<< HEAD
    && apk --no-cache add tar curl bash openjdk8-jre openjdk11-jre \
=======
    && apk --no-cache add tar curl bash \
    && apk --no-cache add openjdk11-jre --repository=http://dl-cdn.alpinelinux.org/alpine/edge/community \
>>>>>>> 63a5cda1
    && wget --no-verbose https://github.com/open-telemetry/opentelemetry-java-instrumentation/releases/download/v1.4.1/opentelemetry-javaagent-all.jar \
    && wget --no-verbose https://repo1.maven.org/maven2/io/prometheus/jmx/jmx_prometheus_javaagent/0.16.1/jmx_prometheus_javaagent-0.16.1.jar -O jmx_prometheus_javaagent.jar \
    && cp /usr/lib/jvm/java-11-openjdk/jre/lib/security/cacerts /tmp/kafka.client.truststore.jks \
    && curl -sSL https://github.com/treff7es/dockerize/releases/download/$DOCKERIZE_VERSION/dockerize-linux-${DOCKERIZE_ARCH}-$DOCKERIZE_VERSION.tar.gz | tar -C /usr/local/bin -xzv

FROM --platform=$BUILDPLATFORM alpine:3.14.2 AS prod-build

# Upgrade Alpine and base packages
RUN apk --no-cache --update-cache --available upgrade \
    && apk --no-cache add openjdk8 openjdk11 perl

COPY . datahub-src
RUN cd datahub-src && ./gradlew :metadata-jobs:mce-consumer-job:build
RUN cd datahub-src && cp metadata-jobs/mce-consumer-job/build/libs/mce-consumer-job.jar ../mce-consumer-job.jar

FROM base as prod-install
COPY --from=prod-build /mce-consumer-job.jar /datahub/datahub-mce-consumer/bin/
COPY --from=prod-build /datahub-src/docker/datahub-mce-consumer/start.sh /datahub/datahub-mce-consumer/scripts/
COPY --from=prod-build /datahub-src/docker/monitoring/client-prometheus-config.yaml /datahub/datahub-mce-consumer/scripts/prometheus-config.yaml
RUN chmod +x /datahub/datahub-mce-consumer/scripts/start.sh

FROM base as dev-install
# Dummy stage for development. Assumes code is built on your machine and mounted to this image.
# See this excellent thread https://github.com/docker/cli/issues/1134

FROM ${APP_ENV}-install as final

RUN addgroup -S datahub && adduser -S datahub -G datahub
USER datahub

ENV JMX_OPTS=""
ENV JAVA_OPTS=""

EXPOSE 9090

HEALTHCHECK --start-period=2m --retries=4 CMD curl --fail http://localhost:9090/actuator/health || exit 1

CMD /datahub/datahub-mce-consumer/scripts/start.sh<|MERGE_RESOLUTION|>--- conflicted
+++ resolved
@@ -14,12 +14,8 @@
     else \
       echo >&2 "Unsupported architecture $(arch)" ; exit 1; \
     fi \
-<<<<<<< HEAD
-    && apk --no-cache add tar curl bash openjdk8-jre openjdk11-jre \
-=======
     && apk --no-cache add tar curl bash \
     && apk --no-cache add openjdk11-jre --repository=http://dl-cdn.alpinelinux.org/alpine/edge/community \
->>>>>>> 63a5cda1
     && wget --no-verbose https://github.com/open-telemetry/opentelemetry-java-instrumentation/releases/download/v1.4.1/opentelemetry-javaagent-all.jar \
     && wget --no-verbose https://repo1.maven.org/maven2/io/prometheus/jmx/jmx_prometheus_javaagent/0.16.1/jmx_prometheus_javaagent-0.16.1.jar -O jmx_prometheus_javaagent.jar \
     && cp /usr/lib/jvm/java-11-openjdk/jre/lib/security/cacerts /tmp/kafka.client.truststore.jks \
