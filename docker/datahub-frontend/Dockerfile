# Defining environment
ARG APP_ENV=prod

FROM alpine:3.14 AS base

RUN addgroup -S datahub && adduser -S datahub -G datahub

# Upgrade Alpine and base packages
RUN apk --no-cache --update-cache --available upgrade \
<<<<<<< HEAD
    && apk --no-cache add curl openjdk8-jre openjdk11-jre
=======
    && apk --no-cache add curl \
    && apk --no-cache add openjdk11-jre --repository=http://dl-cdn.alpinelinux.org/alpine/edge/community
>>>>>>> 63a5cda1

FROM --platform=$BUILDPLATFORM node:16.13.0-alpine3.14 AS prod-build

# Upgrade Alpine and base packages
RUN apk --no-cache --update-cache --available upgrade \
    && apk --no-cache add perl openjdk8 openjdk11

ARG USE_SYSTEM_NODE="true"
ENV CI=true
ENV GRADLE_OPTS="-Xms256m -Xmx512m"

# copy only what's realy needed for the build
# to get the benefits of caching as much as possible
COPY ./datahub-frontend ./datahub-src/datahub-frontend
COPY ./entity-registry ./datahub-src/entity-registry
COPY ./buildSrc ./datahub-src/buildSrc
COPY ./datahub-web-react ./datahub-src/datahub-web-react
COPY ./li-utils ./datahub-src/li-utils
COPY ./metadata-models ./datahub-src/metadata-models
COPY ./metadata-models-validator ./datahub-src/metadata-models-validator
COPY ./metadata-utils ./datahub-src/metadata-utils
COPY ./metadata-service ./datahub-src/metadata-service
COPY ./metadata-io ./datahub-src/metadata-io
COPY ./datahub-graphql-core ./datahub-src/datahub-graphql-core
COPY ./gradle ./datahub-src/gradle
COPY repositories.gradle gradle.properties gradlew settings.gradle build.gradle ./datahub-src/

RUN cd datahub-src \
    && ./gradlew :datahub-web-react:build -x test -x yarnTest -x yarnLint \
    && ./gradlew :datahub-frontend:dist -PuseSystemNode=${USE_SYSTEM_NODE} -x test -x yarnTest -x yarnLint \
    && cp datahub-frontend/build/distributions/datahub-frontend.zip ../datahub-frontend.zip \
    && cd .. && rm -rf datahub-src && unzip datahub-frontend.zip

FROM base as prod-install
COPY --from=prod-build /datahub-frontend /datahub-frontend/
COPY ./docker/monitoring/client-prometheus-config.yaml /datahub-frontend/
RUN wget https://github.com/open-telemetry/opentelemetry-java-instrumentation/releases/download/v1.4.1/opentelemetry-javaagent-all.jar -O opentelemetry-javaagent-all.jar \
    && wget https://repo1.maven.org/maven2/io/prometheus/jmx/jmx_prometheus_javaagent/0.16.1/jmx_prometheus_javaagent-0.16.1.jar -O jmx_prometheus_javaagent.jar
RUN chown -R datahub:datahub /datahub-frontend && chmod 755 /datahub-frontend

FROM base as dev-install
# Dummy stage for development. Assumes code is built on your machine and mounted to this image.
# See this excellent thread https://github.com/docker/cli/issues/1134
VOLUME [ "/datahub-frontend" ]

FROM ${APP_ENV}-install as final
USER datahub

ARG SERVER_PORT=9002
ENV SERVER_PORT=$SERVER_PORT
RUN echo $SERVER_PORT
EXPOSE $SERVER_PORT

HEALTHCHECK --start-period=2m --retries=4 CMD curl --fail http://localhost:$SERVER_PORT/admin || exit 1
COPY ./docker/datahub-frontend/start.sh /
CMD ./start.sh<|MERGE_RESOLUTION|>--- conflicted
+++ resolved
@@ -7,12 +7,8 @@
 
 # Upgrade Alpine and base packages
 RUN apk --no-cache --update-cache --available upgrade \
-<<<<<<< HEAD
-    && apk --no-cache add curl openjdk8-jre openjdk11-jre
-=======
     && apk --no-cache add curl \
     && apk --no-cache add openjdk11-jre --repository=http://dl-cdn.alpinelinux.org/alpine/edge/community
->>>>>>> 63a5cda1
 
 FROM --platform=$BUILDPLATFORM node:16.13.0-alpine3.14 AS prod-build
 
