networks:
  default:
    name: datahub_network
services:
  broker:
    container_name: broker
    depends_on:
    - zookeeper
    environment:
    - KAFKA_BROKER_ID=1
    - KAFKA_ZOOKEEPER_CONNECT=zookeeper:2181
    - KAFKA_LISTENER_SECURITY_PROTOCOL_MAP=PLAINTEXT:PLAINTEXT,PLAINTEXT_HOST:PLAINTEXT
    - KAFKA_ADVERTISED_LISTENERS=PLAINTEXT://broker:29092,PLAINTEXT_HOST://localhost:9092
    - KAFKA_OFFSETS_TOPIC_REPLICATION_FACTOR=1
    - KAFKA_GROUP_INITIAL_REBALANCE_DELAY_MS=0
    - KAFKA_HEAP_OPTS=-Xms256m -Xmx256m
    hostname: broker
    image: confluentinc/cp-kafka:5.4.0
    ports:
    - 29092:29092
    - 9092:9092
  datahub-frontend-react:
    container_name: datahub-frontend-react
    depends_on:
    - datahub-gms
    environment:
    - DATAHUB_GMS_HOST=datahub-gms
    - DATAHUB_GMS_PORT=8080
    - DATAHUB_SECRET=YouKnowNothing
    - DATAHUB_APP_VERSION=1.0
    - DATAHUB_PLAY_MEM_BUFFER_SIZE=10MB
    - JAVA_OPTS=-Xms256m -Xmx256m -Dhttp.port=9002 -Dconfig.file=datahub-frontend/conf/application.conf
      -Djava.security.auth.login.config=datahub-frontend/conf/jaas.conf -Dlogback.configurationFile=datahub-frontend/conf/logback.xml
      -Dlogback.debug=true -Dpidfile.path=/dev/null
    - KAFKA_BOOTSTRAP_SERVER=broker:29092
    - DATAHUB_TRACKING_TOPIC=DataHubUsageEvent_v1
    - ELASTIC_CLIENT_HOST=elasticsearch
    - ELASTIC_CLIENT_PORT=9200
    hostname: datahub-frontend-react
    image: linkedin/datahub-frontend-react:${DATAHUB_VERSION:-head}
    mem_limit: 512m
    ports:
    - 9002:9002
  datahub-gms:
    container_name: datahub-gms
    depends_on:
    - mysql
    environment:
    - DATASET_ENABLE_SCSI=false
    - EBEAN_DATASOURCE_USERNAME=datahub
    - EBEAN_DATASOURCE_PASSWORD=datahub
    - EBEAN_DATASOURCE_HOST=mysql:3306
    - EBEAN_DATASOURCE_URL=jdbc:mysql://mysql:3306/datahub?verifyServerCertificate=false&useSSL=true&useUnicode=yes&characterEncoding=UTF-8
    - EBEAN_DATASOURCE_DRIVER=com.mysql.jdbc.Driver
    - KAFKA_BOOTSTRAP_SERVER=broker:29092
    - KAFKA_SCHEMAREGISTRY_URL=http://schema-registry:8081
    - ELASTICSEARCH_HOST=elasticsearch
    - ELASTICSEARCH_PORT=9200
    - NEO4J_HOST=http://neo4j:7474
    - NEO4J_URI=bolt://neo4j
    - NEO4J_USERNAME=neo4j
    - NEO4J_PASSWORD=datahub
<<<<<<< HEAD
    - JAVA_OPTS=-Xms256m -Xmx256m
=======
    - GRAPH_SERVICE_IMPL=neo4j
>>>>>>> fffc6179
    - MAE_CONSUMER_ENABLED=true
    - MCE_CONSUMER_ENABLED=true
    hostname: datahub-gms
    image: linkedin/datahub-gms:${DATAHUB_VERSION:-head}
    mem_limit: 512m
    ports:
    - 8080:8080
  elasticsearch:
    container_name: elasticsearch
    environment:
    - discovery.type=single-node
    - xpack.security.enabled=false
    - ES_JAVA_OPTS=-Xms256m -Xmx256m
    healthcheck:
      retries: 4
      start_period: 2m
      test:
      - CMD-SHELL
      - curl -sS --fail 'http://localhost:9200/_cluster/health?wait_for_status=yellow&timeout=0s'
        || exit 1
    hostname: elasticsearch
    image: elasticsearch:7.9.3
    mem_limit: 1g
    ports:
    - 9200:9200
    volumes:
    - esdata:/usr/share/elasticsearch/data
  elasticsearch-setup:
    container_name: elasticsearch-setup
    depends_on:
    - elasticsearch
    environment:
    - ELASTICSEARCH_HOST=elasticsearch
    - ELASTICSEARCH_PORT=9200
    - ELASTICSEARCH_PROTOCOL=http
    hostname: elasticsearch-setup
    image: linkedin/datahub-elasticsearch-setup:${DATAHUB_VERSION:-head}
  kafka-setup:
    container_name: kafka-setup
    depends_on:
    - broker
    - schema-registry
    environment:
    - KAFKA_ZOOKEEPER_CONNECT=zookeeper:2181
    - KAFKA_BOOTSTRAP_SERVER=broker:29092
    hostname: kafka-setup
    image: linkedin/datahub-kafka-setup:${DATAHUB_VERSION:-head}
  mysql:
    command: --character-set-server=utf8mb4 --collation-server=utf8mb4_unicode_ci
    container_name: mysql
    environment:
    - MYSQL_DATABASE=datahub
    - MYSQL_USER=datahub
    - MYSQL_PASSWORD=datahub
    - MYSQL_ROOT_PASSWORD=datahub
    hostname: mysql
    image: mysql:5.7
    ports:
    - 3306:3306
    volumes:
    - ./mysql/init.sql:/docker-entrypoint-initdb.d/init.sql
    - mysqldata:/var/lib/mysql
  mysql-setup:
    container_name: mysql-setup
    depends_on:
    - mysql
    environment:
    - MYSQL_HOST=mysql
    - MYSQL_PORT=3306
    - MYSQL_USERNAME=datahub
    - MYSQL_PASSWORD=datahub
    - DATAHUB_DB_NAME=datahub
    hostname: mysql-setup
    image: acryldata/datahub-mysql-setup:head
  neo4j:
    container_name: neo4j
    environment:
    - NEO4J_AUTH=neo4j/datahub
    - NEO4J_dbms_default__database=graph.db
    - NEO4J_dbms_allow__upgrade=true
    hostname: neo4j
    image: neo4j:4.0.6
    ports:
    - 7474:7474
    - 7687:7687
    volumes:
    - neo4jdata:/data
  schema-registry:
    container_name: schema-registry
    depends_on:
    - zookeeper
    - broker
    environment:
    - SCHEMA_REGISTRY_HOST_NAME=schemaregistry
    - SCHEMA_REGISTRY_KAFKASTORE_CONNECTION_URL=zookeeper:2181
    hostname: schema-registry
    image: confluentinc/cp-schema-registry:5.4.0
    ports:
    - 8081:8081
  zookeeper:
    container_name: zookeeper
    environment:
    - ZOOKEEPER_CLIENT_PORT=2181
    - ZOOKEEPER_TICK_TIME=2000
    hostname: zookeeper
    image: confluentinc/cp-zookeeper:5.4.0
    ports:
    - 2181:2181
    volumes:
    - zkdata:/var/opt/zookeeper
version: '2'
volumes:
  esdata: null
  mysqldata: null
  neo4jdata: null
  zkdata: null<|MERGE_RESOLUTION|>--- conflicted
+++ resolved
@@ -60,11 +60,8 @@
     - NEO4J_URI=bolt://neo4j
     - NEO4J_USERNAME=neo4j
     - NEO4J_PASSWORD=datahub
-<<<<<<< HEAD
     - JAVA_OPTS=-Xms256m -Xmx256m
-=======
     - GRAPH_SERVICE_IMPL=neo4j
->>>>>>> fffc6179
     - MAE_CONSUMER_ENABLED=true
     - MCE_CONSUMER_ENABLED=true
     hostname: datahub-gms
