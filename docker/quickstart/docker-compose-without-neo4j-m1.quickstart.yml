networks:
  default:
    name: datahub_network
services:
  broker:
    container_name: broker
    depends_on:
    - zookeeper
    environment:
    - KAFKA_BROKER_ID=1
    - KAFKA_ZOOKEEPER_CONNECT=zookeeper:2181
    - KAFKA_LISTENER_SECURITY_PROTOCOL_MAP=PLAINTEXT:PLAINTEXT,PLAINTEXT_HOST:PLAINTEXT
    - KAFKA_ADVERTISED_LISTENERS=PLAINTEXT://broker:29092,PLAINTEXT_HOST://localhost:9092
    - KAFKA_OFFSETS_TOPIC_REPLICATION_FACTOR=1
    - KAFKA_GROUP_INITIAL_REBALANCE_DELAY_MS=0
    - KAFKA_HEAP_OPTS=-Xms256m -Xmx256m
    hostname: broker
    image: kymeric/cp-kafka:latest
    ports:
    - 29092:29092
    - 9092:9092
  datahub-actions:
    depends_on:
      - datahub-gms
    environment:
      - GMS_HOST=datahub-gms
      - GMS_PORT=8080
      - KAFKA_BOOTSTRAP_SERVER=broker:29092
      - SCHEMA_REGISTRY_URL=http://schema-registry:8081
      - METADATA_AUDIT_EVENT_NAME=MetadataAuditEvent_v4
      - METADATA_CHANGE_LOG_VERSIONED_TOPIC_NAME=MetadataChangeLog_Versioned_v1
      - DATAHUB_SYSTEM_CLIENT_ID=__datahub_system
      - DATAHUB_SYSTEM_CLIENT_SECRET=JohnSnowKnowsNothing
      - KAFKA_PROPERTIES_SECURITY_PROTOCOL=PLAINTEXT
    hostname: actions
    image: acryldata/acryl-datahub-actions:${ACTIONS_VERSION:-head}
    restart: on-failure:5
  datahub-frontend-react:
    container_name: datahub-frontend-react
    depends_on:
    - datahub-gms
    environment:
    - DATAHUB_GMS_HOST=datahub-gms
    - DATAHUB_GMS_PORT=8080
    - DATAHUB_SECRET=YouKnowNothing
    - DATAHUB_APP_VERSION=1.0
    - DATAHUB_PLAY_MEM_BUFFER_SIZE=10MB
    - JAVA_OPTS=-Xms512m -Xmx512m -Dhttp.port=9002 -Dconfig.file=datahub-frontend/conf/application.conf
      -Djava.security.auth.login.config=datahub-frontend/conf/jaas.conf -Dlogback.configurationFile=datahub-frontend/conf/logback.xml
      -Dlogback.debug=false -Dpidfile.path=/dev/null
    - KAFKA_BOOTSTRAP_SERVER=broker:29092
    - DATAHUB_TRACKING_TOPIC=DataHubUsageEvent_v1
    - ELASTIC_CLIENT_HOST=elasticsearch
    - ELASTIC_CLIENT_PORT=9200
    hostname: datahub-frontend-react
    image: linkedin/datahub-frontend-react:${DATAHUB_VERSION:-head}
    ports:
    - 9002:9002
    volumes:
      - ${HOME}/.datahub/plugins:/etc/datahub/plugins
  datahub-gms:
    container_name: datahub-gms
    depends_on:
    - mysql
    environment:
    - DATASET_ENABLE_SCSI=false
    - EBEAN_DATASOURCE_USERNAME=datahub
    - EBEAN_DATASOURCE_PASSWORD=datahub
    - EBEAN_DATASOURCE_HOST=mysql:3306
    - EBEAN_DATASOURCE_URL=jdbc:mysql://mysql:3306/datahub?verifyServerCertificate=false&useSSL=true&useUnicode=yes&characterEncoding=UTF-8
    - EBEAN_DATASOURCE_DRIVER=com.mysql.jdbc.Driver
    - KAFKA_BOOTSTRAP_SERVER=broker:29092
    - KAFKA_SCHEMAREGISTRY_URL=http://schema-registry:8081
    - ELASTICSEARCH_HOST=elasticsearch
    - ELASTICSEARCH_PORT=9200
    - GRAPH_SERVICE_IMPL=elasticsearch
    - JAVA_OPTS=-Xms1g -Xmx1g
    - ENTITY_REGISTRY_CONFIG_PATH=/datahub/datahub-gms/resources/entity-registry.yml
    - MAE_CONSUMER_ENABLED=true
    - MCE_CONSUMER_ENABLED=true
<<<<<<< HEAD
    - DATAHUB_TELEMETRY_ENABLED=${DATAHUB_TELEMETRY_ENABLED}
    - DATAHUB_FOLDER_PATH=/etc/datahub
=======
    - PE_CONSUMER_ENABLED=true
>>>>>>> 1478489c
    hostname: datahub-gms
    image: linkedin/datahub-gms:${DATAHUB_VERSION:-head}
    ports:
    - 8080:8080
    volumes:
    - ${HOME}/.datahub:/etc/datahub
  elasticsearch:
    container_name: elasticsearch
    environment:
    - discovery.type=single-node
    - xpack.security.enabled=false
    - ES_JAVA_OPTS=-Xms256m -Xmx256m -Dlog4j2.formatMsgNoLookups=true
    healthcheck:
      retries: 4
      start_period: 2m
      test:
      - CMD-SHELL
      - curl -sS --fail 'http://localhost:9200/_cluster/health?wait_for_status=yellow&timeout=0s'
        || exit 1
    hostname: elasticsearch
    image: elasticsearch:7.9.3
    mem_limit: 1g
    ports:
    - 9200:9200
    volumes:
    - esdata:/usr/share/elasticsearch/data
  elasticsearch-setup:
    container_name: elasticsearch-setup
    depends_on:
    - elasticsearch
    environment:
    - ELASTICSEARCH_HOST=elasticsearch
    - ELASTICSEARCH_PORT=9200
    - ELASTICSEARCH_PROTOCOL=http
    hostname: elasticsearch-setup
    image: linkedin/datahub-elasticsearch-setup:${DATAHUB_VERSION:-head}
  kafka-setup:
    container_name: kafka-setup
    depends_on:
    - broker
    - schema-registry
    environment:
    - KAFKA_ZOOKEEPER_CONNECT=zookeeper:2181
    - KAFKA_BOOTSTRAP_SERVER=broker:29092
    hostname: kafka-setup
    image: linkedin/datahub-kafka-setup:${DATAHUB_VERSION:-head}
  mysql:
    command: --character-set-server=utf8mb4 --collation-server=utf8mb4_bin
    container_name: mysql
    environment:
    - MYSQL_DATABASE=datahub
    - MYSQL_USER=datahub
    - MYSQL_PASSWORD=datahub
    - MYSQL_ROOT_PASSWORD=datahub
    hostname: mysql
    image: mariadb:10.5.8
    ports:
    - 3306:3306
    volumes:
    - ../mysql/init.sql:/docker-entrypoint-initdb.d/init.sql
    - mysqldata:/var/lib/mysql
  mysql-setup:
    container_name: mysql-setup
    depends_on:
    - mysql
    environment:
    - MYSQL_HOST=mysql
    - MYSQL_PORT=3306
    - MYSQL_USERNAME=datahub
    - MYSQL_PASSWORD=datahub
    - DATAHUB_DB_NAME=datahub
    hostname: mysql-setup
    image: acryldata/datahub-mysql-setup:head
  schema-registry:
    container_name: schema-registry
    depends_on:
    - zookeeper
    - broker
    environment:
    - SCHEMA_REGISTRY_HOST_NAME=schemaregistry
    - SCHEMA_REGISTRY_KAFKASTORE_CONNECTION_URL=zookeeper:2181
    hostname: schema-registry
    image: eugenetea/schema-registry-arm64:latest
    ports:
    - 8081:8081
  zookeeper:
    container_name: zookeeper
    environment:
    - ZOOKEEPER_CLIENT_PORT=2181
    - ZOOKEEPER_TICK_TIME=2000
    hostname: zookeeper
    image: kymeric/cp-zookeeper:latest
    ports:
    - 2181:2181
    volumes:
    - zkdata:/var/opt/zookeeper
version: '2.3'
volumes:
  esdata: null
  mysqldata: null
  zkdata: null<|MERGE_RESOLUTION|>--- conflicted
+++ resolved
@@ -78,12 +78,9 @@
     - ENTITY_REGISTRY_CONFIG_PATH=/datahub/datahub-gms/resources/entity-registry.yml
     - MAE_CONSUMER_ENABLED=true
     - MCE_CONSUMER_ENABLED=true
-<<<<<<< HEAD
     - DATAHUB_TELEMETRY_ENABLED=${DATAHUB_TELEMETRY_ENABLED}
     - DATAHUB_FOLDER_PATH=/etc/datahub
-=======
     - PE_CONSUMER_ENABLED=true
->>>>>>> 1478489c
     hostname: datahub-gms
     image: linkedin/datahub-gms:${DATAHUB_VERSION:-head}
     ports:
