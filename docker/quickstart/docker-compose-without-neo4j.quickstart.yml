--- conflicted
+++ resolved
@@ -23,18 +23,6 @@
     depends_on:
     - datahub-gms
     environment:
-<<<<<<< HEAD
-      - DATAHUB_GMS_HOST=datahub-gms
-      - DATAHUB_GMS_PORT=8080
-      - DATAHUB_GMS_PROTOCOL=http
-      - DATAHUB_SYSTEM_CLIENT_ID=__datahub_system
-      - DATAHUB_SYSTEM_CLIENT_SECRET=JohnSnowKnowsNothing
-      - KAFKA_BOOTSTRAP_SERVER=broker:29092
-      - KAFKA_PROPERTIES_SECURITY_PROTOCOL=PLAINTEXT
-      - METADATA_AUDIT_EVENT_NAME=MetadataAuditEvent_v4
-      - METADATA_CHANGE_LOG_VERSIONED_TOPIC_NAME=MetadataChangeLog_Versioned_v1
-      - SCHEMA_REGISTRY_URL=http://datahub-gms:8080/schema-registry/api/
-=======
     - DATAHUB_GMS_HOST=datahub-gms
     - DATAHUB_GMS_PORT=8080
     - DATAHUB_GMS_PROTOCOL=http
@@ -44,8 +32,7 @@
     - KAFKA_PROPERTIES_SECURITY_PROTOCOL=PLAINTEXT
     - METADATA_AUDIT_EVENT_NAME=MetadataAuditEvent_v4
     - METADATA_CHANGE_LOG_VERSIONED_TOPIC_NAME=MetadataChangeLog_Versioned_v1
-    - SCHEMA_REGISTRY_URL=http://schema-registry:8081
->>>>>>> b1413c3e
+    - SCHEMA_REGISTRY_URL=http://datahub-gms:8080/schema-registry/api/
     hostname: actions
     image: acryldata/datahub-actions:${ACTIONS_VERSION:-head}
     restart: on-failure:5
@@ -75,32 +62,6 @@
     depends_on:
     - mysql
     environment:
-<<<<<<< HEAD
-      - DATAHUB_SERVER_TYPE=${DATAHUB_SERVER_TYPE:-quickstart}
-      - DATAHUB_TELEMETRY_ENABLED=${DATAHUB_TELEMETRY_ENABLED:-true}
-      - DATAHUB_UPGRADE_HISTORY_KAFKA_CONSUMER_GROUP_ID=generic-duhe-consumer-job-client-gms
-      - EBEAN_DATASOURCE_DRIVER=com.mysql.jdbc.Driver
-      - EBEAN_DATASOURCE_HOST=mysql:3306
-      - EBEAN_DATASOURCE_PASSWORD=datahub
-      - EBEAN_DATASOURCE_URL=jdbc:mysql://mysql:3306/datahub?verifyServerCertificate=false&useSSL=true&useUnicode=yes&characterEncoding=UTF-8
-      - EBEAN_DATASOURCE_USERNAME=datahub
-      - ELASTICSEARCH_HOST=elasticsearch
-      - ELASTICSEARCH_INDEX_BUILDER_MAPPINGS_REINDEX=true
-      - ELASTICSEARCH_INDEX_BUILDER_SETTINGS_REINDEX=true
-      - ELASTICSEARCH_PORT=9200
-      - ENTITY_REGISTRY_CONFIG_PATH=/datahub/datahub-gms/resources/entity-registry.yml
-      - ENTITY_SERVICE_ENABLE_RETENTION=true
-      - ES_BULK_REFRESH_POLICY=WAIT_UNTIL
-      - GRAPH_SERVICE_DIFF_MODE_ENABLED=true
-      - GRAPH_SERVICE_IMPL=elasticsearch
-      - JAVA_OPTS=-Xms1g -Xmx1g
-      - KAFKA_BOOTSTRAP_SERVER=broker:29092
-      - KAFKA_SCHEMAREGISTRY_URL=http://datahub-gms:8080/schema-registry/api/
-      - MAE_CONSUMER_ENABLED=true
-      - MCE_CONSUMER_ENABLED=true
-      - PE_CONSUMER_ENABLED=true
-      - UI_INGESTION_ENABLED=true
-=======
     - DATAHUB_SERVER_TYPE=${DATAHUB_SERVER_TYPE:-quickstart}
     - DATAHUB_TELEMETRY_ENABLED=${DATAHUB_TELEMETRY_ENABLED:-true}
     - DATAHUB_UPGRADE_HISTORY_KAFKA_CONSUMER_GROUP_ID=generic-duhe-consumer-job-client-gms
@@ -120,12 +81,11 @@
     - GRAPH_SERVICE_IMPL=elasticsearch
     - JAVA_OPTS=-Xms1g -Xmx1g
     - KAFKA_BOOTSTRAP_SERVER=broker:29092
-    - KAFKA_SCHEMAREGISTRY_URL=http://schema-registry:8081
+    - KAFKA_SCHEMAREGISTRY_URL=http://datahub-gms:8080/schema-registry/api/
     - MAE_CONSUMER_ENABLED=true
     - MCE_CONSUMER_ENABLED=true
     - PE_CONSUMER_ENABLED=true
     - UI_INGESTION_ENABLED=true
->>>>>>> b1413c3e
     hostname: datahub-gms
     image: ${DATAHUB_GMS_IMAGE:-linkedin/datahub-gms}:${DATAHUB_VERSION:-head}
     ports:
@@ -138,31 +98,13 @@
     - SystemUpdate
     container_name: datahub-upgrade
     environment:
-<<<<<<< HEAD
-      - EBEAN_DATASOURCE_USERNAME=datahub
-      - EBEAN_DATASOURCE_PASSWORD=datahub
-      - EBEAN_DATASOURCE_HOST=mysql:3306
-      - EBEAN_DATASOURCE_URL=jdbc:mysql://mysql:3306/datahub?verifyServerCertificate=false&useSSL=true&useUnicode=yes&characterEncoding=UTF-8
-      - EBEAN_DATASOURCE_DRIVER=com.mysql.jdbc.Driver
-      - KAFKA_BOOTSTRAP_SERVER=broker:29092
-      - KAFKA_SCHEMAREGISTRY_URL=http://datahub-gms:8080/schema-registry/api/
-      - ELASTICSEARCH_HOST=elasticsearch
-      - ELASTICSEARCH_PORT=9200
-      - ELASTICSEARCH_INDEX_BUILDER_MAPPINGS_REINDEX=true
-      - ELASTICSEARCH_INDEX_BUILDER_SETTINGS_REINDEX=true
-      - ELASTICSEARCH_BUILD_INDICES_CLONE_INDICES=false
-      - GRAPH_SERVICE_IMPL=elasticsearch
-      - DATAHUB_GMS_HOST=datahub-gms
-      - DATAHUB_GMS_PORT=8080
-      - ENTITY_REGISTRY_CONFIG_PATH=/datahub/datahub-gms/resources/entity-registry.yml
-=======
     - EBEAN_DATASOURCE_USERNAME=datahub
     - EBEAN_DATASOURCE_PASSWORD=datahub
     - EBEAN_DATASOURCE_HOST=mysql:3306
     - EBEAN_DATASOURCE_URL=jdbc:mysql://mysql:3306/datahub?verifyServerCertificate=false&useSSL=true&useUnicode=yes&characterEncoding=UTF-8
     - EBEAN_DATASOURCE_DRIVER=com.mysql.jdbc.Driver
     - KAFKA_BOOTSTRAP_SERVER=broker:29092
-    - KAFKA_SCHEMAREGISTRY_URL=http://schema-registry:8081
+    - KAFKA_SCHEMAREGISTRY_URL=http://datahub-gms:8080/schema-registry/api/
     - ELASTICSEARCH_HOST=elasticsearch
     - ELASTICSEARCH_PORT=9200
     - ELASTICSEARCH_INDEX_BUILDER_MAPPINGS_REINDEX=true
@@ -172,7 +114,6 @@
     - DATAHUB_GMS_HOST=datahub-gms
     - DATAHUB_GMS_PORT=8080
     - ENTITY_REGISTRY_CONFIG_PATH=/datahub/datahub-gms/resources/entity-registry.yml
->>>>>>> b1413c3e
     hostname: datahub-upgrade
     image: ${DATAHUB_UPGRADE_IMAGE:-acryldata/datahub-upgrade}:${DATAHUB_VERSION:-head}
     labels:
@@ -211,21 +152,12 @@
   kafka-setup:
     container_name: kafka-setup
     depends_on:
-<<<<<<< HEAD
       - broker
     environment:
-      - DATAHUB_PRECREATE_TOPICS=${DATAHUB_PRECREATE_TOPICS:-false}
-      - KAFKA_BOOTSTRAP_SERVER=broker:29092
-      - KAFKA_ZOOKEEPER_CONNECT=zookeeper:2181
-      - USE_CONFLUENT_SCHEMA_REGISTRY=FALSE
-=======
-    - broker
-    - schema-registry
-    environment:
     - DATAHUB_PRECREATE_TOPICS=${DATAHUB_PRECREATE_TOPICS:-false}
     - KAFKA_BOOTSTRAP_SERVER=broker:29092
     - KAFKA_ZOOKEEPER_CONNECT=zookeeper:2181
->>>>>>> b1413c3e
+    - USE_CONFLUENT_SCHEMA_REGISTRY=FALSE
     hostname: kafka-setup
     image: ${DATAHUB_KAFKA_SETUP_IMAGE:-linkedin/datahub-kafka-setup}:${DATAHUB_VERSION:-head}
     labels:
@@ -257,23 +189,8 @@
     - DATAHUB_DB_NAME=datahub
     hostname: mysql-setup
     image: ${DATAHUB_MYSQL_SETUP_IMAGE:-acryldata/datahub-mysql-setup}:${DATAHUB_VERSION:-head}
-<<<<<<< HEAD
-=======
-    labels:
-      datahub_setup_job: true
-  schema-registry:
-    container_name: schema-registry
-    depends_on:
-    - broker
-    environment:
-    - SCHEMA_REGISTRY_HOST_NAME=schemaregistry
-    - SCHEMA_REGISTRY_KAFKASTORE_SECURITY_PROTOCOL=PLAINTEXT
-    - SCHEMA_REGISTRY_KAFKASTORE_BOOTSTRAP_SERVERS=broker:29092
-    hostname: schema-registry
-    image: confluentinc/cp-schema-registry:7.2.2
-    ports:
-    - ${DATAHUB_MAPPED_SCHEMA_REGISTRY_PORT:-8081}:8081
->>>>>>> b1413c3e
+    labels:
+      datahub_setup_job: true
   zookeeper:
     container_name: zookeeper
     environment:
