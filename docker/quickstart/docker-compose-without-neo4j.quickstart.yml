--- conflicted
+++ resolved
@@ -80,13 +80,9 @@
     - MCE_CONSUMER_ENABLED=true
     - PE_CONSUMER_ENABLED=true
     - UI_INGESTION_ENABLED=true
-<<<<<<< HEAD
     - UI_INGESTION_DEFAULT_CLI_VERSION=0.8.34.1
-=======
-    - UI_INGESTION_DEFAULT_CLI_VERSION=0.8.26.6
     - DATAHUB_TELEMETRY_ENABLED=${DATAHUB_TELEMETRY_ENABLED}
     - DATAHUB_FOLDER_PATH=/etc/datahub
->>>>>>> ac24c76a
     hostname: datahub-gms
     image: linkedin/datahub-gms:${DATAHUB_VERSION:-head}
     ports:
