networks:
  default:
    name: datahub_network
services:
  broker:
    container_name: broker
    depends_on:
      - zookeeper
    environment:
      - KAFKA_BROKER_ID=1
      - KAFKA_ZOOKEEPER_CONNECT=zookeeper:2181
      - KAFKA_LISTENER_SECURITY_PROTOCOL_MAP=PLAINTEXT:PLAINTEXT,PLAINTEXT_HOST:PLAINTEXT
      - KAFKA_ADVERTISED_LISTENERS=PLAINTEXT://broker:29092,PLAINTEXT_HOST://localhost:9092
      - KAFKA_OFFSETS_TOPIC_REPLICATION_FACTOR=1
      - KAFKA_GROUP_INITIAL_REBALANCE_DELAY_MS=0
      - KAFKA_HEAP_OPTS=-Xms256m -Xmx256m
      - KAFKA_CONFLUENT_SUPPORT_METRICS_ENABLE=false
    hostname: broker
    image: confluentinc/cp-kafka:7.2.2
    ports:
      - ${DATAHUB_MAPPED_KAFKA_BROKER_PORT:-9092}:9092
  datahub-actions:
    depends_on:
      - datahub-gms
    environment:
<<<<<<< HEAD
    - DATAHUB_GMS_PROTOCOL=http
    - DATAHUB_GMS_HOST=datahub-gms
    - DATAHUB_GMS_PORT=8080
    - KAFKA_BOOTSTRAP_SERVER=broker:29092
    - SCHEMA_REGISTRY_URL=http://datahub-gms:8080/schema-registry/api/
    - METADATA_AUDIT_EVENT_NAME=MetadataAuditEvent_v4
    - METADATA_CHANGE_LOG_VERSIONED_TOPIC_NAME=MetadataChangeLog_Versioned_v1
    - DATAHUB_SYSTEM_CLIENT_ID=__datahub_system
    - DATAHUB_SYSTEM_CLIENT_SECRET=JohnSnowKnowsNothing
    - KAFKA_PROPERTIES_SECURITY_PROTOCOL=PLAINTEXT
    - DATAHUB_ACTIONS_SLACK_ENABLED
    - DATAHUB_ACTIONS_SLACK_DATAHUB_BASE_URL
    - DATAHUB_ACTIONS_SLACK_BOT_TOKEN
    - DATAHUB_ACTIONS_SLACK_SIGNING_SECRET
    - DATAHUB_ACTIONS_SLACK_CHANNEL
    - DATAHUB_ACTIONS_SLACK_SUPPRESS_SYSTEM_ACTIVITY
    - DATAHUB_ACTIONS_TEAMS_ENABLED
    - DATAHUB_ACTIONS_TEAMS_DATAHUB_BASE_URL
    - DATAHUB_ACTIONS_TEAMS_WEBHOOK_URL
    - DATAHUB_ACTIONS_TEAMS_SUPPRESS_SYSTEM_ACTIVITY
=======
      - DATAHUB_GMS_PROTOCOL=http
      - DATAHUB_GMS_HOST=datahub-gms
      - DATAHUB_GMS_PORT=8080
      - KAFKA_BOOTSTRAP_SERVER=broker:29092
      - SCHEMA_REGISTRY_URL=http://schema-registry:8081
      - METADATA_AUDIT_EVENT_NAME=MetadataAuditEvent_v4
      - METADATA_CHANGE_LOG_VERSIONED_TOPIC_NAME=MetadataChangeLog_Versioned_v1
      - DATAHUB_SYSTEM_CLIENT_ID=__datahub_system
      - DATAHUB_SYSTEM_CLIENT_SECRET=JohnSnowKnowsNothing
      - KAFKA_PROPERTIES_SECURITY_PROTOCOL=PLAINTEXT
>>>>>>> bef59b09
    hostname: actions
    image: acryldata/datahub-actions:${ACTIONS_VERSION:-head}
    restart: on-failure:5
  datahub-frontend-react:
    container_name: datahub-frontend-react
    depends_on:
      - datahub-gms
    environment:
      - DATAHUB_GMS_HOST=datahub-gms
      - DATAHUB_GMS_PORT=8080
      - DATAHUB_SECRET=YouKnowNothing
      - DATAHUB_APP_VERSION=1.0
      - DATAHUB_PLAY_MEM_BUFFER_SIZE=10MB
      - JAVA_OPTS=-Xms512m -Xmx512m -Dhttp.port=9002 -Dconfig.file=datahub-frontend/conf/application.conf -Djava.security.auth.login.config=datahub-frontend/conf/jaas.conf -Dlogback.configurationFile=datahub-frontend/conf/logback.xml -Dlogback.debug=false -Dpidfile.path=/dev/null
      - KAFKA_BOOTSTRAP_SERVER=broker:29092
      - DATAHUB_TRACKING_TOPIC=DataHubUsageEvent_v1
      - ELASTIC_CLIENT_HOST=elasticsearch
      - ELASTIC_CLIENT_PORT=9200
    hostname: datahub-frontend-react
    image: ${DATAHUB_FRONTEND_IMAGE:-linkedin/datahub-frontend-react}:${DATAHUB_VERSION:-head}
    ports:
      - ${DATAHUB_MAPPED_FRONTEND_PORT:-9002}:9002
    volumes:
      - ${HOME}/.datahub/plugins:/etc/datahub/plugins
  datahub-gms:
    container_name: datahub-gms
    depends_on:
      - mysql
    environment:
<<<<<<< HEAD
    - DATAHUB_SERVER_TYPE=${DATAHUB_SERVER_TYPE:-quickstart}
    - DATAHUB_TELEMETRY_ENABLED=${DATAHUB_TELEMETRY_ENABLED:-true}
    - EBEAN_DATASOURCE_USERNAME=datahub
    - EBEAN_DATASOURCE_PASSWORD=datahub
    - EBEAN_DATASOURCE_HOST=mysql:3306
    - EBEAN_DATASOURCE_URL=jdbc:mysql://mysql:3306/datahub?verifyServerCertificate=false&useSSL=true&useUnicode=yes&characterEncoding=UTF-8
    - EBEAN_DATASOURCE_DRIVER=com.mysql.jdbc.Driver
    - KAFKA_BOOTSTRAP_SERVER=broker:29092
    - KAFKA_SCHEMAREGISTRY_URL=http://datahub-gms:8080/schema-registry/api/
    - ELASTICSEARCH_HOST=elasticsearch
    - ELASTICSEARCH_PORT=9200
    - ELASTICSEARCH_INDEX_BUILDER_SETTINGS_REINDEX=true
    - ELASTICSEARCH_INDEX_BUILDER_MAPPINGS_REINDEX=true
    - ES_BULK_REFRESH_POLICY=WAIT_UNTIL
    - GRAPH_SERVICE_DIFF_MODE_ENABLED=true
    - GRAPH_SERVICE_IMPL=elasticsearch
    - JAVA_OPTS=-Xms1g -Xmx1g
    - ENTITY_REGISTRY_CONFIG_PATH=/datahub/datahub-gms/resources/entity-registry.yml
    - MAE_CONSUMER_ENABLED=true
    - MCE_CONSUMER_ENABLED=true
    - PE_CONSUMER_ENABLED=true
    - UI_INGESTION_ENABLED=true
    - ENTITY_SERVICE_ENABLE_RETENTION=true
=======
      - ENTITY_REGISTRY_CONFIG_PATH=/datahub/datahub-gms/resources/entity-registry.yml
      - EBEAN_DATASOURCE_URL=jdbc:mysql://mysql:3306/datahub?verifyServerCertificate=false&useSSL=true&useUnicode=yes&characterEncoding=UTF-8
      - ES_BULK_REFRESH_POLICY=WAIT_UNTIL
      - UI_INGESTION_ENABLED=true
      - ELASTICSEARCH_INDEX_BUILDER_MAPPINGS_REINDEX=true
      - GRAPH_SERVICE_IMPL=elasticsearch
      - DATAHUB_TELEMETRY_ENABLED=${DATAHUB_TELEMETRY_ENABLED:-true}
      - MCE_CONSUMER_ENABLED=true
      - GRAPH_SERVICE_DIFF_MODE_ENABLED=true
      - DATAHUB_SERVER_TYPE=${DATAHUB_SERVER_TYPE:-quickstart}
      - KAFKA_SCHEMAREGISTRY_URL=http://schema-registry:8081
      - MAE_CONSUMER_ENABLED=true
      - JAVA_OPTS=-Xms1g -Xmx1g
      - EBEAN_DATASOURCE_HOST=mysql:3306
      - KAFKA_BOOTSTRAP_SERVER=broker:29092
      - ENTITY_SERVICE_ENABLE_RETENTION=true
      - EBEAN_DATASOURCE_USERNAME=datahub
      - ELASTICSEARCH_INDEX_BUILDER_SETTINGS_REINDEX=true
      - ELASTICSEARCH_PORT=9200
      - ELASTICSEARCH_HOST=elasticsearch
      - PE_CONSUMER_ENABLED=true
      - EBEAN_DATASOURCE_PASSWORD=datahub
      - EBEAN_DATASOURCE_DRIVER=com.mysql.jdbc.Driver
>>>>>>> bef59b09
    hostname: datahub-gms
    image: ${DATAHUB_GMS_IMAGE:-linkedin/datahub-gms}:${DATAHUB_VERSION:-head}
    ports:
      - ${DATAHUB_MAPPED_GMS_PORT:-8080}:8080
    volumes:
      - ${HOME}/.datahub/plugins:/etc/datahub/plugins
  elasticsearch:
    container_name: elasticsearch
    environment:
      - discovery.type=single-node
      - xpack.security.enabled=false
      - ES_JAVA_OPTS=-Xms256m -Xmx256m -Dlog4j2.formatMsgNoLookups=true
    healthcheck:
      retries: 4
      start_period: 2m
      test:
        - CMD-SHELL
        - curl -sS --fail 'http://localhost:9200/_cluster/health?wait_for_status=yellow&timeout=0s' || exit 1
    hostname: elasticsearch
    image: elasticsearch:7.9.3
    mem_limit: 1g
    ports:
      - ${DATAHUB_MAPPED_ELASTIC_PORT:-9200}:9200
    volumes:
      - esdata:/usr/share/elasticsearch/data
  elasticsearch-setup:
    container_name: elasticsearch-setup
    depends_on:
      - elasticsearch
    environment:
      - ELASTICSEARCH_HOST=elasticsearch
      - ELASTICSEARCH_PORT=9200
      - ELASTICSEARCH_PROTOCOL=http
    hostname: elasticsearch-setup
    image: ${DATAHUB_ELASTIC_SETUP_IMAGE:-linkedin/datahub-elasticsearch-setup}:${DATAHUB_VERSION:-head}
<<<<<<< HEAD
  kafka-setup:
    container_name: kafka-setup
    depends_on:
    - broker
    environment:
    - KAFKA_ZOOKEEPER_CONNECT=zookeeper:2181
    - KAFKA_BOOTSTRAP_SERVER=broker:29092
    - USE_CONFLUENT_SCHEMA_REGISTRY=FALSE
    hostname: kafka-setup
    image: ${DATAHUB_KAFKA_SETUP_IMAGE:-linkedin/datahub-kafka-setup}:${DATAHUB_VERSION:-head}
=======
>>>>>>> bef59b09
  mysql:
    command: --character-set-server=utf8mb4 --collation-server=utf8mb4_bin --default-authentication-plugin=mysql_native_password
    container_name: mysql
    environment:
      - MYSQL_DATABASE=datahub
      - MYSQL_USER=datahub
      - MYSQL_PASSWORD=datahub
      - MYSQL_ROOT_PASSWORD=datahub
    hostname: mysql
    image: mysql:5.7
    ports:
      - ${DATAHUB_MAPPED_MYSQL_PORT:-3306}:3306
    volumes:
      - ../mysql/init.sql:/docker-entrypoint-initdb.d/init.sql
      - mysqldata:/var/lib/mysql
  mysql-setup:
    container_name: mysql-setup
    depends_on:
      - mysql
    environment:
      - MYSQL_HOST=mysql
      - MYSQL_PORT=3306
      - MYSQL_USERNAME=datahub
      - MYSQL_PASSWORD=datahub
      - DATAHUB_DB_NAME=datahub
    hostname: mysql-setup
    image: acryldata/datahub-mysql-setup:${DATAHUB_VERSION:-head}
<<<<<<< HEAD
=======
  schema-registry:
    container_name: schema-registry
    depends_on:
      - broker
    environment:
      - SCHEMA_REGISTRY_HOST_NAME=schemaregistry
      - SCHEMA_REGISTRY_KAFKASTORE_SECURITY_PROTOCOL=PLAINTEXT
      - SCHEMA_REGISTRY_KAFKASTORE_BOOTSTRAP_SERVERS=broker:29092
    hostname: schema-registry
    image: confluentinc/cp-schema-registry:7.2.2
    ports:
      - ${DATAHUB_MAPPED_SCHEMA_REGISTRY_PORT:-8081}:8081
>>>>>>> bef59b09
  zookeeper:
    container_name: zookeeper
    environment:
      - ZOOKEEPER_CLIENT_PORT=2181
      - ZOOKEEPER_TICK_TIME=2000
    hostname: zookeeper
    image: confluentinc/cp-zookeeper:7.2.2
    ports:
      - ${DATAHUB_MAPPED_ZK_PORT:-2181}:2181
    volumes:
      - zkdata:/var/lib/zookeeper
version: "2.3"
volumes:
  esdata: null
  mysqldata: null
  zkdata: null<|MERGE_RESOLUTION|>--- conflicted
+++ resolved
@@ -23,39 +23,6 @@
     depends_on:
       - datahub-gms
     environment:
-<<<<<<< HEAD
-    - DATAHUB_GMS_PROTOCOL=http
-    - DATAHUB_GMS_HOST=datahub-gms
-    - DATAHUB_GMS_PORT=8080
-    - KAFKA_BOOTSTRAP_SERVER=broker:29092
-    - SCHEMA_REGISTRY_URL=http://datahub-gms:8080/schema-registry/api/
-    - METADATA_AUDIT_EVENT_NAME=MetadataAuditEvent_v4
-    - METADATA_CHANGE_LOG_VERSIONED_TOPIC_NAME=MetadataChangeLog_Versioned_v1
-    - DATAHUB_SYSTEM_CLIENT_ID=__datahub_system
-    - DATAHUB_SYSTEM_CLIENT_SECRET=JohnSnowKnowsNothing
-    - KAFKA_PROPERTIES_SECURITY_PROTOCOL=PLAINTEXT
-    - DATAHUB_ACTIONS_SLACK_ENABLED
-    - DATAHUB_ACTIONS_SLACK_DATAHUB_BASE_URL
-    - DATAHUB_ACTIONS_SLACK_BOT_TOKEN
-    - DATAHUB_ACTIONS_SLACK_SIGNING_SECRET
-    - DATAHUB_ACTIONS_SLACK_CHANNEL
-    - DATAHUB_ACTIONS_SLACK_SUPPRESS_SYSTEM_ACTIVITY
-    - DATAHUB_ACTIONS_TEAMS_ENABLED
-    - DATAHUB_ACTIONS_TEAMS_DATAHUB_BASE_URL
-    - DATAHUB_ACTIONS_TEAMS_WEBHOOK_URL
-    - DATAHUB_ACTIONS_TEAMS_SUPPRESS_SYSTEM_ACTIVITY
-=======
-      - DATAHUB_GMS_PROTOCOL=http
-      - DATAHUB_GMS_HOST=datahub-gms
-      - DATAHUB_GMS_PORT=8080
-      - KAFKA_BOOTSTRAP_SERVER=broker:29092
-      - SCHEMA_REGISTRY_URL=http://schema-registry:8081
-      - METADATA_AUDIT_EVENT_NAME=MetadataAuditEvent_v4
-      - METADATA_CHANGE_LOG_VERSIONED_TOPIC_NAME=MetadataChangeLog_Versioned_v1
-      - DATAHUB_SYSTEM_CLIENT_ID=__datahub_system
-      - DATAHUB_SYSTEM_CLIENT_SECRET=JohnSnowKnowsNothing
-      - KAFKA_PROPERTIES_SECURITY_PROTOCOL=PLAINTEXT
->>>>>>> bef59b09
     hostname: actions
     image: acryldata/datahub-actions:${ACTIONS_VERSION:-head}
     restart: on-failure:5
@@ -85,55 +52,6 @@
     depends_on:
       - mysql
     environment:
-<<<<<<< HEAD
-    - DATAHUB_SERVER_TYPE=${DATAHUB_SERVER_TYPE:-quickstart}
-    - DATAHUB_TELEMETRY_ENABLED=${DATAHUB_TELEMETRY_ENABLED:-true}
-    - EBEAN_DATASOURCE_USERNAME=datahub
-    - EBEAN_DATASOURCE_PASSWORD=datahub
-    - EBEAN_DATASOURCE_HOST=mysql:3306
-    - EBEAN_DATASOURCE_URL=jdbc:mysql://mysql:3306/datahub?verifyServerCertificate=false&useSSL=true&useUnicode=yes&characterEncoding=UTF-8
-    - EBEAN_DATASOURCE_DRIVER=com.mysql.jdbc.Driver
-    - KAFKA_BOOTSTRAP_SERVER=broker:29092
-    - KAFKA_SCHEMAREGISTRY_URL=http://datahub-gms:8080/schema-registry/api/
-    - ELASTICSEARCH_HOST=elasticsearch
-    - ELASTICSEARCH_PORT=9200
-    - ELASTICSEARCH_INDEX_BUILDER_SETTINGS_REINDEX=true
-    - ELASTICSEARCH_INDEX_BUILDER_MAPPINGS_REINDEX=true
-    - ES_BULK_REFRESH_POLICY=WAIT_UNTIL
-    - GRAPH_SERVICE_DIFF_MODE_ENABLED=true
-    - GRAPH_SERVICE_IMPL=elasticsearch
-    - JAVA_OPTS=-Xms1g -Xmx1g
-    - ENTITY_REGISTRY_CONFIG_PATH=/datahub/datahub-gms/resources/entity-registry.yml
-    - MAE_CONSUMER_ENABLED=true
-    - MCE_CONSUMER_ENABLED=true
-    - PE_CONSUMER_ENABLED=true
-    - UI_INGESTION_ENABLED=true
-    - ENTITY_SERVICE_ENABLE_RETENTION=true
-=======
-      - ENTITY_REGISTRY_CONFIG_PATH=/datahub/datahub-gms/resources/entity-registry.yml
-      - EBEAN_DATASOURCE_URL=jdbc:mysql://mysql:3306/datahub?verifyServerCertificate=false&useSSL=true&useUnicode=yes&characterEncoding=UTF-8
-      - ES_BULK_REFRESH_POLICY=WAIT_UNTIL
-      - UI_INGESTION_ENABLED=true
-      - ELASTICSEARCH_INDEX_BUILDER_MAPPINGS_REINDEX=true
-      - GRAPH_SERVICE_IMPL=elasticsearch
-      - DATAHUB_TELEMETRY_ENABLED=${DATAHUB_TELEMETRY_ENABLED:-true}
-      - MCE_CONSUMER_ENABLED=true
-      - GRAPH_SERVICE_DIFF_MODE_ENABLED=true
-      - DATAHUB_SERVER_TYPE=${DATAHUB_SERVER_TYPE:-quickstart}
-      - KAFKA_SCHEMAREGISTRY_URL=http://schema-registry:8081
-      - MAE_CONSUMER_ENABLED=true
-      - JAVA_OPTS=-Xms1g -Xmx1g
-      - EBEAN_DATASOURCE_HOST=mysql:3306
-      - KAFKA_BOOTSTRAP_SERVER=broker:29092
-      - ENTITY_SERVICE_ENABLE_RETENTION=true
-      - EBEAN_DATASOURCE_USERNAME=datahub
-      - ELASTICSEARCH_INDEX_BUILDER_SETTINGS_REINDEX=true
-      - ELASTICSEARCH_PORT=9200
-      - ELASTICSEARCH_HOST=elasticsearch
-      - PE_CONSUMER_ENABLED=true
-      - EBEAN_DATASOURCE_PASSWORD=datahub
-      - EBEAN_DATASOURCE_DRIVER=com.mysql.jdbc.Driver
->>>>>>> bef59b09
     hostname: datahub-gms
     image: ${DATAHUB_GMS_IMAGE:-linkedin/datahub-gms}:${DATAHUB_VERSION:-head}
     ports:
@@ -169,19 +87,6 @@
       - ELASTICSEARCH_PROTOCOL=http
     hostname: elasticsearch-setup
     image: ${DATAHUB_ELASTIC_SETUP_IMAGE:-linkedin/datahub-elasticsearch-setup}:${DATAHUB_VERSION:-head}
-<<<<<<< HEAD
-  kafka-setup:
-    container_name: kafka-setup
-    depends_on:
-    - broker
-    environment:
-    - KAFKA_ZOOKEEPER_CONNECT=zookeeper:2181
-    - KAFKA_BOOTSTRAP_SERVER=broker:29092
-    - USE_CONFLUENT_SCHEMA_REGISTRY=FALSE
-    hostname: kafka-setup
-    image: ${DATAHUB_KAFKA_SETUP_IMAGE:-linkedin/datahub-kafka-setup}:${DATAHUB_VERSION:-head}
-=======
->>>>>>> bef59b09
   mysql:
     command: --character-set-server=utf8mb4 --collation-server=utf8mb4_bin --default-authentication-plugin=mysql_native_password
     container_name: mysql
@@ -209,21 +114,6 @@
       - DATAHUB_DB_NAME=datahub
     hostname: mysql-setup
     image: acryldata/datahub-mysql-setup:${DATAHUB_VERSION:-head}
-<<<<<<< HEAD
-=======
-  schema-registry:
-    container_name: schema-registry
-    depends_on:
-      - broker
-    environment:
-      - SCHEMA_REGISTRY_HOST_NAME=schemaregistry
-      - SCHEMA_REGISTRY_KAFKASTORE_SECURITY_PROTOCOL=PLAINTEXT
-      - SCHEMA_REGISTRY_KAFKASTORE_BOOTSTRAP_SERVERS=broker:29092
-    hostname: schema-registry
-    image: confluentinc/cp-schema-registry:7.2.2
-    ports:
-      - ${DATAHUB_MAPPED_SCHEMA_REGISTRY_PORT:-8081}:8081
->>>>>>> bef59b09
   zookeeper:
     container_name: zookeeper
     environment:
