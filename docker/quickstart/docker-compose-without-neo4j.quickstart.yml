networks:
  default:
    name: datahub_network
services:
  broker:
    container_name: broker
    depends_on:
    - zookeeper
    environment:
    - KAFKA_BROKER_ID=1
    - KAFKA_ZOOKEEPER_CONNECT=zookeeper:2181
    - KAFKA_LISTENER_SECURITY_PROTOCOL_MAP=PLAINTEXT:PLAINTEXT,PLAINTEXT_HOST:PLAINTEXT
    - KAFKA_ADVERTISED_LISTENERS=PLAINTEXT://broker:29092,PLAINTEXT_HOST://localhost:9092
    - KAFKA_OFFSETS_TOPIC_REPLICATION_FACTOR=1
    - KAFKA_GROUP_INITIAL_REBALANCE_DELAY_MS=0
    - KAFKA_HEAP_OPTS=-Xms256m -Xmx256m
    hostname: broker
    image: confluentinc/cp-kafka:5.4.0
    ports:
    - 29092:29092
    - 9092:9092
  datahub-actions:
    depends_on:
    - datahub-gms
    environment:
    - GMS_HOST=datahub-gms
    - GMS_PORT=8080
    - KAFKA_BOOTSTRAP_SERVER=broker:29092
    - SCHEMA_REGISTRY_URL=http://schema-registry:8081
    hostname: actions
    image: acryldata/datahub-actions:${ACTIONS_VERSION:-head}
    restart: on-failure:5
  datahub-frontend-react:
    container_name: datahub-frontend-react
    depends_on:
    - datahub-gms
    environment:
    - DATAHUB_GMS_HOST=datahub-gms
    - DATAHUB_GMS_PORT=8080
    - DATAHUB_SECRET=YouKnowNothing
    - DATAHUB_APP_VERSION=1.0
    - DATAHUB_PLAY_MEM_BUFFER_SIZE=10MB
    - JAVA_OPTS=-Xms512m -Xmx512m -Dhttp.port=9002 -Dconfig.file=datahub-frontend/conf/application.conf
      -Djava.security.auth.login.config=datahub-frontend/conf/jaas.conf -Dlogback.configurationFile=datahub-frontend/conf/logback.xml
      -Dlogback.debug=false -Dpidfile.path=/dev/null
    - DATAHUB_ANALYTICS_ENABLED=false
    - KAFKA_BOOTSTRAP_SERVER=broker:29092
    - DATAHUB_TRACKING_TOPIC=DataHubUsageEvent_v1
    - ELASTIC_CLIENT_HOST=elasticsearch
    - ELASTIC_CLIENT_PORT=9200
    - ADMIN_PASSWORD=mypass
    hostname: datahub-frontend-react
    image: 795586375822.dkr.ecr.us-west-2.amazonaws.com/datahub-frontend-react:${DATAHUB_VERSION:-head}
    ports:
    - 9002:9002
    volumes:
    - ${HOME}/.datahub/plugins:/etc/datahub/plugins
  datahub-gms:
    container_name: datahub-gms
    depends_on:
    - mysql
    environment:
    - DATAHUB_SERVER_TYPE=${DATAHUB_SERVER_TYPE:-quickstart}
    - DATAHUB_TELEMETRY_ENABLED=${DATAHUB_TELEMETRY_ENABLED:-true}
    - DATASET_ENABLE_SCSI=false
    - EBEAN_DATASOURCE_USERNAME=datahub
    - EBEAN_DATASOURCE_PASSWORD=datahub
    - EBEAN_DATASOURCE_HOST=mysql:3306
    - EBEAN_DATASOURCE_URL=jdbc:mysql://mysql:3306/datahub?verifyServerCertificate=false&useSSL=true&useUnicode=yes&characterEncoding=UTF-8
    - EBEAN_DATASOURCE_DRIVER=com.mysql.jdbc.Driver
    - KAFKA_BOOTSTRAP_SERVER=broker:29092
    - KAFKA_SCHEMAREGISTRY_URL=http://schema-registry:8081
    - ELASTICSEARCH_HOST=elasticsearch
    - ELASTICSEARCH_PORT=9200
    - GRAPH_SERVICE_IMPL=elasticsearch
    - JAVA_OPTS=-Xms1g -Xmx1g
    - ENTITY_REGISTRY_CONFIG_PATH=/datahub/datahub-gms/resources/entity-registry.yml
    - MAE_CONSUMER_ENABLED=true
    - MCE_CONSUMER_ENABLED=true
    - PE_CONSUMER_ENABLED=true
    - UI_INGESTION_ENABLED=true
    - UI_INGESTION_DEFAULT_CLI_VERSION=0.8.35
    hostname: datahub-gms
    image: 795586375822.dkr.ecr.us-west-2.amazonaws.com/datahub-gms:${DATAHUB_VERSION:-head}
    ports:
    - 8080:8080
    volumes:
    - ${HOME}/.datahub/plugins:/etc/datahub/plugins
  elasticsearch:
    container_name: elasticsearch
    environment:
    - discovery.type=single-node
    - xpack.security.enabled=false
    - ES_JAVA_OPTS=-Xms256m -Xmx256m -Dlog4j2.formatMsgNoLookups=true
    healthcheck:
      retries: 4
      start_period: 2m
      test:
      - CMD-SHELL
      - curl -sS --fail 'http://localhost:9200/_cluster/health?wait_for_status=yellow&timeout=0s'
        || exit 1
    hostname: elasticsearch
    image: elasticsearch:7.9.3
    mem_limit: 1g
    ports:
    - 9200:9200
    volumes:
    - esdata:/usr/share/elasticsearch/data
  elasticsearch-setup:
    container_name: elasticsearch-setup
    depends_on:
    - elasticsearch
    environment:
    - ELASTICSEARCH_HOST=elasticsearch
    - ELASTICSEARCH_PORT=9200
    - ELASTICSEARCH_PROTOCOL=http
    hostname: elasticsearch-setup
    image: 795586375822.dkr.ecr.us-west-2.amazonaws.com/datahub-elasticsearch-setup:${DATAHUB_VERSION:-head}
  kafka-setup:
    container_name: kafka-setup
    depends_on:
    - broker
    - schema-registry
    environment:
    - KAFKA_ZOOKEEPER_CONNECT=zookeeper:2181
    - KAFKA_BOOTSTRAP_SERVER=broker:29092
    hostname: kafka-setup
    image: 795586375822.dkr.ecr.us-west-2.amazonaws.com/datahub-kafka-setup:${DATAHUB_VERSION:-head}
  mysql:
    command: --character-set-server=utf8mb4 --collation-server=utf8mb4_bin
    container_name: mysql
    environment:
    - MYSQL_DATABASE=datahub
    - MYSQL_USER=datahub
    - MYSQL_PASSWORD=datahub
    - MYSQL_ROOT_PASSWORD=datahub
    hostname: mysql
    image: mysql:5.7
    ports:
    - 3306:3306
    volumes:
    - ../mysql/init.sql:/docker-entrypoint-initdb.d/init.sql
    - mysqldata:/var/lib/mysql
  mysql-setup:
    container_name: mysql-setup
    depends_on:
    - mysql
    environment:
    - MYSQL_HOST=mysql
    - MYSQL_PORT=3306
    - MYSQL_USERNAME=datahub
    - MYSQL_PASSWORD=datahub
    - DATAHUB_DB_NAME=datahub
    hostname: mysql-setup
<<<<<<< HEAD
    image: 795586375822.dkr.ecr.us-west-2.amazonaws.com/datahub-mysql-setup:head
=======
    image: acryldata/datahub-mysql-setup:${DATAHUB_VERSION:-head}
>>>>>>> 4da3d132
  schema-registry:
    container_name: schema-registry
    depends_on:
    - zookeeper
    - broker
    environment:
    - SCHEMA_REGISTRY_HOST_NAME=schemaregistry
    - SCHEMA_REGISTRY_KAFKASTORE_CONNECTION_URL=zookeeper:2181
    hostname: schema-registry
    image: confluentinc/cp-schema-registry:5.4.0
    ports:
    - 8081:8081
  zookeeper:
    container_name: zookeeper
    environment:
    - ZOOKEEPER_CLIENT_PORT=2181
    - ZOOKEEPER_TICK_TIME=2000
    hostname: zookeeper
    image: confluentinc/cp-zookeeper:5.4.0
    ports:
    - 2181:2181
    volumes:
    - zkdata:/var/opt/zookeeper
version: '2.3'
volumes:
  esdata: null
  mysqldata: null
  zkdata: null<|MERGE_RESOLUTION|>--- conflicted
+++ resolved
@@ -152,11 +152,7 @@
     - MYSQL_PASSWORD=datahub
     - DATAHUB_DB_NAME=datahub
     hostname: mysql-setup
-<<<<<<< HEAD
     image: 795586375822.dkr.ecr.us-west-2.amazonaws.com/datahub-mysql-setup:head
-=======
-    image: acryldata/datahub-mysql-setup:${DATAHUB_VERSION:-head}
->>>>>>> 4da3d132
   schema-registry:
     container_name: schema-registry
     depends_on:
