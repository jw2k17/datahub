--- conflicted
+++ resolved
@@ -117,11 +117,17 @@
     depends_on:
       - datahub-gms
 
-<<<<<<< HEAD
+  datahub-actions:
+    image: public.ecr.aws/datahub/acryl-datahub-actions:${ACTIONS_VERSION:-head}
+    hostname: actions
+    env_file: datahub-actions/env/docker.env
+    depends_on:
+      - datahub-gms
+
   ingest-api:
     build:
       context: ../
-      dockerfile: docker/ingest-api/Dockerfile    
+      dockerfile: docker/ingest-api/Dockerfile
     env_file: ingest-api/env/docker.env
     hostname: ingest-api
     container_name: ingest-api
@@ -129,14 +135,6 @@
       - "8001:8001"
     volumes:
       - apidata:/var/log/ingest/
-=======
-  datahub-actions:
-    image: public.ecr.aws/datahub/acryl-datahub-actions:${ACTIONS_VERSION:-head}
-    hostname: actions
-    env_file: datahub-actions/env/docker.env
-    depends_on:
-      - datahub-gms
->>>>>>> 3668de85
 
 networks:
   default:
