--- conflicted
+++ resolved
@@ -114,18 +114,6 @@
     depends_on:
       - datahub-gms
 
-<<<<<<< HEAD
-  datahub-upgrade:
-    build:
-      context: ../
-      dockerfile: docker/datahub-upgrade/Dockerfile
-    image: ${DATAHUB_UPGRADE_IMAGE:-acryldata/datahub-upgrade}:${DATAHUB_VERSION:-head}
-    env_file: datahub-upgrade/env/docker-without-neo4j.env
-    hostname: datahub-upgrade
-    container_name: datahub-upgrade
-    command: ["-u", "SystemUpdate"]
-
-=======
   # This "container" is a workaround to pre-create topics.
   # This is not required in most cases, kept here for backwards compatibility with older clients that
   # explicitly wait for this container
@@ -139,7 +127,16 @@
     depends_on:
       - broker
       - schema-registry
->>>>>>> 6c44fae8
+
+  datahub-upgrade:
+    build:
+      context: ../
+      dockerfile: docker/datahub-upgrade/Dockerfile
+    image: ${DATAHUB_UPGRADE_IMAGE:-acryldata/datahub-upgrade}:${DATAHUB_VERSION:-head}
+    env_file: datahub-upgrade/env/docker-without-neo4j.env
+    hostname: datahub-upgrade
+    container_name: datahub-upgrade
+    command: ["-u", "SystemUpdate"]
 
 networks:
   default:
