# Default override to use MySQL as a backing store for datahub-gms (same as docker-compose.mysql.yml).
---
version: '3.9'
services:
  datahub-gms:
    env_file: datahub-gms/env/docker.env
    environment:
    - DATAHUB_SERVER_TYPE=${DATAHUB_SERVER_TYPE:-quickstart}
    - DATAHUB_TELEMETRY_ENABLED=${DATAHUB_TELEMETRY_ENABLED:-true}
    volumes:
    - ${HOME}/.datahub/plugins:/etc/datahub/plugins
  mysql-setup:
    container_name: mysql-setup
    hostname: mysql-setup
    image: ${DATAHUB_MYSQL_SETUP_IMAGE:-acryldata/datahub-mysql-setup}:${DATAHUB_VERSION:-head}
    build:
      context: ../
      dockerfile: docker/mysql-setup/Dockerfile
<<<<<<< HEAD
    image: ${DATAHUB_MYSQL_SETUP_IMAGE:-acryldata/datahub-mysql-setup}:${DATAHUB_VERSION:-head}
=======
>>>>>>> 1478d701
    env_file: mysql-setup/env/docker.env
    depends_on:
      mysql:
        condition: service_healthy
    labels:
      datahub_setup_job: true
  kafka-setup:
    environment:
    - DATAHUB_PRECREATE_TOPICS=${DATAHUB_PRECREATE_TOPICS:-false}
  mysql:
    container_name: mysql
    hostname: mysql
    image: mysql:5.7
    command: --character-set-server=utf8mb4 --collation-server=utf8mb4_bin --default-authentication-plugin=mysql_native_password
    ports:
    - ${DATAHUB_MAPPED_MYSQL_PORT:-3306}:3306
    env_file: mysql/env/docker.env
    restart: on-failure
    healthcheck:
      test: mysqladmin ping -h mysql -u $$MYSQL_USER --password=$$MYSQL_PASSWORD
      start_period: 2s
      interval: 1s
      retries: 5
      timeout: 5s
    volumes:
    - ./mysql/init.sql:/docker-entrypoint-initdb.d/init.sql
    - mysqldata:/var/lib/mysql
volumes:
  mysqldata:<|MERGE_RESOLUTION|>--- conflicted
+++ resolved
@@ -16,10 +16,6 @@
     build:
       context: ../
       dockerfile: docker/mysql-setup/Dockerfile
-<<<<<<< HEAD
-    image: ${DATAHUB_MYSQL_SETUP_IMAGE:-acryldata/datahub-mysql-setup}:${DATAHUB_VERSION:-head}
-=======
->>>>>>> 1478d701
     env_file: mysql-setup/env/docker.env
     depends_on:
       mysql:
