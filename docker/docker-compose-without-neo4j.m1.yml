services:
  mysql:
<<<<<<< HEAD
    image: mariadb:10.5.8
  zookeeper:
    image: kymeric/cp-zookeeper:latest
=======
    image: mariadb:10.5.8
>>>>>>> bef59b09
<|MERGE_RESOLUTION|>--- conflicted
+++ resolved
@@ -1,9 +1,3 @@
 services:
   mysql:
-<<<<<<< HEAD
-    image: mariadb:10.5.8
-  zookeeper:
-    image: kymeric/cp-zookeeper:latest
-=======
-    image: mariadb:10.5.8
->>>>>>> bef59b09
+    image: mariadb:10.5.8