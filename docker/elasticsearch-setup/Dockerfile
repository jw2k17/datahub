--- conflicted
+++ resolved
@@ -19,12 +19,4 @@
 # See this excellent thread https://github.com/docker/cli/issues/1134
 
 FROM ${APP_ENV}-install AS final
-<<<<<<< HEAD
-CMD /create-indices.sh
-=======
-CMD if [ "$ELASTICSEARCH_USE_SSL" == "true" ]; then ELASTICSEARCH_PROTOCOL=https; else ELASTICSEARCH_PROTOCOL=http; fi \
-    && if [[ -n "$ELASTICSEARCH_USERNAME" ]]; then ELASTICSEARCH_HTTP_HEADERS="Authorization: Basic $(echo -ne "$ELASTICSEARCH_USERNAME:$ELASTICSEARCH_PASSWORD" | base64)"; else ELASTICSEARCH_HTTP_HEADERS="Accept: */*"; fi \
-    && if [[ "$SKIP_ELASTICSEARCH_CHECK" != "true" ]]; then \
-        dockerize -wait $ELASTICSEARCH_PROTOCOL://$ELASTICSEARCH_HOST:$ELASTICSEARCH_PORT -wait-http-header "${ELASTICSEARCH_HTTP_HEADERS}" -timeout 120s /create-indices.sh; \
-    else /create-indices.sh; fi
->>>>>>> 0576b76e
+CMD /create-indices.sh