--- conflicted
+++ resolved
@@ -18,29 +18,14 @@
 
 # set auth header if none is given
 if [[ -z $ELASTICSEARCH_AUTH_HEADER ]]; then
-<<<<<<< HEAD
   if [[ ! -z $ELASTICSEARCH_USERNAME ]]; then
     # no auth header given, but username is defined -> use it to create the auth header
     AUTH_TOKEN=$(echo -ne "$ELASTICSEARCH_USERNAME:$ELASTICSEARCH_PASSWORD" | base64 --wrap 0)
     ELASTICSEARCH_AUTH_HEADER="Authorization:Basic $AUTH_TOKEN"
-=======
-  echo -e "Going to use default elastic headers"
-  ELASTICSEARCH_AUTH_HEADER="Accept: */*"
-fi
-
-if [[ $ELASTICSEARCH_INSECURE ]]; then
-  ELASTICSEARCH_INSECURE="-k "
-fi
-
-function create_datahub_usage_event_datastream() {
-  if [[ -z "$INDEX_PREFIX" ]]; then
-    PREFIX=''
->>>>>>> a432f495
   else
     # no auth header or username given -> use default auth header
     ELASTICSEARCH_AUTH_HEADER="Accept: */*"
   fi
-<<<<<<< HEAD
 fi
 
 # index prefix used throughout the script
@@ -88,41 +73,6 @@
       fi
     fi
 
-=======
-  echo -e "Create datahub_usage_event if needed against Elasticsearch at $ELASTICSEARCH_HOST:$ELASTICSEARCH_PORT" 
-  echo -e "Going to use index prefix:$PREFIX:"
-  POLICY_RESPONSE_CODE=$(curl -o /dev/null -s -w "%{http_code}" --header "$ELASTICSEARCH_AUTH_HEADER" "${ELASTICSEARCH_INSECURE}$ELASTICSEARCH_PROTOCOL://$ELASTICSEARCH_HOST:$ELASTICSEARCH_PORT/_ilm/policy/${PREFIX}datahub_usage_event_policy")
-  echo -e "Policy GET response code is $POLICY_RESPONSE_CODE"
-  POLICY_NAME="${PREFIX}datahub_usage_event_policy"
-  if [ $POLICY_RESPONSE_CODE -eq 404 ]; then
-    echo -e "\ncreating $POLICY_NAME"
-    sed -e "s/PREFIX/${PREFIX}/g" /index/usage-event/policy.json | tee -a /tmp/policy.json
-    curl -s -XPUT --header "$ELASTICSEARCH_AUTH_HEADER" "${ELASTICSEARCH_INSECURE}$ELASTICSEARCH_PROTOCOL://$ELASTICSEARCH_HOST:$ELASTICSEARCH_PORT/_ilm/policy/$POLICY_NAME" --header "Content-Type: application/json" --data "@/tmp/policy.json"
-  elif [ $POLICY_RESPONSE_CODE -eq 200 ]; then
-    echo -e "\n${POLICY_NAME} exists"
-  elif [ $POLICY_RESPONSE_CODE -eq 403 ]; then
-    echo -e "Forbidden so exiting"
-    exit 1
-  else
-    echo -e "Got response code $POLICY_RESPONSE_CODE while creating policy so exiting."
-    exit 1
-  fi
-  
-  TEMPLATE_RESPONSE_CODE=$(curl -o /dev/null -s -w "%{http_code}" --header "$ELASTICSEARCH_AUTH_HEADER" "${ELASTICSEARCH_INSECURE}$ELASTICSEARCH_PROTOCOL://$ELASTICSEARCH_HOST:$ELASTICSEARCH_PORT/_index_template/${PREFIX}datahub_usage_event_index_template")
-  echo -e "Template GET response code is $TEMPLATE_RESPONSE_CODE"
-  TEMPLATE_NAME="${PREFIX}datahub_usage_event_index_template"
-  if [ $TEMPLATE_RESPONSE_CODE -eq 404 ]; then
-    echo -e "\ncreating $TEMPLATE_NAME"
-    sed -e "s/PREFIX/${PREFIX}/g" /index/usage-event/index_template.json | tee -a /tmp/index_template.json
-    curl -s -XPUT --header "$ELASTICSEARCH_AUTH_HEADER" "${ELASTICSEARCH_INSECURE}$ELASTICSEARCH_PROTOCOL://$ELASTICSEARCH_HOST:$ELASTICSEARCH_PORT/_index_template/$TEMPLATE_NAME" --header "Content-Type: application/json" --data "@/tmp/index_template.json"
-  elif [ $TEMPLATE_RESPONSE_CODE -eq 200 ]; then
-    echo -e "\n$TEMPLATE_NAME exists"
-  elif [ $TEMPLATE_RESPONSE_CODE -eq 403 ]; then
-    echo -e "Forbidden so exiting"
-    exit 1
-  else
-    echo -e "Got response code $TEMPLATE_RESPONSE_CODE while creating template so exiting."
->>>>>>> a432f495
     exit 1
   fi
 }
@@ -142,7 +92,6 @@
   #   1. ISM policy
   create_if_not_exists "_opendistro/_ism/policies/${PREFIX}datahub_usage_event_policy" aws_es_ism_policy.json
 
-<<<<<<< HEAD
   #   2. index template
   create_if_not_exists "_template/${PREFIX}datahub_usage_event_index_template" aws_es_index_template.json
 
@@ -163,24 +112,6 @@
       curl -s -XDELETE --header "$ELASTICSEARCH_AUTH_HEADER" "$ELASTICSEARCH_URL/${PREFIX}datahub_usage_event"
       # ... and then recreate it below
     fi
-=======
-  if [ $(curl -o /dev/null -s -w "%{http_code}" --header "$ELASTICSEARCH_AUTH_HEADER" "${ELASTICSEARCH_INSECURE}$ELASTICSEARCH_PROTOCOL://$ELASTICSEARCH_HOST:$ELASTICSEARCH_PORT/_opendistro/_ism/policies/${PREFIX}datahub_usage_event_policy") -eq 404 ]
-  then
-    echo -e "\ncreating datahub_usage_event_policy"
-    sed -e "s/PREFIX/${PREFIX}/g" /index/usage-event/aws_es_ism_policy.json | tee -a /tmp/aws_es_ism_policy.json
-    curl -XPUT --header "$ELASTICSEARCH_AUTH_HEADER" "${ELASTICSEARCH_INSECURE}$ELASTICSEARCH_PROTOCOL://$ELASTICSEARCH_HOST:$ELASTICSEARCH_PORT/_opendistro/_ism/policies/${PREFIX}datahub_usage_event_policy" -H 'Content-Type: application/json' --data @/tmp/aws_es_ism_policy.json
-  else
-    echo -e "\ndatahub_usage_event_policy exists"
-  fi
-  if [ $(curl -o /dev/null -s -w "%{http_code}" --header "$ELASTICSEARCH_AUTH_HEADER" "${ELASTICSEARCH_INSECURE}$ELASTICSEARCH_PROTOCOL://$ELASTICSEARCH_HOST:$ELASTICSEARCH_PORT/_template/${PREFIX}datahub_usage_event_index_template") -eq 404 ]
-  then
-    echo -e "\ncreating datahub_usage_event_index_template"
-    sed -e "s/PREFIX/${PREFIX}/g" /index/usage-event/aws_es_index_template.json | tee -a /tmp/aws_es_index_template.json
-    curl -XPUT --header "$ELASTICSEARCH_AUTH_HEADER" "${ELASTICSEARCH_INSECURE}$ELASTICSEARCH_PROTOCOL://$ELASTICSEARCH_HOST:$ELASTICSEARCH_PORT/_template/${PREFIX}datahub_usage_event_index_template" -H 'Content-Type: application/json' --data @/tmp/aws_es_index_template.json
-    curl -XPUT --header "$ELASTICSEARCH_AUTH_HEADER" "${ELASTICSEARCH_INSECURE}$ELASTICSEARCH_PROTOCOL://$ELASTICSEARCH_HOST:$ELASTICSEARCH_PORT/${PREFIX}datahub_usage_event-000001"  -H 'Content-Type: application/json' --data "{\"aliases\":{\"${PREFIX}datahub_usage_event\":{\"is_write_index\":true}}}"
-  else
-    echo -e "\ndatahub_usage_event_index_template exists"
->>>>>>> a432f495
   fi
 
   #   ... now we are safe to create the index
