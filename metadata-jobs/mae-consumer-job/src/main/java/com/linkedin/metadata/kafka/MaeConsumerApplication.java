--- conflicted
+++ resolved
@@ -20,12 +20,9 @@
       "com.linkedin.metadata.dao.producer",
       "com.linkedin.gms.factory.config",
       "com.linkedin.gms.factory.entity.update.indices",
-<<<<<<< HEAD
       "com.linkedin.gms.factory.entityclient",
-      "com.linkedin.gms.factory.form"
-=======
+      "com.linkedin.gms.factory.form",
       "com.linkedin.gms.factory.timeline.eventgenerator"
->>>>>>> 33e32942
     },
     excludeFilters = {
       @ComponentScan.Filter(
