--- conflicted
+++ resolved
@@ -71,21 +71,13 @@
           Constants.GLOSSARY_TERM_KEY_ASPECT_NAME,
           Constants.DOMAIN_KEY_ASPECT_NAME,
           Constants.TAG_KEY_ASPECT_NAME,
-<<<<<<< HEAD
           Constants.STATUS_ASPECT_NAME,
           Constants.BUSINESS_ATTRIBUTE_KEY_ASPECT_NAME);
-  /**
-   * The list of change types that are supported for generating semantic change events.
-   */
-  private static final Set<String> SUPPORTED_OPERATIONS = ImmutableSet.of("CREATE", "UPSERT", "DELETE");
-=======
-          Constants.STATUS_ASPECT_NAME);
 
   /** The list of change types that are supported for generating semantic change events. */
   private static final Set<String> SUPPORTED_OPERATIONS =
       ImmutableSet.of("CREATE", "UPSERT", "DELETE");
 
->>>>>>> 1d514cb0
   private final EntityChangeEventGeneratorRegistry _entityChangeEventGeneratorRegistry;
   private final SystemEntityClient _entityClient;
   private final EntityRegistry _entityRegistry;
