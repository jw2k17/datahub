--- conflicted
+++ resolved
@@ -202,8 +202,6 @@
     }
   }
 
-<<<<<<< HEAD
-=======
   private Urn generateSchemaFieldUrn(@Nonnull final String resourceUrn, @Nonnull final String fieldPath) {
     // we rely on schemaField fieldPaths to be encoded since we do that with fineGrainedLineage on the ingestion side
     final String encodedFieldPath = fieldPath.replaceAll("\\(", "%28").replaceAll("\\)", "%29").replaceAll(",", "%2C");
@@ -230,7 +228,6 @@
     }
   }
 
->>>>>>> bec93548
   private Pair<List<Edge>, HashMap<Urn, Set<String>>> getEdgesAndRelationshipTypesFromAspect(Urn urn, AspectSpec aspectSpec, @Nonnull RecordTemplate aspect) {
     final List<Edge> edgesToAdd = new ArrayList<>();
     final HashMap<Urn, Set<String>> urnToRelationshipTypesBeingAdded = new HashMap<>();
