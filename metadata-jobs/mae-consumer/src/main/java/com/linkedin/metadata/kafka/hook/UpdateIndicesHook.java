--- conflicted
+++ resolved
@@ -246,10 +246,6 @@
     }
   }
 
-<<<<<<< HEAD
-  // Todo
-=======
->>>>>>> 5775e973
   private void updateGraphServiceDiff(Urn urn, AspectSpec aspectSpec, @Nullable RecordTemplate oldAspect, @Nonnull RecordTemplate newAspect) {
     Pair<List<Edge>, HashMap<Urn, Set<String>>> oldEdgeAndRelationTypes = null;
     if (oldAspect != null) {
