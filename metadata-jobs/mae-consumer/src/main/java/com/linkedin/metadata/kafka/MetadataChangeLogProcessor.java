package com.linkedin.metadata.kafka;

import com.codahale.metrics.Histogram;
import com.codahale.metrics.MetricRegistry;
import com.fasterxml.jackson.core.JsonProcessingException;
import com.fasterxml.jackson.databind.JsonNode;
import com.linkedin.common.urn.Urn;
import com.linkedin.data.template.RecordTemplate;
import com.linkedin.events.metadata.ChangeType;
import com.linkedin.gms.factory.common.GraphServiceFactory;
import com.linkedin.gms.factory.entityregistry.EntityRegistryFactory;
import com.linkedin.gms.factory.search.EntitySearchServiceFactory;
import com.linkedin.gms.factory.timeseries.TimeseriesAspectServiceFactory;
import com.linkedin.metadata.EventUtils;
import com.linkedin.metadata.extractor.FieldExtractor;
import com.linkedin.metadata.graph.Edge;
import com.linkedin.metadata.graph.GraphService;
import com.linkedin.metadata.kafka.config.MetadataChangeLogProcessorCondition;
import com.linkedin.metadata.models.AspectSpec;
import com.linkedin.metadata.models.EntitySpec;
import com.linkedin.metadata.models.RelationshipFieldSpec;
import com.linkedin.metadata.models.registry.EntityRegistry;
import com.linkedin.metadata.query.filter.ConjunctiveCriterionArray;
import com.linkedin.metadata.query.filter.Filter;
import com.linkedin.metadata.query.filter.RelationshipDirection;
import com.linkedin.metadata.search.EntitySearchService;
import com.linkedin.metadata.search.transformer.SearchDocumentTransformer;
import com.linkedin.metadata.timeseries.TimeseriesAspectService;
import com.linkedin.metadata.timeseries.transformer.TimeseriesAspectTransformer;
import com.linkedin.metadata.utils.EntityKeyUtils;
import com.linkedin.metadata.utils.GenericAspectUtils;
import com.linkedin.metadata.utils.metrics.MetricUtils;
import com.linkedin.mxe.MetadataChangeLog;
import com.linkedin.mxe.SystemMetadata;
import com.linkedin.mxe.Topics;
import java.io.UnsupportedEncodingException;
import java.net.URISyntaxException;
import java.net.URLEncoder;
import java.util.ArrayList;
import java.util.HashSet;
import java.util.List;
import java.util.Map;
import java.util.Optional;
import java.util.Set;
import lombok.extern.slf4j.Slf4j;
import org.apache.avro.generic.GenericRecord;
import org.apache.kafka.clients.consumer.ConsumerRecord;
import org.springframework.beans.factory.annotation.Autowired;
import org.springframework.context.annotation.Conditional;
import org.springframework.context.annotation.Import;
import org.springframework.kafka.annotation.EnableKafka;
import org.springframework.kafka.annotation.KafkaListener;
import org.springframework.stereotype.Component;

import static com.linkedin.metadata.search.utils.Neo4jUtil.newRelationshipFilter;


@Slf4j
@Component
@Conditional(MetadataChangeLogProcessorCondition.class)
@Import({GraphServiceFactory.class, EntitySearchServiceFactory.class, TimeseriesAspectServiceFactory.class,
    EntityRegistryFactory.class})
@EnableKafka
public class MetadataChangeLogProcessor {

  private final GraphService _graphService;
  private final EntitySearchService _entitySearchService;
  private final TimeseriesAspectService _timeseriesAspectService;
  private final EntityRegistry _entityRegistry;

  private final Histogram kafkaLagStats = MetricUtils.get().histogram(MetricRegistry.name(this.getClass(), "kafkaLag"));

  @Autowired
  public MetadataChangeLogProcessor(GraphService graphService, EntitySearchService entitySearchService,
      TimeseriesAspectService timeseriesAspectService, EntityRegistry entityRegistry) {
    _graphService = graphService;
    _entitySearchService = entitySearchService;
    _timeseriesAspectService = timeseriesAspectService;
    _entityRegistry = entityRegistry;

    _timeseriesAspectService.configure();
  }

  @KafkaListener(id = "${METADATA_CHANGE_LOG_KAFKA_CONSUMER_GROUP_ID:generic-mae-consumer-job-client}", topics = {
      "${METADATA_CHANGE_LOG_VERSIONED_TOPIC_NAME:" + Topics.METADATA_CHANGE_LOG_VERSIONED + "}",
      "${METADATA_CHANGE_LOG_TIMESERIES_TOPIC_NAME:" + Topics.METADATA_CHANGE_LOG_TIMESERIES
          + "}"}, containerFactory = "avroSerializedKafkaListener")
  public void consume(final ConsumerRecord<String, GenericRecord> consumerRecord) {
    kafkaLagStats.update(System.currentTimeMillis() - consumerRecord.timestamp());
    final GenericRecord record = consumerRecord.value();
    log.debug("Got Generic MCL");

    MetadataChangeLog event;
    try {
      event = EventUtils.avroToPegasusMCL(record);
    } catch (Exception e) {
      log.error("Error deserializing message: {}", e.toString());
      log.error("Message: {}", record.toString());
      return;
    }

    if (event.getChangeType() == ChangeType.UPSERT) {
      EntitySpec entitySpec;
      try {
        entitySpec = _entityRegistry.getEntitySpec(event.getEntityType());
      } catch (IllegalArgumentException e) {
        log.error("Error while processing entity type {}: {}", event.getEntityType(), e.toString());
        return;
      }

      Urn urn = EntityKeyUtils.getUrnFromLog(event, entitySpec.getKeyAspectSpec());

      if (!event.hasAspectName() || !event.hasAspect()) {
        log.error("Aspect or aspect name is missing");
        return;
      }

      AspectSpec aspectSpec = entitySpec.getAspectSpec(event.getAspectName());
      if (aspectSpec == null) {
        log.error("Unrecognized aspect name {} for entity {}", event.getAspectName(), event.getEntityType());
        return;
      }

      RecordTemplate aspect =
          GenericAspectUtils.deserializeAspect(event.getAspect().getValue(), event.getAspect().getContentType(),
              aspectSpec);
      if (aspectSpec.isTimeseries()) {
        updateTimeseriesFields(event.getEntityType(), event.getAspectName(), urn, aspect, aspectSpec,
            event.getSystemMetadata());
      } else {
        updateSearchService(entitySpec.getName(), urn, aspectSpec, aspect);
        updateGraphService(urn, aspectSpec, aspect);
      }
    }
  }

  /**
   * Process snapshot and update graph index
   */
  private void updateGraphService(Urn urn, AspectSpec aspectSpec, RecordTemplate aspect) {
    final Set<String> relationshipTypesBeingAdded = new HashSet<>();
    final List<Edge> edgesToAdd = new ArrayList<>();

    Map<RelationshipFieldSpec, List<Object>> extractedFields =
        FieldExtractor.extractFields(aspect, aspectSpec.getRelationshipFieldSpecs());

    for (Map.Entry<RelationshipFieldSpec, List<Object>> entry : extractedFields.entrySet()) {
      relationshipTypesBeingAdded.add(entry.getKey().getRelationshipName());
      for (Object fieldValue : entry.getValue()) {
        try {
          edgesToAdd.add(
              new Edge(urn, Urn.createFromString(fieldValue.toString()), entry.getKey().getRelationshipName()));
        } catch (URISyntaxException e) {
          log.info("Invalid destination urn: {}", e.getLocalizedMessage());
        }
      }
    }
<<<<<<< HEAD
    if (edgesToAdd.size() > 0) {
      new Thread(() -> {
        _graphService.removeEdgesFromNode(urn, new ArrayList<>(relationshipTypesBeingAdded),
            newRelationshipFilter(new Filter().setOr(new ConjunctiveCriterionArray()), RelationshipDirection.OUTGOING));
      }).start();
    }
=======
    log.info(String.format("Here's the relationship types found %s", relationshipTypesBeingAdded));
    new Thread(() -> {
      _graphService.removeEdgesFromNode(urn, new ArrayList<>(relationshipTypesBeingAdded),
          newRelationshipFilter(new Filter().setCriteria(new CriterionArray()), RelationshipDirection.OUTGOING));
      edgesToAdd.forEach(edge -> _graphService.addEdge(edge));
    }).start();
>>>>>>> 07b74b65
  }

  /**
   * Process snapshot and update search index
   */
  private void updateSearchService(String entityName, Urn urn, AspectSpec aspectSpec, RecordTemplate aspect) {
    Optional<String> searchDocument;
    try {
      searchDocument = SearchDocumentTransformer.transformAspect(urn, aspect, aspectSpec);
    } catch (Exception e) {
      log.error("Error in getting documents from aspect: {} for aspect {}", e, aspectSpec.getName());
      return;
    }

    if (!searchDocument.isPresent()) {
      return;
    }

    String docId;
    try {
      docId = URLEncoder.encode(urn.toString(), "UTF-8");
    } catch (UnsupportedEncodingException e) {
      log.error("Failed to encode the urn with error: {}", e.toString());
      return;
    }

    _entitySearchService.upsertDocument(entityName, searchDocument.get(), docId);
  }

  /**
   * Process snapshot and update timseries index
   */
  private void updateTimeseriesFields(String entityType, String aspectName, Urn urn, RecordTemplate aspect,
      AspectSpec aspectSpec, SystemMetadata systemMetadata) {
    Map<String, JsonNode> documents;
    try {
      documents = TimeseriesAspectTransformer.transform(urn, aspect, aspectSpec, systemMetadata);
    } catch (JsonProcessingException e) {
      log.error("Failed to generate timeseries document from aspect: {}", e.toString());
      return;
    }
    documents.entrySet().forEach(document -> {
      _timeseriesAspectService.upsertDocument(entityType, aspectName, document.getKey(), document.getValue());
    });
  }
}<|MERGE_RESOLUTION|>--- conflicted
+++ resolved
@@ -155,21 +155,13 @@
         }
       }
     }
-<<<<<<< HEAD
-    if (edgesToAdd.size() > 0) {
-      new Thread(() -> {
-        _graphService.removeEdgesFromNode(urn, new ArrayList<>(relationshipTypesBeingAdded),
-            newRelationshipFilter(new Filter().setOr(new ConjunctiveCriterionArray()), RelationshipDirection.OUTGOING));
-      }).start();
-    }
-=======
+
     log.info(String.format("Here's the relationship types found %s", relationshipTypesBeingAdded));
     new Thread(() -> {
       _graphService.removeEdgesFromNode(urn, new ArrayList<>(relationshipTypesBeingAdded),
-          newRelationshipFilter(new Filter().setCriteria(new CriterionArray()), RelationshipDirection.OUTGOING));
+          newRelationshipFilter(new Filter().setOr(new ConjunctiveCriterionArray()), RelationshipDirection.OUTGOING));
       edgesToAdd.forEach(edge -> _graphService.addEdge(edge));
     }).start();
->>>>>>> 07b74b65
   }
 
   /**
