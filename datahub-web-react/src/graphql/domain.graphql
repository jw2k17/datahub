--- conflicted
+++ resolved
@@ -49,15 +49,9 @@
             entities(input: { start: 0, count: 0 }) {
                 total
             }
-<<<<<<< HEAD
             dataProducts: entities(
                 input: { start: 0, count: 0, filters: [{ field: "_entityType", value: "DATA_PRODUCT" }] }
             ) {
-=======
-            children: relationships(input: { types: ["IsPartOf"], direction: INCOMING, start: 0, count: 0 }) {
->>>>>>> 0cba2c4f
-                total
-            }
             children: relationships(input: { types: ["IsPartOf"], direction: INCOMING, start: 0, count: 0 }) {
                 total
             }
