fragment globalTagsFields on GlobalTags {
    tags {
        tag {
            urn
            name
            description
        }
    }
}

fragment glossaryTerms on GlossaryTerms {
    terms {
        term {
            urn
            name
        }
    }
}

fragment ownershipFields on Ownership {
    owners {
        owner {
            ... on CorpUser {
                urn
                type
                username
                info {
                    active
                    displayName
                    title
                    email
                    firstName
                    lastName
                    fullName
                }
                editableInfo {
                    pictureLink
                }
            }

            ... on CorpGroup {
                urn
                type
                name
                info {
                    email
                    admins {
                        urn
                        username
                        info {
                            active
                            displayName
                            title
                            email
                            firstName
                            lastName
                            fullName
                        }
                        editableInfo {
                            pictureLink
                            teams
                            skills
                        }
                    }
                    members {
                        urn
                        username
                        info {
                            active
                            displayName
                            title
                            email
                            firstName
                            lastName
                            fullName
                        }
                        editableInfo {
                            pictureLink
                            teams
                            skills
                        }
                    }
                    groups
                }
            }
        }
        type
    }
    lastModified {
        time
    }
}

fragment nonRecursiveDatasetFields on Dataset {
    urn
    name
    type
    origin
    description
    uri
    platform {
        name
        info {
            logoUrl
        }
    }
    platformNativeType
    tags
    properties {
        key
        value
    }
    editableProperties {
        description
    }
    ownership {
        ...ownershipFields
    }
    institutionalMemory {
        elements {
            url
            author {
                urn
                username
            }
            description
            created {
                actor
                time
            }
        }
    }
    schemaMetadata(version: 0) {
        ...schemaMetadataFields
    }
    previousSchemaMetadata: schemaMetadata(version: -1) {
        ...schemaMetadataFields
    }
    editableSchemaMetadata {
        editableSchemaFieldInfo {
            fieldPath
            description
            globalTags {
                ...globalTagsFields
            }
        }
    }
    deprecation {
        actor
        deprecated
        note
        decommissionTime
    }
    globalTags {
        ...globalTagsFields
    }
    glossaryTerms {
        ...glossaryTerms
    }
}

fragment nonRecursiveDataFlowFields on DataFlow {
    urn
    type
    orchestrator
    flowId
    cluster
    info {
        name
        description
        project
        externalUrl
        customProperties {
            key
            value
        }
    }
    editableProperties {
        description
    }
    ownership {
        ...ownershipFields
    }
}

fragment nonRecursiveDataJobFields on DataJob {
    urn
    info {
        name
        description
        externalUrl
        customProperties {
            key
            value
        }
    }
    globalTags {
        ...globalTagsFields
    }
}

fragment dataJobFields on DataJob {
    urn
    type
    dataFlow {
        ...nonRecursiveDataFlowFields
    }
    jobId
    ownership {
        ...ownershipFields
    }
    inputOutput {
        inputDatasets {
            ...nonRecursiveDatasetFields
        }
        outputDatasets {
            ...nonRecursiveDatasetFields
        }
        inputDatajobs {
            ...nonRecursiveDataJobFields
        }
    }
    info {
        name
        description
        externalUrl
        customProperties {
            key
            value
        }
    }
    editableProperties {
        description
    }
    globalTags {
        ...globalTagsFields
    }
}

fragment dashboardFields on Dashboard {
    urn
    type
    tool
    dashboardId
    info {
        name
        description
        charts {
            urn
            tool
            type
            info {
                name
                description
                inputs {
                    urn
                }
            }
            ownership {
                ...ownershipFields
            }
        }
        customProperties {
            key
            value
        }
        externalUrl
        access
        lastRefreshed
        created {
            time
        }
        lastModified {
            time
        }
    }
    ownership {
        ...ownershipFields
    }
    globalTags {
        ...globalTagsFields
    }
}

<<<<<<< HEAD
fragment nonRecursiveMLFeature on MLFeature {
    urn
    type
    name
    description
    dataType
    featureProperties {
        description
        dataType
        version {
            versionTag
        }
        sources {
            urn
            name
            type
            origin
            description
            uri
            platform {
                name
                info {
                    logoUrl
                }
            }
            platformNativeType
        }
    }
    ownership {
        ...ownershipFields
    }
    institutionalMemory {
        elements {
            url
            author {
                urn
                username
            }
            description
            created {
                actor
                time
            }
        }
    }
    status {
        removed
    }
}

fragment nonRecursiveMLPrimaryKey on MLPrimaryKey {
    urn
    type
    name
    description
    dataType
    primaryKeyProperties {
        description
        dataType
        version {
            versionTag
        }
        sources {
            urn
            name
            type
            origin
            description
            uri
            platform {
                name
                info {
                    logoUrl
                }
            }
            platformNativeType
        }
    }
    ownership {
        ...ownershipFields
    }
    institutionalMemory {
        elements {
            url
            author {
                urn
                username
            }
            description
            created {
                actor
                time
            }
        }
    }
    status {
        removed
    }
}

fragment nonRecursiveMLFeatureTable on MLFeatureTable {
    urn
    type
    name
    description
    featureTableProperties {
        description
        mlFeatures {
            ...nonRecursiveMLFeature
        }
        mlPrimaryKeys {
            ...nonRecursiveMLPrimaryKey
        }
    }
    ownership {
        ...ownershipFields
    }
    institutionalMemory {
        elements {
            url
            author {
                urn
                username
            }
            description
            created {
                actor
                time
            }
        }
    }
    status {
        removed
    }
=======
fragment schemaMetadataFields on SchemaMetadata {
    aspectVersion
    createdAt
    datasetUrn
    name
    platformUrn
    version
    cluster
    hash
    platformSchema {
        ... on TableSchema {
            schema
        }
        ... on KeyValueSchema {
            keySchema
            valueSchema
        }
    }
    fields {
        fieldPath
        jsonPath
        nullable
        description
        type
        nativeDataType
        recursive
        globalTags {
            ...globalTagsFields
        }
        glossaryTerms {
            ...glossaryTerms
        }
    }
    primaryKeys
>>>>>>> eff502b3
}<|MERGE_RESOLUTION|>--- conflicted
+++ resolved
@@ -282,7 +282,6 @@
     }
 }
 
-<<<<<<< HEAD
 fragment nonRecursiveMLFeature on MLFeature {
     urn
     type
@@ -417,7 +416,8 @@
     status {
         removed
     }
-=======
+}
+
 fragment schemaMetadataFields on SchemaMetadata {
     aspectVersion
     createdAt
@@ -452,5 +452,4 @@
         }
     }
     primaryKeys
->>>>>>> eff502b3
 }