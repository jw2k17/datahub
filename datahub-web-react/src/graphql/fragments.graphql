--- conflicted
+++ resolved
@@ -423,15 +423,12 @@
             }
         }
     }
-<<<<<<< HEAD
-=======
     inputFields {
         ...inputFieldsFields
     }
     subTypes {
         typeNames
     }
->>>>>>> af6a423f
 }
 
 fragment nonRecursiveMLFeature on MLFeature {
@@ -865,10 +862,6 @@
 fragment entityDomain on DomainAssociation {
     domain {
         urn
-<<<<<<< HEAD
-        properties {
-            name
-=======
         type
         properties {
             name
@@ -883,8 +876,6 @@
         schemaFieldUrn
         schemaField {
             ...schemaFieldFields
->>>>>>> af6a423f
-        }
-    }
-    associatedUrn
+        }
+    }
 }