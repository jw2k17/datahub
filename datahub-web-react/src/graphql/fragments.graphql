--- conflicted
+++ resolved
@@ -971,7 +971,6 @@
     }
 }
 
-<<<<<<< HEAD
 fragment joinPropertiesFields on JoinProperties {
     name
     datasetA
@@ -992,7 +991,7 @@
 fragment joinEditablePropertiesFields on JoinEditableProperties {
     description
     name
-=======
+}
 fragment browsePathV2Fields on BrowsePathV2 {
     path {
         name
@@ -1003,7 +1002,7 @@
                 properties {
                     name
                 }
-                
+
             }
             ... on DataFlow {
                 properties {
@@ -1134,5 +1133,4 @@
             name
         }
     }
->>>>>>> af6973eb
 }