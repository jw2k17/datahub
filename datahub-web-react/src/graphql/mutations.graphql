mutation removeTag($input: TagAssociationInput!) {
    removeTag(input: $input)
}

mutation addTag($input: TagAssociationInput!) {
    addTag(input: $input)
}

mutation removeTerm($input: TermAssociationInput!) {
    removeTerm(input: $input)
}

mutation addTerm($input: TermAssociationInput!) {
    addTerm(input: $input)
}

mutation addLink($input: AddLinkInput!) {
    addLink(input: $input)
}

mutation removeLink($input: RemoveLinkInput!) {
    removeLink(input: $input)
}

mutation addOwner($input: AddOwnerInput!) {
    addOwner(input: $input)
}

mutation removeOwner($input: RemoveOwnerInput!) {
    removeOwner(input: $input)
}

mutation updateDescription($input: DescriptionUpdateInput!) {
    updateDescription(input: $input)
}

mutation setDomain($entityUrn: String!, $domainUrn: String!) {
    setDomain(entityUrn: $entityUrn, domainUrn: $domainUrn)
}

mutation unsetDomain($entityUrn: String!) {
    unsetDomain(entityUrn: $entityUrn)
}

mutation setTagColor($urn: String!, $colorHex: String!) {
    setTagColor(urn: $urn, colorHex: $colorHex)
}

mutation updateDeprecation($input: UpdateDeprecationInput!) {
    updateDeprecation(input: $input)
}

<<<<<<< HEAD
mutation raiseIncident($input: RaiseIncidentInput!) {
    raiseIncident(input: $input)
}

mutation updateIncidentStatus($urn: String!, $input: UpdateIncidentStatusInput!){
    updateIncidentStatus(urn: $urn, input: $input)
=======
mutation addOwners($input: AddOwnersInput!) {
    addOwners(input: $input)
}

mutation addTags($input: AddTagsInput!) {
    addTags(input: $input)
}

mutation addTerms($input: AddTermsInput!) {
    addTerms(input: $input)
}

mutation updateName($input: UpdateNameInput!) {
    updateName(input: $input)
>>>>>>> 4da3d132
}<|MERGE_RESOLUTION|>--- conflicted
+++ resolved
@@ -50,14 +50,6 @@
     updateDeprecation(input: $input)
 }
 
-<<<<<<< HEAD
-mutation raiseIncident($input: RaiseIncidentInput!) {
-    raiseIncident(input: $input)
-}
-
-mutation updateIncidentStatus($urn: String!, $input: UpdateIncidentStatusInput!){
-    updateIncidentStatus(urn: $urn, input: $input)
-=======
 mutation addOwners($input: AddOwnersInput!) {
     addOwners(input: $input)
 }
@@ -72,5 +64,12 @@
 
 mutation updateName($input: UpdateNameInput!) {
     updateName(input: $input)
->>>>>>> 4da3d132
+}
+
+mutation raiseIncident($input: RaiseIncidentInput!) {
+    raiseIncident(input: $input)
+}
+
+mutation updateIncidentStatus($urn: String!, $input: UpdateIncidentStatusInput!){
+    updateIncidentStatus(urn: $urn, input: $input)
 }