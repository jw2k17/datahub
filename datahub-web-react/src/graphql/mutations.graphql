--- conflicted
+++ resolved
@@ -90,11 +90,10 @@
     updateName(input: $input)
 }
 
-<<<<<<< HEAD
+mutation batchSetDomain($input: BatchSetDomainInput!) {
+    batchSetDomain(input: $input)
+}
+
 mutation batchUpdateDeprecation($input: BatchUpdateDeprecationInput!) {
     batchUpdateDeprecation(input: $input)
-=======
-mutation batchSetDomain($input: BatchSetDomainInput!) {
-    batchSetDomain(input: $input)
->>>>>>> 6c616fd4
 }