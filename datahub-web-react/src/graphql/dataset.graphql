query getDataProfiles($urn: String!, $limit: Int, $startTime: Long, $endTime: Long) {
    dataset(urn: $urn) {
        urn
        datasetProfiles(limit: $limit, startTimeMillis: $startTime, endTimeMillis: $endTime) {
            rowCount
            columnCount
            timestampMillis
            fieldProfiles {
                fieldPath
                uniqueCount
                uniqueProportion
                nullCount
                nullProportion
                min
                max
                mean
                median
                stdev
                sampleValues
            }
        }
    }
}

query getDataset($urn: String!) {
    dataset(urn: $urn) {
        ...nonSiblingDatasetFields
        siblings {
            isPrimary
            siblings {
                urn
                type
                ...nonSiblingDatasetFields
            }
        }
    }
}

fragment nonSiblingDatasetFields on Dataset {
    ...nonRecursiveDatasetFields
    schemaMetadata(version: 0) {
        ...schemaMetadataFields
    }
    previousSchemaMetadata: schemaMetadata(version: -1) {
        ...schemaMetadataFields
    }
    editableSchemaMetadata {
        editableSchemaFieldInfo {
            fieldPath
            description
            globalTags {
                ...globalTagsFields
            }
            glossaryTerms {
                ...glossaryTerms
            }
        }
    }
    deprecation {
        actor
        deprecated
        note
        decommissionTime
    }
    globalTags {
        ...globalTagsFields
    }
    glossaryTerms {
        ...glossaryTerms
    }
    subTypes {
        typeNames
    }
    domain {
        ...entityDomain
    }
    container {
        ...entityContainer
    }
    parentContainers {
        ...parentContainersFields
    }
    usageStats(range: MONTH) {
        buckets {
            bucket
            duration
            resource
            metrics {
                uniqueUserCount
                totalSqlQueries
                topSqlQueries
            }
        }
        aggregations {
            uniqueUserCount
            totalSqlQueries
            users {
                user {
                    urn
                    username
                }
                count
                userEmail
            }
<<<<<<< HEAD
            fields {
                fieldName
                count
=======
        }
        health {
            status
            message
            causes
        }
        assertions(start: 0, count: 1) {
            total
        }
        operations(limit: 1) {
            timestampMillis
            lastUpdatedTimestamp
        }
        upstream: lineage(input: { direction: UPSTREAM, start: 0, count: 100 }) {
            ...partialLineageResults
        }
        downstream: lineage(input: { direction: DOWNSTREAM, start: 0, count: 100 }) {
            ...partialLineageResults
        }
        ...viewProperties
        autoRenderAspects: aspects(input: { autoRenderOnly: true }) {
            aspectName
            payload
            renderSpec {
                displayType
                displayName
                key
>>>>>>> 82e0bdb4
            }
        }
    }
    datasetProfiles(limit: 1) {
        rowCount
        columnCount
        timestampMillis
        fieldProfiles {
            fieldPath
            uniqueCount
            uniqueProportion
            nullCount
            nullProportion
            min
            max
            mean
            median
            stdev
            sampleValues
        }
    }
    health {
        status
        message
        causes
    }
    assertions(start: 0, count: 1) {
        total
    }
    operations(limit: 1) {
        timestampMillis
        lastUpdatedTimestamp
    }
    upstream: lineage(input: { direction: UPSTREAM, start: 0, count: 100 }) {
        ...fullLineageResults
    }
    downstream: lineage(input: { direction: DOWNSTREAM, start: 0, count: 100 }) {
        ...fullLineageResults
    }
    ...viewProperties
    autoRenderAspects: aspects(input: { autoRenderOnly: true }) {
        aspectName
        payload
        renderSpec {
            displayType
            displayName
            key
        }
    }
    status {
        removed
    }
    readRuns: runs(start: 0, count: 20, direction: INCOMING) {
        count
        start
        total
    }
    writeRuns: runs(start: 0, count: 20, direction: OUTGOING) {
        count
        start
        total
    }
    testResults {
        passing {
            test {
                ...testFields
            }
            type
        }
        failing {
            test {
                ...testFields
            }
            type
        }
    }
}

mutation updateDataset($urn: String!, $input: DatasetUpdateInput!) {
    updateDataset(urn: $urn, input: $input) {
        urn
    }
}

fragment viewProperties on Dataset {
    viewProperties {
        materialized
        logic
        language
    }
}

query getDatasetAssertions($urn: String!) {
    dataset(urn: $urn) {
        assertions(start: 0, count: 100) {
            start
            count
            total
            assertions {
                ...assertionDetails
                runEvents(status: COMPLETE, limit: 1) {
                    total
                    failed
                    succeeded
                    runEvents {
                        ...assertionRunEventDetails
                    }
                }
            }
        }
    }
}

query getDatasetRuns($urn: String!, $start: Int!, $count: Int!, $direction: RelationshipDirection!) {
    dataset(urn: $urn) {
        runs(start: $start, count: $count, direction: $direction) {
            ...runResults
        }
    }
}<|MERGE_RESOLUTION|>--- conflicted
+++ resolved
@@ -102,39 +102,9 @@
                 count
                 userEmail
             }
-<<<<<<< HEAD
             fields {
                 fieldName
                 count
-=======
-        }
-        health {
-            status
-            message
-            causes
-        }
-        assertions(start: 0, count: 1) {
-            total
-        }
-        operations(limit: 1) {
-            timestampMillis
-            lastUpdatedTimestamp
-        }
-        upstream: lineage(input: { direction: UPSTREAM, start: 0, count: 100 }) {
-            ...partialLineageResults
-        }
-        downstream: lineage(input: { direction: DOWNSTREAM, start: 0, count: 100 }) {
-            ...partialLineageResults
-        }
-        ...viewProperties
-        autoRenderAspects: aspects(input: { autoRenderOnly: true }) {
-            aspectName
-            payload
-            renderSpec {
-                displayType
-                displayName
-                key
->>>>>>> 82e0bdb4
             }
         }
     }
@@ -169,10 +139,10 @@
         lastUpdatedTimestamp
     }
     upstream: lineage(input: { direction: UPSTREAM, start: 0, count: 100 }) {
-        ...fullLineageResults
+        ...partialLineageResults
     }
     downstream: lineage(input: { direction: DOWNSTREAM, start: 0, count: 100 }) {
-        ...fullLineageResults
+        ...partialLineageResults
     }
     ...viewProperties
     autoRenderAspects: aspects(input: { autoRenderOnly: true }) {
