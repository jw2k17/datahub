--- conflicted
+++ resolved
@@ -31,11 +31,8 @@
         platformPrivileges {
             viewAnalytics
             managePolicies
-<<<<<<< HEAD
             viewMetadataProposals
-=======
             manageIdentities
->>>>>>> 07b74b65
         }
     }
 }