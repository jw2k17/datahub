--- conflicted
+++ resolved
@@ -42,13 +42,10 @@
             manageTests
             manageGlossaries
             manageUserCredentials
-<<<<<<< HEAD
-            manageGlobalSettings
-=======
             manageTags
             createDomains
             createTags
->>>>>>> c9be9e06
+            manageGlobalSettings
         }
     }
 }