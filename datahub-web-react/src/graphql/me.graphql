--- conflicted
+++ resolved
@@ -36,10 +36,7 @@
             generatePersonalAccessTokens
             manageIngestion
             manageSecrets
-<<<<<<< HEAD
-=======
             manageDomains
->>>>>>> 697eda7c
         }
     }
 }