query appConfig {
    appConfig {
        appVersion
        policiesConfig {
            enabled
            platformPrivileges {
                type
                displayName
                description
            }
            resourcePrivileges {
                resourceType
                resourceTypeDisplayName
                entityType
                privileges {
                    type
                    displayName
                    description
                }
            }
        }
        analyticsConfig {
            enabled
        }
<<<<<<< HEAD
        actionRequestsConfig {
            enabled
=======
        authConfig {
            tokenAuthEnabled
>>>>>>> 980c0550
        }
        identityManagementConfig {
            enabled
        }
        lineageConfig {
            supportsImpactAnalysis
        }
        managedIngestionConfig {
            enabled
        }
        visualConfig {
            logoUrl
        }
    }
}

query getEntityCounts($input: EntityCountInput) {
    getEntityCounts(input: $input) {
        counts {
            entityType
            count
        }
    }
}<|MERGE_RESOLUTION|>--- conflicted
+++ resolved
@@ -22,13 +22,11 @@
         analyticsConfig {
             enabled
         }
-<<<<<<< HEAD
+        authConfig {
+            tokenAuthEnabled
+        }
         actionRequestsConfig {
             enabled
-=======
-        authConfig {
-            tokenAuthEnabled
->>>>>>> 980c0550
         }
         identityManagementConfig {
             enabled
