fragment autoCompleteFields on Entity {
    urn
    type
    ... on Dataset {
        name
        platform {
            ...platformFields
        }
        dataPlatformInstance {
            ...dataPlatformInstanceFields
        }
        properties {
            name
            qualifiedName
        }
    }
    ... on CorpUser {
        username
        properties {
            displayName
            title
            firstName
            lastName
            fullName
        }
        editableProperties {
            displayName
        }
    }
    ... on CorpGroup {
        name
        info {
            displayName
        }
    }
    ... on Dashboard {
        properties {
            name
        }
        platform {
            ...platformFields
        }
        dataPlatformInstance {
            ...dataPlatformInstanceFields
        }
    }
    ... on Chart {
        chartId
        properties {
            name
        }
        platform {
            ...platformFields
        }
        dataPlatformInstance {
            ...dataPlatformInstanceFields
        }
    }
    ... on DataFlow {
        orchestrator
        properties {
            name
        }
        platform {
            ...platformFields
        }
        dataPlatformInstance {
            ...dataPlatformInstanceFields
        }
    }
    ... on DataJob {
        dataFlow {
            orchestrator
            platform {
                ...platformFields
            }
            dataPlatformInstance {
                ...dataPlatformInstanceFields
            }
        }
        jobId
        properties {
            name
        }
        dataPlatformInstance {
            ...dataPlatformInstanceFields
        }
    }
    ... on GlossaryTerm {
        name
        hierarchicalName
        properties {
            name
        }
    }
    ... on GlossaryNode {
        properties {
            name
        }
    }
    ... on Domain {
        properties {
            name
        }
    }
    ... on Container {
        properties {
            name
        }
        platform {
            ...platformFields
        }
        dataPlatformInstance {
            ...dataPlatformInstanceFields
        }
        parentContainers {
            ...parentContainersFields
        }
    }
    ... on Tag {
        name
        properties {
            name
        }
    }
    ... on MLFeatureTable {
        name
        platform {
            ...platformFields
        }
        dataPlatformInstance {
            ...dataPlatformInstanceFields
        }
    }
    ... on MLFeature {
        name
        dataPlatformInstance {
            ...dataPlatformInstanceFields
        }
    }
    ... on MLPrimaryKey {
        name
        dataPlatformInstance {
            ...dataPlatformInstanceFields
        }
    }
    ... on MLModel {
        name
        platform {
            ...platformFields
        }
        dataPlatformInstance {
            ...dataPlatformInstanceFields
        }
    }
    ... on MLModelGroup {
        name
        platform {
            ...platformFields
        }
        dataPlatformInstance {
            ...dataPlatformInstanceFields
        }
    }
<<<<<<< HEAD
=======
    ... on DataPlatform {
        ...nonConflictingPlatformFields
    }
>>>>>>> af6a423f
}

query getAutoCompleteResults($input: AutoCompleteInput!) {
    autoComplete(input: $input) {
        query
        suggestions
        entities {
            ...autoCompleteFields
        }
    }
}

query getAutoCompleteMultipleResults($input: AutoCompleteMultipleInput!) {
    autoCompleteForMultiple(input: $input) {
        query
        suggestions {
            type
            suggestions
            entities {
                ...autoCompleteFields
            }
        }
    }
}

fragment searchResultFields on Entity {
    urn
    type
    ... on Dataset {
        name
        origin
        uri
        platform {
            ...platformFields
        }
        dataPlatformInstance {
            ...dataPlatformInstanceFields
        }
        editableProperties {
            description
        }
        platformNativeType
        properties {
            name
            description
            qualifiedName
            customProperties {
                key
                value
            }
        }
        ownership {
            ...ownershipFields
        }
        globalTags {
            ...globalTagsFields
        }
        glossaryTerms {
            ...glossaryTerms
        }
        subTypes {
            typeNames
        }
        domain {
            ...entityDomain
        }
        parentContainers {
            ...parentContainersFields
        }
        deprecation {
            ...deprecationFields
        }
        siblings {
            isPrimary
            siblings {
                urn
                type
                ... on Dataset {
                    platform {
                        ...platformFields
                    }
                    name
                    properties {
                        name
                        description
                        qualifiedName
                    }
                }
            }
        }
        lastProfile: datasetProfiles(limit: 1) {
            rowCount
            timestampMillis
        }
        lastOperation: operations(limit: 1) {
            lastUpdatedTimestamp
            timestampMillis
        }
        statsSummary {
            queryCountLast30Days
            uniqueUserCountLast30Days
            topUsersLast30Days {
                urn
                type
                username
                properties {
                    displayName
                    firstName
                    lastName
                    fullName
                }
                editableProperties {
                    displayName
                    pictureLink
                }
            }
        }
    }
    ... on CorpUser {
        username
        properties {
            active
            displayName
            title
            firstName
            lastName
            fullName
            email
        }
        info {
            active
            displayName
            title
            firstName
            lastName
            fullName
            email
        }
        editableProperties {
            displayName
            title
            pictureLink
        }
    }
    ... on CorpGroup {
        name
        info {
            displayName
            description
        }
        memberCount: relationships(
            input: { types: ["IsMemberOfGroup", "IsMemberOfNativeGroup"], direction: INCOMING, start: 0, count: 1 }
        ) {
            total
        }
    }
    ... on Dashboard {
        dashboardId
        properties {
            name
            description
            externalUrl
            access
            lastModified {
                time
            }
        }
        ownership {
            ...ownershipFields
        }
        globalTags {
            ...globalTagsFields
        }
        glossaryTerms {
            ...glossaryTerms
        }
        editableProperties {
            description
        }
        platform {
            ...platformFields
        }
        dataPlatformInstance {
            ...dataPlatformInstanceFields
        }
        domain {
            ...entityDomain
        }
        deprecation {
            ...deprecationFields
        }
        parentContainers {
            ...parentContainersFields
        }
        statsSummary {
            viewCount
            uniqueUserCountLast30Days
            topUsersLast30Days {
                urn
                type
                username
                properties {
                    displayName
                    firstName
                    lastName
                    fullName
                }
                editableProperties {
                    displayName
                    pictureLink
                }
            }
        }
<<<<<<< HEAD
=======
        inputFields {
            ...inputFieldsFields
        }
        subTypes {
            typeNames
        }
>>>>>>> af6a423f
    }
    ... on Chart {
        chartId
        properties {
            name
            description
            externalUrl
            type
            access
            lastModified {
                time
            }
            created {
                time
            }
        }
        ownership {
            ...ownershipFields
        }
        globalTags {
            ...globalTagsFields
        }
        glossaryTerms {
            ...glossaryTerms
        }
        editableProperties {
            description
        }
        platform {
            ...platformFields
        }
        dataPlatformInstance {
            ...dataPlatformInstanceFields
        }
        domain {
            ...entityDomain
        }
        deprecation {
            ...deprecationFields
        }
        parentContainers {
            ...parentContainersFields
        }
        statsSummary {
            viewCount
            uniqueUserCountLast30Days
            topUsersLast30Days {
                urn
                type
                username
                properties {
                    displayName
                    firstName
                    lastName
                    fullName
                }
                editableProperties {
                    displayName
                    pictureLink
                }
            }
        }
<<<<<<< HEAD
=======
        inputFields {
            ...inputFieldsFields
        }
>>>>>>> af6a423f
    }
    ... on DataFlow {
        flowId
        cluster
        properties {
            name
            description
            project
        }
        ownership {
            ...ownershipFields
        }
        globalTags {
            ...globalTagsFields
        }
        glossaryTerms {
            ...glossaryTerms
        }
        editableProperties {
            description
        }
        platform {
            ...platformFields
        }
        dataPlatformInstance {
            ...dataPlatformInstanceFields
        }
        domain {
            ...entityDomain
        }
        deprecation {
            ...deprecationFields
        }
        childJobs: relationships(input: { types: ["IsPartOf"], direction: INCOMING, start: 0, count: 100 }) {
            total
        }
    }
    ... on DataJob {
        dataFlow {
            ...nonRecursiveDataFlowFields
        }
        jobId
        ownership {
            ...ownershipFields
        }
        properties {
            name
            description
        }
        globalTags {
            ...globalTagsFields
        }
        glossaryTerms {
            ...glossaryTerms
        }
        editableProperties {
            description
        }
        domain {
            ...entityDomain
        }
        deprecation {
            ...deprecationFields
        }
        dataPlatformInstance {
            ...dataPlatformInstanceFields
        }
        lastRun: runs(start: 0, count: 1) {
            count
            start
            total
            runs {
                urn
                type
                created {
                    time
                    actor
                }
            }
        }
    }
    ... on GlossaryTerm {
        name
        hierarchicalName
        properties {
            name
            description
            termSource
            sourceRef
            sourceUrl
            rawSchema
            customProperties {
                key
                value
            }
        }
        deprecation {
            ...deprecationFields
        }
        parentNodes {
            ...parentNodesFields
        }
    }
    ... on GlossaryNode {
        ...glossaryNode
        parentNodes {
            ...parentNodesFields
        }
    }
    ... on Domain {
        properties {
            name
            description
        }
        ownership {
            ...ownershipFields
        }
    }
    ... on Container {
        properties {
            name
            description
        }
        platform {
            ...platformFields
        }
        dataPlatformInstance {
            ...dataPlatformInstanceFields
        }
        editableProperties {
            description
        }
        ownership {
            ...ownershipFields
        }
        tags {
            ...globalTagsFields
        }
        glossaryTerms {
            ...glossaryTerms
        }
        subTypes {
            typeNames
        }
        entities(input: {}) {
            total
        }
        deprecation {
            ...deprecationFields
        }
        parentContainers {
            ...parentContainersFields
        }
    }
    ... on MLFeatureTable {
        name
        description
        featureTableProperties {
            description
            mlFeatures {
                urn
            }
            mlPrimaryKeys {
                urn
            }
        }
        ownership {
            ...ownershipFields
        }
        platform {
            ...platformFields
        }
        deprecation {
            ...deprecationFields
        }
        dataPlatformInstance {
            ...dataPlatformInstanceFields
        }
    }
    ... on MLFeature {
        ...nonRecursiveMLFeature
    }
    ... on MLPrimaryKey {
        ...nonRecursiveMLPrimaryKey
    }
    ... on MLModel {
        name
        description
        origin
        ownership {
            ...ownershipFields
        }
        platform {
            ...platformFields
        }
        deprecation {
            ...deprecationFields
        }
        dataPlatformInstance {
            ...dataPlatformInstanceFields
        }
    }
    ... on MLModelGroup {
        name
        origin
        description
        ownership {
            ...ownershipFields
        }
        platform {
            ...platformFields
        }
        deprecation {
            ...deprecationFields
        }
        dataPlatformInstance {
            ...dataPlatformInstanceFields
        }
    }
    ... on Tag {
        name
        properties {
            name
        }
        description
    }
    ... on DataPlatform {
        ...nonConflictingPlatformFields
    }
}

fragment facetFields on FacetMetadata {
    field
    displayName
    aggregations {
        value
        count
        entity {
            urn
            type
            ... on Tag {
                name
                properties {
                    colorHex
                }
            }
            ... on GlossaryTerm {
                name
                properties {
                    name
                }
            }
            ... on DataPlatform {
                ...platformFields
            }
            ... on DataPlatformInstance {
                ...dataPlatformInstanceFields
            }
            ... on Domain {
                properties {
                    name
                }
            }
            ... on Container {
                platform {
                    ...platformFields
                }
                properties {
                    name
                }
            }
            ... on CorpUser {
                username
                properties {
                    displayName
                    fullName
                }
                editableProperties {
                    displayName
                    pictureLink
                }
            }
            ... on CorpGroup {
                name
                properties {
                    displayName
                }
            }
        }
    }
}

fragment searchResults on SearchResults {
    start
    count
    total
    searchResults {
        entity {
            ...searchResultFields
        }
        matchedFields {
            name
            value
        }
        insights {
            text
            icon
        }
    }
    facets {
        ...facetFields
    }
}

fragment searchAcrossRelationshipResults on SearchAcrossLineageResults {
    start
    count
    total
    searchResults {
        entity {
            ...searchResultFields
        }
        matchedFields {
            name
            value
        }
        insights {
            text
            icon
        }
        degree
    }
    facets {
        ...facetFields
    }
}

query getSearchResults($input: SearchInput!) {
    search(input: $input) {
        ...searchResults
    }
}

query getSearchResultsForMultiple($input: SearchAcrossEntitiesInput!) {
    searchAcrossEntities(input: $input) {
        ...searchResults
    }
}

query searchAcrossLineage($input: SearchAcrossLineageInput!) {
    searchAcrossLineage(input: $input) {
        ...searchAcrossRelationshipResults
    }
}<|MERGE_RESOLUTION|>--- conflicted
+++ resolved
@@ -162,12 +162,9 @@
             ...dataPlatformInstanceFields
         }
     }
-<<<<<<< HEAD
-=======
     ... on DataPlatform {
         ...nonConflictingPlatformFields
     }
->>>>>>> af6a423f
 }
 
 query getAutoCompleteResults($input: AutoCompleteInput!) {
@@ -381,15 +378,12 @@
                 }
             }
         }
-<<<<<<< HEAD
-=======
         inputFields {
             ...inputFieldsFields
         }
         subTypes {
             typeNames
         }
->>>>>>> af6a423f
     }
     ... on Chart {
         chartId
@@ -452,12 +446,9 @@
                 }
             }
         }
-<<<<<<< HEAD
-=======
         inputFields {
             ...inputFieldsFields
         }
->>>>>>> af6a423f
     }
     ... on DataFlow {
         flowId
