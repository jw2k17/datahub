query getAutoCompleteResults($input: AutoCompleteInput!) {
    autoComplete(input: $input) {
        query
        suggestions
    }
}

query getAutoCompleteMultipleResults($input: AutoCompleteMultipleInput!) {
    autoCompleteForMultiple(input: $input) {
        query
        suggestions {
            type
            suggestions
        }
    }
}

<<<<<<< HEAD
fragment searchResultFields on Entity {
    urn
    type
    ... on Dataset {
        name
        origin
        uri
        platform {
            ...platformFields
        }
        editableProperties {
            description
        }
        platformNativeType
        properties {
            description
            customProperties {
                key
                value
=======
fragment searchResults on SearchResults {
    start
    count
    total
    searchResults {
        entity {
            urn
            type
            ... on Dataset {
                name
                origin
                uri
                platform {
                    ...platformFields
                }
                editableProperties {
                    description
                }
                platformNativeType
                properties {
                    name
                    description
                    customProperties {
                        key
                        value
                    }
                }
                ownership {
                    ...ownershipFields
                }
                globalTags {
                    ...globalTagsFields
                }
                glossaryTerms {
                    ...glossaryTerms
                }
                subTypes {
                    typeNames
                }
                domain {
                    ...entityDomain
                }
                container {
                    ...entityContainer
                }
>>>>>>> 787a7e6d
            }
        }
        ownership {
            ...ownershipFields
        }
        globalTags {
            ...globalTagsFields
        }
        glossaryTerms {
            ...glossaryTerms
        }
        subTypes {
            typeNames
        }
        domain {
            ...entityDomain
        }
        container {
            ...entityContainer
        }
    }
    ... on CorpUser {
        username
        info {
            active
            displayName
            title
            firstName
            lastName
            fullName
        }
        editableProperties {
            displayName
            title
            pictureLink
        }
    }
    ... on CorpGroup {
        name
        info {
            displayName
            description
        }
        memberCount: relationships(input: { types: ["IsMemberOfGroup"], direction: INCOMING, start: 0, count: 1 }) {
            total
        }
    }
    ... on Dashboard {
        urn
        type
        tool
        dashboardId
        properties {
            name
            description
            externalUrl
            access
            lastModified {
                time
            }
        }
        ownership {
            ...ownershipFields
        }
        globalTags {
            ...globalTagsFields
        }
        glossaryTerms {
            ...glossaryTerms
        }
        editableProperties {
            description
        }
        platform {
            ...platformFields
        }
        domain {
            ...entityDomain
        }
        container {
            ...entityContainer
        }
    }
    ... on Chart {
        urn
        type
        tool
        chartId
        properties {
            name
            description
            externalUrl
            type
            access
            lastModified {
                time
            }
        }
        ownership {
            ...ownershipFields
        }
        globalTags {
            ...globalTagsFields
        }
        glossaryTerms {
            ...glossaryTerms
        }
        editableProperties {
            description
        }
        platform {
            ...platformFields
        }
        domain {
            ...entityDomain
        }
        container {
            ...entityContainer
        }
    }
    ... on DataFlow {
        urn
        type
        orchestrator
        flowId
        cluster
        properties {
            name
            description
            project
        }
        ownership {
            ...ownershipFields
        }
        globalTags {
            ...globalTagsFields
        }
        glossaryTerms {
            ...glossaryTerms
        }
        editableProperties {
            description
        }
        platform {
            ...platformFields
        }
        domain {
            ...entityDomain
        }
    }
    ... on DataJob {
        urn
        type
        dataFlow {
            ...nonRecursiveDataFlowFields
        }
        jobId
        ownership {
            ...ownershipFields
        }
        properties {
            name
            description
        }
        globalTags {
            ...globalTagsFields
        }
        glossaryTerms {
            ...glossaryTerms
        }
        editableProperties {
            description
        }
        domain {
            ...entityDomain
        }
    }
    ... on GlossaryTerm {
        name
        hierarchicalName
        properties {
            name
            description
            termSource
            sourceRef
            sourceUrl
            rawSchema
            customProperties {
                key
                value
            }
        }
    }
    ... on Domain {
        urn
        properties {
            name
            description
        }
        ownership {
            ...ownershipFields
        }
    }
    ... on Container {
        urn
        properties {
            name
            description
        }
        platform {
            ...platformFields
        }
        editableProperties {
            description
        }
        ownership {
            ...ownershipFields
        }
        tags {
            ...globalTagsFields
        }
        institutionalMemory {
            ...institutionalMemoryFields
        }
        glossaryTerms {
            ...glossaryTerms
        }
        subTypes {
            typeNames
        }
        entities(input: {}) {
            total
        }
        container {
            ...entityContainer
        }
    }
    ... on MLFeatureTable {
        urn
        type
        name
        description
        featureTableProperties {
            description
            mlFeatures {
                urn
            }
            mlPrimaryKeys {
                urn
            }
        }
        ownership {
            ...ownershipFields
        }
        platform {
            ...platformFields
        }
    }
    ... on MLModel {
        name
        description
        origin
        ownership {
            ...ownershipFields
        }
        platform {
            ...platformFields
        }
    }
    ... on MLModelGroup {
        name
        origin
        description
        ownership {
            ...ownershipFields
        }
        platform {
            ...platformFields
        }
    }
    ... on Tag {
        name
        description
    }
}

fragment facetFields on FacetMetadata {
    field
    displayName
    aggregations {
        value
        count
        entity {
            urn
            type
            ... on Tag {
                name
                description
                properties {
                    colorHex
                }
            }
            ... on GlossaryTerm {
                properties {
                    name
                }
            }
            ... on DataPlatform {
                ...platformFields
            }
            ... on Domain {
                urn
                properties {
                    name
                }
            }
            ... on Container {
                urn
                platform {
                    ...platformFields
                }
                properties {
                    name
                }
            }
            ... on CorpUser {
                urn
                username
                properties {
                    displayName
                    fullName
                }
                editableProperties {
                    displayName
                    pictureLink
                }
            }
            ... on CorpGroup {
                urn
                name
                properties {
                    displayName
                }
            }
        }
    }
}

fragment searchResults on SearchResults {
    start
    count
    total
    searchResults {
        entity {
            ...searchResultFields
        }
        matchedFields {
            name
            value
        }
        insights {
            text
            icon
        }
    }
    facets {
        ...facetFields
    }
}

fragment searchAcrossRelationshipResults on SearchAcrossLineageResults {
    start
    count
    total
    searchResults {
        entity {
            ...searchResultFields
        }
        matchedFields {
            name
            value
        }
        insights {
            text
            icon
        }
        degree
    }
    facets {
        ...facetFields
    }
}

query getSearchResults($input: SearchInput!) {
    search(input: $input) {
        ...searchResults
    }
}

query getSearchResultsForMultiple($input: SearchAcrossEntitiesInput!) {
    searchAcrossEntities(input: $input) {
        ...searchResults
    }
}

query searchAcrossLineage($input: SearchAcrossLineageInput!) {
    searchAcrossLineage(input: $input) {
        ...searchAcrossRelationshipResults
    }
}<|MERGE_RESOLUTION|>--- conflicted
+++ resolved
@@ -15,7 +15,6 @@
     }
 }
 
-<<<<<<< HEAD
 fragment searchResultFields on Entity {
     urn
     type
@@ -31,57 +30,11 @@
         }
         platformNativeType
         properties {
+            name
             description
             customProperties {
                 key
                 value
-=======
-fragment searchResults on SearchResults {
-    start
-    count
-    total
-    searchResults {
-        entity {
-            urn
-            type
-            ... on Dataset {
-                name
-                origin
-                uri
-                platform {
-                    ...platformFields
-                }
-                editableProperties {
-                    description
-                }
-                platformNativeType
-                properties {
-                    name
-                    description
-                    customProperties {
-                        key
-                        value
-                    }
-                }
-                ownership {
-                    ...ownershipFields
-                }
-                globalTags {
-                    ...globalTagsFields
-                }
-                glossaryTerms {
-                    ...glossaryTerms
-                }
-                subTypes {
-                    typeNames
-                }
-                domain {
-                    ...entityDomain
-                }
-                container {
-                    ...entityContainer
-                }
->>>>>>> 787a7e6d
             }
         }
         ownership {
