--- conflicted
+++ resolved
@@ -54,11 +54,8 @@
         platformBrowseV2: false,
         businessAttributeEntityEnabled: false,
         dataContractsEnabled: false,
-<<<<<<< HEAD
         editableDatasetNameEnabled: false,
-=======
         showSeparateSiblings: false,
->>>>>>> d6e46b9b
     },
 };
 
