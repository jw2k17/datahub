--- conflicted
+++ resolved
@@ -13,15 +13,7 @@
             enabled: true
 `;
 
-<<<<<<< HEAD
-            schema_registry_url: # Your Kafka Schema Registry url, e.g. http://schemaregistry:8081
-            # Uncomment and add secrets in Secrets Tab
-            # schema_registry_config:
-            #     basic.auth.user.info: "\${REGISTRY_API_KEY_ID}:\${REGISTRY_API_KEY_SECRET}"
-`;
-=======
 export const KAFKA = 'kafka';
->>>>>>> af6a423f
 
 const kafkaConfig: SourceConfig = {
     type: KAFKA,
