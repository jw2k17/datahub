--- conflicted
+++ resolved
@@ -21,15 +21,11 @@
         # Profiling
         profiling:
             enabled: false
-<<<<<<< HEAD
-`;
-=======
         stateful_ingestion:
             enabled: true    
 `;
 
 export const POSTGRES = 'postgres';
->>>>>>> af6a423f
 
 const postgresConfig: SourceConfig = {
     type: POSTGRES,
