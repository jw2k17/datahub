--- conflicted
+++ resolved
@@ -46,16 +46,7 @@
         #     allow:  
         #     - ".*revenue"
         #     - ".*sales"
-        
-<<<<<<< HEAD
-sink: 
-    type: datahub-rest 
-    config: 
-        server: "${baseUrl}/gms"
-        token: "<your-api-token-secret-here>"`;
-=======
 `;
->>>>>>> 13d57344
 
 const snowflakeConfig: SourceConfig = {
     type: 'snowflake',
