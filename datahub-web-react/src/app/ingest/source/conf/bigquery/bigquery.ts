--- conflicted
+++ resolved
@@ -15,14 +15,6 @@
             client_email: # Your BQ client email, e.g. "test@suppproject-id-1234567.iam.gserviceaccount.com"
             client_id: # Your BQ client id, e.g. "123456678890"
             
-<<<<<<< HEAD
-            include_table_lineage: true
-            include_view_lineage: true
-            profiling:
-                enabled: true
-            stateful_ingestion:
-                enabled: true
-=======
         include_table_lineage: true
         include_view_lineage: true
         profiling:
@@ -30,7 +22,6 @@
         stateful_ingestion:
             enabled: true
                 
->>>>>>> af6a423f
 `;
 
 export const BIGQUERY = 'bigquery';
