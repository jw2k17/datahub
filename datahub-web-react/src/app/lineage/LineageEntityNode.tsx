--- conflicted
+++ resolved
@@ -118,13 +118,9 @@
         [],
     );
 
-<<<<<<< HEAD
-    let platformDisplayText = capitalizeFirstLetter(node.data.platform);
-=======
     let platformDisplayText = capitalizeFirstLetter(
         node.data.platform?.properties?.displayName || node.data.platform?.name,
     );
->>>>>>> af6a423f
     if (node.data.siblingPlatforms && !isHideSiblingMode) {
         platformDisplayText = node.data.siblingPlatforms
             .map((platform) => platform.properties?.displayName || platform.name)
