--- conflicted
+++ resolved
@@ -58,11 +58,9 @@
 
     getEntityName = () => 'Glossary Term';
 
-<<<<<<< HEAD
+    useEntityQuery = useGetGlossaryTermQuery;
+
     getCustomCardUrlPath = () => PageRoutes.GLOSSARY;
-=======
-    useEntityQuery = useGetGlossaryTermQuery;
->>>>>>> e4bc915c
 
     renderProfile = (urn) => {
         return (
