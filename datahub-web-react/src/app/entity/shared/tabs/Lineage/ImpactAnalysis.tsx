import React from 'react';
import { LineageDirection } from '../../../../../types.generated';
import generateUseSearchResultsViaRelationshipHook from './generateUseSearchResultsViaRelationshipHook';
import { EmbeddedListSearchSection } from '../../components/styled/search/EmbeddedListSearchSection';

type Props = {
    urn: string;
    direction: LineageDirection;
    shouldRefetch?: boolean;
    resetShouldRefetch?: () => void;
};

<<<<<<< HEAD
export const ImpactAnalysis = ({ urn, direction }: Props) => {
=======
export const ImpactAnalysis = ({ urn, direction, shouldRefetch, resetShouldRefetch }: Props) => {
    const location = useLocation();

    const params = QueryString.parse(location.search, { arrayFormat: 'comma' });
    const query: string = params.query ? (params.query as string) : '';
    const page: number = params.page && Number(params.page as string) > 0 ? Number(params.page as string) : 1;
    const filters: Array<FacetFilterInput> = useFilters(params);
    const filtersWithoutEntities: Array<FacetFilterInput> = filters.filter(
        (filter) => filter.field !== ENTITY_FILTER_NAME,
    );
    const entityFilters: Array<EntityType> = filters
        .filter((filter) => filter.field === ENTITY_FILTER_NAME)
        .flatMap((filter) => filter.values?.map((value) => value.toUpperCase() as EntityType) || []);

    const { data, loading } = useSearchAcrossLineageQuery({
        variables: {
            input: {
                urn,
                direction,
                types: entityFilters,
                query,
                start: (page - 1) * SearchCfg.RESULTS_PER_PAGE,
                count: SearchCfg.RESULTS_PER_PAGE,
                filters: filtersWithoutEntities,
            },
        },
    });

    useEffect(() => {
        if (!loading) {
            analytics.event({
                type: EventType.SearchAcrossLineageResultsViewEvent,
                query,
                total: data?.searchAcrossLineage?.count || 0,
            });
        }
    }, [query, data, loading]);

>>>>>>> 8b8ee456
    return (
        <EmbeddedListSearchSection
            useGetSearchResults={generateUseSearchResultsViaRelationshipHook({
                urn,
                direction,
            })}
            defaultShowFilters
            defaultFilters={[{ field: 'degree', values: ['1'] }]}
            shouldRefetch={shouldRefetch}
            resetShouldRefetch={resetShouldRefetch}
        />
    );
};<|MERGE_RESOLUTION|>--- conflicted
+++ resolved
@@ -10,48 +10,7 @@
     resetShouldRefetch?: () => void;
 };
 
-<<<<<<< HEAD
-export const ImpactAnalysis = ({ urn, direction }: Props) => {
-=======
 export const ImpactAnalysis = ({ urn, direction, shouldRefetch, resetShouldRefetch }: Props) => {
-    const location = useLocation();
-
-    const params = QueryString.parse(location.search, { arrayFormat: 'comma' });
-    const query: string = params.query ? (params.query as string) : '';
-    const page: number = params.page && Number(params.page as string) > 0 ? Number(params.page as string) : 1;
-    const filters: Array<FacetFilterInput> = useFilters(params);
-    const filtersWithoutEntities: Array<FacetFilterInput> = filters.filter(
-        (filter) => filter.field !== ENTITY_FILTER_NAME,
-    );
-    const entityFilters: Array<EntityType> = filters
-        .filter((filter) => filter.field === ENTITY_FILTER_NAME)
-        .flatMap((filter) => filter.values?.map((value) => value.toUpperCase() as EntityType) || []);
-
-    const { data, loading } = useSearchAcrossLineageQuery({
-        variables: {
-            input: {
-                urn,
-                direction,
-                types: entityFilters,
-                query,
-                start: (page - 1) * SearchCfg.RESULTS_PER_PAGE,
-                count: SearchCfg.RESULTS_PER_PAGE,
-                filters: filtersWithoutEntities,
-            },
-        },
-    });
-
-    useEffect(() => {
-        if (!loading) {
-            analytics.event({
-                type: EventType.SearchAcrossLineageResultsViewEvent,
-                query,
-                total: data?.searchAcrossLineage?.count || 0,
-            });
-        }
-    }, [query, data, loading]);
-
->>>>>>> 8b8ee456
     return (
         <EmbeddedListSearchSection
             useGetSearchResults={generateUseSearchResultsViaRelationshipHook({
