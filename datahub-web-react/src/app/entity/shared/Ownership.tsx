--- conflicted
+++ resolved
@@ -319,15 +319,11 @@
 
     return (
         <>
-<<<<<<< HEAD
-            {lastModifiedAt ? (
-=======
             {!!lastModifiedAt && (
->>>>>>> 6abd5e19
                 <UpdatedText>
                     Last updated <b>{new Date(lastModifiedAt).toLocaleDateString('en-US')}</b>
                 </UpdatedText>
-            ) : null}
+            )}
             <Space direction="vertical" style={{ width: '100%' }} size="middle">
                 <Typography.Title level={3}>Ownership</Typography.Title>
                 <Typography.Paragraph>
