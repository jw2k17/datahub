import { MutationFunctionOptions, FetchResult } from '@apollo/client';

import {
    DataPlatform,
    DatasetEditableProperties,
    DatasetEditablePropertiesUpdate,
    RawAspect,
    EditableSchemaMetadata,
    EditableSchemaMetadataUpdate,
    EntityType,
    GlobalTags,
    GlobalTagsUpdate,
    GlossaryTerms,
    InstitutionalMemory,
    InstitutionalMemoryUpdate,
    Maybe,
    Ownership,
    OwnershipUpdate,
    SchemaMetadata,
    StringMapEntry,
    EntityLineageResult,
    Domain,
    SubTypes,
    Container,
    Health,
    Status,
    Deprecation,
    DataPlatformInstance,
    ParentContainersResult,
    SiblingProperties,
    EntityRelationshipsResult,
    ParentNodesResult,
    SiblingProperties,
} from '../../../types.generated';
import { FetchedEntity } from '../../lineage/types';

export type EntityTab = {
    name: string;
    component: React.FunctionComponent<{ properties?: any }>;
    display?: {
        visible: (GenericEntityProperties, T) => boolean; // Whether the tab is visible on the UI. Defaults to true.
        enabled: (GenericEntityProperties, T) => boolean; // Whether the tab is enabled on the UI. Defaults to true.
    };
    properties?: any;
};

export type EntitySidebarSection = {
    component: React.FunctionComponent<{ properties?: any }>;
    display?: {
        visible: (GenericEntityProperties, T) => boolean; // Whether the sidebar is visible on the UI. Defaults to true.
    };
    properties?: any;
};

export type GenericEntityProperties = {
    urn?: string;
    name?: Maybe<string>;
    properties?: Maybe<{
        description?: Maybe<string>;
        qualifiedName?: Maybe<string>;
    }>;
    globalTags?: Maybe<GlobalTags>;
    glossaryTerms?: Maybe<GlossaryTerms>;
    ownership?: Maybe<Ownership>;
    domain?: Maybe<Domain>;
    platform?: Maybe<DataPlatform>;
    dataPlatformInstance?: Maybe<DataPlatformInstance>;
    customProperties?: Maybe<StringMapEntry[]>;
    institutionalMemory?: Maybe<InstitutionalMemory>;
    schemaMetadata?: Maybe<SchemaMetadata>;
    externalUrl?: Maybe<string>;
    // to indicate something is a Stream, View instead of Dataset... etc
    entityTypeOverride?: Maybe<string>;
    /** Dataset specific- TODO, migrate these out */
    editableSchemaMetadata?: Maybe<EditableSchemaMetadata>;
    editableProperties?: Maybe<DatasetEditableProperties>;
    autoRenderAspects?: Maybe<Array<RawAspect>>;
    upstream?: Maybe<EntityLineageResult>;
    downstream?: Maybe<EntityLineageResult>;
    subTypes?: Maybe<SubTypes>;
    entityCount?: number;
    container?: Maybe<Container>;
    health?: Maybe<Array<Health>>;
    status?: Maybe<Status>;
    deprecation?: Maybe<Deprecation>;
    siblings?: Maybe<SiblingProperties>;
    parentContainers?: Maybe<ParentContainersResult>;
    children?: Maybe<EntityRelationshipsResult>;
    parentNodes?: Maybe<ParentNodesResult>;
    isAChildren?: Maybe<EntityRelationshipsResult>;
<<<<<<< HEAD
=======
    siblings?: Maybe<SiblingProperties>;
>>>>>>> 13d57344
    siblingPlatforms?: Maybe<DataPlatform[]>;
};

export type GenericEntityUpdate = {
    editableProperties?: Maybe<DatasetEditablePropertiesUpdate>;
    globalTags?: Maybe<GlobalTagsUpdate>;
    ownership?: Maybe<OwnershipUpdate>;
    institutionalMemory?: Maybe<InstitutionalMemoryUpdate>;
    /** Dataset specific- TODO, migrate these out */
    editableSchemaMetadata?: Maybe<EditableSchemaMetadataUpdate>;
};

export type UpdateEntityType<U> = (
    options?:
        | MutationFunctionOptions<
              U,
              {
                  urn: string;
                  input: GenericEntityUpdate;
              }
          >
        | undefined,
) => Promise<FetchResult<U, Record<string, any>, Record<string, any>>>;

export type EntityContextType = {
    urn: string;
    entityType: EntityType;
    entityData: GenericEntityProperties | null;
    baseEntity: any;
    updateEntity?: UpdateEntityType<any> | null;
    routeToTab: (params: { tabName: string; tabParams?: Record<string, any>; method?: 'push' | 'replace' }) => void;
    refetch: () => Promise<any>;
    lineage: FetchedEntity | undefined;
};

export type RequiredAndNotNull<T> = {
    [P in keyof T]-?: Exclude<T[P], null | undefined>;
};<|MERGE_RESOLUTION|>--- conflicted
+++ resolved
@@ -88,10 +88,7 @@
     children?: Maybe<EntityRelationshipsResult>;
     parentNodes?: Maybe<ParentNodesResult>;
     isAChildren?: Maybe<EntityRelationshipsResult>;
-<<<<<<< HEAD
-=======
     siblings?: Maybe<SiblingProperties>;
->>>>>>> 13d57344
     siblingPlatforms?: Maybe<DataPlatform[]>;
 };
 
