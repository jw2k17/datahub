import { MutationFunctionOptions, FetchResult } from '@apollo/client';

import {
    DataPlatform,
    DatasetEditableProperties,
    DatasetEditablePropertiesUpdate,
    RawAspect,
    EditableSchemaMetadata,
    EditableSchemaMetadataUpdate,
    EntityType,
    GlobalTags,
    GlobalTagsUpdate,
    GlossaryTerms,
    InstitutionalMemory,
    InstitutionalMemoryUpdate,
    Maybe,
    Ownership,
    OwnershipUpdate,
    SchemaMetadata,
    StringMapEntry,
    EntityLineageResult,
    Domain,
    SubTypes,
    Container,
    Health,
    Status,
    Deprecation,
    DataPlatformInstance,
    ParentContainersResult,
    SiblingProperties,
    EntityRelationshipsResult,
    ParentNodesResult,
} from '../../../types.generated';
import { FetchedEntity } from '../../lineage/types';

export type EntityTab = {
    name: string;
    component: React.FunctionComponent<{ properties?: any }>;
    display?: {
        visible: (GenericEntityProperties, T) => boolean; // Whether the tab is visible on the UI. Defaults to true.
        enabled: (GenericEntityProperties, T) => boolean; // Whether the tab is enabled on the UI. Defaults to true.
    };
    properties?: any;
};

export type EntitySidebarSection = {
    component: React.FunctionComponent<{ properties?: any }>;
    display?: {
        visible: (GenericEntityProperties, T) => boolean; // Whether the sidebar is visible on the UI. Defaults to true.
    };
    properties?: any;
};

export type GenericEntityProperties = {
    urn?: string;
    name?: Maybe<string>;
    properties?: Maybe<{
        description?: Maybe<string>;
        qualifiedName?: Maybe<string>;
    }>;
    globalTags?: Maybe<GlobalTags>;
    glossaryTerms?: Maybe<GlossaryTerms>;
    ownership?: Maybe<Ownership>;
    domain?: Maybe<Domain>;
    platform?: Maybe<DataPlatform>;
    dataPlatformInstance?: Maybe<DataPlatformInstance>;
    customProperties?: Maybe<StringMapEntry[]>;
    institutionalMemory?: Maybe<InstitutionalMemory>;
    schemaMetadata?: Maybe<SchemaMetadata>;
    externalUrl?: Maybe<string>;
    // to indicate something is a Stream, View instead of Dataset... etc
    entityTypeOverride?: Maybe<string>;
    /** Dataset specific- TODO, migrate these out */
    editableSchemaMetadata?: Maybe<EditableSchemaMetadata>;
    editableProperties?: Maybe<DatasetEditableProperties>;
    autoRenderAspects?: Maybe<Array<RawAspect>>;
    upstream?: Maybe<EntityLineageResult>;
    downstream?: Maybe<EntityLineageResult>;
    subTypes?: Maybe<SubTypes>;
    entityCount?: number;
    container?: Maybe<Container>;
    health?: Maybe<Health>;
    status?: Maybe<Status>;
    deprecation?: Maybe<Deprecation>;
    siblings?: Maybe<SiblingProperties>;
    parentContainers?: Maybe<ParentContainersResult>;
    children?: Maybe<EntityRelationshipsResult>;
    parentNodes?: Maybe<ParentNodesResult>;
<<<<<<< HEAD
    siblingPlatforms?: Maybe<DataPlatform[]>;
=======
    isAChildren?: Maybe<EntityRelationshipsResult>;
>>>>>>> 1b50709e
};

export type GenericEntityUpdate = {
    editableProperties?: Maybe<DatasetEditablePropertiesUpdate>;
    globalTags?: Maybe<GlobalTagsUpdate>;
    ownership?: Maybe<OwnershipUpdate>;
    institutionalMemory?: Maybe<InstitutionalMemoryUpdate>;
    /** Dataset specific- TODO, migrate these out */
    editableSchemaMetadata?: Maybe<EditableSchemaMetadataUpdate>;
};

export type UpdateEntityType<U> = (
    options?:
        | MutationFunctionOptions<
              U,
              {
                  urn: string;
                  input: GenericEntityUpdate;
              }
          >
        | undefined,
) => Promise<FetchResult<U, Record<string, any>, Record<string, any>>>;

export type EntityContextType = {
    urn: string;
    entityType: EntityType;
    entityData: GenericEntityProperties | null;
    baseEntity: any;
    updateEntity?: UpdateEntityType<any> | null;
    routeToTab: (params: { tabName: string; tabParams?: Record<string, any>; method?: 'push' | 'replace' }) => void;
    refetch: () => Promise<any>;
    lineage: FetchedEntity | undefined;
};

export type RequiredAndNotNull<T> = {
    [P in keyof T]-?: Exclude<T[P], null | undefined>;
};<|MERGE_RESOLUTION|>--- conflicted
+++ resolved
@@ -86,11 +86,8 @@
     parentContainers?: Maybe<ParentContainersResult>;
     children?: Maybe<EntityRelationshipsResult>;
     parentNodes?: Maybe<ParentNodesResult>;
-<<<<<<< HEAD
+    isAChildren?: Maybe<EntityRelationshipsResult>;
     siblingPlatforms?: Maybe<DataPlatform[]>;
-=======
-    isAChildren?: Maybe<EntityRelationshipsResult>;
->>>>>>> 1b50709e
 };
 
 export type GenericEntityUpdate = {
