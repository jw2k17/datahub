import { MutationFunctionOptions, FetchResult } from '@apollo/client';

import {
    DataPlatform,
    DatasetEditableProperties,
    DatasetEditablePropertiesUpdate,
    RawAspect,
    EditableSchemaMetadata,
    EditableSchemaMetadataUpdate,
    EntityType,
    GlobalTags,
    GlobalTagsUpdate,
    GlossaryTerms,
    InstitutionalMemory,
    InstitutionalMemoryUpdate,
    Maybe,
    Ownership,
    OwnershipUpdate,
    SchemaMetadata,
    StringMapEntry,
    EntityLineageResult,
    Domain,
    SubTypes,
    Container,
    Health,
    Status,
    Deprecation,
    DataPlatformInstance,
    ParentContainersResult,
<<<<<<< HEAD
    SiblingProperties,
=======
    EntityRelationshipsResult,
    ParentNodesResult,
>>>>>>> 4da3d132
} from '../../../types.generated';
import { FetchedEntity } from '../../lineage/types';

export type EntityTab = {
    name: string;
    component: React.FunctionComponent<{ properties?: any }>;
    display?: {
        visible: (GenericEntityProperties, T) => boolean; // Whether the tab is visible on the UI. Defaults to true.
        enabled: (GenericEntityProperties, T) => boolean; // Whether the tab is enabled on the UI. Defaults to true.
    };
    properties?: any;
};

export type EntitySidebarSection = {
    component: React.FunctionComponent<{ properties?: any }>;
    display?: {
        visible: (GenericEntityProperties, T) => boolean; // Whether the sidebar is visible on the UI. Defaults to true.
    };
    properties?: any;
};

export type GenericEntityProperties = {
    urn?: string;
    name?: Maybe<string>;
    properties?: Maybe<{
        description?: Maybe<string>;
        qualifiedName?: Maybe<string>;
    }>;
    globalTags?: Maybe<GlobalTags>;
    glossaryTerms?: Maybe<GlossaryTerms>;
    ownership?: Maybe<Ownership>;
    domain?: Maybe<Domain>;
    platform?: Maybe<DataPlatform>;
    dataPlatformInstance?: Maybe<DataPlatformInstance>;
    customProperties?: Maybe<StringMapEntry[]>;
    institutionalMemory?: Maybe<InstitutionalMemory>;
    schemaMetadata?: Maybe<SchemaMetadata>;
    externalUrl?: Maybe<string>;
    // to indicate something is a Stream, View instead of Dataset... etc
    entityTypeOverride?: Maybe<string>;
    /** Dataset specific- TODO, migrate these out */
    editableSchemaMetadata?: Maybe<EditableSchemaMetadata>;
    editableProperties?: Maybe<DatasetEditableProperties>;
    autoRenderAspects?: Maybe<Array<RawAspect>>;
    upstream?: Maybe<EntityLineageResult>;
    downstream?: Maybe<EntityLineageResult>;
    subTypes?: Maybe<SubTypes>;
    entityCount?: number;
    container?: Maybe<Container>;
    health?: Maybe<Health>;
    status?: Maybe<Status>;
    deprecation?: Maybe<Deprecation>;
    siblings?: Maybe<SiblingProperties>;
    parentContainers?: Maybe<ParentContainersResult>;
    children?: Maybe<EntityRelationshipsResult>;
    parentNodes?: Maybe<ParentNodesResult>;
};

export type GenericEntityUpdate = {
    editableProperties?: Maybe<DatasetEditablePropertiesUpdate>;
    globalTags?: Maybe<GlobalTagsUpdate>;
    ownership?: Maybe<OwnershipUpdate>;
    institutionalMemory?: Maybe<InstitutionalMemoryUpdate>;
    /** Dataset specific- TODO, migrate these out */
    editableSchemaMetadata?: Maybe<EditableSchemaMetadataUpdate>;
};

export type UpdateEntityType<U> = (
    options?:
        | MutationFunctionOptions<
              U,
              {
                  urn: string;
                  input: GenericEntityUpdate;
              }
          >
        | undefined,
) => Promise<FetchResult<U, Record<string, any>, Record<string, any>>>;

export type EntityContextType = {
    urn: string;
    entityType: EntityType;
    entityData: GenericEntityProperties | null;
    baseEntity: any;
    updateEntity?: UpdateEntityType<any> | null;
    routeToTab: (params: { tabName: string; tabParams?: Record<string, any>; method?: 'push' | 'replace' }) => void;
    refetch: () => Promise<any>;
    lineage: FetchedEntity | undefined;
};

export type RequiredAndNotNull<T> = {
    [P in keyof T]-?: Exclude<T[P], null | undefined>;
};<|MERGE_RESOLUTION|>--- conflicted
+++ resolved
@@ -27,12 +27,9 @@
     Deprecation,
     DataPlatformInstance,
     ParentContainersResult,
-<<<<<<< HEAD
     SiblingProperties,
-=======
     EntityRelationshipsResult,
     ParentNodesResult,
->>>>>>> 4da3d132
 } from '../../../types.generated';
 import { FetchedEntity } from '../../lineage/types';
 
