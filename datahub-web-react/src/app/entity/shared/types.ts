import { MutationFunctionOptions, FetchResult } from '@apollo/client';

import {
    DataPlatform,
    DatasetEditableProperties,
    DatasetEditablePropertiesUpdate,
    RawAspect,
    EditableSchemaMetadata,
    EditableSchemaMetadataUpdate,
    EntityType,
    GlobalTags,
    GlobalTagsUpdate,
    GlossaryTerms,
    InstitutionalMemory,
    InstitutionalMemoryUpdate,
    Maybe,
    Ownership,
    OwnershipUpdate,
    SchemaMetadata,
    EntityLineageResult,
    SubTypes,
    Container,
    Health,
    Status,
    Deprecation,
    DataPlatformInstance,
    ParentContainersResult,
    EntityRelationshipsResult,
    ParentNodesResult,
    SiblingProperties,
    CustomPropertiesEntry,
    DomainAssociation,
<<<<<<< HEAD
=======
    InputFields,
>>>>>>> af6a423f
} from '../../../types.generated';
import { FetchedEntity } from '../../lineage/types';

export type EntityTab = {
    name: string;
    component: React.FunctionComponent<{ properties?: any }>;
    display?: {
        visible: (GenericEntityProperties, T) => boolean; // Whether the tab is visible on the UI. Defaults to true.
        enabled: (GenericEntityProperties, T) => boolean; // Whether the tab is enabled on the UI. Defaults to true.
    };
    properties?: any;
};

export type EntitySidebarSection = {
    component: React.FunctionComponent<{ properties?: any }>;
    display?: {
        visible: (GenericEntityProperties, T) => boolean; // Whether the sidebar is visible on the UI. Defaults to true.
    };
    properties?: any;
};

export type EntitySubHeaderSection = {
    component: React.FunctionComponent<{ properties?: any }>;
};

export type GenericEntityProperties = {
    urn?: string;
    name?: Maybe<string>;
    properties?: Maybe<{
        description?: Maybe<string>;
        qualifiedName?: Maybe<string>;
        sourceUrl?: Maybe<string>;
        sourceRef?: Maybe<string>;
    }>;
    globalTags?: Maybe<GlobalTags>;
    glossaryTerms?: Maybe<GlossaryTerms>;
    ownership?: Maybe<Ownership>;
    domain?: Maybe<DomainAssociation>;
    platform?: Maybe<DataPlatform>;
    dataPlatformInstance?: Maybe<DataPlatformInstance>;
    customProperties?: Maybe<CustomPropertiesEntry[]>;
    institutionalMemory?: Maybe<InstitutionalMemory>;
    schemaMetadata?: Maybe<SchemaMetadata>;
    externalUrl?: Maybe<string>;
    // to indicate something is a Stream, View instead of Dataset... etc
    entityTypeOverride?: Maybe<string>;
    /** Dataset specific- TODO, migrate these out */
    editableSchemaMetadata?: Maybe<EditableSchemaMetadata>;
    editableProperties?: Maybe<DatasetEditableProperties>;
    autoRenderAspects?: Maybe<Array<RawAspect>>;
    upstream?: Maybe<EntityLineageResult>;
    downstream?: Maybe<EntityLineageResult>;
    subTypes?: Maybe<SubTypes>;
    entityCount?: number;
    container?: Maybe<Container>;
    health?: Maybe<Array<Health>>;
    status?: Maybe<Status>;
    deprecation?: Maybe<Deprecation>;
    parentContainers?: Maybe<ParentContainersResult>;
    children?: Maybe<EntityRelationshipsResult>;
    parentNodes?: Maybe<ParentNodesResult>;
    isAChildren?: Maybe<EntityRelationshipsResult>;
    siblings?: Maybe<SiblingProperties>;
    siblingPlatforms?: Maybe<DataPlatform[]>;
<<<<<<< HEAD
=======
    lastIngested?: Maybe<number>;
    inputFields?: Maybe<InputFields>;
>>>>>>> af6a423f
};

export type GenericEntityUpdate = {
    editableProperties?: Maybe<DatasetEditablePropertiesUpdate>;
    globalTags?: Maybe<GlobalTagsUpdate>;
    ownership?: Maybe<OwnershipUpdate>;
    institutionalMemory?: Maybe<InstitutionalMemoryUpdate>;
    /** Dataset specific- TODO, migrate these out */
    editableSchemaMetadata?: Maybe<EditableSchemaMetadataUpdate>;
};

export type UpdateEntityType<U> = (
    options?:
        | MutationFunctionOptions<
              U,
              {
                  urn: string;
                  input: GenericEntityUpdate;
              }
          >
        | undefined,
) => Promise<FetchResult<U, Record<string, any>, Record<string, any>>>;

export type EntityContextType = {
    urn: string;
    entityType: EntityType;
    dataNotCombinedWithSiblings: any;
    entityData: GenericEntityProperties | null;
    baseEntity: any;
    updateEntity?: UpdateEntityType<any> | null;
    routeToTab: (params: { tabName: string; tabParams?: Record<string, any>; method?: 'push' | 'replace' }) => void;
    refetch: () => Promise<any>;
    lineage: FetchedEntity | undefined;
};

export type RequiredAndNotNull<T> = {
    [P in keyof T]-?: Exclude<T[P], null | undefined>;
};

export type EntityAndType = {
    urn: string;
    type: EntityType;
};<|MERGE_RESOLUTION|>--- conflicted
+++ resolved
@@ -30,10 +30,7 @@
     SiblingProperties,
     CustomPropertiesEntry,
     DomainAssociation,
-<<<<<<< HEAD
-=======
     InputFields,
->>>>>>> af6a423f
 } from '../../../types.generated';
 import { FetchedEntity } from '../../lineage/types';
 
@@ -98,11 +95,8 @@
     isAChildren?: Maybe<EntityRelationshipsResult>;
     siblings?: Maybe<SiblingProperties>;
     siblingPlatforms?: Maybe<DataPlatform[]>;
-<<<<<<< HEAD
-=======
     lastIngested?: Maybe<number>;
     inputFields?: Maybe<InputFields>;
->>>>>>> af6a423f
 };
 
 export type GenericEntityUpdate = {
