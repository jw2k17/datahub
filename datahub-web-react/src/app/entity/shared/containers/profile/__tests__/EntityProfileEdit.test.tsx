import React from 'react';
import { render, waitFor, screen } from '@testing-library/react';
import { MockedProvider } from '@apollo/client/testing';
import userEvent from '@testing-library/user-event';
import TestPageContainer from '../../../../../../utils/test-utils/TestPageContainer';
import { EntityProfile } from '../EntityProfile';
import {
    useGetDatasetQuery,
    useUpdateDatasetMutation,
    GetDatasetQuery,
} from '../../../../../../graphql/dataset.generated';
import { EntityType } from '../../../../../../types.generated';
import { SidebarAboutSection } from '../sidebar/SidebarAboutSection';
import { EditSchemaTab } from '../../../tabs/Dataset/Schema/EditSchemaTab';
import { CheckOwnership } from '../../../../dataset/whoAmI';
import { EditPropertiesTab } from '../../../tabs/Dataset/PropertiesEdit/EditPropertiesTab';
import { AdminTab } from '../../../tabs/Dataset/Schema/AdminTab';
import { editMocks } from '../../../../../../MocksCustom';

describe('EntityProfile Edit', () => {
    it('Render edit tabs as authorised data owner', async () => {
        const { getByText } = render(
            <MockedProvider mocks={editMocks} addTypename={false}>
                <TestPageContainer initialEntries={['/dataset/urn:li:dataset:3']}>
                    <EntityProfile
                        urn="urn:li:dataset:3"
                        entityType={EntityType.Dataset}
                        useEntityQuery={useGetDatasetQuery}
                        useUpdateQuery={useUpdateDatasetMutation}
                        getOverrideProperties={() => ({})}
                        tabs={[
                            {
                                name: 'Edit Schema',
                                component: EditSchemaTab,
                                display: {
                                    visible: (_, _dataset: GetDatasetQuery) => {
                                        return CheckOwnership(_dataset);
                                    },
                                    enabled: (_, _dataset: GetDatasetQuery) => {
                                        return true;
                                    },
                                },
                            },
                        ]}
                        sidebarSections={[
                            {
                                component: SidebarAboutSection,
                            },
                        ]}
                    />
                </TestPageContainer>
            </MockedProvider>,
        );

        // find the schema fields in the schema table
        await waitFor(() => expect(screen.getAllByText('Edit Schema')).toHaveLength(1));
        userEvent.click(getByText('Edit Schema'));
        // expect to see schema details in edit tab
        await waitFor(() => expect(screen.getAllByText('STRING')).toHaveLength(2));
        await waitFor(() => expect(screen.getByText('varchar(100)')).toBeInTheDocument());
        userEvent.click(getByText('Add New Row'));
        await waitFor(() => expect(screen.getAllByText('Edit')).toHaveLength(4));
    });
    it('Render edit properties as authorised data owner', async () => {
        const { getByText } = render(
            <MockedProvider mocks={editMocks} addTypename={false}>
                <TestPageContainer initialEntries={['/dataset/urn:li:dataset:3']}>
                    <EntityProfile
                        urn="urn:li:dataset:3"
                        entityType={EntityType.Dataset}
                        useEntityQuery={useGetDatasetQuery}
                        useUpdateQuery={useUpdateDatasetMutation}
                        getOverrideProperties={() => ({})}
                        tabs={[
                            {
                                name: 'Edit Properties',
                                component: EditPropertiesTab,
                                display: {
                                    visible: (_, _dataset: GetDatasetQuery) => {
                                        return CheckOwnership(_dataset);
                                    },
                                    enabled: (_, _dataset: GetDatasetQuery) => {
                                        return true;
                                    },
                                },
                            },
                        ]}
                        sidebarSections={[
                            {
                                component: SidebarAboutSection,
                            },
                        ]}
                    />
                </TestPageContainer>
            </MockedProvider>,
        );

        // find the schema fields in the schema table
        await waitFor(() => expect(screen.getAllByText('Edit Properties')).toHaveLength(1));
        userEvent.click(getByText('Edit Properties'));
        // expect to see properties details in edit tab - there is only 1 property {key: 'propertyAKey', value: 'propertyAValue'}
        await waitFor(() => expect(screen.getAllByText('Edit')).toHaveLength(2));
        await waitFor(() => expect(screen.getByText('propertyAKey')));
        // i am unable to query for the text in the table - it returns me html wrapped text for some reason
        // select the only property and delete it
        userEvent.click(screen.getAllByRole('checkbox')[1]);
        userEvent.click(getByText('Delete Row'));
        await waitFor(() => expect(screen.getAllByText('Edit')).toHaveLength(1));
        // reset changes
        userEvent.click(getByText('Reset Changes'));
        await waitFor(() => expect(screen.getAllByText('Edit')).toHaveLength(2));
    });

    it('Render dataset admin properties as authorised data owner', async () => {
        const { getByText } = render(
            <MockedProvider mocks={editMocks} addTypename={false}>
                <TestPageContainer initialEntries={['/dataset/urn:li:dataset:3']}>
                    <EntityProfile
                        urn="urn:li:dataset:3"
                        entityType={EntityType.Dataset}
                        useEntityQuery={useGetDatasetQuery}
                        useUpdateQuery={useUpdateDatasetMutation}
                        getOverrideProperties={() => ({})}
                        tabs={[
                            {
                                name: 'Dataset Administration',
                                component: AdminTab,
                                display: {
                                    visible: (_, _dataset: GetDatasetQuery) => {
                                        return CheckOwnership(_dataset);
                                    },
                                    enabled: (_, _dataset: GetDatasetQuery) => {
                                        return true;
                                    },
                                },
                            },
                        ]}
                        sidebarSections={[
                            {
                                component: SidebarAboutSection,
                            },
                        ]}
                    />
                </TestPageContainer>
            </MockedProvider>,
        );

        await waitFor(() => expect(screen.getAllByText('Dataset Administration')).toHaveLength(1));
        userEvent.click(getByText('Dataset Administration'));
        userEvent.click(getByText('Soft Delete Dataset'));
        await waitFor(() => expect(screen.getByText('Deactivate Dataset')).toBeInTheDocument());
    });
    it('Render dataset admin properties - show existing name', async () => {
        const { getByText } = render(
            <MockedProvider mocks={editMocks} addTypename={false}>
                <TestPageContainer initialEntries={['/dataset/urn:li:dataset:3']}>
                    <EntityProfile
                        urn="urn:li:dataset:3"
                        entityType={EntityType.Dataset}
                        useEntityQuery={useGetDatasetQuery}
                        useUpdateQuery={useUpdateDatasetMutation}
                        getOverrideProperties={() => ({})}
                        tabs={[
                            {
                                name: 'Dataset Administration',
                                component: AdminTab,
                                display: {
                                    visible: (_, _dataset: GetDatasetQuery) => {
                                        return CheckOwnership(_dataset);
                                    },
                                    enabled: (_, _dataset: GetDatasetQuery) => {
                                        return true;
                                    },
                                },
                            },
                        ]}
                        sidebarSections={[
                            {
                                component: SidebarAboutSection,
                            },
                        ]}
                    />
                </TestPageContainer>
            </MockedProvider>,
        );

        await waitFor(() => expect(screen.getAllByText('Dataset Administration')).toHaveLength(1));
        userEvent.click(getByText('Dataset Administration'));
        userEvent.click(getByText('Edit Dataset Container'));
        // should see more than 1 instance of container name - the default place next to the platform icon
<<<<<<< HEAD
        await waitFor(() => expect(screen.getByText('Specify a Container(Optional)')).toBeInTheDocument());
=======
        // const display = screen.getByTestId("select");
        // console.log(`display is ${display.innerText}`);
        // suspect container name is not shown cos the entityregistry is not correctly configured.
        await waitFor(() => expect(screen.getByText('urn:li:container:customContainer')).toBeInTheDocument());
>>>>>>> c9adde26
    });
});<|MERGE_RESOLUTION|>--- conflicted
+++ resolved
@@ -188,13 +188,9 @@
         userEvent.click(getByText('Dataset Administration'));
         userEvent.click(getByText('Edit Dataset Container'));
         // should see more than 1 instance of container name - the default place next to the platform icon
-<<<<<<< HEAD
-        await waitFor(() => expect(screen.getByText('Specify a Container(Optional)')).toBeInTheDocument());
-=======
         // const display = screen.getByTestId("select");
         // console.log(`display is ${display.innerText}`);
         // suspect container name is not shown cos the entityregistry is not correctly configured.
         await waitFor(() => expect(screen.getByText('urn:li:container:customContainer')).toBeInTheDocument());
->>>>>>> c9adde26
     });
 });