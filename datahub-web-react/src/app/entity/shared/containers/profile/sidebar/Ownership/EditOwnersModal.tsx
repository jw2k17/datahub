import React, { useEffect, useRef, useState } from 'react';
import { Button, Form, message, Modal, Select, Tag, Typography } from 'antd';
import styled from 'styled-components';

import { CorpUser, Entity, EntityType, OwnerEntityType, OwnershipType } from '../../../../../../../types.generated';
import { useEntityRegistry } from '../../../../../../useEntityRegistry';
import analytics, { EventType, EntityActionType } from '../../../../../../analytics';
import { OWNERSHIP_DISPLAY_TYPES } from './ownershipUtils';
import {
    useBatchAddOwnersMutation,
    useBatchRemoveOwnersMutation,
} from '../../../../../../../graphql/mutations.generated';
import { useGetSearchResultsLazyQuery } from '../../../../../../../graphql/search.generated';
import { useGetRecommendations } from '../../../../../../shared/recommendation';
import { OwnerLabel } from '../../../../../../shared/OwnerLabel';

const SelectInput = styled(Select)`
    > .ant-select-selector {
        height: 36px;
    }
`;

const StyleTag = styled(Tag)`
    padding: 0px 7px 0px 0px;
    margin-right: 3px;
    display: flex;
    justify-content: start;
    align-items: center;
`;

export enum OperationType {
    ADD,
    REMOVE,
}

type Props = {
    urns: string[];
    defaultOwnerType?: OwnershipType;
    hideOwnerType?: boolean | undefined;
    operationType?: OperationType;
    onCloseModal: () => void;
    refetch?: () => Promise<any>;
    entityType?: EntityType; // Only used for tracking events
    onOkOverride?: (result: SelectedOwner[]) => void;
    title?: string;
    defaultValues?: { urn: string; entity?: Entity | null }[];
};

// value: {ownerUrn: string, ownerEntityType: EntityType}
type SelectedOwner = {
    label: string | React.ReactNode;
    value: {
        ownerUrn: string;
        ownerEntityType: EntityType;
    };
};

export const EditOwnersModal = ({
    urns,
    hideOwnerType,
    defaultOwnerType,
    operationType = OperationType.ADD,
    onCloseModal,
    refetch,
    entityType,
    onOkOverride,
    title,
    defaultValues,
}: Props) => {
    const entityRegistry = useEntityRegistry();

    // Renders a search result in the select dropdown.
    const renderSearchResult = (entity: Entity) => {
        const avatarUrl =
<<<<<<< HEAD
            entity.type === EntityType.CorpUser
                ? (entity as CorpUser).editableProperties?.pictureLink || undefined
                : undefined;
=======
            (entity.type === EntityType.CorpUser && (entity as CorpUser).editableProperties?.pictureLink) || undefined;
>>>>>>> 1c4e127f
        const displayName = entityRegistry.getDisplayName(entity.type, entity);
        return (
            <Select.Option value={entity.urn} key={entity.urn}>
                <OwnerLabel name={displayName} avatarUrl={avatarUrl} type={entity.type} />
            </Select.Option>
        );
    };

    const renderDropdownResult = (entity: Entity) => {
        const avatarUrl =
            entity.type === EntityType.CorpUser
                ? (entity as CorpUser).editableProperties?.pictureLink || undefined
                : undefined;
        const displayName = entityRegistry.getDisplayName(entity.type, entity);
        return <OwnerLabel name={displayName} avatarUrl={avatarUrl} type={entity.type} />;
    };

    const defaultValuesToSelectedOwners = (vals: { urn: string; entity?: Entity | null }[]): SelectedOwner[] => {
        return vals.map((defaultValue) => ({
            label: defaultValue.entity ? renderDropdownResult(defaultValue.entity) : defaultValue.urn,
            value: {
                ownerUrn: defaultValue.urn,
<<<<<<< HEAD
                ownerEntityType: EntityType.CorpUser,
=======
                ownerEntityType: defaultValue.entity?.type || EntityType.CorpUser,
>>>>>>> 1c4e127f
            },
        }));
    };

    const [inputValue, setInputValue] = useState('');
    const [batchAddOwnersMutation] = useBatchAddOwnersMutation();
    const [batchRemoveOwnersMutation] = useBatchRemoveOwnersMutation();
    const ownershipTypes = OWNERSHIP_DISPLAY_TYPES;
    const [selectedOwners, setSelectedOwners] = useState<SelectedOwner[]>(
        defaultValuesToSelectedOwners(defaultValues || []),
    );
<<<<<<< HEAD
    console.log({ selectedOwners });
=======
>>>>>>> 1c4e127f
    const [selectedOwnerType, setSelectedOwnerType] = useState<OwnershipType>(defaultOwnerType || OwnershipType.None);

    // User and group dropdown search results!
    const [userSearch, { data: userSearchData }] = useGetSearchResultsLazyQuery();
    const [groupSearch, { data: groupSearchData }] = useGetSearchResultsLazyQuery();
    const userSearchResults = userSearchData?.search?.searchResults?.map((searchResult) => searchResult.entity) || [];
    const groupSearchResults = groupSearchData?.search?.searchResults?.map((searchResult) => searchResult.entity) || [];
    const combinedSearchResults = [...userSearchResults, ...groupSearchResults];
    const [recommendedData] = useGetRecommendations([EntityType.CorpGroup, EntityType.CorpUser]);
    const inputEl = useRef(null);

    useEffect(() => {
        if (ownershipTypes) {
            setSelectedOwnerType(ownershipTypes[0].type);
        }
    }, [ownershipTypes]);

    // Invokes the search API as the owner types
    const handleSearch = (type: EntityType, text: string, searchQuery: any) => {
        searchQuery({
            variables: {
                input: {
                    type,
                    query: text,
                    start: 0,
                    count: 5,
                },
            },
        });
    };

    // Invokes the user search API for both users and groups.
    const handleActorSearch = (text: string) => {
        handleSearch(EntityType.CorpUser, text, userSearch);
        handleSearch(EntityType.CorpGroup, text, groupSearch);
    };

    const ownerResult = !inputValue || inputValue.length === 0 ? recommendedData : combinedSearchResults;

    const ownerSearchOptions = ownerResult?.map((result) => {
        return renderSearchResult(result);
    });

    const onModalClose = () => {
        setInputValue('');
        setSelectedOwners([]);
        setSelectedOwnerType(defaultOwnerType || OwnershipType.None);
        onCloseModal();
    };

    /**
     * When a owner search result is selected, add the new owner  to the selectedOwners
     * value: {ownerUrn: string, ownerEntityType: EntityType}
     */
    const onSelectOwner = (selectedValue: { key: string; label: React.ReactNode; value: string }) => {
        if (inputEl && inputEl.current) {
            (inputEl.current as any).blur();
        }
        const filteredActors = ownerResult
            ?.filter((entity) => entity.urn === selectedValue.value)
            .map((entity) => entity);
        if (filteredActors?.length) {
            const actor = filteredActors[0];
            const ownerEntityType =
                actor && actor.type === EntityType.CorpGroup ? OwnerEntityType.CorpGroup : OwnerEntityType.CorpUser;
            const newValues = [
                ...selectedOwners,
                {
                    label: selectedValue.value,
                    value: {
                        ownerUrn: selectedValue.value,
                        ownerEntityType: ownerEntityType as unknown as EntityType,
                    },
                },
            ];
            setSelectedOwners(newValues);
        }
    };

    // When a owner search result is deselected, remove the Owner
    const onDeselectOwner = (selectedValue: { key: string; label: React.ReactNode; value: string }) => {
        console.log({
            deselecting: 'deselecting',
            selectedValue,
            selectedOwners,
        });
        setInputValue('');
        const newValues = selectedOwners.filter(
            (owner) => owner.label !== selectedValue.value && owner.value.ownerUrn !== selectedValue.value,
        );
        setSelectedOwners(newValues);
    };

    // When a owner type is selected, set the type as selected type.
    const onSelectOwnerType = (newType: OwnershipType) => {
        setSelectedOwnerType(newType);
    };

    const tagRender = (props) => {
        // eslint-disable-next-line react/prop-types
        const { label, closable, onClose } = props;
        const onPreventMouseDown = (event) => {
            event.preventDefault();
            event.stopPropagation();
        };
        return (
            <StyleTag onMouseDown={onPreventMouseDown} closable={closable} onClose={onClose}>
                {label}
            </StyleTag>
        );
    };

    const emitAnalytics = async () => {
        if (urns.length > 1) {
            analytics.event({
                type: EventType.BatchEntityActionEvent,
                actionType: EntityActionType.UpdateOwnership,
                entityUrns: urns,
            });
        } else {
            analytics.event({
                type: EventType.EntityActionEvent,
                actionType: EntityActionType.UpdateOwnership,
                entityType,
                entityUrn: urns[0],
            });
        }
    };

    const batchAddOwners = async (inputs) => {
        try {
            await batchAddOwnersMutation({
                variables: {
                    input: {
                        owners: inputs,
                        resources: urns.map((urn) => ({ resourceUrn: urn })),
                    },
                },
            });
            message.success({ content: 'Owners Added', duration: 2 });
            emitAnalytics();
        } catch (e: unknown) {
            message.destroy();
            if (e instanceof Error) {
                message.error({ content: `Failed to add owners: \n ${e.message || ''}`, duration: 3 });
            }
        } finally {
            refetch?.();
            onModalClose();
        }
    };

    const batchRemoveOwners = async (inputs) => {
        try {
            await batchRemoveOwnersMutation({
                variables: {
                    input: {
                        ownerUrns: inputs.map((input) => input.ownerUrn),
                        resources: urns.map((urn) => ({ resourceUrn: urn })),
                    },
                },
            });
            message.success({ content: 'Owners Removed', duration: 2 });
            emitAnalytics();
        } catch (e: unknown) {
            message.destroy();
            if (e instanceof Error) {
                message.error({ content: `Failed to remove owners: \n ${e.message || ''}`, duration: 3 });
            }
        } finally {
            refetch?.();
            onModalClose();
        }
    };

    // Function to handle the modal action's
    const onOk = async () => {
        if (selectedOwners.length === 0) {
            return;
        }

        if (onOkOverride) {
            onOkOverride(selectedOwners);
            return;
        }

        const inputs = selectedOwners.map((selectedActor) => {
            const input = {
                ownerUrn: selectedActor.value.ownerUrn,
                ownerEntityType: selectedActor.value.ownerEntityType,
                type: selectedOwnerType,
            };
            return input;
        });

        if (operationType === OperationType.ADD) {
            batchAddOwners(inputs);
        } else {
            batchRemoveOwners(inputs);
        }
    };

    function handleBlur() {
        setInputValue('');
    }

    return (
        <Modal
            title={title || `${operationType === OperationType.ADD ? 'Add' : 'Remove'} Owners`}
            visible
            onCancel={onModalClose}
            keyboard
            footer={
                <>
                    <Button onClick={onModalClose} type="text">
                        Cancel
                    </Button>
                    <Button id="addOwnerButton" disabled={selectedOwners.length === 0} onClick={onOk}>
                        Done
                    </Button>
                </>
            }
        >
            <Form layout="vertical" colon={false}>
                <Form.Item key="owners" name="owners" label={<Typography.Text strong>Owner</Typography.Text>}>
                    <Typography.Paragraph>Find a user or group</Typography.Paragraph>
                    <Form.Item name="owner">
                        <SelectInput
                            labelInValue
                            autoFocus
                            defaultOpen
                            mode="multiple"
                            ref={inputEl}
                            placeholder="Search for users or groups..."
                            showSearch
                            filterOption={false}
                            defaultActiveFirstOption={false}
                            onSelect={(asset: any) => onSelectOwner(asset)}
                            onDeselect={(asset: any) => onDeselectOwner(asset)}
                            onSearch={(value: string) => {
                                // eslint-disable-next-line react/prop-types
                                handleActorSearch(value.trim());
                                // eslint-disable-next-line react/prop-types
                                setInputValue(value.trim());
                            }}
                            tagRender={tagRender}
                            onBlur={handleBlur}
                            value={selectedOwners as any}
                            defaultValue={selectedOwners.map((owner) => ({
                                key: owner.value.ownerUrn,
                                value: owner.value.ownerUrn,
                                label: owner.label,
                            }))}
                        >
                            {ownerSearchOptions}
                        </SelectInput>
                    </Form.Item>
                </Form.Item>
                {!hideOwnerType && (
                    <Form.Item label={<Typography.Text strong>Type</Typography.Text>}>
                        <Typography.Paragraph>Choose an owner type</Typography.Paragraph>
                        <Form.Item name="type">
                            <Select
                                defaultValue={selectedOwnerType}
                                value={selectedOwnerType}
                                onChange={onSelectOwnerType}
                            >
                                {ownershipTypes.map((ownerType) => (
                                    <Select.Option key={ownerType.type} value={ownerType.type}>
                                        <Typography.Text>{ownerType.name}</Typography.Text>
                                        <div>
                                            <Typography.Paragraph style={{ wordBreak: 'break-all' }} type="secondary">
                                                {ownerType.description}
                                            </Typography.Paragraph>
                                        </div>
                                    </Select.Option>
                                ))}
                            </Select>
                        </Form.Item>
                    </Form.Item>
                )}
            </Form>
        </Modal>
    );
};<|MERGE_RESOLUTION|>--- conflicted
+++ resolved
@@ -72,13 +72,7 @@
     // Renders a search result in the select dropdown.
     const renderSearchResult = (entity: Entity) => {
         const avatarUrl =
-<<<<<<< HEAD
-            entity.type === EntityType.CorpUser
-                ? (entity as CorpUser).editableProperties?.pictureLink || undefined
-                : undefined;
-=======
             (entity.type === EntityType.CorpUser && (entity as CorpUser).editableProperties?.pictureLink) || undefined;
->>>>>>> 1c4e127f
         const displayName = entityRegistry.getDisplayName(entity.type, entity);
         return (
             <Select.Option value={entity.urn} key={entity.urn}>
@@ -101,11 +95,7 @@
             label: defaultValue.entity ? renderDropdownResult(defaultValue.entity) : defaultValue.urn,
             value: {
                 ownerUrn: defaultValue.urn,
-<<<<<<< HEAD
-                ownerEntityType: EntityType.CorpUser,
-=======
                 ownerEntityType: defaultValue.entity?.type || EntityType.CorpUser,
->>>>>>> 1c4e127f
             },
         }));
     };
@@ -117,10 +107,6 @@
     const [selectedOwners, setSelectedOwners] = useState<SelectedOwner[]>(
         defaultValuesToSelectedOwners(defaultValues || []),
     );
-<<<<<<< HEAD
-    console.log({ selectedOwners });
-=======
->>>>>>> 1c4e127f
     const [selectedOwnerType, setSelectedOwnerType] = useState<OwnershipType>(defaultOwnerType || OwnershipType.None);
 
     // User and group dropdown search results!
