import React, { useRef, useState } from 'react';
import { Button, Form, message, Modal, Select, Tag } from 'antd';
import styled from 'styled-components';

import { useGetSearchResultsLazyQuery } from '../../../../../../../graphql/search.generated';
import { Entity, EntityType } from '../../../../../../../types.generated';
import { useBatchSetDomainMutation } from '../../../../../../../graphql/mutations.generated';
import { useEntityRegistry } from '../../../../../../useEntityRegistry';
import { useEnterKeyListener } from '../../../../../../shared/useEnterKeyListener';
import { useGetRecommendations } from '../../../../../../shared/recommendation';
import { DomainLabel } from '../../../../../../shared/DomainLabel';

type Props = {
    urns: string[];
    onCloseModal: () => void;
    refetch?: () => Promise<any>;
};

type SelectedDomain = {
    displayName: string;
    type: EntityType;
    urn: string;
};

const StyleTag = styled(Tag)`
    padding: 0px 7px;
    margin-right: 3px;
    display: flex;
    justify-content: start;
    align-items: center;
`;

export const SetDomainModal = ({ urns, onCloseModal, refetch }: Props) => {
    const entityRegistry = useEntityRegistry();
    const [inputValue, setInputValue] = useState('');
    const [selectedDomain, setSelectedDomain] = useState<SelectedDomain | undefined>(undefined);
    const [domainSearch, { data: domainSearchData }] = useGetSearchResultsLazyQuery();
    const domainSearchResults =
        domainSearchData?.search?.searchResults?.map((searchResult) => searchResult.entity) || [];
    const [batchSetDomainMutation] = useBatchSetDomainMutation();
    const [recommendedData] = useGetRecommendations([EntityType.Domain]);
    const inputEl = useRef(null);

    const onModalClose = () => {
        setInputValue('');
        setSelectedDomain(undefined);
        onCloseModal();
<<<<<<< HEAD
    };

    const handleSearch = (text: string) => {
        if (text.length > 2) {
            domainSearch({
                variables: {
                    input: {
                        type: EntityType.Domain,
                        query: text,
                        start: 0,
                        count: 5,
                    },
                },
            });
        }
    };

=======
    };

    const handleSearch = (text: string) => {
        domainSearch({
            variables: {
                input: {
                    type: EntityType.Domain,
                    query: text,
                    start: 0,
                    count: 5,
                },
            },
        });
    };

>>>>>>> af6a423f
    // Renders a search result in the select dropdown.
    const renderSearchResult = (entity: Entity) => {
        const displayName = entityRegistry.getDisplayName(entity.type, entity);
        return (
            <Select.Option value={entity.urn} key={entity.urn}>
                <DomainLabel name={displayName} />
            </Select.Option>
        );
    };

    const domainResult = !inputValue || inputValue.length === 0 ? recommendedData : domainSearchResults;

    const domainSearchOptions = domainResult?.map((result) => {
        return renderSearchResult(result);
    });

    const onSelectDomain = (newUrn: string) => {
        if (inputEl && inputEl.current) {
            (inputEl.current as any).blur();
        }
        const filteredDomains = domainResult?.filter((entity) => entity.urn === newUrn).map((entity) => entity) || [];
        if (filteredDomains.length) {
            const domain = filteredDomains[0];
            setSelectedDomain({
                displayName: entityRegistry.getDisplayName(EntityType.Domain, domain),
                type: EntityType.Domain,
                urn: newUrn,
            });
        }
    };

    const onDeselectDomain = () => {
        setInputValue('');
        setSelectedDomain(undefined);
    };

    const onOk = async () => {
        if (!selectedDomain) {
            return;
        }
        batchSetDomainMutation({
            variables: {
                input: {
                    resources: [...urns.map((urn) => ({ resourceUrn: urn }))],
                    domainUrn: selectedDomain.urn,
                },
            },
        })
            .then(({ errors }) => {
                if (!errors) {
                    message.success({ content: 'Updated Domain!', duration: 2 });
                    refetch?.();
                    onModalClose();
                    setSelectedDomain(undefined);
                }
            })
            .catch((e) => {
                message.destroy();
                message.error({ content: `Failed to add assets to Domain: \n ${e.message || ''}`, duration: 3 });
            });
    };

    const selectValue = (selectedDomain && [selectedDomain?.displayName]) || undefined;

    // Handle the Enter press
    useEnterKeyListener({
        querySelectorToExecuteClick: '#setDomainButton',
    });

    const tagRender = (props) => {
        // eslint-disable-next-line react/prop-types
        const { label, closable, onClose } = props;
        const onPreventMouseDown = (event) => {
            event.preventDefault();
            event.stopPropagation();
        };
        return (
            <StyleTag onMouseDown={onPreventMouseDown} closable={closable} onClose={onClose}>
                {label}
            </StyleTag>
        );
    };

    function handleBlur() {
        setInputValue('');
    }

    return (
        <Modal
            title="Set Domain"
            visible
            onCancel={onModalClose}
            footer={
                <>
                    <Button onClick={onModalClose} type="text">
                        Cancel
                    </Button>
                    <Button id="setDomainButton" disabled={selectedDomain === undefined} onClick={onOk}>
                        Add
                    </Button>
                </>
            }
        >
            <Form component={false}>
                <Form.Item>
                    <Select
                        autoFocus
                        defaultOpen
                        filterOption={false}
                        showSearch
                        mode="multiple"
                        defaultActiveFirstOption={false}
                        placeholder="Search for Domains..."
                        onSelect={(domainUrn: any) => onSelectDomain(domainUrn)}
                        onDeselect={onDeselectDomain}
                        onSearch={(value: string) => {
                            // eslint-disable-next-line react/prop-types
                            handleSearch(value.trim());
                            // eslint-disable-next-line react/prop-types
                            setInputValue(value.trim());
                        }}
                        ref={inputEl}
                        value={selectValue}
                        tagRender={tagRender}
                        onBlur={handleBlur}
                    >
                        {domainSearchOptions}
                    </Select>
                </Form.Item>
            </Form>
        </Modal>
    );
};<|MERGE_RESOLUTION|>--- conflicted
+++ resolved
@@ -45,25 +45,6 @@
         setInputValue('');
         setSelectedDomain(undefined);
         onCloseModal();
-<<<<<<< HEAD
-    };
-
-    const handleSearch = (text: string) => {
-        if (text.length > 2) {
-            domainSearch({
-                variables: {
-                    input: {
-                        type: EntityType.Domain,
-                        query: text,
-                        start: 0,
-                        count: 5,
-                    },
-                },
-            });
-        }
-    };
-
-=======
     };
 
     const handleSearch = (text: string) => {
@@ -79,7 +60,6 @@
         });
     };
 
->>>>>>> af6a423f
     // Renders a search result in the select dropdown.
     const renderSearchResult = (entity: Entity) => {
         const displayName = entityRegistry.getDisplayName(entity.type, entity);
