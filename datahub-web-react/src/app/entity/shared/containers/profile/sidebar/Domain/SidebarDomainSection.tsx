import { Typography, Button, Modal, message } from 'antd';
import React, { useState } from 'react';
import { EditOutlined } from '@ant-design/icons';
import { EMPTY_MESSAGES } from '../../../../constants';
import { useEntityData, useMutationUrn, useRefetch } from '../../../../EntityContext';
import { SidebarHeader } from '../SidebarHeader';
import { SetDomainModal } from './SetDomainModal';
import { useUnsetDomainMutation } from '../../../../../../../graphql/mutations.generated';
import { DomainLink } from '../../../../../../shared/tags/DomainLink';

export const SidebarDomainSection = () => {
    const { entityData } = useEntityData();
<<<<<<< HEAD
    const entityRegistry = useEntityRegistry();
=======
>>>>>>> af6a423f
    const refetch = useRefetch();
    const urn = useMutationUrn();
    const [unsetDomainMutation] = useUnsetDomainMutation();
    const [showModal, setShowModal] = useState(false);
    const domain = entityData?.domain?.domain;

    const removeDomain = (urnToRemoveFrom) => {
        unsetDomainMutation({ variables: { entityUrn: urnToRemoveFrom } })
            .then(() => {
                message.success({ content: 'Removed Domain.', duration: 2 });
                refetch?.();
            })
            .catch((e: unknown) => {
                message.destroy();
                if (e instanceof Error) {
                    message.error({ content: `Failed to remove domain: \n ${e.message || ''}`, duration: 3 });
                }
            });
    };

    const onRemoveDomain = (urnToRemoveFrom) => {
        Modal.confirm({
            title: `Confirm Domain Removal`,
            content: `Are you sure you want to remove this domain?`,
            onOk() {
                removeDomain(urnToRemoveFrom);
            },
            onCancel() {},
            okText: 'Yes',
            maskClosable: true,
            closable: true,
        });
    };

    return (
        <div>
            <SidebarHeader title="Domain" />
            <div>
                {domain && (
                    <DomainLink
<<<<<<< HEAD
                        urn={domain?.urn}
                        name={entityRegistry.getDisplayName(EntityType.Domain, domain)}
=======
                        domain={domain}
>>>>>>> af6a423f
                        closable
                        onClose={(e) => {
                            e.preventDefault();
                            onRemoveDomain(entityData?.domain?.associatedUrn);
                        }}
                    />
                )}
                {!domain && (
                    <>
                        <Typography.Paragraph type="secondary">
                            {EMPTY_MESSAGES.domain.title}. {EMPTY_MESSAGES.domain.description}
                        </Typography.Paragraph>
                        <Button type="default" onClick={() => setShowModal(true)}>
                            <EditOutlined /> Set Domain
                        </Button>
                    </>
                )}
            </div>
            {showModal && (
                <SetDomainModal
                    urns={[urn]}
                    refetch={refetch}
                    onCloseModal={() => {
                        setShowModal(false);
                    }}
                />
            )}
        </div>
    );
};<|MERGE_RESOLUTION|>--- conflicted
+++ resolved
@@ -10,10 +10,6 @@
 
 export const SidebarDomainSection = () => {
     const { entityData } = useEntityData();
-<<<<<<< HEAD
-    const entityRegistry = useEntityRegistry();
-=======
->>>>>>> af6a423f
     const refetch = useRefetch();
     const urn = useMutationUrn();
     const [unsetDomainMutation] = useUnsetDomainMutation();
@@ -54,12 +50,7 @@
             <div>
                 {domain && (
                     <DomainLink
-<<<<<<< HEAD
-                        urn={domain?.urn}
-                        name={entityRegistry.getDisplayName(EntityType.Domain, domain)}
-=======
                         domain={domain}
->>>>>>> af6a423f
                         closable
                         onClose={(e) => {
                             e.preventDefault();
