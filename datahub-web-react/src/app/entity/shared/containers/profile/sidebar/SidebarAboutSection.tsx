import React from 'react';
import styled from 'styled-components';
import { Button, Typography } from 'antd';
import { LinkOutlined, EditOutlined } from '@ant-design/icons';
import StripMarkdownText from '../../../components/styled/StripMarkdownText';

import { EMPTY_MESSAGES } from '../../../constants';
import { useEntityData, useRefetch, useRouteToTab } from '../../../EntityContext';
import { useEntityCommonPrivileges } from '../../../EntityAuthorizationContext';
import { SidebarHeader } from './SidebarHeader';
import { AddLinkModal } from '../../../components/styled/AddLinkModal';

const DescriptionTypography = styled(Typography.Paragraph)`
    max-width: 65ch;
`;

const SidebarLinkList = styled.div`
    margin-left: -15px;
    min-width: 0;
`;

const SpacedButton = styled(Button)`
    margin-right: 8px;
`;

const LinkButton = styled(Button)`
    display: flex;
    align-items: center;
    min-width: 0;
    > span:not(.anticon) {
        display: inline-block;
        max-width: 100%;
        overflow: hidden;
        white-space: nowrap;
        text-overflow: ellipsis;
        line-height: 1;
    }
`;

interface Props {
    hideLinksButton?: boolean;
}

export const SidebarAboutSection = ({ properties }: { properties?: Props }) => {
    const hideLinksButton = properties?.hideLinksButton;
    const { entityData } = useEntityData();
    const refetch = useRefetch();
    const routeToTab = useRouteToTab();
    // Privileges
    const { editDocumentation } = useEntityCommonPrivileges();

    const description = entityData?.editableProperties?.description || entityData?.properties?.description;
    const links = entityData?.institutionalMemory?.elements || [];

    const isUntouched = !description && !(links?.length > 0);

    return (
        <div>
            <SidebarHeader
                title="About"
                actions={
                    !isUntouched &&
                    editDocumentation && (
                        <Button
                            onClick={() => routeToTab({ tabName: 'Documentation', tabParams: { editing: true } })}
                            type="text"
                            shape="circle"
                        >
                            <EditOutlined />
                        </Button>
                    )
                }
            />
            {isUntouched && (
                <>
                    <Typography.Paragraph type="secondary">
                        {EMPTY_MESSAGES.documentation.title}. {EMPTY_MESSAGES.documentation.description}
                    </Typography.Paragraph>
                    <SpacedButton
                        onClick={() => routeToTab({ tabName: 'Documentation', tabParams: { editing: true } })}
                    >
                        <EditOutlined /> Add Documentation
                    </SpacedButton>
                    {!hideLinksButton && <AddLinkModal refetch={refetch} />}
                </>
            )}
            {description && (
                <DescriptionTypography>
                    <StripMarkdownText
                        limit={205}
                        readMore={
                            <Typography.Link onClick={() => routeToTab({ tabName: 'Documentation' })}>
                                Read More
                            </Typography.Link>
                        }
                    >
                        {description}
                    </StripMarkdownText>
                </DescriptionTypography>
            )}
            {links?.length > 0 ? (
                <SidebarLinkList>
                    {(links || []).map((link) => (
                        <LinkButton
                            type="link"
                            href={link.url}
                            target="_blank"
                            rel="noreferrer"
                            key={`${link.label}-${link.url}-${link.author}`}
                        >
                            <LinkOutlined />
                            {link.description || link.label}
                        </LinkButton>
                    ))}
<<<<<<< HEAD
                    {editDocumentation && <AddLinkModal buttonProps={{ type: 'text' }} refetch={refetch} />}
                </SidebarLinkList>
            ) : (
                <SidebarLinkList>
                    {!isUntouched && editDocumentation && (
=======
                    {!hideLinksButton && <AddLinkModal buttonProps={{ type: 'text' }} refetch={refetch} />}
                </SidebarLinkList>
            ) : (
                <SidebarLinkList>
                    {!isUntouched && !hideLinksButton && (
>>>>>>> 08a5fcfd
                        <AddLinkModal buttonProps={{ type: 'text' }} refetch={refetch} />
                    )}
                </SidebarLinkList>
            )}
        </div>
    );
};<|MERGE_RESOLUTION|>--- conflicted
+++ resolved
@@ -112,19 +112,11 @@
                             {link.description || link.label}
                         </LinkButton>
                     ))}
-<<<<<<< HEAD
-                    {editDocumentation && <AddLinkModal buttonProps={{ type: 'text' }} refetch={refetch} />}
+                    {!hideLinksButton && editDocumentation && <AddLinkModal buttonProps={{ type: 'text' }} refetch={refetch} />}
                 </SidebarLinkList>
             ) : (
                 <SidebarLinkList>
-                    {!isUntouched && editDocumentation && (
-=======
-                    {!hideLinksButton && <AddLinkModal buttonProps={{ type: 'text' }} refetch={refetch} />}
-                </SidebarLinkList>
-            ) : (
-                <SidebarLinkList>
-                    {!isUntouched && !hideLinksButton && (
->>>>>>> 08a5fcfd
+                    {!isUntouched && editDocumentation && !hideLinksButton && (
                         <AddLinkModal buttonProps={{ type: 'text' }} refetch={refetch} />
                     )}
                 </SidebarLinkList>
