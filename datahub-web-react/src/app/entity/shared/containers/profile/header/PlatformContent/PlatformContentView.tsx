import React from 'react';
import styled from 'styled-components';
import { Typography, Image, Tooltip } from 'antd';
import { FolderOutlined, RightOutlined } from '@ant-design/icons';
import { Maybe } from 'graphql/jsutils/Maybe';
import { Container, GlossaryNode } from '../../../../../../../types.generated';
import { ANTD_GRAY } from '../../../../constants';
import ContainerLink from './ContainerLink';
import { capitalizeFirstLetterOnly } from '../../../../../../shared/textUtil';

const LogoIcon = styled.span`
    display: flex;
    margin-right: 8px;
`;

const PreviewImage = styled(Image)`
    max-height: 17px;
    width: auto;
    object-fit: contain;
    background-color: transparent;
`;

const PlatformContentWrapper = styled.div`
    display: flex;
    align-items: center;
    margin: 0 8px 6px 0;
    flex-wrap: nowrap;
    flex: 1;
`;

const PlatformText = styled(Typography.Text)`
    font-size: 12px;
    line-height: 20px;
    font-weight: 700;
    color: ${ANTD_GRAY[7]};
    white-space: nowrap;
`;

const PlatformDivider = styled.div`
    display: inline-block;
    padding-left: 8px;
    margin-right: 8px;
    border-right: 1px solid ${ANTD_GRAY[4]};
    height: 18px;
    vertical-align: text-top;
`;

const StyledRightOutlined = styled(RightOutlined)`
    color: ${ANTD_GRAY[7]};
    font-size: 8px;
    margin: 0 10px;
`;

const ParentContainersWrapper = styled.div`
    white-space: nowrap;
    overflow: hidden;
    text-overflow: ellipsis;
    flex-direction: row-reverse;
    display: flex;
`;

const Ellipsis = styled.span`
    color: ${ANTD_GRAY[7]};
    margin-right: 2px;
`;

const StyledTooltip = styled(Tooltip)`
    display: flex;
    white-space: nowrap;
    overflow: hidden;
`;

const GlossaryNodeText = styled(Typography.Text)`
    font-size: 12px;
    line-height: 20px;
    color: ${ANTD_GRAY[7]};
`;

const GlossaryNodeIcon = styled(FolderOutlined)`
    color: ${ANTD_GRAY[7]};

    &&& {
        font-size: 12px;
        margin-right: 4px;
    }
`;

export function getParentContainerNames(containers?: Maybe<Container>[] | null) {
    let parentNames = '';
    if (containers) {
        [...containers].reverse().forEach((container, index) => {
            if (container?.properties) {
                if (index !== 0) {
                    parentNames += ' > ';
                }
                parentNames += container.properties.name;
            }
        });
    }
    return parentNames;
}

interface Props {
    platformName?: string;
    platformLogoUrl?: Maybe<string>;
    platformNames?: Maybe<string>[];
    platformLogoUrls?: Maybe<string>[];
    entityLogoComponent?: JSX.Element;
    instanceId?: string;
    typeIcon?: JSX.Element;
    entityType?: string;
    parentContainers?: Maybe<Container>[] | null;
    parentNodes?: GlossaryNode[] | null;
    parentContainersRef: React.RefObject<HTMLDivElement>;
    areContainersTruncated: boolean;
}

function PlatformContentView(props: Props) {
    const {
        parentNodes,
        platformName,
        platformLogoUrl,
        platformNames,
        platformLogoUrls,
        entityLogoComponent,
        instanceId,
        typeIcon,
        entityType,
        parentContainers,
        parentContainersRef,
        areContainersTruncated,
    } = props;

    const directParentContainer = parentContainers && parentContainers[0];
    const remainingParentContainers = parentContainers && parentContainers.slice(1, parentContainers.length);

    return (
        <PlatformContentWrapper>
            {typeIcon && <LogoIcon>{typeIcon}</LogoIcon>}
            <PlatformText>{capitalizeFirstLetterOnly(entityType)}</PlatformText>
<<<<<<< HEAD
            {(!!platformName || !!instanceId || !!parentContainers?.length) && <PlatformDivider />}
=======
            {(!!platformName || !!instanceId || !!parentContainers?.length || !!parentNodes?.length) && (
                <PlatformDivider />
            )}
>>>>>>> af6a423f
            {platformName && (
                <LogoIcon>
                    {!platformLogoUrl && !platformLogoUrls && entityLogoComponent}
                    {!!platformLogoUrl && !platformLogoUrls && (
                        <PreviewImage preview={false} src={platformLogoUrl} alt={platformName} />
                    )}
                    {!!platformLogoUrls &&
                        platformLogoUrls.slice(0, 2).map((platformLogoUrlsEntry) => (
                            <>
                                <PreviewImage preview={false} src={platformLogoUrlsEntry || ''} alt={platformName} />
                            </>
                        ))}
                </LogoIcon>
            )}
            <PlatformText>
                {platformNames ? platformNames.join(' & ') : platformName}
                {(directParentContainer || instanceId) && <StyledRightOutlined data-testid="right-arrow" />}
            </PlatformText>
            {instanceId && (
                <PlatformText>
                    {instanceId}
                    {directParentContainer && <StyledRightOutlined data-testid="right-arrow" />}
                </PlatformText>
            )}
            <StyledTooltip
                title={getParentContainerNames(parentContainers)}
                overlayStyle={areContainersTruncated ? {} : { display: 'none' }}
            >
                {areContainersTruncated && <Ellipsis>...</Ellipsis>}
                <ParentContainersWrapper ref={parentContainersRef}>
                    {remainingParentContainers &&
                        remainingParentContainers.map((container) => (
                            <span key={container?.urn}>
                                <ContainerLink container={container} />
                                <StyledRightOutlined data-testid="right-arrow" />
                            </span>
                        ))}
                </ParentContainersWrapper>
                {directParentContainer && <ContainerLink container={directParentContainer} />}
            </StyledTooltip>
            {[...(parentNodes || [])]?.reverse()?.map((parentNode, idx) => (
                <>
                    <GlossaryNodeIcon />
                    <GlossaryNodeText>{parentNode?.properties?.name}</GlossaryNodeText>
                    {idx + 1 !== parentNodes?.length && <StyledRightOutlined data-testid="right-arrow" />}
                </>
            ))}
        </PlatformContentWrapper>
    );
}

export default PlatformContentView;<|MERGE_RESOLUTION|>--- conflicted
+++ resolved
@@ -138,13 +138,9 @@
         <PlatformContentWrapper>
             {typeIcon && <LogoIcon>{typeIcon}</LogoIcon>}
             <PlatformText>{capitalizeFirstLetterOnly(entityType)}</PlatformText>
-<<<<<<< HEAD
-            {(!!platformName || !!instanceId || !!parentContainers?.length) && <PlatformDivider />}
-=======
             {(!!platformName || !!instanceId || !!parentContainers?.length || !!parentNodes?.length) && (
                 <PlatformDivider />
             )}
->>>>>>> af6a423f
             {platformName && (
                 <LogoIcon>
                     {!platformLogoUrl && !platformLogoUrls && entityLogoComponent}
