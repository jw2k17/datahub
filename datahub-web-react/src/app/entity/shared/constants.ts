// TODO(Gabe): integrate this w/ the theme
export const REDESIGN_COLORS = {
    GREY: '#e5e5e5',
    BLUE: '#1890FF',
};

export const ANTD_GRAY = {
    1: '#FFFFFF',
    2: '#FAFAFA',
    2.5: '#F8F8F8',
    3: '#F5F5F5',
    4: '#F0F0F0',
    4.5: '#E9E9E9',
    5: '#D9D9D9',
    6: '#BFBFBF',
    7: '#8C8C8C',
    8: '#595959',
    9: '#434343',
};

export const EMPTY_MESSAGES = {
    documentation: {
        title: 'No documentation yet',
        description: 'Share your knowledge by adding documentation and links to helpful resources.',
    },
    tags: {
        title: 'No tags added yet',
        description: 'Tag entities to help make them more discoverable and call out their most important attributes.',
    },
    terms: {
        title: 'No terms added yet',
        description: 'Apply glossary terms to entities to classify their data.',
    },
    owners: {
        title: 'No owners added yet',
        description: 'Adding owners helps you keep track of who is responsible for this data.',
    },
    properties: {
        title: 'No properties',
        description: 'Properties will appear here if they exist in your data source.',
    },
    queries: {
        title: 'No queries',
        description: 'Recent queries made to this dataset will appear here.',
    },
    domain: {
        title: 'No domain set',
        description: 'Group related entities based on your organizational structure using by adding them to a Domain.',
    },
    contains: {
        title: 'Contains no Terms',
        description: 'Terms can contain other terms to represent an "Has A" style relationship.',
    },
    inherits: {
        title: 'Does not inherit from any terms',
        description: 'Terms can inherit from other terms to represent an "Is A" style relationship.',
    },
<<<<<<< HEAD
=======
};

export const ELASTIC_MAX_COUNT = 10000;

export const getElasticCappedTotalValueText = (count: number) => {
    if (count === ELASTIC_MAX_COUNT) {
        return `${ELASTIC_MAX_COUNT}+`;
    }

    return `${count}`;
>>>>>>> af6a423f
};<|MERGE_RESOLUTION|>--- conflicted
+++ resolved
@@ -55,8 +55,6 @@
         title: 'Does not inherit from any terms',
         description: 'Terms can inherit from other terms to represent an "Is A" style relationship.',
     },
-<<<<<<< HEAD
-=======
 };
 
 export const ELASTIC_MAX_COUNT = 10000;
@@ -67,5 +65,4 @@
     }
 
     return `${count}`;
->>>>>>> af6a423f
 };