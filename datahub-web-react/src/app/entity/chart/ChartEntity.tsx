--- conflicted
+++ resolved
@@ -1,11 +1,7 @@
 import { LineChartOutlined } from '@ant-design/icons';
 import * as React from 'react';
-<<<<<<< HEAD
-import { Chart, EntityType, SearchResult } from '../../../types.generated';
-=======
 
 import { Chart, EntityType, LineageDirection, SearchResult } from '../../../types.generated';
->>>>>>> af6a423f
 import { Entity, EntityCapabilityType, IconStyleType, PreviewType } from '../Entity';
 import { ChartPreview } from './preview/ChartPreview';
 import { GetChartQuery, useGetChartQuery, useUpdateChartMutation } from '../../../graphql/chart.generated';
@@ -22,11 +18,8 @@
 import { EntityMenuItems } from '../shared/EntityDropdown/EntityDropdown';
 import { LineageTab } from '../shared/tabs/Lineage/LineageTab';
 import { ChartStatsSummarySubHeader } from './profile/stats/ChartStatsSummarySubHeader';
-<<<<<<< HEAD
-=======
 import { InputFieldsTab } from '../shared/tabs/Entity/InputFieldsTab';
 import { ChartSnippet } from './ChartSnippet';
->>>>>>> af6a423f
 
 /**
  * Definition of the DataHub Chart entity.
@@ -104,25 +97,9 @@
                 {
                     name: 'Lineage',
                     component: LineageTab,
-<<<<<<< HEAD
-                    display: {
-                        visible: (_, _1) => true,
-                        enabled: (_, chart: GetChartQuery) => {
-                            return (
-                                (chart?.chart?.upstream?.total || 0) > 0 || (chart?.chart?.downstream?.total || 0) > 0
-                            );
-                        },
-                    },
-                },
-
-                {
-                    name: 'Inputs',
-                    component: ChartInputsTab,
-=======
                     properties: {
                         defaultDirection: LineageDirection.Upstream,
                     },
->>>>>>> af6a423f
                     display: {
                         visible: (_, _1) => true,
                         enabled: (_, chart: GetChartQuery) => {
@@ -211,10 +188,7 @@
                 lastUpdatedMs={data.properties?.lastModified?.time}
                 createdMs={data.properties?.created?.time}
                 externalUrl={data.properties?.externalUrl}
-<<<<<<< HEAD
-=======
                 snippet={<ChartSnippet matchedFields={result.matchedFields} inputFields={data.inputFields} />}
->>>>>>> af6a423f
             />
         );
     };
@@ -225,11 +199,7 @@
             name: entity.properties?.name || '',
             type: EntityType.Chart,
             icon: entity?.platform?.properties?.logoUrl || '',
-<<<<<<< HEAD
-            platform: entity?.platform.properties?.displayName || entity?.platform.name,
-=======
             platform: entity?.platform,
->>>>>>> af6a423f
         };
     };
 
