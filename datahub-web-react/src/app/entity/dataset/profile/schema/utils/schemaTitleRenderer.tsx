--- conflicted
+++ resolved
@@ -57,13 +57,9 @@
         return (
             <>
                 <FieldPathContainer>
-<<<<<<< HEAD
-                    <FieldPathText>{pathToDisplay}</FieldPathText>
-=======
                     <FieldPathText>
                         <Highlight search={filterText}>{pathToDisplay}</Highlight>
                     </FieldPathText>
->>>>>>> af6a423f
                     <TypeLabel type={record.type} nativeDataType={record.nativeDataType} />
                     {(schemaMetadata?.primaryKeys?.includes(fieldPath) || record.isPartOfKey) && <PrimaryKeyLabel />}
                     {record.nullable && <NullableLabel />}
