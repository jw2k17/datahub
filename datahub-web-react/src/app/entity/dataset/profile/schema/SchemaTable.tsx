import React, { useMemo, useState } from 'react';
import { Table, Tooltip } from 'antd';
import { ColumnsType } from 'antd/es/table';
import { AlignType } from 'rc-table/lib/interface';
import styled from 'styled-components';
import { geekblue } from '@ant-design/colors';
import TypeIcon from './components/TypeIcon';
import {
    EditableSchemaMetadata,
    SchemaFieldDataType,
    GlobalTags,
    SchemaField,
    GlobalTagsUpdate,
    EditableSchemaFieldInfo,
    GlossaryTerms,
    UsageQueryResult,
} from '../../../../../types.generated';
import TagTermGroup from '../../../../shared/tags/TagTermGroup';
import DescriptionField from './components/SchemaDescriptionField';
import schemaTitleRenderer from './utils/schemaTitleRenderer';
import { diffMarkdown } from './utils/utils';
import { ExtendedSchemaFields } from './utils/types';

const TableContainer = styled.div`
    & .table-red-row {
        background-color: #ffa39e99;
        &: hover > td.ant-table-cell {
            background-color: #ffa39eaa;
        }
    }
    & .table-green-row {
        background-color: #b7eb8f99;
        &: hover > td.ant-table-cell {
            background-color: #b7eb8faa;
        }
    }
    &&& .ant-table-row-indent.indent-level-0 {
        padding-left: 0px !important;
    }
    &&& .ant-table-row-indent.indent-level-1 {
        padding-left: 15px !important;
    }
    &&& .ant-table-row-indent.indent-level-2 {
        padding-left: 30px !important;
    }
    &&& .ant-table-row-indent.indent-level-3 {
        padding-left: 45px !important;
    }
    &&& .ant-table-row-indent.indent-level-4 {
        padding-left: 60px !important;
    }
    &&& .ant-table-row-indent {
        padding-left: 60px !important;
    }
`;

// indent-level-8

const UsageBar = styled.div<{ width: number }>`
    width: ${(props) => props.width}px;
    height: 10px;
    background-color: ${geekblue[3]};
    border-radius: 2px;
`;

const UsageBarContainer = styled.div`
    width: 100%;
    height: 100%;
`;

const defaultColumns = [
    {
        width: 150,
        title: 'Type',
        dataIndex: 'type',
        key: 'type',
        align: 'left' as AlignType,
        render: (type: SchemaFieldDataType, record: SchemaField) => {
            return <TypeIcon type={type} nativeDataType={record.nativeDataType} />;
        },
    },
    {
        title: 'Field',
        dataIndex: 'fieldPath',
        key: 'fieldPath',
        width: 100,
<<<<<<< HEAD
        render: schemaTitleRenderer,
=======
        render: (fieldPath: string) => {
            if (!fieldPath.includes('.')) {
                return <Typography.Text strong>{fieldPath}</Typography.Text>;
            }
            let [firstPath, lastPath] = fieldPath.split(/\.(?=[^.]+$)/);
            const isOverflow = fieldPath.length > MAX_FIELD_PATH_LENGTH;
            if (isOverflow) {
                if (lastPath.length >= MAX_FIELD_PATH_LENGTH) {
                    lastPath = `..${lastPath.substring(lastPath.length - MAX_FIELD_PATH_LENGTH)}`;
                    firstPath = '';
                } else {
                    firstPath = firstPath.substring(fieldPath.length - MAX_FIELD_PATH_LENGTH);
                    if (firstPath.includes('.')) {
                        firstPath = `..${firstPath.substring(firstPath.indexOf('.'))}`;
                    } else {
                        firstPath = '..';
                    }
                }
            }
            return (
                <span>
                    <LighterText>{`${firstPath}${lastPath ? '.' : ''}`}</LighterText>
                    {!!lastPath && <Typography.Text strong>{lastPath}</Typography.Text>}
                </span>
            );
        },
>>>>>>> 40ecd96c
        filtered: true,
    },
];

export type Props = {
    rows: Array<ExtendedSchemaFields>;
    onUpdateDescription: (
        updatedDescription: string,
        record?: EditableSchemaFieldInfo | ExtendedSchemaFields,
    ) => Promise<any>;
    onUpdateTags: (update: GlobalTagsUpdate, record?: EditableSchemaFieldInfo) => Promise<any>;
    editableSchemaMetadata?: EditableSchemaMetadata | null;
    editMode?: boolean;
    usageStats?: UsageQueryResult | null;
};
const USAGE_BAR_MAX_WIDTH = 50;
export default function SchemaTable({
    rows,
    onUpdateDescription,
    onUpdateTags,
    editableSchemaMetadata,
    usageStats,
    editMode = true,
}: Props) {
    const hasUsageStats = useMemo(() => (usageStats?.aggregations?.fields?.length || 0) > 0, [usageStats]);
    const maxFieldUsageCount = useMemo(
        () => Math.max(...(usageStats?.aggregations?.fields?.map((field) => field?.count || 0) || [])),
        [usageStats],
    );
    const [tagHoveredIndex, setTagHoveredIndex] = useState<string | undefined>(undefined);
    const descriptionRender = (description: string, record: ExtendedSchemaFields) => {
        const relevantEditableFieldInfo = editableSchemaMetadata?.editableSchemaFieldInfo.find(
            (candidateEditableFieldInfo) => candidateEditableFieldInfo.fieldPath === record.fieldPath,
        );

        if (!editMode && record.previousDescription) {
            return (
                <DescriptionField
                    description={diffMarkdown(record.previousDescription, description)}
                    isEdited={!!relevantEditableFieldInfo?.description}
                    onUpdate={(updatedDescription) => onUpdateDescription(updatedDescription, record)}
                    editable={editMode}
                />
            );
        }

        return (
            <DescriptionField
                description={editMode ? relevantEditableFieldInfo?.description || description : description}
                original={record.description}
                isEdited={!!relevantEditableFieldInfo?.description}
                onUpdate={(updatedDescription) => onUpdateDescription(updatedDescription, record)}
                editable={editMode}
            />
        );
    };

    const tagAndTermRender = (tags: GlobalTags, record: SchemaField, rowIndex: number | undefined) => {
        const relevantEditableFieldInfo = editableSchemaMetadata?.editableSchemaFieldInfo.find(
            (candidateEditableFieldInfo) => candidateEditableFieldInfo.fieldPath === record.fieldPath,
        );
        return (
            <TagTermGroup
                uneditableTags={tags}
                editableTags={relevantEditableFieldInfo?.globalTags}
                glossaryTerms={record.glossaryTerms as GlossaryTerms}
                canRemove
                canAdd={tagHoveredIndex === `${record.fieldPath}-${rowIndex}`}
                onOpenModal={() => setTagHoveredIndex(undefined)}
                updateTags={(update) =>
                    onUpdateTags(update, relevantEditableFieldInfo || { fieldPath: record.fieldPath })
                }
            />
        );
    };

    const usageStatsRenderer = (fieldPath: string) => {
        const relevantUsageStats = usageStats?.aggregations?.fields?.find(
            (fieldStats) => fieldStats?.fieldName === fieldPath,
        );

        if (!relevantUsageStats) {
            return null;
        }

        return (
            <Tooltip placement="topLeft" title={`${relevantUsageStats.count} queries / month`}>
                <UsageBarContainer>
                    <UsageBar width={((relevantUsageStats.count || 0) / maxFieldUsageCount) * USAGE_BAR_MAX_WIDTH} />
                </UsageBarContainer>
            </Tooltip>
        );
    };

    const descriptionColumn = {
        title: 'Description',
        dataIndex: 'description',
        key: 'description',
        render: descriptionRender,
        width: 300,
    };

    const tagAndTermColumn = {
        width: 150,
        title: 'Tags & Terms',
        dataIndex: 'globalTags',
        key: 'tag',
        render: tagAndTermRender,
        onCell: (record: SchemaField, rowIndex: number | undefined) => ({
            onMouseEnter: () => {
                if (editMode) {
                    setTagHoveredIndex(`${record.fieldPath}-${rowIndex}`);
                }
            },
            onMouseLeave: () => {
                if (editMode) {
                    setTagHoveredIndex(undefined);
                }
            },
        }),
    };

    const usageColumn = {
        width: 50,
        title: 'Usage',
        dataIndex: 'fieldPath',
        key: 'usage',
        render: usageStatsRenderer,
    };

    let allColumns: ColumnsType<ExtendedSchemaFields> = [...defaultColumns, descriptionColumn, tagAndTermColumn];

    if (hasUsageStats) {
        allColumns = [...allColumns, usageColumn];
    }

    return (
        <TableContainer>
            <Table
                bordered
                columns={allColumns}
                dataSource={rows}
                rowClassName={(record) =>
                    record.isNewRow ? 'table-green-row' : `${record.isDeletedRow ? 'table-red-row' : ''}`
                }
                rowKey="fieldPath"
                expandable={{ defaultExpandAllRows: false, expandRowByClick: false }}
                pagination={false}
            />
        </TableContainer>
    );
}<|MERGE_RESOLUTION|>--- conflicted
+++ resolved
@@ -84,9 +84,6 @@
         dataIndex: 'fieldPath',
         key: 'fieldPath',
         width: 100,
-<<<<<<< HEAD
-        render: schemaTitleRenderer,
-=======
         render: (fieldPath: string) => {
             if (!fieldPath.includes('.')) {
                 return <Typography.Text strong>{fieldPath}</Typography.Text>;
@@ -113,7 +110,6 @@
                 </span>
             );
         },
->>>>>>> 40ecd96c
         filtered: true,
     },
 ];
