--- conflicted
+++ resolved
@@ -50,10 +50,7 @@
                 origin={data.origin}
                 description={data.description}
                 platformName={data.platform.name}
-<<<<<<< HEAD
-=======
                 platformLogo={data.platform.info?.logoUrl}
->>>>>>> 7e9d28eb
                 owners={data.ownership?.owners}
                 globalTags={data.globalTags}
             />
