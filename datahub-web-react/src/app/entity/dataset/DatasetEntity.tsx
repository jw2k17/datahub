--- conflicted
+++ resolved
@@ -282,13 +282,8 @@
                 platformName={data.platform.properties?.displayName || data.platform.name}
                 platformLogo={data.platform.properties?.logoUrl}
                 platformInstanceId={data.dataPlatformInstance?.instanceId}
-<<<<<<< HEAD
-                platformNames={genericProperties?.siblingPlatforms?.map((platform) =>
-                    capitalizeFirstLetterOnly(platform.properties?.displayName || platform.name),
-=======
                 platformNames={genericProperties?.siblingPlatforms?.map(
                     (platform) => platform.properties?.displayName || platform.name,
->>>>>>> 13d57344
                 )}
                 platformLogos={genericProperties?.siblingPlatforms?.map((platform) => platform.properties?.logoUrl)}
                 owners={data.ownership?.owners}
