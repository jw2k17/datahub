--- conflicted
+++ resolved
@@ -154,6 +154,7 @@
     const showAcrylInfo = useIsShowAcrylInfoEnabled();
     const { user } = userContext;
     const viewUrn = userContext.localState?.selectedViewUrn;
+    const viewsEnabled = appConfig.config?.viewsConfig?.enabled || false;
 
     useEffect(() => {
         if (suggestionsData !== undefined) {
@@ -273,13 +274,9 @@
                         onQueryChange={onAutoComplete}
                         autoCompleteStyle={styles.searchBox}
                         entityRegistry={entityRegistry}
-<<<<<<< HEAD
-                        showQuickFilterss
-=======
                         viewsEnabled={viewsEnabled}
                         combineSiblings
                         showQuickFilters
->>>>>>> 3ca9fa18
                     />
                     {searchResultsToShow && searchResultsToShow.length > 0 && (
                         <SuggestionsContainer>
