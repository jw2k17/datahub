import React, { useEffect, useMemo, useState, useRef } from 'react';
import { Input, AutoComplete, Image, Typography } from 'antd';
import { SearchOutlined } from '@ant-design/icons';
import styled from 'styled-components';
import { useHistory } from 'react-router';
import { AutoCompleteResultForEntity, CorpUser, Entity, EntityType, ScenarioType, Tag } from '../../types.generated';
import { IconStyleType } from '../entity/Entity';
import EntityRegistry from '../entity/EntityRegistry';
import filterSearchQuery from './utils/filterSearchQuery';
import { ANTD_GRAY } from '../entity/shared/constants';
import { getEntityPath } from '../entity/shared/containers/profile/utils';
import { EXACT_SEARCH_PREFIX } from './utils/constants';
import { CustomAvatar } from '../shared/avatar';
import { StyledTag } from '../entity/shared/components/styled/StyledTag';
import { useListRecommendationsQuery } from '../../graphql/recommendations.generated';
import { useGetAuthenticatedUserUrn } from '../useGetAuthenticatedUser';
import { getPlatformName } from '../entity/shared/utils';

const SuggestionContainer = styled.div`
    display: flex;
    flex-direction: row;
    justify-content: left;
    align-items: center;
`;

const SuggestionText = styled.span`
    margin-left: 8px;
    margin-top: 2px;
    margin-bottom: 2px;
    color: ${ANTD_GRAY[9]};
`;

const ExploreForEntity = styled.span`
    font-weight: light;
    font-size: 11px;
`;

const StyledAutoComplete = styled(AutoComplete)`
    width: 100%;
    max-width: 650px;
`;

const AutoCompleteContainer = styled.div`
    width: 100%;
    padding: 0 30px;
`;

const StyledSearchBar = styled(Input)`
    &&& {
        border-radius: 70px;
        height: 40px;
        font-size: 20px;
        color: ${ANTD_GRAY[7]};
    }
    > .ant-input {
        font-size: 14px;
    }
`;

const PreviewImage = styled(Image)`
    max-height: 16px;
    width: auto;
    object-fit: contain;
    background-color: transparent;
`;

const EXACT_AUTOCOMPLETE_OPTION_TYPE = 'exact_query';
const RECOMMENDED_QUERY_OPTION_TYPE = 'recommendation';

const renderTagSuggestion = (tag: Tag, registry: EntityRegistry) => {
    return (
        <>
            <StyledTag $colorHash={tag?.urn} $color={tag?.properties?.colorHex}>
                {registry.getDisplayName(EntityType.Tag, tag)}
            </StyledTag>
        </>
    );
};

const renderUserSuggestion = (query: string, user: CorpUser, registry: EntityRegistry) => {
    const displayName = registry.getDisplayName(EntityType.CorpUser, user);
    const isPrefixMatch = displayName.toLowerCase().indexOf(query.toLowerCase()) > -1;
    const matchedText = (isPrefixMatch && displayName.substring(0, query.length)) || '';
    const unmatchedText = (isPrefixMatch && displayName.substring(query.length, displayName.length)) || displayName;
    return (
        <>
            <CustomAvatar
                size={20}
                name={displayName}
                photoUrl={user.editableProperties?.pictureLink || undefined}
                useDefaultAvatar={false}
                style={{
                    marginRight: 0,
                }}
            />
            <SuggestionText>
                {matchedText}
                <Typography.Text strong>{unmatchedText}</Typography.Text>
            </SuggestionText>
        </>
    );
};

const getDisplayName = (registry: EntityRegistry, entity: Entity) => {
    const genericEntityProps = registry.getGenericEntityProperties(entity.type, entity);
    if (entity.type === EntityType.GlossaryTerm) {
        return registry.getDisplayName(entity.type, entity);
    }
    return (
        genericEntityProps?.properties?.qualifiedName ||
        genericEntityProps?.name ||
        registry.getDisplayName(entity.type, entity)
    );
};

const renderEntitySuggestion = (query: string, entity: Entity, registry: EntityRegistry) => {
    // Special rendering.
    if (entity.type === EntityType.CorpUser) {
        return renderUserSuggestion(query, entity as CorpUser, registry);
    }
    if (entity.type === EntityType.Tag) {
        return renderTagSuggestion(entity as Tag, registry);
    }
    const genericEntityProps = registry.getGenericEntityProperties(entity.type, entity);
    const platformName = getPlatformName(genericEntityProps);
    const platformLogoUrl = genericEntityProps?.platform?.properties?.logoUrl;
    const displayName = getDisplayName(registry, entity);
    const icon =
        (platformLogoUrl && <PreviewImage preview={false} src={platformLogoUrl} alt={platformName || ''} />) ||
        registry.getIcon(entity.type, 12, IconStyleType.ACCENT);
    const isPrefixMatch = displayName.toLowerCase().startsWith(query.toLowerCase());
    const matchedText = isPrefixMatch ? displayName.substring(0, query.length) : '';
    const unmatchedText = isPrefixMatch ? displayName.substring(query.length, displayName.length) : displayName;
    return (
        <>
            {icon}
            <SuggestionText>
                <Typography.Text strong>{matchedText}</Typography.Text>
                {unmatchedText}
            </SuggestionText>
        </>
    );
};

const renderItem = (query: string, entity: Entity, registry: EntityRegistry) => {
    return {
        value: entity.urn,
        label: <SuggestionContainer>{renderEntitySuggestion(query, entity, registry)}</SuggestionContainer>,
        type: entity.type,
        style: { paddingLeft: 16 },
    };
};

const renderRecommendedQuery = (query: string) => {
    return {
        value: query,
        label: query,
        type: RECOMMENDED_QUERY_OPTION_TYPE,
    };
};

interface Props {
    initialQuery?: string;
    placeholderText: string;
    suggestions: Array<AutoCompleteResultForEntity>;
    onSearch: (query: string, type?: EntityType) => void;
    onQueryChange: (query: string) => void;
    style?: React.CSSProperties;
    inputStyle?: React.CSSProperties;
    autoCompleteStyle?: React.CSSProperties;
    entityRegistry: EntityRegistry;
    fixAutoComplete?: boolean;
    hideRecommendations?: boolean;
    setIsSearchBarFocused?: (isSearchBarFocused: boolean) => void;
    onFocus?: () => void;
    onBlur?: () => void;
}

const defaultProps = {
    style: undefined,
};

/**
 * Represents the search bar appearing in the default header view.
 */
export const SearchBar = ({
    initialQuery,
    placeholderText,
    suggestions,
    onSearch,
    onQueryChange,
    entityRegistry,
    style,
    inputStyle,
    autoCompleteStyle,
    fixAutoComplete,
    hideRecommendations,
    setIsSearchBarFocused,
    onFocus,
    onBlur,
}: Props) => {
    const history = useHistory();
    const [searchQuery, setSearchQuery] = useState<string>();
    const [selected, setSelected] = useState<string>();
    useEffect(() => setSelected(initialQuery), [initialQuery]);

    const searchEntityTypes = entityRegistry.getSearchEntityTypes();
    const userUrn = useGetAuthenticatedUserUrn();

    const { data } = useListRecommendationsQuery({
        variables: {
            input: {
                userUrn,
                requestContext: {
                    scenario: ScenarioType.SearchBar,
                },
                limit: 1,
            },
        },
        skip: hideRecommendations,
    });

    const effectiveQuery = searchQuery !== undefined ? searchQuery : initialQuery || '';

    const emptyQueryOptions = useMemo(() => {
        // Map each module to a set of
        return (
            data?.listRecommendations?.modules.map((module) => ({
                label: module.title,
                options: [...module.content.map((content) => renderRecommendedQuery(content.value))],
            })) || []
        );
    }, [data]);

    const autoCompleteQueryOptions = useMemo(
        () =>
            (suggestions?.length > 0 &&
                effectiveQuery.length > 0 && [
                    {
                        value: `${EXACT_SEARCH_PREFIX}${effectiveQuery}`,
                        label: (
                            <SuggestionContainer key={EXACT_AUTOCOMPLETE_OPTION_TYPE}>
                                <ExploreForEntity>
                                    View all results for <Typography.Text strong>{effectiveQuery}</Typography.Text>
                                </ExploreForEntity>
                            </SuggestionContainer>
                        ),
                        type: EXACT_AUTOCOMPLETE_OPTION_TYPE,
                    },
                ]) ||
            [],
        [suggestions, effectiveQuery],
    );

    const autoCompleteEntityOptions = useMemo(
        () =>
            suggestions.map((entity: AutoCompleteResultForEntity) => ({
                label: entityRegistry.getCollectionName(entity.type),
                options: [...entity.entities.map((e: Entity) => renderItem(effectiveQuery, e, entityRegistry))],
            })),
        [effectiveQuery, suggestions, entityRegistry],
    );

    const options = useMemo(() => {
        // Display recommendations when there is no search query, autocomplete suggestions otherwise.
        if (autoCompleteEntityOptions.length > 0) {
            return [...autoCompleteQueryOptions, ...autoCompleteEntityOptions];
        }
        return emptyQueryOptions;
    }, [emptyQueryOptions, autoCompleteEntityOptions, autoCompleteQueryOptions]);

    const searchBarWrapperRef = useRef<HTMLDivElement>(null);

    function handleSearchBarClick(isSearchBarFocused: boolean) {
        if (
            setIsSearchBarFocused &&
            (!isSearchBarFocused ||
                (searchBarWrapperRef && searchBarWrapperRef.current && searchBarWrapperRef.current.clientWidth < 590))
        ) {
            setIsSearchBarFocused(isSearchBarFocused);
        }
    }

    function handleFocus() {
        if (onFocus) onFocus();
        handleSearchBarClick(true);
    }

    function handleBlur() {
        if (onBlur) onBlur();
        handleSearchBarClick(false);
    }

    return (
        <AutoCompleteContainer style={style} ref={searchBarWrapperRef}>
            <StyledAutoComplete
                defaultActiveFirstOption={false}
                style={autoCompleteStyle}
                options={options}
                filterOption={false}
                onSelect={(value: string, option) => {
                    // If the autocomplete option type is NOT an entity, then render as a normal search query.
                    if (
                        option.type === EXACT_AUTOCOMPLETE_OPTION_TYPE ||
                        option.type === RECOMMENDED_QUERY_OPTION_TYPE
                    ) {
                        onSearch(
                            `${filterSearchQuery(value)}`,
                            searchEntityTypes.indexOf(option.type) >= 0 ? option.type : undefined,
                        );
                    } else {
                        // Navigate directly to the entity profile.
                        history.push(getEntityPath(option.type, value, entityRegistry, false, false));
<<<<<<< HEAD
=======
                        setSelected('');
>>>>>>> af6a423f
                    }
                }}
                onSearch={(value: string) => onQueryChange(value)}
                defaultValue={initialQuery || undefined}
                value={selected}
                onChange={(v) => setSelected(filterSearchQuery(v))}
                dropdownStyle={{
                    maxHeight: 1000,
                    overflowY: 'visible',
                    position: (fixAutoComplete && 'fixed') || 'relative',
                }}
            >
                <StyledSearchBar
                    placeholder={placeholderText}
                    onPressEnter={() => {
                        // e.stopPropagation();
                        onSearch(filterSearchQuery(searchQuery || ''));
                    }}
                    style={inputStyle}
                    value={searchQuery}
                    onChange={(e) => setSearchQuery(e.target.value)}
                    data-testid="search-input"
                    onFocus={handleFocus}
                    onBlur={handleBlur}
                    allowClear
                    prefix={<SearchOutlined onClick={() => onSearch(filterSearchQuery(searchQuery || ''))} />}
                />
            </StyledAutoComplete>
        </AutoCompleteContainer>
    );
};

SearchBar.defaultProps = defaultProps;<|MERGE_RESOLUTION|>--- conflicted
+++ resolved
@@ -311,10 +311,7 @@
                     } else {
                         // Navigate directly to the entity profile.
                         history.push(getEntityPath(option.type, value, entityRegistry, false, false));
-<<<<<<< HEAD
-=======
                         setSelected('');
->>>>>>> af6a423f
                     }
                 }}
                 onSearch={(value: string) => onQueryChange(value)}
