<<<<<<< HEAD
import React, { useMemo, useState } from 'react';
import { Input, AutoComplete, Image, Typography, Popover } from 'antd';
import { SearchOutlined, QuestionCircleOutlined } from '@ant-design/icons';
=======
import React, { useEffect, useMemo, useState, useRef } from 'react';
import { Input, AutoComplete, Image, Typography } from 'antd';
import { SearchOutlined } from '@ant-design/icons';
>>>>>>> 538cfba5
import styled from 'styled-components';
import { useHistory } from 'react-router';
import { AutoCompleteResultForEntity, CorpUser, Entity, EntityType, ScenarioType, Tag } from '../../types.generated';
import { IconStyleType } from '../entity/Entity';
import EntityRegistry from '../entity/EntityRegistry';
import filterSearchQuery from './utils/filterSearchQuery';
import { ANTD_GRAY } from '../entity/shared/constants';
import { getEntityPath } from '../entity/shared/containers/profile/utils';
import { EXACT_SEARCH_PREFIX } from './utils/constants';
import { CustomAvatar } from '../shared/avatar';
import { StyledTag } from '../entity/shared/components/styled/StyledTag';
import { useListRecommendationsQuery } from '../../graphql/recommendations.generated';
import { useGetAuthenticatedUserUrn } from '../useGetAuthenticatedUser';
<<<<<<< HEAD
import { helpRefLink } from '../../conf/Adhoc';
=======
import { getPlatformName } from '../entity/shared/utils';
>>>>>>> 538cfba5

const SuggestionContainer = styled.div`
    display: flex;
    flex-direction: row;
    justify-content: left;
    align-items: center;
`;

const SuggestionText = styled.span`
    margin-left: 8px;
    margin-top: 2px;
    margin-bottom: 2px;
    color: ${ANTD_GRAY[9]};
`;

const ExploreForEntity = styled.span`
    font-weight: light;
    font-size: 11px;
`;

const StyledAutoComplete = styled(AutoComplete)`
    width: 100%;
    max-width: 650px;
`;

const AutoCompleteContainer = styled.div`
    width: 100%;
    padding: 0 30px;
`;

const StyledSearchBar = styled(Input)`
    &&& {
        border-radius: 70px;
        height: 40px;
        font-size: 20px;
        color: ${ANTD_GRAY[7]};
    }
    > .ant-input {
        font-size: 14px;
    }
`;

const PreviewImage = styled(Image)`
    max-height: 16px;
    width: auto;
    object-fit: contain;
    background-color: transparent;
`;

const helpLinkContent = (
    <div>
        <a href={helpRefLink}>How to search better</a>
    </div>
);

const EXACT_AUTOCOMPLETE_OPTION_TYPE = 'exact_query';
const RECOMMENDED_QUERY_OPTION_TYPE = 'recommendation';

const renderTagSuggestion = (tag: Tag, registry: EntityRegistry) => {
    return (
        <>
            <StyledTag $colorHash={tag?.urn} $color={tag?.properties?.colorHex}>
                {registry.getDisplayName(EntityType.Tag, tag)}
            </StyledTag>
        </>
    );
};

const renderUserSuggestion = (query: string, user: CorpUser, registry: EntityRegistry) => {
    const displayName = registry.getDisplayName(EntityType.CorpUser, user);
    const isPrefixMatch = displayName.toLowerCase().indexOf(query.toLowerCase()) > -1;
    const matchedText = (isPrefixMatch && displayName.substring(0, query.length)) || '';
    const unmatchedText = (isPrefixMatch && displayName.substring(query.length, displayName.length)) || displayName;
    return (
        <>
            <CustomAvatar
                size={20}
                name={displayName}
                photoUrl={user.editableProperties?.pictureLink || undefined}
                useDefaultAvatar={false}
                style={{
                    marginRight: 0,
                }}
            />
            <SuggestionText>
                {matchedText}
                <Typography.Text strong>{unmatchedText}</Typography.Text>
            </SuggestionText>
        </>
    );
};

const getDisplayName = (registry: EntityRegistry, entity: Entity) => {
    const genericEntityProps = registry.getGenericEntityProperties(entity.type, entity);
    if (entity.type === EntityType.GlossaryTerm) {
        return registry.getDisplayName(entity.type, entity);
    }
    return (
        genericEntityProps?.properties?.qualifiedName ||
        genericEntityProps?.name ||
        registry.getDisplayName(entity.type, entity)
    );
};

const renderEntitySuggestion = (query: string, entity: Entity, registry: EntityRegistry) => {
    // Special rendering.
    if (entity.type === EntityType.CorpUser) {
        return renderUserSuggestion(query, entity as CorpUser, registry);
    }
    if (entity.type === EntityType.Tag) {
        return renderTagSuggestion(entity as Tag, registry);
    }
    const genericEntityProps = registry.getGenericEntityProperties(entity.type, entity);
    const platformName = getPlatformName(genericEntityProps);
    const platformLogoUrl = genericEntityProps?.platform?.properties?.logoUrl;
    const displayName = getDisplayName(registry, entity);
    const icon =
        (platformLogoUrl && <PreviewImage preview={false} src={platformLogoUrl} alt={platformName || ''} />) ||
        registry.getIcon(entity.type, 12, IconStyleType.ACCENT);
    const isPrefixMatch = displayName.toLowerCase().startsWith(query.toLowerCase());
    const matchedText = isPrefixMatch ? displayName.substring(0, query.length) : '';
    const unmatchedText = isPrefixMatch ? displayName.substring(query.length, displayName.length) : displayName;
    return (
        <>
            {icon}
            <SuggestionText>
                <Typography.Text strong>{matchedText}</Typography.Text>
                {unmatchedText}
            </SuggestionText>
        </>
    );
};

const renderItem = (query: string, entity: Entity, registry: EntityRegistry) => {
    return {
        value: entity.urn,
        label: <SuggestionContainer>{renderEntitySuggestion(query, entity, registry)}</SuggestionContainer>,
        type: entity.type,
        style: { paddingLeft: 16 },
    };
};

const renderRecommendedQuery = (query: string) => {
    return {
        value: query,
        label: query,
        type: RECOMMENDED_QUERY_OPTION_TYPE,
    };
};

interface Props {
    initialQuery?: string;
    placeholderText: string;
    suggestions: Array<AutoCompleteResultForEntity>;
    onSearch: (query: string, type?: EntityType) => void;
    onQueryChange: (query: string) => void;
    style?: React.CSSProperties;
    inputStyle?: React.CSSProperties;
    autoCompleteStyle?: React.CSSProperties;
    entityRegistry: EntityRegistry;
    fixAutoComplete?: boolean;
    hideRecommendations?: boolean;
    setIsSearchBarFocused?: (isSearchBarFocused: boolean) => void;
    onFocus?: () => void;
    onBlur?: () => void;
}

const defaultProps = {
    style: undefined,
};

/**
 * Represents the search bar appearing in the default header view.
 */
export const SearchBar = ({
    initialQuery,
    placeholderText,
    suggestions,
    onSearch,
    onQueryChange,
    entityRegistry,
    style,
    inputStyle,
    autoCompleteStyle,
    fixAutoComplete,
    hideRecommendations,
    setIsSearchBarFocused,
    onFocus,
    onBlur,
}: Props) => {
    const history = useHistory();
    const [searchQuery, setSearchQuery] = useState<string>();
    const [selected, setSelected] = useState<string>();
    useEffect(() => setSelected(initialQuery), [initialQuery]);
    const searchEntityTypes = entityRegistry.getSearchEntityTypes();
    const userUrn = useGetAuthenticatedUserUrn();
    const { data } = useListRecommendationsQuery({
        variables: {
            input: {
                userUrn,
                requestContext: {
                    scenario: ScenarioType.SearchBar,
                },
                limit: 1,
            },
        },
        skip: hideRecommendations,
    });

    const effectiveQuery = searchQuery !== undefined ? searchQuery : initialQuery || '';

    const emptyQueryOptions = useMemo(() => {
        // Map each module to a set of
        return (
            data?.listRecommendations?.modules.map((module) => ({
                label: module.title,
                options: [...module.content.map((content) => renderRecommendedQuery(content.value))],
            })) || []
        );
    }, [data]);

    const autoCompleteQueryOptions = useMemo(
        () =>
            (suggestions?.length > 0 &&
                effectiveQuery.length > 0 && [
                    {
                        value: `${EXACT_SEARCH_PREFIX}${effectiveQuery}`,
                        label: (
                            <SuggestionContainer key={EXACT_AUTOCOMPLETE_OPTION_TYPE}>
                                <ExploreForEntity>
                                    View all results for <Typography.Text strong>{effectiveQuery}</Typography.Text>
                                </ExploreForEntity>
                            </SuggestionContainer>
                        ),
                        type: EXACT_AUTOCOMPLETE_OPTION_TYPE,
                    },
                ]) ||
            [],
        [suggestions, effectiveQuery],
    );

    const autoCompleteEntityOptions = useMemo(
        () =>
            suggestions.map((entity: AutoCompleteResultForEntity) => ({
                label: entityRegistry.getCollectionName(entity.type),
                options: [...entity.entities.map((e: Entity) => renderItem(effectiveQuery, e, entityRegistry))],
            })),
        [effectiveQuery, suggestions, entityRegistry],
    );

    const options = useMemo(() => {
        // Display recommendations when there is no search query, autocomplete suggestions otherwise.
        if (autoCompleteEntityOptions.length > 0) {
            return [...autoCompleteQueryOptions, ...autoCompleteEntityOptions];
        }
        return emptyQueryOptions;
    }, [emptyQueryOptions, autoCompleteEntityOptions, autoCompleteQueryOptions]);

    const searchBarWrapperRef = useRef<HTMLDivElement>(null);

    function handleSearchBarClick(isSearchBarFocused: boolean) {
        if (
            setIsSearchBarFocused &&
            (!isSearchBarFocused ||
                (searchBarWrapperRef && searchBarWrapperRef.current && searchBarWrapperRef.current.clientWidth < 590))
        ) {
            setIsSearchBarFocused(isSearchBarFocused);
        }
    }

    function handleFocus() {
        if (onFocus) onFocus();
        handleSearchBarClick(true);
    }

    function handleBlur() {
        if (onBlur) onBlur();
        handleSearchBarClick(false);
    }

    return (
        <AutoCompleteContainer style={style} ref={searchBarWrapperRef}>
            <StyledAutoComplete
                defaultActiveFirstOption={false}
                style={autoCompleteStyle}
                options={options}
                filterOption={false}
                onSelect={(value: string, option) => {
                    // If the autocomplete option type is NOT an entity, then render as a normal search query.
                    if (
                        option.type === EXACT_AUTOCOMPLETE_OPTION_TYPE ||
                        option.type === RECOMMENDED_QUERY_OPTION_TYPE
                    ) {
                        onSearch(
                            `${filterSearchQuery(value)}`,
                            searchEntityTypes.indexOf(option.type) >= 0 ? option.type : undefined,
                        );
                    } else {
                        // Navigate directly to the entity profile.
                        history.push(getEntityPath(option.type, value, entityRegistry, false));
                    }
                }}
                onSearch={(value: string) => onQueryChange(value)}
                defaultValue={initialQuery || undefined}
                value={selected}
                onChange={(v) => setSelected(filterSearchQuery(v))}
                dropdownStyle={{
                    maxHeight: 1000,
                    overflowY: 'visible',
                    position: (fixAutoComplete && 'fixed') || 'relative',
                }}
            >
                <StyledSearchBar
                    placeholder={placeholderText}
                    onPressEnter={() => {
                        // e.stopPropagation();
                        onSearch(filterSearchQuery(searchQuery || ''));
                    }}
                    style={inputStyle}
                    value={searchQuery}
                    onChange={(e) => setSearchQuery(e.target.value)}
                    data-testid="search-input"
                    onFocus={handleFocus}
                    onBlur={handleBlur}
                    prefix={<SearchOutlined onClick={() => onSearch(filterSearchQuery(searchQuery || ''))} />}
                />
            </StyledAutoComplete>
            &nbsp;
            <Popover trigger="hover" content={helpLinkContent}>
                <QuestionCircleOutlined />
            </Popover>
        </AutoCompleteContainer>
    );
};

SearchBar.defaultProps = defaultProps;<|MERGE_RESOLUTION|>--- conflicted
+++ resolved
@@ -1,12 +1,6 @@
-<<<<<<< HEAD
-import React, { useMemo, useState } from 'react';
+import React, { useEffect, useMemo, useState, useRef } from 'react';
 import { Input, AutoComplete, Image, Typography, Popover } from 'antd';
 import { SearchOutlined, QuestionCircleOutlined } from '@ant-design/icons';
-=======
-import React, { useEffect, useMemo, useState, useRef } from 'react';
-import { Input, AutoComplete, Image, Typography } from 'antd';
-import { SearchOutlined } from '@ant-design/icons';
->>>>>>> 538cfba5
 import styled from 'styled-components';
 import { useHistory } from 'react-router';
 import { AutoCompleteResultForEntity, CorpUser, Entity, EntityType, ScenarioType, Tag } from '../../types.generated';
@@ -20,11 +14,8 @@
 import { StyledTag } from '../entity/shared/components/styled/StyledTag';
 import { useListRecommendationsQuery } from '../../graphql/recommendations.generated';
 import { useGetAuthenticatedUserUrn } from '../useGetAuthenticatedUser';
-<<<<<<< HEAD
+import { getPlatformName } from '../entity/shared/utils';
 import { helpRefLink } from '../../conf/Adhoc';
-=======
-import { getPlatformName } from '../entity/shared/utils';
->>>>>>> 538cfba5
 
 const SuggestionContainer = styled.div`
     display: flex;
