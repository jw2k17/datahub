--- conflicted
+++ resolved
@@ -12,16 +12,12 @@
 import analytics, { EventType } from '../analytics';
 
 const styles = {
-<<<<<<< HEAD
-    children: { marginTop: 120 },
-=======
     children: {
         flex: '1',
         marginTop: 60,
         display: 'flex',
         flexDirection: 'column' as const,
     },
->>>>>>> dd8c5922
 };
 
 interface Props extends React.PropsWithChildren<any> {
