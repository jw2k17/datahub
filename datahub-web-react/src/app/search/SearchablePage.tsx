import React, { useEffect, useState } from 'react';
import { useHistory, useLocation } from 'react-router';
import * as QueryString from 'query-string';
import { useTheme } from 'styled-components';
import { SearchHeader } from './SearchHeader';
import { useEntityRegistry } from '../useEntityRegistry';
import { EntityType, FacetFilterInput } from '../../types.generated';
import {
    GetAutoCompleteMultipleResultsQuery,
    useGetAutoCompleteMultipleResultsLazyQuery,
} from '../../graphql/search.generated';
import { navigateToSearchUrl } from './utils/navigateToSearchUrl';
import analytics, { EventType } from '../analytics';
import useFilters from './utils/useFilters';
import { PageRoutes } from '../../conf/Global';
<<<<<<< HEAD
import { getAutoCompleteInputFromQuickFilter } from './utils/filterUtils';
import { useQuickFiltersContext } from '../../providers/QuickFiltersContext';
=======
import { useUserContext } from '../context/useUserContext';
>>>>>>> a62889b3

const styles = {
    children: {
        flex: '1',
        marginTop: 60,
        display: 'flex',
        flexDirection: 'column' as const,
        maxHeight: 'calc(100vh - 60px)',
    },
};

interface Props extends React.PropsWithChildren<any> {
    onSearch?: (query: string, type?: EntityType) => void;
    onAutoComplete?: (query: string) => void;
}

const defaultProps = {
    onSearch: undefined,
    onAutoComplete: undefined,
};

const isSearchResultPage = (path: string) => {
    return path.startsWith(PageRoutes.SEARCH);
};

/**
 * A page that includes a sticky search header (nav bar)
 */
export const SearchablePage = ({ onSearch, onAutoComplete, children }: Props) => {
    const location = useLocation();
    const params = QueryString.parse(location.search, { arrayFormat: 'comma' });
    const paramFilters: Array<FacetFilterInput> = useFilters(params);
    const filters = isSearchResultPage(location.pathname) ? paramFilters : [];
    const currentQuery: string = isSearchResultPage(location.pathname)
        ? decodeURIComponent(params.query ? (params.query as string) : '')
        : '';

    const history = useHistory();
    const entityRegistry = useEntityRegistry();
    const themeConfig = useTheme();
    const { selectedQuickFilter } = useQuickFiltersContext();

    const [getAutoCompleteResults, { data: suggestionsData }] = useGetAutoCompleteMultipleResultsLazyQuery();
    const user = useUserContext()?.user;
    const [newSuggestionData, setNewSuggestionData] = useState<GetAutoCompleteMultipleResultsQuery | undefined>();

    useEffect(() => {
        if (suggestionsData !== undefined) {
            setNewSuggestionData(suggestionsData);
        }
    }, [suggestionsData]);

    const search = (query: string, type?: EntityType, quickFilters?: FacetFilterInput[]) => {
        if (!query || query.trim().length === 0) {
            return;
        }
        analytics.event({
            type: EventType.SearchEvent,
            query,
            pageNumber: 1,
            originPath: window.location.pathname,
            selectedQuickFilterTypes: selectedQuickFilter ? [selectedQuickFilter.field] : undefined,
            selectedQuickFilterValues: selectedQuickFilter ? [selectedQuickFilter.value] : undefined,
        });

        const appliedFilters = quickFilters && quickFilters?.length > 0 ? quickFilters : filters;

        navigateToSearchUrl({
            type,
            query,
            filters: appliedFilters,
            history,
        });
    };

    const autoComplete = (query: string) => {
        if (query && query.trim() !== '') {
            getAutoCompleteResults({
                variables: {
                    input: {
                        query,
                        ...getAutoCompleteInputFromQuickFilter(selectedQuickFilter),
                    },
                },
            });
        }
    };

    // Load correct autocomplete results on initial page load.
    useEffect(() => {
        if (currentQuery && currentQuery.trim() !== '') {
            getAutoCompleteResults({
                variables: {
                    input: {
                        query: currentQuery,
                    },
                },
            });
        }
    }, [currentQuery, getAutoCompleteResults]);

    return (
        <>
            <SearchHeader
                initialQuery={currentQuery as string}
                placeholderText={themeConfig.content.search.searchbarMessage}
                suggestions={
                    (newSuggestionData &&
                        newSuggestionData?.autoCompleteForMultiple &&
                        newSuggestionData.autoCompleteForMultiple.suggestions) ||
                    []
                }
                onSearch={onSearch || search}
                onQueryChange={onAutoComplete || autoComplete}
                authenticatedUserUrn={user?.urn || ''}
                authenticatedUserPictureLink={user?.editableProperties?.pictureLink}
                entityRegistry={entityRegistry}
            />
            <div style={styles.children}>{children}</div>
        </>
    );
};

SearchablePage.defaultProps = defaultProps;<|MERGE_RESOLUTION|>--- conflicted
+++ resolved
@@ -13,12 +13,9 @@
 import analytics, { EventType } from '../analytics';
 import useFilters from './utils/useFilters';
 import { PageRoutes } from '../../conf/Global';
-<<<<<<< HEAD
 import { getAutoCompleteInputFromQuickFilter } from './utils/filterUtils';
 import { useQuickFiltersContext } from '../../providers/QuickFiltersContext';
-=======
 import { useUserContext } from '../context/useUserContext';
->>>>>>> a62889b3
 
 const styles = {
     children: {
