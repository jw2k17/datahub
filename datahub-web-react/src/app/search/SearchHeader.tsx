--- conflicted
+++ resolved
@@ -8,19 +8,7 @@
 import AnalyticsLink from './AnalyticsLink';
 import { AutoCompleteResultForEntity, EntityType } from '../../types.generated';
 import EntityRegistry from '../entity/EntityRegistry';
-<<<<<<< HEAD
-
-const HeaderTitle = styled(Typography.Title)`
-    && {
-        white-space: nowrap;
-        color: ${(props) => props.theme.styles['layout-header-color']};
-        padding-left: 12px;
-        margin: 0;
-    }
-`;
-=======
 import { ANTD_GRAY } from '../entity/shared/constants';
->>>>>>> 8501fec0
 
 const { Header } = Layout;
 
