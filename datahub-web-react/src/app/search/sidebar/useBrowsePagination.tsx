import React, { useCallback, useEffect, useMemo, useRef, useState } from 'react';
import useIntersect from '../../shared/useIntersect';
import { BROWSE_LOAD_MORE_MARGIN, BROWSE_PAGE_SIZE } from './constants';
import { GetBrowseResultsV2Query, useGetBrowseResultsV2LazyQuery } from '../../../graphql/browseV2.generated';
import { useSidebarFilters } from './useSidebarFilters';
import { useBrowsePath, useEntityType } from './BrowseContext';

type Props = {
    skip: boolean;
};

const useBrowsePagination = ({ skip }: Props) => {
    const initializing = useRef(true);
    const type = useEntityType();
    const path = useBrowsePath();
    const sidebarFilters = useSidebarFilters();
    const [startToBrowseMap, setStartToBrowseMap] = useState<Record<number, GetBrowseResultsV2Query | undefined>>({});
    const startList = useMemo(
        () =>
            Object.keys(startToBrowseMap)
                .map(Number)
                .sort((a, b) => a - b),
        [startToBrowseMap],
    );
    const groups = useMemo(
        () => startList.flatMap((start) => startToBrowseMap[start]?.browseV2?.groups ?? []),
        [startList, startToBrowseMap],
    );
    const latestStart = startList.length ? startList[startList.length - 1] : -1;
    const latestData = latestStart >= 0 ? startToBrowseMap[latestStart] : null;
    const total = latestData?.browseV2?.total ?? -1;
    const done = !!latestData && groups.length >= total;

    const [getBrowseResultsV2, { data, error, loading, refetch }] = useGetBrowseResultsV2LazyQuery({
        fetchPolicy: 'cache-first',
        notifyOnNetworkStatusChange: true,
    });

    const retry = () => {
        if (refetch) refetch();
    };

    const getBrowseResultsV2WithDeps = useCallback(
        (start: number) => {
            if (skip) return;
            getBrowseResultsV2({
                variables: {
                    input: {
                        type,
                        path,
                        start,
                        count: BROWSE_PAGE_SIZE,
                        orFilters: sidebarFilters.orFilters,
                        viewUrn: sidebarFilters.viewUrn,
                        query: sidebarFilters.query,
                    },
                },
            });
        },
        [getBrowseResultsV2, path, sidebarFilters.orFilters, sidebarFilters.query, sidebarFilters.viewUrn, skip, type],
    );

    useEffect(() => {
        initializing.current = true;
        getBrowseResultsV2WithDeps(0);
    }, [getBrowseResultsV2WithDeps]);

    useEffect(() => {
        const newStart = data?.browseV2?.start ?? -1;
        if (!data || newStart < 0) return;
        initializing.current = false;

        setStartToBrowseMap((previousMap) => {
            const newMap: typeof previousMap = { [newStart]: data };

            Object.keys(previousMap)
                .map(Number)
                .forEach((previousStart) => {
                    if (previousStart < newStart) newMap[previousStart] = previousMap[previousStart];
                });

            return newMap;
        });
    }, [data]);

    const advancePage = useCallback(() => {
        const newStart = latestStart + BROWSE_PAGE_SIZE;
<<<<<<< HEAD
        if (initializing.current || loading || done || latestStart < 0 || total <= 0 || newStart >= total) return;
        getBrowseResultsV2WithDeps(newStart);
    }, [done, getBrowseResultsV2WithDeps, latestStart, loading, total]);
=======
        if (error || done || latestStart < 0 || total <= 0 || newStart >= total) return;
        getBrowseResultsV2WithDeps(newStart);
    }, [done, error, getBrowseResultsV2WithDeps, latestStart, total]);
>>>>>>> 2d6c235d

    const { observableRef } = useIntersect({
        skip,
        options: { rootMargin: BROWSE_LOAD_MORE_MARGIN },
        onIntersect: advancePage,
    });

    return {
        loaded: !!latestData || !!error,
        error,
        groups,
        path: latestData?.browseV2?.metadata.path,
        observable: <div ref={observableRef} style={{ width: '1px', height: '1px' }} />,
        retry,
    } as const;
};

export default useBrowsePagination;<|MERGE_RESOLUTION|>--- conflicted
+++ resolved
@@ -85,15 +85,10 @@
 
     const advancePage = useCallback(() => {
         const newStart = latestStart + BROWSE_PAGE_SIZE;
-<<<<<<< HEAD
-        if (initializing.current || loading || done || latestStart < 0 || total <= 0 || newStart >= total) return;
+        if (initializing.current || error || loading || done || latestStart < 0 || total <= 0 || newStart >= total)
+            return;
         getBrowseResultsV2WithDeps(newStart);
-    }, [done, getBrowseResultsV2WithDeps, latestStart, loading, total]);
-=======
-        if (error || done || latestStart < 0 || total <= 0 || newStart >= total) return;
-        getBrowseResultsV2WithDeps(newStart);
-    }, [done, error, getBrowseResultsV2WithDeps, latestStart, total]);
->>>>>>> 2d6c235d
+    }, [done, error, getBrowseResultsV2WithDeps, latestStart, loading, total]);
 
     const { observableRef } = useIntersect({
         skip,
