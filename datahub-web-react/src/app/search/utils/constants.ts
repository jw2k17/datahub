export const FILTER_URL_PREFIX = 'filter_';
export const SEARCH_FOR_ENTITY_PREFIX = 'SEARCH__';
export const EXACT_SEARCH_PREFIX = 'EXACT__';

export const ENTITY_FILTER_NAME = 'entity';
export const TAG_FILTER_NAME = 'tags';
export const GLOSSARY_FILTER_NAME = 'glossaryTerms';
export const CONTAINER_FILTER_NAME = 'container';
export const DOMAINS_FILTER_NAME = 'domains';
export const OWNERS_FILTER_NAME = 'owners';
export const TYPE_FILTER_NAME = 'typeNames';
export const PLATFORM_FILTER_NAME = 'platform';

export const FILTERS_TO_TRUNCATE = [
    TAG_FILTER_NAME,
    GLOSSARY_FILTER_NAME,
    CONTAINER_FILTER_NAME,
    DOMAINS_FILTER_NAME,
    OWNERS_FILTER_NAME,
    ENTITY_FILTER_NAME,
    TYPE_FILTER_NAME,
    PLATFORM_FILTER_NAME,
];
export const TRUNCATED_FILTER_LENGTH = 5;

export const FIELD_TO_LABEL = {
    owners: 'Owner',
    tags: 'Tag',
    domains: 'Domain',
    platform: 'Platform',
    fieldTags: 'Column Tag',
    glossaryTerms: 'Term',
    fieldGlossaryTerms: 'Column Term',
    fieldPaths: 'Column Name',
    description: 'Description',
    fieldDescriptions: 'Column Description',
    removed: 'Soft Deleted',
    entity: 'Entity Type',
    container: 'Container',
    typeNames: 'Subtype',
    origin: 'Environment',
};

<<<<<<< HEAD
export const FIELDS_WHO_USE_CONTAINS_OPERATOR = ['description', 'fieldDescriptions'];
=======
export const FIELDS_THAT_USE_CONTAINS_OPERATOR = ['description', 'fieldDescriptions'];
>>>>>>> 3eace649

export const ADVANCED_SEARCH_ONLY_FILTERS = [
    'fieldGlossaryTerms',
    'fieldTags',
    'fieldPaths',
    'description',
    'fieldDescriptions',
    'removed',
];

export const DEGREE_FILTER = 'degree';

export enum UnionType {
    AND,
    OR,
}<|MERGE_RESOLUTION|>--- conflicted
+++ resolved
@@ -41,11 +41,7 @@
     origin: 'Environment',
 };
 
-<<<<<<< HEAD
-export const FIELDS_WHO_USE_CONTAINS_OPERATOR = ['description', 'fieldDescriptions'];
-=======
 export const FIELDS_THAT_USE_CONTAINS_OPERATOR = ['description', 'fieldDescriptions'];
->>>>>>> 3eace649
 
 export const ADVANCED_SEARCH_ONLY_FILTERS = [
     'fieldGlossaryTerms',
