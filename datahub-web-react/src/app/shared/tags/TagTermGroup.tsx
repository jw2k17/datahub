import { Modal, Tag, Typography, Button, message, Tooltip } from 'antd';
import React, { useState } from 'react';
import { Link } from 'react-router-dom';
import styled from 'styled-components';
import { BookOutlined, ClockCircleOutlined, PlusOutlined, ThunderboltOutlined } from '@ant-design/icons';
import { useEntityRegistry } from '../../useEntityRegistry';
<<<<<<< HEAD
import {
    Domain,
    ActionRequest,
    EntityType,
    GlobalTags,
    GlossaryTerms,
    SubResourceType,
} from '../../../types.generated';
import AddTagTermModal from './AddTagTermModal';
=======
import { Domain, EntityType, GlobalTags, GlossaryTerms, SubResourceType } from '../../../types.generated';
>>>>>>> 4da3d132
import { StyledTag } from '../../entity/shared/components/styled/StyledTag';
import { EMPTY_MESSAGES, ANTD_GRAY } from '../../entity/shared/constants';
import { useRemoveTagMutation, useRemoveTermMutation } from '../../../graphql/mutations.generated';
import { DomainLink } from './DomainLink';
import { TagProfileDrawer } from './TagProfileDrawer';
<<<<<<< HEAD
import { useAcceptProposalMutation, useRejectProposalMutation } from '../../../graphql/actionRequest.generated';
import ProposalModal from './ProposalModal';

const PropagateThunderbolt = styled(ThunderboltOutlined)`
    color: rgba(0, 143, 100, 0.95);
    margin-right: -4px;
    font-weight: bold;
`;
=======
import AddTagsTermsModal from './AddTagsTermsModal';
>>>>>>> 4da3d132

type Props = {
    uneditableTags?: GlobalTags | null;
    editableTags?: GlobalTags | null;
    editableGlossaryTerms?: GlossaryTerms | null;
    uneditableGlossaryTerms?: GlossaryTerms | null;
    domain?: Domain | null;
    canRemove?: boolean;
    canAddTag?: boolean;
    canAddTerm?: boolean;
    showEmptyMessage?: boolean;
    buttonProps?: Record<string, unknown>;
    onOpenModal?: () => void;
    maxShow?: number;
    entityUrn?: string;
    entityType?: EntityType;
    entitySubresource?: string;
    refetch?: () => Promise<any>;

    proposedGlossaryTerms?: ActionRequest[];
    proposedTags?: ActionRequest[];
};

const TermLink = styled(Link)`
    display: inline-block;
    margin-bottom: 8px;
`;

const TagLink = styled.span`
    display: inline-block;
    margin-bottom: 8px;
`;

const NoElementButton = styled(Button)`
    :not(:last-child) {
        margin-right: 8px;
    }
`;

const TagText = styled.span`
    color: ${ANTD_GRAY[7]};
`;

const ProposedTerm = styled(Tag)`
    opacity: 0.7;
    border-style: dashed;
`;

const PROPAGATOR_URN = 'urn:li:corpuser:__datahub_propagator';

export default function TagTermGroup({
    uneditableTags,
    editableTags,
    canRemove,
    canAddTag,
    canAddTerm,
    showEmptyMessage,
    buttonProps,
    onOpenModal,
    maxShow,
    uneditableGlossaryTerms,
    editableGlossaryTerms,
    proposedGlossaryTerms,
    proposedTags,
    domain,
    entityUrn,
    entityType,
    entitySubresource,
    refetch,
}: Props) {
    const entityRegistry = useEntityRegistry();
    const [showAddModal, setShowAddModal] = useState(false);
    const [addModalType, setAddModalType] = useState(EntityType.Tag);

    const [acceptProposalMutation] = useAcceptProposalMutation();
    const [rejectProposalMutation] = useRejectProposalMutation();
    const [showProposalDecisionModal, setShowProposalDecisionModal] = useState(false);

    const tagsEmpty =
        !editableTags?.tags?.length &&
        !uneditableTags?.tags?.length &&
        !editableGlossaryTerms?.terms?.length &&
        !uneditableGlossaryTerms?.terms?.length &&
        !proposedTags?.length &&
        !proposedGlossaryTerms?.length;
    const [removeTagMutation] = useRemoveTagMutation();
    const [removeTermMutation] = useRemoveTermMutation();
    const [tagProfileDrawerVisible, setTagProfileDrawerVisible] = useState(false);
    const [addTagUrn, setAddTagUrn] = useState('');

    const removeTag = (urnToRemove: string) => {
        onOpenModal?.();
        const tagToRemove = editableTags?.tags?.find((tag) => tag.tag.urn === urnToRemove);
        Modal.confirm({
            title: `Do you want to remove ${tagToRemove?.tag.name} tag?`,
            content: `Are you sure you want to remove the ${tagToRemove?.tag.name} tag?`,
            onOk() {
                if (entityUrn) {
                    removeTagMutation({
                        variables: {
                            input: {
                                tagUrn: urnToRemove,
                                resourceUrn: entityUrn,
                                subResource: entitySubresource,
                                subResourceType: entitySubresource ? SubResourceType.DatasetField : null,
                            },
                        },
                    })
                        .then(({ errors }) => {
                            if (!errors) {
                                message.success({ content: 'Removed Tag!', duration: 2 });
                            }
                        })
                        .then(refetch)
                        .catch((e) => {
                            message.destroy();
                            message.error({ content: `Failed to remove tag: \n ${e.message || ''}`, duration: 3 });
                        });
                }
            },
            onCancel() {},
            okText: 'Yes',
            maskClosable: true,
            closable: true,
        });
    };

    const removeTerm = (urnToRemove: string) => {
        onOpenModal?.();
        const termToRemove = editableGlossaryTerms?.terms?.find((term) => term.term.urn === urnToRemove);
        const termName = termToRemove && entityRegistry.getDisplayName(termToRemove.term.type, termToRemove.term);
        Modal.confirm({
            title: `Do you want to remove ${termName} term?`,
            content: `Are you sure you want to remove the ${termName} term?`,
            onOk() {
                if (entityUrn) {
                    removeTermMutation({
                        variables: {
                            input: {
                                termUrn: urnToRemove,
                                resourceUrn: entityUrn,
                                subResource: entitySubresource,
                                subResourceType: entitySubresource ? SubResourceType.DatasetField : null,
                            },
                        },
                    })
                        .then(({ errors }) => {
                            if (!errors) {
                                message.success({ content: 'Removed Term!', duration: 2 });
                            }
                        })
                        .then(refetch)
                        .catch((e) => {
                            message.destroy();
                            message.error({ content: `Failed to remove term: \n ${e.message || ''}`, duration: 3 });
                        });
                }
            },
            onCancel() {},
            okText: 'Yes',
            maskClosable: true,
            closable: true,
        });
    };

    let renderedTags = 0;

    const showTagProfileDrawer = (urn: string) => {
        setTagProfileDrawerVisible(true);
        setAddTagUrn(urn);
    };

    const closeTagProfileDrawer = () => {
        setTagProfileDrawerVisible(false);
    };

    const onCloseProposalDecisionModal = (e) => {
        e.stopPropagation();
        setShowProposalDecisionModal(false);
        setTimeout(() => refetch?.(), 2000);
    };

    const onProposalAcceptance = (actionRequest: ActionRequest) => {
        acceptProposalMutation({ variables: { urn: actionRequest.urn } })
            .then(() => {
                message.success('Successfully accepted the proposal!');
            })
            .then(refetch)
            .catch((err) => {
                console.log(err);
                message.error('Failed to accept proposal. :(');
            });
    };

    const onProposalRejection = (actionRequest: ActionRequest) => {
        rejectProposalMutation({ variables: { urn: actionRequest.urn } })
            .then(() => {
                message.info('Proposal declined.');
            })
            .then(refetch)
            .catch((err) => {
                console.log(err);
                message.error('Failed to reject proposal. :(');
            });
    };

    const onActionRequestUpdate = () => {
        refetch?.();
    };

    return (
        <>
            {domain && (
                <DomainLink urn={domain.urn} name={entityRegistry.getDisplayName(EntityType.Domain, domain) || ''} />
            )}
            {uneditableGlossaryTerms?.terms?.map((term) => {
                renderedTags += 1;
                if (maxShow && renderedTags === maxShow + 1)
                    return (
                        <TagText>
                            {uneditableGlossaryTerms?.terms
                                ? `+${uneditableGlossaryTerms?.terms?.length - maxShow}`
                                : null}
                        </TagText>
                    );
                if (maxShow && renderedTags > maxShow) return null;

                return (
                    <TermLink
                        to={entityRegistry.getEntityUrl(EntityType.GlossaryTerm, term.term.urn)}
                        key={term.term.urn}
                    >
                        <Tooltip
                            title="This term was propagated from a related dataset."
                            visible={term.actor?.urn === PROPAGATOR_URN ? undefined : false}
                        >
                            <Tag closable={false}>
                                <BookOutlined style={{ marginRight: '3%' }} />
                                {entityRegistry.getDisplayName(EntityType.GlossaryTerm, term.term)}
                                {term.actor?.urn === PROPAGATOR_URN && <PropagateThunderbolt />}
                            </Tag>
                        </Tooltip>
                    </TermLink>
                );
            })}
            {editableGlossaryTerms?.terms?.map((term) => (
                <TermLink to={entityRegistry.getEntityUrl(EntityType.GlossaryTerm, term.term.urn)} key={term.term.urn}>
                    <Tooltip
                        title="This term was propagated from a related dataset."
                        visible={term.actor?.urn === PROPAGATOR_URN ? undefined : false}
                    >
                        <Tag
                            closable={canRemove}
                            onClose={(e) => {
                                e.preventDefault();
                                removeTerm(term.term.urn);
                            }}
                        >
                            <BookOutlined style={{ marginRight: '3%' }} />
                            {entityRegistry.getDisplayName(EntityType.GlossaryTerm, term.term)}
                            {term.actor?.urn === PROPAGATOR_URN && <PropagateThunderbolt />}
                        </Tag>
                    </Tooltip>
                </TermLink>
            ))}
            {proposedGlossaryTerms?.map((actionRequest) => (
                <Tooltip overlay="Pending approval from owners">
                    <ProposedTerm
                        closable={false}
                        data-testid={`proposed-term-${actionRequest.params?.glossaryTermProposal?.glossaryTerm.name}`}
                        onClick={() => {
                            setShowProposalDecisionModal(true);
                        }}
                    >
                        <BookOutlined style={{ marginRight: '3%' }} />
                        {actionRequest.params?.glossaryTermProposal?.glossaryTerm.name}
                        <ProposalModal
                            actionRequest={actionRequest}
                            showProposalDecisionModal={showProposalDecisionModal}
                            onCloseProposalDecisionModal={onCloseProposalDecisionModal}
                            onProposalAcceptance={onProposalAcceptance}
                            onProposalRejection={onProposalRejection}
                            onActionRequestUpdate={onActionRequestUpdate}
                            elementName={actionRequest.params?.glossaryTermProposal?.glossaryTerm.name}
                        />
                        <ClockCircleOutlined style={{ color: 'orange', marginLeft: '3%' }} />
                    </ProposedTerm>
                </Tooltip>
            ))}
            {/* uneditable tags are provided by ingestion pipelines exclusively */}
            {uneditableTags?.tags?.map((tag) => {
                renderedTags += 1;
                if (maxShow && renderedTags === maxShow + 1)
                    return (
                        <TagText>{uneditableTags?.tags ? `+${uneditableTags?.tags?.length - maxShow}` : null}</TagText>
                    );
                if (maxShow && renderedTags > maxShow) return null;

                return (
                    <TagLink key={tag?.tag?.urn}>
                        <StyledTag
                            onClick={() => showTagProfileDrawer(tag?.tag?.urn)}
                            $colorHash={tag?.tag?.urn}
                            $color={tag?.tag?.properties?.colorHex}
                            closable={false}
                        >
                            {entityRegistry.getDisplayName(EntityType.Tag, tag.tag)}
                        </StyledTag>
                    </TagLink>
                );
            })}
            {/* editable tags may be provided by ingestion pipelines or the UI */}
            {editableTags?.tags?.map((tag) => {
                renderedTags += 1;
                if (maxShow && renderedTags > maxShow) return null;
                return (
                    <TagLink>
                        <StyledTag
                            style={{ cursor: 'pointer' }}
                            onClick={() => showTagProfileDrawer(tag?.tag?.urn)}
                            $colorHash={tag?.tag?.urn}
                            $color={tag?.tag?.properties?.colorHex}
                            closable={canRemove}
                            onClose={(e) => {
                                e.preventDefault();
                                removeTag(tag?.tag?.urn);
                            }}
                        >
                            {tag?.tag?.name}
                        </StyledTag>
                    </TagLink>
                );
            })}
            {proposedTags?.map((actionRequest) => (
                <Tooltip overlay="Pending approval from owners">
                    <StyledTag
                        data-testid={`proposed-tag-${actionRequest?.params?.tagProposal?.tag?.name}`}
                        $colorHash={actionRequest?.params?.tagProposal?.tag?.urn}
                        $color={actionRequest?.params?.tagProposal?.tag?.properties?.colorHex}
                        onClick={() => {
                            setShowProposalDecisionModal(true);
                        }}
                    >
                        {actionRequest?.params?.tagProposal?.tag?.name}
                        <ProposalModal
                            actionRequest={actionRequest}
                            showProposalDecisionModal={showProposalDecisionModal}
                            onCloseProposalDecisionModal={onCloseProposalDecisionModal}
                            onProposalAcceptance={onProposalAcceptance}
                            onProposalRejection={onProposalRejection}
                            onActionRequestUpdate={onActionRequestUpdate}
                            elementName={actionRequest?.params?.tagProposal?.tag?.name}
                        />
                        <ClockCircleOutlined style={{ color: 'orange', marginLeft: '3%' }} />
                    </StyledTag>
                </Tooltip>
            ))}
            {tagProfileDrawerVisible && (
                <TagProfileDrawer
                    closeTagProfileDrawer={closeTagProfileDrawer}
                    tagProfileDrawerVisible={tagProfileDrawerVisible}
                    urn={addTagUrn}
                />
            )}
            {showEmptyMessage && canAddTag && tagsEmpty && (
                <Typography.Paragraph type="secondary">
                    {EMPTY_MESSAGES.tags.title}. {EMPTY_MESSAGES.tags.description}
                </Typography.Paragraph>
            )}
            {showEmptyMessage && canAddTerm && tagsEmpty && (
                <Typography.Paragraph type="secondary">
                    {EMPTY_MESSAGES.terms.title}. {EMPTY_MESSAGES.terms.description}
                </Typography.Paragraph>
            )}
            {canAddTag && (uneditableTags?.tags?.length || 0) + (editableTags?.tags?.length || 0) < 10 && (
                <NoElementButton
                    type={showEmptyMessage && tagsEmpty ? 'default' : 'text'}
                    onClick={() => {
                        setAddModalType(EntityType.Tag);
                        setShowAddModal(true);
                    }}
                    {...buttonProps}
                >
                    <PlusOutlined />
                    <span>Add Tags</span>
                </NoElementButton>
            )}
            {canAddTerm &&
                (uneditableGlossaryTerms?.terms?.length || 0) + (editableGlossaryTerms?.terms?.length || 0) < 10 && (
                    <NoElementButton
                        type={showEmptyMessage && tagsEmpty ? 'default' : 'text'}
                        onClick={() => {
                            setAddModalType(EntityType.GlossaryTerm);
                            setShowAddModal(true);
                        }}
                        {...buttonProps}
                    >
                        <PlusOutlined />
                        <span>Add Terms</span>
                    </NoElementButton>
                )}
            {showAddModal && !!entityUrn && !!entityType && (
                <AddTagsTermsModal
                    type={addModalType}
                    visible
                    onCloseModal={() => {
                        onOpenModal?.();
                        setShowAddModal(false);
                        setTimeout(() => refetch?.(), 2000);
                    }}
                    entityUrn={entityUrn}
                    entityType={entityType}
                    entitySubresource={entitySubresource}
                />
            )}
        </>
    );
}<|MERGE_RESOLUTION|>--- conflicted
+++ resolved
@@ -4,7 +4,6 @@
 import styled from 'styled-components';
 import { BookOutlined, ClockCircleOutlined, PlusOutlined, ThunderboltOutlined } from '@ant-design/icons';
 import { useEntityRegistry } from '../../useEntityRegistry';
-<<<<<<< HEAD
 import {
     Domain,
     ActionRequest,
@@ -13,27 +12,20 @@
     GlossaryTerms,
     SubResourceType,
 } from '../../../types.generated';
-import AddTagTermModal from './AddTagTermModal';
-=======
-import { Domain, EntityType, GlobalTags, GlossaryTerms, SubResourceType } from '../../../types.generated';
->>>>>>> 4da3d132
 import { StyledTag } from '../../entity/shared/components/styled/StyledTag';
 import { EMPTY_MESSAGES, ANTD_GRAY } from '../../entity/shared/constants';
 import { useRemoveTagMutation, useRemoveTermMutation } from '../../../graphql/mutations.generated';
 import { DomainLink } from './DomainLink';
 import { TagProfileDrawer } from './TagProfileDrawer';
-<<<<<<< HEAD
 import { useAcceptProposalMutation, useRejectProposalMutation } from '../../../graphql/actionRequest.generated';
 import ProposalModal from './ProposalModal';
+import AddTagsTermsModal from './AddTagsTermsModal';
 
 const PropagateThunderbolt = styled(ThunderboltOutlined)`
     color: rgba(0, 143, 100, 0.95);
     margin-right: -4px;
     font-weight: bold;
 `;
-=======
-import AddTagsTermsModal from './AddTagsTermsModal';
->>>>>>> 4da3d132
 
 type Props = {
     uneditableTags?: GlobalTags | null;
