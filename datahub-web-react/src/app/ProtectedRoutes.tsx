--- conflicted
+++ resolved
@@ -9,19 +9,12 @@
 import { SearchPage } from './search/SearchPage';
 import { AnalyticsPage } from './analyticsDashboard/components/AnalyticsPage';
 import AppConfigProvider from '../AppConfigProvider';
-<<<<<<< HEAD
 import { ActionRequestsPage } from './actionrequest/ActionRequestsPage';
-import { ManageIdentitiesPage } from './identity/ManageIdentitiesPage';
-import { SettingsPage } from './settings/SettingsPage';
-import { ManageIngestionPage } from './ingest/ManageIngestionPage';
-import { ManageDomainsPage } from './domain/ManageDomainsPage';
-import { ManageTestsPage } from './tests/ManageTestsPage';
-=======
 import { ManageIngestionPage } from './ingest/ManageIngestionPage';
 import { ManageDomainsPage } from './domain/ManageDomainsPage';
 import BusinessGlossaryPage from './glossary/BusinessGlossaryPage';
 import { SettingsPage } from './settings/SettingsPage';
->>>>>>> 4da3d132
+import { ManageTestsPage } from './tests/ManageTestsPage';
 
 /**
  * Container for all views behind an authentication wall.
@@ -44,22 +37,14 @@
                         <Route path={PageRoutes.SEARCH_RESULTS} render={() => <SearchPage />} />
                         <Route path={PageRoutes.BROWSE_RESULTS} render={() => <BrowseResultsPage />} />
                         <Route path={PageRoutes.ANALYTICS} render={() => <AnalyticsPage />} />
-<<<<<<< HEAD
-                        <Route path={PageRoutes.POLICIES} render={() => <PoliciesPage />} />
+                        <Route path={PageRoutes.POLICIES} render={() => <Redirect to="/settings/policies" />} />
                         <Route path={PageRoutes.ACTION_REQUESTS} render={() => <ActionRequestsPage />} />
-                        <Route path={PageRoutes.IDENTITIES} render={() => <ManageIdentitiesPage />} />
-                        <Route path={PageRoutes.DOMAINS} render={() => <ManageDomainsPage />} />
-                        <Route path={PageRoutes.INGESTION} render={() => <ManageIngestionPage />} />
-                        <Route path={PageRoutes.SETTINGS} render={() => <SettingsPage />} />
-                        <Route path={PageRoutes.TESTS} render={() => <ManageTestsPage />} />
-=======
-                        <Route path={PageRoutes.POLICIES} render={() => <Redirect to="/settings/policies" />} />
                         <Route path={PageRoutes.IDENTITIES} render={() => <Redirect to="/settings/identities" />} />
                         <Route path={PageRoutes.DOMAINS} render={() => <ManageDomainsPage />} />
                         <Route path={PageRoutes.INGESTION} render={() => <ManageIngestionPage />} />
                         <Route path={PageRoutes.SETTINGS} render={() => <SettingsPage />} />
                         <Route path={PageRoutes.GLOSSARY} render={() => <BusinessGlossaryPage />} />
->>>>>>> 4da3d132
+                        <Route path={PageRoutes.TESTS} render={() => <ManageTestsPage />} />
                     </Switch>
                 </Layout>
             </Layout>
