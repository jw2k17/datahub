<<<<<<< HEAD
import React, { ReactNode } from 'react';
=======
import React, { ReactNode, useState } from 'react';
>>>>>>> af6a423f
import { Button, Divider, Tooltip, Typography } from 'antd';
import { Link } from 'react-router-dom';
import styled from 'styled-components';
import { ArrowRightOutlined } from '@ant-design/icons';

import {
    GlobalTags,
    Owner,
    GlossaryTerms,
    SearchInsight,
    Container,
    ParentContainersResult,
    Maybe,
    CorpUser,
    Deprecation,
    Domain,
<<<<<<< HEAD
=======
    ParentNodesResult,
>>>>>>> af6a423f
} from '../../types.generated';
import TagTermGroup from '../shared/tags/TagTermGroup';
import { ANTD_GRAY } from '../entity/shared/constants';
import NoMarkdownViewer from '../entity/shared/components/styled/StripMarkdownText';
import { getNumberWithOrdinal } from '../entity/shared/utils';
import { useEntityData } from '../entity/shared/EntityContext';
import PlatformContentView from '../entity/shared/containers/profile/header/PlatformContent/PlatformContentView';
import { useParentContainersTruncation } from '../entity/shared/containers/profile/header/PlatformContent/PlatformContentContainer';
import EntityCount from '../entity/shared/containers/profile/header/EntityCount';
import { ExpandedActorGroup } from '../entity/shared/components/styled/ExpandedActorGroup';
import { DeprecationPill } from '../entity/shared/components/styled/DeprecationPill';
<<<<<<< HEAD
=======
import { PreviewType } from '../entity/Entity';
>>>>>>> af6a423f

const PreviewContainer = styled.div`
    display: flex;
    width: 100%;
    justify-content: space-between;
    align-items: center;
`;

const LeftColumn = styled.div`
    max-width: 60%;
`;

const RightColumn = styled.div`
    max-width: 40%;
    display: flex;
`;

const TitleContainer = styled.div`
    margin-bottom: 5px;
    line-height: 30px;

    .entityCount {
        margin-bottom: 2px;
    }
`;

const EntityTitleContainer = styled.div`
    display: flex;
    align-items: center;
`;

const EntityTitle = styled(Typography.Text)<{ $titleSizePx?: number }>`
    display: block;
    &&&:hover {
        text-decoration: underline;
    }

    &&& {
        margin-right 8px;
        font-size: ${(props) => props.$titleSizePx || 16}px;
        font-weight: 600;
        vertical-align: middle;
    }
`;

const CardEntityTitle = styled(EntityTitle)`
    max-width: 350px;
    white-space: nowrap;
    overflow: hidden;
    text-overflow: ellipsis;
`;

const PlatformText = styled(Typography.Text)`
    font-size: 12px;
    line-height: 20px;
    font-weight: 700;
    color: ${ANTD_GRAY[7]};
`;

const PlatformDivider = styled.div`
    display: inline-block;
    padding-left: 10px;
    margin-right: 10px;
    border-right: 1px solid ${ANTD_GRAY[4]};
    height: 21px;
    vertical-align: text-top;
`;

const DescriptionContainer = styled.div`
    color: ${ANTD_GRAY[7]};
    margin-bottom: 8px;
`;

const TagContainer = styled.div`
    display: inline-flex;
    margin-left: 0px;
    margin-top: 3px;
    flex-wrap: wrap;
`;

const TagSeparator = styled.div`
    margin: 2px 8px 0 0;
    height: 17px;
    border-right: 1px solid #cccccc;
`;

const InsightContainer = styled.div`
    margin-top: 12px;
`;

const InsightsText = styled(Typography.Text)`
    font-size: 12px;
    line-height: 20px;
    font-weight: 600;
    color: ${ANTD_GRAY[7]};
`;

const InsightIconContainer = styled.span`
    margin-right: 4px;
`;

const ExternalUrlContainer = styled.span`
    font-size: 12px;
`;

const ExternalUrlButton = styled(Button)`
    > :hover {
        text-decoration: underline;
    }
    &&& {
        padding-bottom: 0px;
    }
    padding-left: 12px;
    padding-right: 12px;
`;

const UserListContainer = styled.div`
    display: flex;
    flex-direction: column;
    justify-content: right;
    margin-right: 8px;
`;

const UserListDivider = styled(Divider)`
    padding: 4px;
    height: auto;
`;

const UserListTitle = styled(Typography.Text)`
    text-align: right;
    margin-bottom: 10px;
    padding-right: 12px;
`;

interface Props {
    name: string;
    logoUrl?: string;
    logoComponent?: JSX.Element;
    url: string;
    description?: string;
    type?: string;
    typeIcon?: JSX.Element;
    platform?: string;
    platformInstanceId?: string;
    platforms?: Maybe<string | undefined>[];
    logoUrls?: Maybe<string | undefined>[];
    qualifier?: string | null;
    tags?: GlobalTags;
    owners?: Array<Owner> | null;
    deprecation?: Deprecation | null;
    topUsers?: Array<CorpUser> | null;
    externalUrl?: string | null;
    subHeader?: React.ReactNode;
    snippet?: React.ReactNode;
    insights?: Array<SearchInsight> | null;
    glossaryTerms?: GlossaryTerms;
    container?: Container;
    domain?: Domain | undefined | null;
    entityCount?: number;
    dataTestID?: string;
    titleSizePx?: number;
    onClick?: () => void;
    // this is provided by the impact analysis view. it is used to display
    // how the listed node is connected to the source node
    degree?: number;
    parentContainers?: ParentContainersResult | null;
    parentNodes?: ParentNodesResult | null;
    previewType?: Maybe<PreviewType>;
}

export default function DefaultPreviewCard({
    name,
    logoUrl,
    logoComponent,
    url,
    description,
    type,
    typeIcon,
    platform,
    platformInstanceId,
    // TODO(Gabe): support qualifier in the new preview card
    // eslint-disable-next-line @typescript-eslint/no-unused-vars
    qualifier,
    tags,
    owners,
    topUsers,
    subHeader,
    snippet,
    insights,
    glossaryTerms,
    domain,
    container,
    deprecation,
    entityCount,
    titleSizePx,
    dataTestID,
    externalUrl,
    onClick,
    degree,
    parentContainers,
<<<<<<< HEAD
    platforms,
    logoUrls,
=======
    parentNodes,
    platforms,
    logoUrls,
    previewType,
>>>>>>> af6a423f
}: Props) {
    // sometimes these lists will be rendered inside an entity container (for example, in the case of impact analysis)
    // in those cases, we may want to enrich the preview w/ context about the container entity
    const { entityData } = useEntityData();
    const insightViews: Array<ReactNode> = [
        ...(insights?.map((insight) => (
            <>
                <InsightIconContainer>{insight.icon}</InsightIconContainer>
                <InsightsText>{insight.text}</InsightsText>
            </>
        )) || []),
    ];
    const hasGlossaryTerms = !!glossaryTerms?.terms?.length;
    const hasTags = !!tags?.tags?.length;
    if (snippet) {
        insightViews.push(snippet);
    }
    const [descriptionExpanded, setDescriptionExpanded] = useState(false);

    const { parentContainersRef, areContainersTruncated } = useParentContainersTruncation(container);

    const onPreventMouseDown = (event) => {
        event.preventDefault();
        event.stopPropagation();
    };

    return (
        <PreviewContainer data-testid={dataTestID} onMouseDown={onPreventMouseDown}>
            <LeftColumn>
                <TitleContainer>
                    <PlatformContentView
                        platformName={platform}
                        platformLogoUrl={logoUrl}
                        platformNames={platforms}
                        platformLogoUrls={logoUrls}
                        entityLogoComponent={logoComponent}
                        instanceId={platformInstanceId}
                        typeIcon={typeIcon}
                        entityType={type}
                        parentContainers={parentContainers?.containers}
<<<<<<< HEAD
=======
                        parentNodes={parentNodes?.nodes}
>>>>>>> af6a423f
                        parentContainersRef={parentContainersRef}
                        areContainersTruncated={areContainersTruncated}
                    />
                    <EntityTitleContainer>
                        <Link to={url}>
<<<<<<< HEAD
                            <EntityTitle onClick={onClick} $titleSizePx={titleSizePx}>
                                {name || ' '}
                            </EntityTitle>
=======
                            {previewType === PreviewType.HOVER_CARD ? (
                                <CardEntityTitle onClick={onClick} $titleSizePx={titleSizePx}>
                                    {name || ' '}
                                </CardEntityTitle>
                            ) : (
                                <EntityTitle onClick={onClick} $titleSizePx={titleSizePx}>
                                    {name || ' '}
                                </EntityTitle>
                            )}
>>>>>>> af6a423f
                        </Link>
                        {deprecation?.deprecated && <DeprecationPill deprecation={deprecation} preview />}
                        {externalUrl && (
                            <ExternalUrlContainer>
                                <ExternalUrlButton type="link" href={externalUrl} target="_blank">
                                    View in {platform} <ArrowRightOutlined style={{ fontSize: 12 }} />
                                </ExternalUrlButton>
                            </ExternalUrlContainer>
                        )}
                    </EntityTitleContainer>

                    {degree !== undefined && degree !== null && (
                        <Tooltip
                            title={`This entity is a ${getNumberWithOrdinal(degree)} degree connection to ${
                                entityData?.name || 'the source entity'
                            }`}
                        >
                            <PlatformText>{getNumberWithOrdinal(degree)}</PlatformText>
                        </Tooltip>
                    )}
                    {!!degree && entityCount && <PlatformDivider />}
                    <EntityCount entityCount={entityCount} />
                </TitleContainer>
                {description && description.length > 0 && (
                    <DescriptionContainer>
                        <NoMarkdownViewer
                            limit={descriptionExpanded ? undefined : 250}
                            shouldWrap={previewType === PreviewType.HOVER_CARD}
                            readMore={
                                previewType === PreviewType.HOVER_CARD ? (
                                    <Typography.Link
                                        onClickCapture={(e) => {
                                            onPreventMouseDown(e);
                                            setDescriptionExpanded(!descriptionExpanded);
                                        }}
                                    >
                                        {descriptionExpanded ? 'Show Less' : 'Show More'}
                                    </Typography.Link>
                                ) : undefined
                            }
                        >
                            {description}
                        </NoMarkdownViewer>
                    </DescriptionContainer>
                )}
                {(domain || hasGlossaryTerms || hasTags) && (
                    <TagContainer>
                        {domain && <TagTermGroup domain={domain} maxShow={3} />}
                        {domain && hasGlossaryTerms && <TagSeparator />}
                        {hasGlossaryTerms && <TagTermGroup uneditableGlossaryTerms={glossaryTerms} maxShow={3} />}
                        {((hasGlossaryTerms && hasTags) || (domain && hasTags)) && <TagSeparator />}
                        {hasTags && <TagTermGroup uneditableTags={tags} maxShow={3} />}
                    </TagContainer>
                )}
                {subHeader}
                {insightViews.length > 0 && (
                    <InsightContainer>
                        {insightViews.map((insightView, index) => (
                            <span>
                                {insightView}
                                {index < insightViews.length - 1 && <PlatformDivider />}
                            </span>
                        ))}
                    </InsightContainer>
                )}
            </LeftColumn>
            <RightColumn>
                {topUsers && topUsers?.length > 0 && (
                    <>
                        <UserListContainer>
                            <UserListTitle strong>Top Users</UserListTitle>
                            <div>
                                <ExpandedActorGroup actors={topUsers} max={2} />
                            </div>
                        </UserListContainer>
                    </>
                )}
                {(topUsers?.length || 0) > 0 && (owners?.length || 0) > 0 && <UserListDivider type="vertical" />}
                {owners && owners?.length > 0 && (
                    <UserListContainer>
                        <UserListTitle strong>Owners</UserListTitle>
                        <div>
                            <ExpandedActorGroup actors={owners.map((owner) => owner.owner)} max={2} />
                        </div>
                    </UserListContainer>
                )}
            </RightColumn>
        </PreviewContainer>
    );
}<|MERGE_RESOLUTION|>--- conflicted
+++ resolved
@@ -1,8 +1,4 @@
-<<<<<<< HEAD
-import React, { ReactNode } from 'react';
-=======
 import React, { ReactNode, useState } from 'react';
->>>>>>> af6a423f
 import { Button, Divider, Tooltip, Typography } from 'antd';
 import { Link } from 'react-router-dom';
 import styled from 'styled-components';
@@ -19,10 +15,7 @@
     CorpUser,
     Deprecation,
     Domain,
-<<<<<<< HEAD
-=======
     ParentNodesResult,
->>>>>>> af6a423f
 } from '../../types.generated';
 import TagTermGroup from '../shared/tags/TagTermGroup';
 import { ANTD_GRAY } from '../entity/shared/constants';
@@ -34,10 +27,7 @@
 import EntityCount from '../entity/shared/containers/profile/header/EntityCount';
 import { ExpandedActorGroup } from '../entity/shared/components/styled/ExpandedActorGroup';
 import { DeprecationPill } from '../entity/shared/components/styled/DeprecationPill';
-<<<<<<< HEAD
-=======
 import { PreviewType } from '../entity/Entity';
->>>>>>> af6a423f
 
 const PreviewContainer = styled.div`
     display: flex;
@@ -238,15 +228,10 @@
     onClick,
     degree,
     parentContainers,
-<<<<<<< HEAD
-    platforms,
-    logoUrls,
-=======
     parentNodes,
     platforms,
     logoUrls,
     previewType,
->>>>>>> af6a423f
 }: Props) {
     // sometimes these lists will be rendered inside an entity container (for example, in the case of impact analysis)
     // in those cases, we may want to enrich the preview w/ context about the container entity
@@ -287,20 +272,12 @@
                         typeIcon={typeIcon}
                         entityType={type}
                         parentContainers={parentContainers?.containers}
-<<<<<<< HEAD
-=======
                         parentNodes={parentNodes?.nodes}
->>>>>>> af6a423f
                         parentContainersRef={parentContainersRef}
                         areContainersTruncated={areContainersTruncated}
                     />
                     <EntityTitleContainer>
                         <Link to={url}>
-<<<<<<< HEAD
-                            <EntityTitle onClick={onClick} $titleSizePx={titleSizePx}>
-                                {name || ' '}
-                            </EntityTitle>
-=======
                             {previewType === PreviewType.HOVER_CARD ? (
                                 <CardEntityTitle onClick={onClick} $titleSizePx={titleSizePx}>
                                     {name || ' '}
@@ -310,7 +287,6 @@
                                     {name || ' '}
                                 </EntityTitle>
                             )}
->>>>>>> af6a423f
                         </Link>
                         {deprecation?.deprecated && <DeprecationPill deprecation={deprecation} preview />}
                         {externalUrl && (
