import React, { useState } from 'react';
import { Button, Typography } from 'antd';
import { PlusOutlined } from '@ant-design/icons';
import styled from 'styled-components/macro';
import { useGetRootGlossaryNodesQuery, useGetRootGlossaryTermsQuery } from '../../graphql/glossary.generated';
import TabToolbar from '../entity/shared/components/styled/TabToolbar';
import GlossaryEntitiesList from './GlossaryEntitiesList';
import GlossaryBrowser from './GlossaryBrowser/GlossaryBrowser';
import GlossarySearch from './GlossarySearch';
import { ProfileSidebarResizer } from '../entity/shared/containers/profile/sidebar/ProfileSidebarResizer';
import EmptyGlossarySection from './EmptyGlossarySection';
import CreateGlossaryEntityModal from '../entity/shared/EntityDropdown/CreateGlossaryEntityModal';
import { EntityType } from '../../types.generated';
import { Message } from '../shared/Message';
import { sortGlossaryTerms } from '../entity/glossaryTerm/utils';
import { useEntityRegistry } from '../useEntityRegistry';
import { sortGlossaryNodes } from '../entity/glossaryNode/utils';
<<<<<<< HEAD
import { useGetAuthenticatedUser } from '../useGetAuthenticatedUser';
=======
import {
    BUSINESS_GLOSSARY_INTRO_ID,
    BUSINESS_GLOSSARY_CREATE_TERM_ID,
    BUSINESS_GLOSSARY_CREATE_TERM_GROUP_ID,
} from '../onboarding/config/BusinessGlossaryOnboardingConfig';
import { OnboardingTour } from '../onboarding/OnboardingTour';
>>>>>>> 1f197d08

export const HeaderWrapper = styled(TabToolbar)`
    padding: 15px 45px 10px 24px;
    height: auto;
`;

const GlossaryWrapper = styled.div`
    display: flex;
    flex: 1;
    max-height: inherit;
`;

const MainContentWrapper = styled.div`
    display: flex;
    flex: 1;
    flex-direction: column;
`;

export const BrowserWrapper = styled.div<{ width: number }>`
    max-height: 100%;
    width: ${(props) => props.width}px;
    min-width: ${(props) => props.width}px;
`;

export const MAX_BROWSER_WIDTH = 500;
export const MIN_BROWSWER_WIDTH = 200;

function BusinessGlossaryPage() {
    const [browserWidth, setBrowserWidth] = useState(window.innerWidth * 0.2);
    const {
        data: termsData,
        refetch: refetchForTerms,
        loading: termsLoading,
        error: termsError,
    } = useGetRootGlossaryTermsQuery();
    const {
        data: nodesData,
        refetch: refetchForNodes,
        loading: nodesLoading,
        error: nodesError,
    } = useGetRootGlossaryNodesQuery();
    const entityRegistry = useEntityRegistry();

    const terms = termsData?.getRootGlossaryTerms?.terms.sort((termA, termB) =>
        sortGlossaryTerms(entityRegistry, termA, termB),
    );
    const nodes = nodesData?.getRootGlossaryNodes?.nodes.sort((nodeA, nodeB) =>
        sortGlossaryNodes(entityRegistry, nodeA, nodeB),
    );

    const hasTermsOrNodes = !!nodes?.length || !!terms?.length;

    const [isCreateTermModalVisible, setIsCreateTermModalVisible] = useState(false);
    const [isCreateNodeModalVisible, setIsCreateNodeModalVisible] = useState(false);

    const user = useGetAuthenticatedUser();
    const allowAdd = user?.platformPrivileges?.manageGlossaries;

    return (
        <>
            <OnboardingTour
                stepIds={[
                    BUSINESS_GLOSSARY_INTRO_ID,
                    BUSINESS_GLOSSARY_CREATE_TERM_ID,
                    BUSINESS_GLOSSARY_CREATE_TERM_GROUP_ID,
                ]}
            />
            <GlossaryWrapper>
                {(termsLoading || nodesLoading) && (
                    <Message type="loading" content="Loading Glossary..." style={{ marginTop: '10%' }} />
                )}
                {(termsError || nodesError) && (
                    <Message type="error" content="Failed to load glossary! An unexpected error occurred." />
                )}
                <BrowserWrapper width={browserWidth}>
                    <GlossarySearch />
                    <GlossaryBrowser rootNodes={nodes} rootTerms={terms} />
                </BrowserWrapper>
                <ProfileSidebarResizer
                    setSidePanelWidth={(width) =>
                        setBrowserWidth(Math.min(Math.max(width, MIN_BROWSWER_WIDTH), MAX_BROWSER_WIDTH))
                    }
                    initialSize={browserWidth}
                    isSidebarOnLeft
                />
                <MainContentWrapper>
                    <HeaderWrapper>
                        <Typography.Title level={3}>Business Glossary</Typography.Title>
                        <div>
<<<<<<< HEAD
                            <Button type="text" hidden={!allowAdd} onClick={() => setIsCreateTermModalVisible(true)}>
                                <PlusOutlined /> Add Term
                            </Button>
                            <Button type="text" hidden={!allowAdd} onClick={() => setIsCreateNodeModalVisible(true)}>
=======
                            <Button
                                id={BUSINESS_GLOSSARY_CREATE_TERM_ID}
                                type="text"
                                onClick={() => setIsCreateTermModalVisible(true)}
                            >
                                <PlusOutlined /> Add Term
                            </Button>
                            <Button
                                id={BUSINESS_GLOSSARY_CREATE_TERM_GROUP_ID}
                                type="text"
                                onClick={() => setIsCreateNodeModalVisible(true)}
                            >
>>>>>>> 1f197d08
                                <PlusOutlined /> Add Term Group
                            </Button>
                        </div>
                    </HeaderWrapper>
                    {hasTermsOrNodes && <GlossaryEntitiesList nodes={nodes || []} terms={terms || []} />}
                    {!(termsLoading || nodesLoading) && !hasTermsOrNodes && (
                        <EmptyGlossarySection
                            title="Empty Glossary"
                            description="Create Terms and Term Groups to organize data assets using a shared vocabulary."
                            refetchForTerms={refetchForTerms}
                            refetchForNodes={refetchForNodes}
                        />
                    )}
                </MainContentWrapper>
            </GlossaryWrapper>
            {isCreateTermModalVisible && (
                <CreateGlossaryEntityModal
                    entityType={EntityType.GlossaryTerm}
                    onClose={() => setIsCreateTermModalVisible(false)}
                    refetchData={refetchForTerms}
                />
            )}
            {isCreateNodeModalVisible && (
                <CreateGlossaryEntityModal
                    entityType={EntityType.GlossaryNode}
                    onClose={() => setIsCreateNodeModalVisible(false)}
                    refetchData={refetchForNodes}
                />
            )}
        </>
    );
}

export default BusinessGlossaryPage;<|MERGE_RESOLUTION|>--- conflicted
+++ resolved
@@ -15,16 +15,13 @@
 import { sortGlossaryTerms } from '../entity/glossaryTerm/utils';
 import { useEntityRegistry } from '../useEntityRegistry';
 import { sortGlossaryNodes } from '../entity/glossaryNode/utils';
-<<<<<<< HEAD
 import { useGetAuthenticatedUser } from '../useGetAuthenticatedUser';
-=======
 import {
     BUSINESS_GLOSSARY_INTRO_ID,
     BUSINESS_GLOSSARY_CREATE_TERM_ID,
     BUSINESS_GLOSSARY_CREATE_TERM_GROUP_ID,
 } from '../onboarding/config/BusinessGlossaryOnboardingConfig';
 import { OnboardingTour } from '../onboarding/OnboardingTour';
->>>>>>> 1f197d08
 
 export const HeaderWrapper = styled(TabToolbar)`
     padding: 15px 45px 10px 24px;
@@ -114,14 +111,9 @@
                     <HeaderWrapper>
                         <Typography.Title level={3}>Business Glossary</Typography.Title>
                         <div>
-<<<<<<< HEAD
-                            <Button type="text" hidden={!allowAdd} onClick={() => setIsCreateTermModalVisible(true)}>
-                                <PlusOutlined /> Add Term
-                            </Button>
-                            <Button type="text" hidden={!allowAdd} onClick={() => setIsCreateNodeModalVisible(true)}>
-=======
                             <Button
                                 id={BUSINESS_GLOSSARY_CREATE_TERM_ID}
+                                hidden={!allowAdd} 
                                 type="text"
                                 onClick={() => setIsCreateTermModalVisible(true)}
                             >
@@ -129,10 +121,10 @@
                             </Button>
                             <Button
                                 id={BUSINESS_GLOSSARY_CREATE_TERM_GROUP_ID}
+                                hidden={!allowAdd} 
                                 type="text"
                                 onClick={() => setIsCreateNodeModalVisible(true)}
                             >
->>>>>>> 1f197d08
                                 <PlusOutlined /> Add Term Group
                             </Button>
                         </div>
