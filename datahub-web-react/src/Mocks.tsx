--- conflicted
+++ resolved
@@ -236,13 +236,10 @@
     assertions: null,
     deprecation: null,
     testResults: null,
-<<<<<<< HEAD
+    statsSummary: null,
     incidents: null,
     totalIncidents: null,
     siblings: null,
-=======
-    statsSummary: null,
->>>>>>> aa7ae239
 };
 
 export const dataset2 = {
@@ -327,13 +324,10 @@
     status: null,
     deprecation: null,
     testResults: null,
-<<<<<<< HEAD
+    statsSummary: null,
     incidents: null,
     totalIncidents: null,
     siblings: null,
-=======
-    statsSummary: null,
->>>>>>> aa7ae239
 };
 
 export const dataset3 = {
@@ -552,12 +546,9 @@
     writeRuns: null,
     testResults: null,
     siblings: null,
-<<<<<<< HEAD
+    statsSummary: null,
     incidents: null,
     totalIncidents: null,
-=======
-    statsSummary: null,
->>>>>>> aa7ae239
 } as Dataset;
 
 export const dataset4 = {
