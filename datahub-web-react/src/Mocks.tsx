import { GetDatasetDocument, UpdateDatasetDocument } from './graphql/dataset.generated';
import { GetDataFlowDocument } from './graphql/dataFlow.generated';
import { GetDataJobDocument } from './graphql/dataJob.generated';
import { GetBrowsePathsDocument, GetBrowseResultsDocument } from './graphql/browse.generated';
import {
    GetAutoCompleteResultsDocument,
    GetAutoCompleteMultipleResultsDocument,
    GetSearchResultsDocument,
    GetSearchResultsQuery,
    GetSearchResultsForMultipleDocument,
    GetSearchResultsForMultipleQuery,
} from './graphql/search.generated';
import { GetUserDocument } from './graphql/user.generated';
import {
    Dataset,
    DataFlow,
    DataJob,
    GlossaryTerm,
    EntityType,
    PlatformType,
    MlModel,
    MlModelGroup,
    SchemaFieldDataType,
    ScenarioType,
    RecommendationRenderType,
    RelationshipDirection,
} from './types.generated';
import { GetTagDocument } from './graphql/tag.generated';
import { GetMlModelDocument } from './graphql/mlModel.generated';
import { GetMlModelGroupDocument } from './graphql/mlModelGroup.generated';
import { GetGlossaryTermDocument, GetGlossaryTermQuery } from './graphql/glossaryTerm.generated';
import { GetEntityCountsDocument } from './graphql/app.generated';
import { GetMeDocument } from './graphql/me.generated';
import { ListRecommendationsDocument } from './graphql/recommendations.generated';

const user1 = {
    username: 'sdas',
    urn: 'urn:li:corpuser:1',
    type: EntityType.CorpUser,
    info: {
        email: 'sdas@domain.com',
        active: true,
        displayName: 'sdas',
        title: 'Software Engineer',
        firstName: 'Shirshanka',
        lastName: 'Das',
        fullName: 'Shirshanka Das',
    },
    editableInfo: {
        pictureLink: 'https://crunchconf.com/img/2019/speakers/1559291783-ShirshankaDas.png',
    },
    globalTags: {
        tags: [
            {
                tag: {
                    type: EntityType.Tag,
                    urn: 'urn:li:tag:abc-sample-tag',
                    name: 'abc-sample-tag',
                    description: 'sample tag',
                },
            },
        ],
    },
};

const user2 = {
    username: 'john',
    urn: 'urn:li:corpuser:3',
    type: EntityType.CorpUser,
    info: {
        email: 'john@domain.com',
        active: true,
        displayName: 'john',
        title: 'Eng',
        firstName: 'John',
        lastName: 'Joyce',
        fullName: 'John Joyce',
    },
    editableInfo: {
        pictureLink: null,
    },
    globalTags: {
        tags: [
            {
                tag: {
                    type: EntityType.Tag,
                    urn: 'urn:li:tag:abc-sample-tag',
                    name: 'abc-sample-tag',
                    description: 'sample tag',
                },
            },
        ],
    },
};

const dataPlatform = {
    urn: 'urn:li:dataPlatform:hdfs',
    name: 'HDFS',
    type: EntityType.DataPlatform,
    properties: {
        displayName: 'HDFS',
        type: PlatformType.FileSystem,
        datasetNameDelimiter: '.',
        logoUrl: '',
    },
};

const dataset1 = {
    urn: 'urn:li:dataset:1',
    type: EntityType.Dataset,
    platform: {
        urn: 'urn:li:dataPlatform:hdfs',
        name: 'HDFS',
        type: EntityType.DataPlatform,
        properties: {
            displayName: 'HDFS',
            type: PlatformType.FileSystem,
            datasetNameDelimiter: '.',
            logoUrl: '',
        },
    },
    platformNativeType: 'TABLE',
    name: 'The Great Test Dataset',
    origin: 'PROD',
    tags: ['Private', 'PII'],
    uri: 'www.google.com',
    properties: {
        description: 'This is the greatest dataset in the world, youre gonna love it!',
        customProperties: [
            {
                key: 'TestProperty',
                value: 'My property value.',
            },
            {
                key: 'AnotherTestProperty',
                value: 'My other property value.',
            },
        ],
    },
    editableProperties: null,
    created: {
        time: 0,
    },
    lastModified: {
        time: 0,
    },
    ownership: {
        owners: [
            {
                owner: {
                    ...user1,
                },
                type: 'DATAOWNER',
            },
            {
                owner: {
                    ...user2,
                },
                type: 'DELEGATE',
            },
        ],
        lastModified: {
            time: 0,
        },
    },
    institutionalMemory: {
        elements: [
            {
                url: 'https://www.google.com',
                description: 'This only points to Google',
                created: {
                    actor: 'urn:li:corpuser:1',
                    time: 1612396473001,
                },
            },
        ],
    },
    usageStats: null,
    datasetProfiles: [
        {
            timestampMillis: 0,
            rowCount: 10,
            columnCount: 5,
            fieldProfiles: [
                {
                    fieldPath: 'testColumn',
                },
            ],
        },
    ],
    domain: null,
    container: null,
};

const dataset2 = {
    urn: 'urn:li:dataset:2',
    type: EntityType.Dataset,
    platform: {
        urn: 'urn:li:dataPlatform:mysql',
        name: 'MySQL',
        info: {
            displayName: 'MySQL',
            type: PlatformType.RelationalDb,
            datasetNameDelimiter: '.',
            logoUrl: '',
        },
        type: EntityType.DataPlatform,
    },
    platformNativeType: 'TABLE',
    name: 'Some Other Dataset',
    origin: 'PROD',
    tags: ['Outdated'],
    uri: 'www.google.com',
    properties: {
        description: 'This is some other dataset, so who cares!',
        customProperties: [],
    },
    editableProperties: null,
    created: {
        time: 0,
    },
    lastModified: {
        time: 0,
    },
    ownership: {
        owners: [
            {
                owner: {
                    ...user1,
                },
                type: 'DATAOWNER',
            },
            {
                owner: {
                    ...user2,
                },
                type: 'DELEGATE',
            },
        ],
        lastModified: {
            time: 0,
        },
    },
    usageStats: null,
    datasetProfiles: [
        {
            timestampMillis: 0,
            rowCount: 10,
            columnCount: 5,
            fieldProfiles: [
                {
                    fieldPath: 'testColumn',
                    min: '3',
                    max: '4',
                    median: '6',
                    stdev: '1.2',
                    nullProportion: 0.56,
                    sampleValues: ['value1', 'value2', 'value3'],
                },
            ],
        },
    ],
    domain: null,
    container: null,
};

export const dataset3 = {
    __typename: 'Dataset',
    urn: 'urn:li:dataset:3',
    type: EntityType.Dataset,
    platform: {
        urn: 'urn:li:dataPlatform:kafka',
        name: 'Kafka',
        info: {
            displayName: 'Kafka',
            type: PlatformType.MessageBroker,
            datasetNameDelimiter: '.',
            logoUrl: '',
        },
        type: EntityType.DataPlatform,
    },
    platformNativeType: 'STREAM',
    name: 'Yet Another Dataset',
    origin: 'PROD',
    uri: 'www.google.com',
    properties: {
        description: 'This and here we have yet another Dataset (YAN). Are there more?',
        origin: 'PROD',
        customProperties: [{ key: 'propertyAKey', value: 'propertyAValue' }],
        externalUrl: 'https://data.hub',
    },
    editableProperties: null,
    created: {
        time: 0,
    },
    lastModified: {
        time: 0,
    },
    ownership: {
        owners: [
            {
                owner: {
                    ...user1,
                },
                type: 'DATAOWNER',
            },
            {
                owner: {
                    ...user2,
                },
                type: 'DELEGATE',
            },
        ],
        lastModified: {
            time: 0,
        },
    },
    globalTags: {
        __typename: 'GlobalTags',
        tags: [
            {
                tag: {
                    type: EntityType.Tag,
                    urn: 'urn:li:tag:abc-sample-tag',
                    name: 'abc-sample-tag',
                    description: 'sample tag',
                },
            },
        ],
    },
    glossaryTerms: {
        terms: [
            {
                term: {
                    type: EntityType.GlossaryTerm,
                    urn: 'urn:li:glossaryTerm:sample-glossary-term',
                    name: 'sample-glossary-term',
                    hierarchicalName: 'example.sample-glossary-term',
                    properties: {
                        name: 'sample-glossary-term',
                        description: 'sample definition',
                        definition: 'sample definition',
                        termSource: 'sample term source',
                    },
                },
            },
        ],
    },
    incoming: null,
    outgoing: null,
    institutionalMemory: {
        elements: [
            {
                url: 'https://www.google.com',
                author: { urn: 'urn:li:corpuser:datahub', username: 'datahub', type: EntityType.CorpUser },
                description: 'This only points to Google',
                label: 'This only points to Google',
                created: {
                    actor: 'urn:li:corpuser:1',
                    time: 1612396473001,
                },
            },
        ],
    },
    schemaMetadata: {
        __typename: 'SchemaMetadata',
        aspectVersion: 0,
        createdAt: 0,
        fields: [
            {
                nullable: false,
                recursive: false,
                fieldPath: 'user_id',
                description: 'Id of the user created',
                type: SchemaFieldDataType.String,
                nativeDataType: 'varchar(100)',
                isPartOfKey: false,
                jsonPath: null,
                globalTags: null,
                glossaryTerms: null,
            },
            {
                nullable: false,
                recursive: false,
                fieldPath: 'user_name',
                description: 'Name of the user who signed up',
                type: SchemaFieldDataType.String,
                nativeDataType: 'boolean',
                isPartOfKey: false,
                jsonPath: null,
                globalTags: null,
                glossaryTerms: null,
            },
        ],
        hash: '',
        platformSchema: null,
        platformUrn: 'urn:li:dataPlatform:hive',
        created: {
            actor: 'urn:li:corpuser:jdoe',
            time: 1581407189000,
        },
        cluster: '',
        name: 'SampleHiveSchema',
        version: 0,
        lastModified: {
            actor: 'urn:li:corpuser:jdoe',
            time: 1581407189000,
        },
        datasetUrn: 'urn:li:dataset:3',
        primaryKeys: [],
        foreignKeys: [],
    },
    previousSchemaMetadata: null,
    editableSchemaMetadata: null,
    deprecation: null,
    usageStats: null,
    operations: null,
    datasetProfiles: [
        {
            rowCount: 10,
            columnCount: 5,
            timestampMillis: 0,
            fieldProfiles: [
                {
                    fieldPath: 'testColumn',
                    uniqueCount: 1,
                    uniqueProportion: 0.129,
                    nullCount: 2,
                    nullProportion: 0.56,
                    min: '3',
                    max: '4',
                    mean: '5',
                    median: '6',
                    stdev: '1.2',
                    sampleValues: ['value1', 'value2', 'value3'],
                },
            ],
        },
    ],
    subTypes: null,
    viewProperties: null,
    autoRenderAspects: [
        {
            aspectName: 'autoRenderAspect',
            payload: '{ "values": [{ "autoField1": "autoValue1", "autoField2": "autoValue2" }] }',
            renderSpec: {
                displayType: 'tabular',
                displayName: 'Auto Render Aspect Custom Tab Name',
                key: 'values',
            },
        },
    ],
    domain: null,
    container: null,
} as Dataset;

export const dataset4 = {
    ...dataset3,
    name: 'Fourth Test Dataset',
    urn: 'urn:li:dataset:4',
};

export const dataset5 = {
    ...dataset3,
    name: 'Fifth Test Dataset',
    urn: 'urn:li:dataset:5',
};

export const dataset6 = {
    ...dataset3,
    name: 'Sixth Test Dataset',
    urn: 'urn:li:dataset:6',
};

export const dataset7 = {
    ...dataset3,
    name: 'Seventh Test Dataset',
    urn: 'urn:li:dataset:7',
};

export const dataset3WithLineage = {
    ...dataset3,
    outgoing: {
        start: 0,
        count: 2,
        total: 2,
        relationships: [
            {
                type: 'DownstreamOf',
                direction: RelationshipDirection.Outgoing,
                entity: dataset7,
            },
            {
                type: 'DownstreamOf',
                direction: RelationshipDirection.Outgoing,
                entity: dataset4,
            },
        ],
    },
    incoming: null,
};

export const dataset4WithLineage = {
    ...dataset4,
    outgoing: {
        start: 0,
        count: 2,
        total: 2,
        relationships: [
            {
                type: 'DownstreamOf',
                direction: RelationshipDirection.Outgoing,
                entity: dataset6,
            },
            {
                type: 'DownstreamOf',
                direction: RelationshipDirection.Outgoing,
                entity: dataset5,
            },
        ],
    },
    incoming: {
        start: 0,
        count: 1,
        total: 1,
        relationships: [
            {
                type: 'DownstreamOf',
                direction: RelationshipDirection.Incoming,
                entity: dataset3,
            },
        ],
    },
};

export const dataset5WithCyclicalLineage = {
    ...dataset5,
    outgoing: {
        start: 0,
        count: 1,
        total: 1,
        relationships: [
            {
                type: 'DownstreamOf',
                direction: RelationshipDirection.Outgoing,
                entity: dataset3,
            },
        ],
    },
    incoming: {
        start: 0,
        count: 1,
        total: 1,
        relationships: [
            {
                type: 'DownstreamOf',
                direction: RelationshipDirection.Incoming,
                entity: dataset7,
            },
        ],
    },
};

export const dataset5WithLineage = {
    ...dataset5,
    outgoing: null,
    incoming: {
        start: 0,
        count: 3,
        total: 3,
        relationships: [
            {
                type: 'DownstreamOf',
                direction: RelationshipDirection.Incoming,
                entity: dataset7,
            },
            {
                type: 'DownstreamOf',
                direction: RelationshipDirection.Incoming,
                entity: dataset6,
            },
            {
                type: 'DownstreamOf',
                direction: RelationshipDirection.Incoming,
                entity: dataset4,
            },
        ],
    },
};

export const dataset6WithLineage = {
    ...dataset6,
    outgoing: {
        start: 0,
        count: 1,
        total: 1,
        relationships: [
            {
                type: 'DownstreamOf',
                direction: RelationshipDirection.Outgoing,
                entity: dataset5,
            },
        ],
    },
    incoming: {
        start: 0,
        count: 1,
        total: 1,
        relationships: [
            {
                type: 'DownstreamOf',
                direction: RelationshipDirection.Incoming,
                entity: dataset4,
            },
        ],
    },
};

export const dataset7WithLineage = {
    ...dataset7,
    outgoing: {
        start: 0,
        count: 1,
        total: 1,
        relationships: [
            {
                type: 'DownstreamOf',
                direction: RelationshipDirection.Outgoing,
                entity: dataset5,
            },
        ],
    },
    incoming: {
        start: 0,
        count: 1,
        total: 1,
        relationships: [
            {
                type: 'DownstreamOf',
                direction: RelationshipDirection.Incoming,
                entity: dataset3,
            },
        ],
    },
};

export const dataset7WithSelfReferentialLineage = {
    ...dataset7,
    outgoing: {
        start: 0,
        count: 2,
        total: 2,
        relationships: [
            {
                type: 'DownstreamOf',
                direction: RelationshipDirection.Outgoing,
                entity: dataset5,
            },
            {
                type: 'DownstreamOf',
                direction: RelationshipDirection.Outgoing,
                entity: dataset7,
            },
        ],
    },
    incoming: {
        start: 0,
        count: 2,
        total: 2,
        relationships: [
            {
                type: 'DownstreamOf',
                direction: RelationshipDirection.Incoming,
                entity: dataset3,
            },
            {
                type: 'DownstreamOf',
                direction: RelationshipDirection.Incoming,
                entity: dataset7,
            },
        ],
    },
};
const glossaryTerm1 = {
    urn: 'urn:li:glossaryTerm:1',
    type: EntityType.GlossaryTerm,
    name: 'Another glossary term',
    hierarchicalName: 'example.AnotherGlossaryTerm',
    ownership: {
        owners: [
            {
                owner: {
                    ...user1,
                },
                type: 'DATAOWNER',
            },
            {
                owner: {
                    ...user2,
                },
                type: 'DELEGATE',
            },
        ],
        lastModified: {
            time: 0,
        },
    },
<<<<<<< HEAD
    properties: {
        name: 'Another glossary term',
=======
    glossaryTermInfo: {
        name: 'Another glossary term',
        description: 'New glossary term',
        definition: 'New glossary term',
        termSource: 'termSource',
        sourceRef: 'sourceRef',
        sourceURI: 'sourceURI',
    },
    properties: {
        name: 'Another glossary term',
        description: 'New glossary term',
>>>>>>> 56409996
        definition: 'New glossary term',
        description: 'New glossary term',
        termSource: 'termSource',
        sourceRef: 'sourceRef',
        sourceURI: 'sourceURI',
    },
} as GlossaryTerm;

const glossaryTerm2 = {
    urn: 'urn:li:glossaryTerm:example.glossaryterm1',
    type: 'GLOSSARY_TERM',
    name: 'glossaryterm1',
    hierarchicalName: 'example.glossaryterm1',
    ownership: null,
<<<<<<< HEAD
    properties: {
=======
    glossaryTermInfo: {
>>>>>>> 56409996
        name: 'glossaryterm1',
        description: 'is A relation glossary term 1',
        definition: 'is A relation glossary term 1',
        termSource: 'INTERNAL',
        sourceRef: 'TERM_SOURCE_SAXO',
        sourceUrl: '',
        rawSchema: 'sample proto schema',
        customProperties: [
            {
                key: 'keyProperty',
                value: 'valueProperty',
                __typename: 'StringMapEntry',
            },
        ],
        __typename: 'GlossaryTermInfo',
    },
    properties: {
        name: 'glossaryterm1',
        description: 'is A relation glossary term 1',
        definition: 'is A relation glossary term 1',
        termSource: 'INTERNAL',
        sourceRef: 'TERM_SOURCE_SAXO',
        sourceUrl: '',
        rawSchema: 'sample proto schema',
        customProperties: [
            {
                key: 'keyProperty',
                value: 'valueProperty',
                __typename: 'StringMapEntry',
            },
        ],
        __typename: 'GlossaryTermProperties',
    },
    isRealtedTerms: {
        start: 0,
        count: 0,
        total: 0,
        relationships: [
            {
                entity: {
                    urn: 'urn:li:glossaryTerm:schema.Field16Schema_v1',
                    __typename: 'GlossaryTerm',
                },
            },
        ],
        __typename: 'EntityRelationshipsResult',
    },
    hasRelatedTerms: {
        start: 0,
        count: 0,
        total: 0,
        relationships: [
            {
                entity: {
                    urn: 'urn:li:glossaryTerm:example.glossaryterm2',
                    __typename: 'GlossaryTerm',
                },
            },
        ],
        __typename: 'EntityRelationshipsResult',
    },
    __typename: 'GlossaryTerm',
};

const glossaryTerm3 = {
    urn: 'urn:li:glossaryTerm:example.glossaryterm2',
    type: 'GLOSSARY_TERM',
    name: 'glossaryterm2',
    hierarchicalName: 'example.glossaryterm2',
    ownership: null,
    glossaryTermInfo: {
        name: 'glossaryterm2',
        description: 'has A relation glossary term 2',
        definition: 'has A relation glossary term 2',
        termSource: 'INTERNAL',
        sourceRef: 'TERM_SOURCE_SAXO',
        sourceUrl: '',
        rawSchema: 'sample proto schema',
        customProperties: [
            {
                key: 'keyProperty',
                value: 'valueProperty',
                __typename: 'StringMapEntry',
            },
        ],
        __typename: 'GlossaryTermInfo',
    },
    properties: {
        name: 'glossaryterm2',
        description: 'has A relation glossary term 2',
        definition: 'has A relation glossary term 2',
        termSource: 'INTERNAL',
        sourceRef: 'TERM_SOURCE_SAXO',
        sourceUrl: '',
        rawSchema: 'sample proto schema',
        customProperties: [
            {
                key: 'keyProperty',
                value: 'valueProperty',
                __typename: 'StringMapEntry',
            },
        ],
        __typename: 'GlossaryTermProperties',
    },
    glossaryRelatedTerms: {
        isRelatedTerms: null,
        hasRelatedTerms: [
            {
                urn: 'urn:li:glossaryTerm:example.glossaryterm3',
                properties: {
                    name: 'glossaryterm3',
                },
                __typename: 'GlossaryTerm',
            },
            {
                urn: 'urn:li:glossaryTerm:example.glossaryterm4',
                properties: {
                    name: 'glossaryterm4',
                },
                __typename: 'GlossaryTerm',
            },
        ],
        __typename: 'GlossaryRelatedTerms',
    },
    __typename: 'GlossaryTerm',
} as GlossaryTerm;

const sampleTag = {
    urn: 'urn:li:tag:abc-sample-tag',
    name: 'abc-sample-tag',
    description: 'sample tag description',
    ownership: {
        owners: [
            {
                owner: {
                    ...user1,
                },
                type: 'DATAOWNER',
            },
            {
                owner: {
                    ...user2,
                },
                type: 'DELEGATE',
            },
        ],
        lastModified: {
            time: 0,
        },
    },
};

export const dataFlow1 = {
    __typename: 'DataFlow',
    urn: 'urn:li:dataFlow:1',
    type: EntityType.DataFlow,
    orchestrator: 'Airflow',
    flowId: 'flowId1',
    cluster: 'cluster1',
    properties: {
        name: 'DataFlowInfoName',
        description: 'DataFlowInfo1 Description',
        project: 'DataFlowInfo1 project',
        externalUrl: null,
        customProperties: [],
    },
    editableProperties: null,
    ownership: {
        owners: [
            {
                owner: {
                    ...user1,
                },
                type: 'DATAOWNER',
            },
            {
                owner: {
                    ...user2,
                },
                type: 'DELEGATE',
            },
        ],
        lastModified: {
            time: 0,
        },
    },
    globalTags: {
        tags: [
            {
                tag: {
                    type: EntityType.Tag,
                    urn: 'urn:li:tag:abc-sample-tag',
                    name: 'abc-sample-tag',
                    description: 'sample tag',
                },
            },
        ],
    },
    platform: {
        ...dataPlatform,
    },
    domain: null,
} as DataFlow;

export const dataJob1 = {
    __typename: 'DataJob',
    urn: 'urn:li:dataJob:1',
    type: EntityType.DataJob,
    dataFlow: dataFlow1,
    jobId: 'jobId1',
    ownership: {
        __typename: 'Ownership',
        owners: [
            {
                owner: {
                    ...user1,
                },
                type: 'DATAOWNER',
            },
            {
                owner: {
                    ...user2,
                },
                type: 'DELEGATE',
            },
        ],
        lastModified: {
            time: 0,
        },
    },
    properties: {
        name: 'DataJobInfoName',
        description: 'DataJobInfo1 Description',
        externalUrl: null,
        customProperties: [],
    },
    editableProperties: null,
    inputOutput: {
        __typename: 'DataJobInputOutput',
        inputDatasets: [dataset3],
        outputDatasets: [dataset3],
        inputDatajobs: [],
    },
    globalTags: {
        tags: [
            {
                tag: {
                    type: EntityType.Tag,
                    urn: 'urn:li:tag:abc-sample-tag',
                    name: 'abc-sample-tag',
                    description: 'sample tag',
                },
            },
        ],
    },
    incoming: null,
    outgoing: null,
    parentFlow: {
        start: 0,
        count: 1,
        total: 1,
        relationships: [
            {
                type: 'IsPartOf',
                direction: RelationshipDirection.Outgoing,
                entity: dataFlow1,
            },
        ],
    },
    domain: null,
} as DataJob;

export const dataJob2 = {
    __typename: 'DataJob',
    urn: 'urn:li:dataJob:2',
    type: EntityType.DataJob,
    dataFlow: dataFlow1,
    jobId: 'jobId2',
    ownership: {
        __typename: 'Ownership',
        owners: [
            {
                owner: {
                    ...user1,
                },
                type: 'DATAOWNER',
            },
            {
                owner: {
                    ...user2,
                },
                type: 'DELEGATE',
            },
        ],
        lastModified: {
            time: 0,
        },
    },
    properties: {
        name: 'DataJobInfoName2',
        description: 'DataJobInfo2 Description',
        externalUrl: null,
        customProperties: [],
    },
    editableProperties: null,
    inputOutput: {
        __typename: 'DataJobInputOutput',
        inputDatasets: [dataset3],
        outputDatasets: [dataset3],
        inputDatajobs: [dataJob1],
    },
    globalTags: {
        tags: [
            {
                tag: {
                    type: EntityType.Tag,
                    urn: 'urn:li:tag:abc-sample-tag',
                    name: 'abc-sample-tag',
                    description: 'sample tag',
                },
            },
        ],
    },
    domain: null,
} as DataJob;

export const dataJob3 = {
    __typename: 'DataJob',
    urn: 'urn:li:dataJob:3',
    type: EntityType.DataJob,
    dataFlow: dataFlow1,
    jobId: 'jobId3',
    ownership: {
        __typename: 'Ownership',
        owners: [
            {
                owner: {
                    ...user1,
                },
                type: 'DATAOWNER',
            },
            {
                owner: {
                    ...user2,
                },
                type: 'DELEGATE',
            },
        ],
        lastModified: {
            time: 0,
        },
    },
    properties: {
        name: 'DataJobInfoName3',
        description: 'DataJobInfo3 Description',
        externalUrl: null,
        customProperties: [],
    },
    editableProperties: null,
    inputOutput: {
        __typename: 'DataJobInputOutput',
        inputDatasets: [dataset3],
        outputDatasets: [dataset3],
        inputDatajobs: [dataJob2],
    },
    globalTags: {
        tags: [
            {
                tag: {
                    type: EntityType.Tag,
                    urn: 'urn:li:tag:abc-sample-tag',
                    name: 'abc-sample-tag',
                    description: 'sample tag',
                },
            },
        ],
    },
    domain: null,
} as DataJob;

export const mlModel = {
    __typename: 'MLModel',
    urn: 'urn:li:mlModel:(urn:li:dataPlatform:sagemaker,trustmodel,PROD)',
    type: EntityType.Mlmodel,
    name: 'trust model',
    description: 'a ml trust model',
    origin: 'PROD',
    platform: {
        urn: 'urn:li:dataPlatform:kafka',
        name: 'Kafka',
        info: {
            type: PlatformType.MessageBroker,
            datasetNameDelimiter: '.',
            logoUrl: '',
        },
        type: EntityType.DataPlatform,
    },
    tags: [],
    properties: {
        description: 'a ml trust model',
        date: null,
        version: '1',
        type: 'model type',
        trainingMetrics: null,
        hyperParams: null,
        mlFeatures: null,
        groups: null,
        customProperties: null,
    },
    ownership: {
        __typename: 'Ownership',
        owners: [
            {
                owner: {
                    ...user1,
                },
                type: 'DATAOWNER',
            },
            {
                owner: {
                    ...user2,
                },
                type: 'DELEGATE',
            },
        ],
        lastModified: {
            time: 0,
        },
    },
    upstreamLineage: [],
    downstreamLineage: [],
    globalTags: {
        tags: [
            {
                tag: {
                    type: EntityType.Tag,
                    urn: 'urn:li:tag:abc-sample-tag',
                    name: 'abc-sample-tag',
                    description: 'sample tag',
                },
            },
        ],
    },
    incoming: null,
    outgoing: null,
} as MlModel;

export const mlModelGroup = {
    __typename: 'MLModelGroup',
    urn: 'urn:li:mlModelGroup:(urn:li:dataPlatform:sagemaker,another-group,PROD)',
    type: EntityType.MlmodelGroup,
    name: 'trust model group',
    description: 'a ml trust model group',
    origin: 'PROD',
    platform: {
        urn: 'urn:li:dataPlatform:kafka',
        name: 'Kafka',
        info: {
            type: PlatformType.MessageBroker,
            datasetNameDelimiter: '.',
            logoUrl: '',
        },
        type: EntityType.DataPlatform,
    },
    ownership: {
        __typename: 'Ownership',
        owners: [
            {
                owner: {
                    ...user1,
                },
                type: 'DATAOWNER',
            },
            {
                owner: {
                    ...user2,
                },
                type: 'DELEGATE',
            },
        ],
        lastModified: {
            time: 0,
        },
    },
    upstreamLineage: null,
    downstreamLineage: null,
    globalTags: {
        tags: [
            {
                tag: {
                    type: EntityType.Tag,
                    urn: 'urn:li:tag:abc-sample-tag',
                    name: 'abc-sample-tag',
                    description: 'sample tag',
                },
            },
        ],
    },
    incoming: null,
    outgoing: null,
} as MlModelGroup;

export const recommendationModules = [
    {
        title: 'Most Popular',
        moduleId: 'MostPopular',
        renderType: RecommendationRenderType.EntityNameList,
        content: [
            {
                entity: {
                    ...dataset2,
                },
            },
        ],
    },
    {
        title: 'Top Platforms',
        moduleId: 'TopPlatforms',
        renderType: RecommendationRenderType.PlatformSearchList,
        content: [
            {
                entity: {
                    urn: 'urn:li:dataPlatform:snowflake',
                    type: EntityType.DataPlatform,
                    name: 'snowflake',
                    properties: {
                        displayName: 'Snowflake',
                        datasetNameDelimiter: '.',
                        logoUrl: null,
                    },
                    displayName: null,
                    info: null,
                },
                params: {
                    contentParams: {
                        count: 1,
                    },
                },
            },
        ],
    },
    {
        title: 'Popular Tags',
        moduleId: 'PopularTags',
        renderType: RecommendationRenderType.TagSearchList,
        content: [
            {
                entity: {
                    urn: 'urn:li:tag:TestTag',
                    name: 'TestTag',
                },
            },
        ],
    },
];

/*
    Define mock data to be returned by Apollo MockProvider. 
*/
export const mocks = [
    {
        request: {
            query: GetDatasetDocument,
            variables: {
                urn: 'urn:li:dataset:3',
            },
        },
        result: {
            data: {
                dataset: {
                    ...dataset3,
                },
            },
        },
    },
    {
        request: {
            query: GetUserDocument,
            variables: {
                urn: 'urn:li:corpuser:1',
            },
        },
        result: {
            data: {
                corpUser: {
                    ...user1,
                },
            },
        },
    },
    {
        request: {
            query: GetUserDocument,
            variables: {
                urn: 'urn:li:corpuser:2',
            },
        },
        result: {
            data: {
                corpUser: {
                    ...user1,
                },
            },
        },
    },
    {
        request: {
            query: GetUserDocument,
            variables: {
                urn: 'urn:li:corpuser:datahub',
            },
        },
        result: {
            data: {
                corpUser: {
                    ...user1,
                },
            },
        },
    },
    {
        request: {
            query: GetBrowsePathsDocument,
            variables: {
                input: {
                    type: 'DATASET',
                    urn: 'urn:li:dataset:1',
                },
            },
        },
        result: {
            data: {
                browsePaths: [['prod', 'hdfs', 'datasets']],
            },
        },
    },
    {
        request: {
            query: GetBrowseResultsDocument,
            variables: {
                input: {
                    type: 'DATASET',
                    path: [],
                    start: 0,
                    count: 20,
                    filters: null,
                },
            },
        },
        result: {
            data: {
                browse: {
                    entities: [],
                    start: 0,
                    count: 0,
                    total: 0,
                    metadata: {
                        path: [],
                        groups: [
                            {
                                name: 'prod',
                                count: 1,
                            },
                        ],
                        totalNumEntities: 1,
                    },
                },
            },
        },
    },
    {
        request: {
            query: GetBrowseResultsDocument,
            variables: {
                input: {
                    type: 'DATASET',
                    path: ['prod', 'hdfs'],
                    start: 0,
                    count: 20,
                    filters: null,
                },
            },
        },
        result: {
            data: {
                browse: {
                    entities: [
                        {
                            __typename: 'Dataset',
                            ...dataset1,
                        },
                    ],
                    start: 0,
                    count: 1,
                    total: 1,
                    metadata: {
                        path: ['prod', 'hdfs'],
                        groups: [],
                        totalNumEntities: 0,
                    },
                },
            },
        },
    },
    {
        request: {
            query: GetBrowseResultsDocument,
            variables: {
                input: {
                    type: 'DATASET',
                    path: ['prod'],
                    start: 0,
                    count: 20,
                    filters: null,
                },
            },
        },
        result: {
            data: {
                browse: {
                    entities: [],
                    start: 0,
                    count: 0,
                    total: 0,
                    metadata: {
                        path: ['prod'],
                        groups: [
                            {
                                name: 'hdfs',
                                count: 1,
                            },
                        ],
                        totalNumEntities: 1,
                    },
                },
            },
        },
    },
    {
        request: {
            query: GetAutoCompleteMultipleResultsDocument,
            variables: {
                input: {
                    query: 't',
                },
            },
        },
        result: {
            data: {
                autoCompleteForMultiple: {
                    query: 't',
                    suggestions: [
                        {
                            type: EntityType.Dataset,
                            suggestions: ['The Great Test Dataset', 'Some other test'],
                        },
                    ],
                },
            },
        },
    },
    {
        request: {
            query: GetAutoCompleteMultipleResultsDocument,
            variables: {
                input: {
                    query: 't',
                    limit: 30,
                },
            },
        },
        result: {
            data: {
                autoCompleteForMultiple: {
                    query: 't',
                    suggestions: [
                        {
                            type: EntityType.Dataset,
                            suggestions: ['The Great Test Dataset', 'Some other test'],
                        },
                    ],
                },
            },
        },
    },
    {
        request: {
            query: GetAutoCompleteResultsDocument,
            variables: {
                input: {
                    type: 'USER',
                    query: 'j',
                },
            },
        },
        result: {
            data: {
                autoComplete: {
                    query: 'j',
                    suggestions: ['jjoyce'],
                },
            },
        },
    },
    {
        request: {
            query: GetSearchResultsDocument,
            variables: {
                input: {
                    type: 'DATASET',
                    query: 'test',
                    start: 0,
                    count: 10,
                    filters: [],
                },
            },
        },
        result: {
            data: {
                search: {
                    start: 0,
                    count: 3,
                    total: 3,
                    searchResults: [
                        {
                            entity: {
                                __typename: 'Dataset',
                                ...dataset1,
                            },
                            matchedFields: [
                                {
                                    name: 'fieldName',
                                    value: 'fieldValue',
                                },
                            ],
                            insights: [],
                        },
                        {
                            entity: {
                                __typename: 'Dataset',
                                ...dataset2,
                            },
                        },
                        {
                            entity: {
                                __typename: 'Dataset',
                                ...dataset3,
                            },
                        },
                    ],
                    facets: [
                        {
                            field: 'origin',
                            displayName: 'origin',
                            aggregations: [{ value: 'PROD', count: 3, entity: null }],
                        },
                        {
                            field: 'platform',
                            displayName: 'platform',
                            aggregations: [
                                { value: 'HDFS', count: 1, entity: null },
                                { value: 'MySQL', count: 1, entity: null },
                                { value: 'Kafka', count: 1, entity: null },
                            ],
                        },
                    ],
                },
            } as GetSearchResultsQuery,
        },
    },
    {
        request: {
            query: GetSearchResultsDocument,
            variables: {
                input: {
                    type: 'DATASET',
                    query: 'test',
                    start: 0,
                    count: 10,
                    filters: [
                        {
                            field: 'platform',
                            value: 'kafka',
                        },
                    ],
                },
            },
        },
        result: {
            data: {
                __typename: 'Query',
                search: {
                    __typename: 'SearchResults',
                    start: 0,
                    count: 1,
                    total: 1,
                    searchResults: [
                        {
                            entity: {
                                __typename: 'Dataset',
                                ...dataset3,
                            },
                            matchedFields: [],
                            insights: [],
                        },
                    ],
                    facets: [
                        {
                            field: 'origin',
                            displayName: 'origin',
                            aggregations: [
                                {
                                    value: 'PROD',
                                    count: 3,
                                    entity: null,
                                },
                            ],
                        },
                        {
                            field: 'platform',
                            displayName: 'platform',
                            aggregations: [
                                { value: 'hdfs', count: 1, entity: null },
                                { value: 'mysql', count: 1, entity: null },
                                { value: 'kafka', count: 1, entity: null },
                            ],
                        },
                    ],
                },
            } as GetSearchResultsQuery,
        },
    },
    {
        request: {
            query: GetSearchResultsDocument,
            variables: {
                input: {
                    type: 'GLOSSARY_TERM',
                    query: 'tags:"abc-sample-tag" OR fieldTags:"abc-sample-tag" OR editedFieldTags:"abc-sample-tag"',
                    start: 0,
                    count: 1,
                    filters: [],
                },
            },
        },
        result: {
            data: {
                __typename: 'Query',
                search: {
                    __typename: 'SearchResults',
                    start: 0,
                    count: 1,
                    total: 1,
                    searchResults: [
                        {
                            entity: {
                                __typename: 'GLOSSARY_TERM',
                                ...glossaryTerm1,
                            },
                            matchedFields: [],
                            insights: [],
                        },
                    ],
                    facets: [
                        {
                            field: 'origin',
                            displayName: 'origin',
                            aggregations: [
                                {
                                    value: 'PROD',
                                    count: 3,
                                    entity: null,
                                },
                            ],
                        },
                        {
                            field: 'platform',
                            displayName: 'platform',
                            aggregations: [
                                { value: 'hdfs', count: 1, entity: null },
                                { value: 'mysql', count: 1, entity: null },
                                { value: 'kafka', count: 1, entity: null },
                            ],
                        },
                    ],
                },
            } as GetSearchResultsQuery,
        },
    },
    {
        request: {
            query: GetGlossaryTermDocument,
            variables: {
                urn: 'urn:li:glossaryTerm:example.glossaryterm1',
            },
        },
        result: {
            data: {
                glossaryTerm: { ...glossaryTerm2 },
            } as GetGlossaryTermQuery,
        },
    },
    {
        request: {
            query: GetGlossaryTermDocument,
            variables: {
                urn: 'urn:li:glossaryTerm:example.glossaryterm2',
            },
        },
        result: {
            data: {
                glossaryTerm: { ...glossaryTerm3 },
            },
        },
    },
    {
        request: {
            query: GetSearchResultsDocument,
            variables: {
                input: {
                    type: 'DATASET',
                    query: 'test',
                    start: 0,
                    count: 10,
                    filters: [
                        {
                            field: 'platform',
                            value: 'kafka',
                        },
                        {
                            field: 'platform',
                            value: 'hdfs',
                        },
                    ],
                },
            },
        },
        result: {
            data: {
                __typename: 'Query',
                search: {
                    __typename: 'SearchResults',
                    start: 0,
                    count: 1,
                    total: 1,
                    searchResults: [
                        {
                            entity: {
                                __typename: 'Dataset',
                                ...dataset3,
                            },
                            matchedFields: [],
                            insights: [],
                        },
                    ],
                    facets: [
                        {
                            field: 'origin',
                            displayName: 'origin',
                            aggregations: [
                                {
                                    value: 'PROD',
                                    count: 3,
                                    entity: null,
                                },
                            ],
                        },
                        {
                            field: 'platform',
                            displayName: 'platform',
                            aggregations: [
                                { value: 'hdfs', count: 1, entity: null },
                                { value: 'mysql', count: 1, entity: null },
                                { value: 'kafka', count: 1, entity: null },
                            ],
                        },
                    ],
                },
            } as GetSearchResultsQuery,
        },
    },
    {
        request: {
            query: GetSearchResultsDocument,
            variables: {
                input: {
                    type: 'USER',
                    query: 'Test',
                    start: 0,
                    count: 10,
                },
            },
        },
        result: {
            data: {
                search: {
                    start: 0,
                    count: 2,
                    total: 2,
                    searchResult: [
                        {
                            entity: {
                                ...user1,
                            },
                            matchedFields: [],
                            insights: [],
                        },
                    ],
                },
            },
        },
    },
    {
        request: {
            query: UpdateDatasetDocument,
            variables: {
                input: {
                    urn: 'urn:li:dataset:1',
                    ownership: {
                        owners: [
                            {
                                owner: 'urn:li:corpuser:1',
                                type: 'DATAOWNER',
                            },
                        ],
                        lastModified: {
                            time: 0,
                        },
                    },
                },
            },
        },
        result: {
            data: {
                dataset: {
                    urn: 'urn:li:corpuser:1',
                    ownership: {
                        owners: [
                            {
                                owner: {
                                    ...user1,
                                },
                                type: 'DATAOWNER',
                            },
                        ],
                        lastModified: {
                            time: 0,
                        },
                    },
                },
            },
        },
    },
    {
        request: {
            query: GetSearchResultsDocument,
            variables: {
                input: {
                    type: 'CORP_USER',
                    query: 'tags:"abc-sample-tag" OR fieldTags:"abc-sample-tag" OR editedFieldTags:"abc-sample-tag"',
                    start: 0,
                    count: 1,
                    filters: [],
                },
            },
        },
        result: {
            data: {
                __typename: 'Query',
                search: {
                    __typename: 'SearchResults',
                    start: 0,
                    count: 0,
                    total: 2,
                    searchResults: [],
                    facets: [],
                },
            },
        },
    },
    {
        request: {
            query: GetSearchResultsDocument,
            variables: {
                input: {
                    type: 'DATASET',
                    query: 'tags:"abc-sample-tag" OR fieldTags:"abc-sample-tag" OR editedFieldTags:"abc-sample-tag"',
                    start: 0,
                    count: 1,
                    filters: [],
                },
            },
        },
        result: {
            data: {
                __typename: 'Query',
                search: {
                    __typename: 'SearchResults',
                    start: 0,
                    count: 1,
                    total: 1,
                    searchResults: [
                        {
                            entity: {
                                __typename: 'Dataset',
                                ...dataset3,
                            },
                            matchedFields: [],
                            insights: [],
                        },
                    ],
                    facets: [
                        {
                            field: 'origin',
                            displayName: 'origin',
                            aggregations: [
                                {
                                    value: 'PROD',
                                    count: 3,
                                    entity: null,
                                },
                            ],
                        },
                        {
                            field: 'platform',
                            displayName: 'platform',
                            aggregations: [
                                { value: 'hdfs', count: 1, entity: null },
                                { value: 'mysql', count: 1, entity: null },
                                { value: 'kafka', count: 1, entity: null },
                            ],
                        },
                    ],
                },
            } as GetSearchResultsQuery,
        },
    },
    {
        request: {
            query: GetSearchResultsDocument,
            variables: {
                input: {
                    type: 'DATASET',
                    query: '*',
                    start: 0,
                    count: 20,
                    filters: [],
                },
            },
        },
        result: {
            data: {
                __typename: 'Query',
                search: {
                    __typename: 'SearchResults',
                    start: 0,
                    count: 1,
                    total: 1,
                    searchResults: [
                        {
                            entity: {
                                __typename: 'Dataset',
                                ...dataset3,
                            },
                            matchedFields: [],
                            insights: [],
                        },
                        {
                            entity: {
                                __typename: 'Dataset',
                                ...dataset4,
                            },
                            matchedFields: [],
                            insights: [],
                        },
                    ],
                    facets: [
                        {
                            field: 'origin',
                            displayName: 'origin',
                            aggregations: [
                                {
                                    value: 'PROD',
                                    count: 3,
                                    entity: null,
                                },
                            ],
                        },
                        {
                            field: 'platform',
                            displayName: 'platform',
                            aggregations: [
                                { value: 'hdfs', count: 1, entity: null },
                                { value: 'mysql', count: 1, entity: null },
                                { value: 'kafka', count: 1, entity: null },
                            ],
                        },
                    ],
                },
            } as GetSearchResultsQuery,
        },
    },
    {
        request: {
            query: GetSearchResultsDocument,
            variables: {
                input: {
                    type: 'DATA_FLOW',
                    query: 'Sample',
                    start: 0,
                    count: 10,
                    filters: [],
                },
            },
        },
        result: {
            data: {
                __typename: 'Query',
                search: {
                    __typename: 'SearchResults',
                    start: 0,
                    count: 1,
                    total: 1,
                    searchResults: [
                        {
                            entity: {
                                __typename: 'DataFlow',
                                ...dataFlow1,
                            },
                            matchedFields: [],
                            insights: [],
                        },
                    ],
                    facets: [
                        {
                            field: 'origin',
                            displayName: 'platform',
                            aggregations: [
                                {
                                    value: 'PROD',
                                    count: 3,
                                    entity: null,
                                },
                            ],
                        },
                        {
                            field: 'platform',
                            displayName: 'platform',
                            aggregations: [
                                {
                                    value: 'hdfs',
                                    count: 1,
                                    entity: null,
                                },
                                { value: 'mysql', count: 1, entity: null },
                                { value: 'kafka', count: 1, entity: null },
                            ],
                        },
                    ],
                },
            } as GetSearchResultsQuery,
        },
    },
    {
        request: {
            query: GetDataFlowDocument,
            variables: {
                urn: 'urn:li:dataFlow:1',
            },
        },
        result: {
            data: {
                dataFlow: {
                    ...dataFlow1,
                    dataJobs: {
                        entities: [
                            {
                                created: {
                                    time: 0,
                                },
                                entity: dataJob1,
                            },
                            {
                                created: {
                                    time: 0,
                                },
                                entity: dataJob2,
                            },
                            {
                                created: {
                                    time: 0,
                                },
                                entity: dataJob3,
                            },
                        ],
                    },
                },
            },
        },
    },
    {
        request: {
            query: GetDataJobDocument,
            variables: {
                urn: 'urn:li:dataJob:1',
            },
        },
        result: {
            data: {
                dataJob: {
                    ...dataJob1,
                },
            },
        },
    },
    {
        request: {
            query: GetMlModelDocument,
            variables: {
                urn: 'urn:li:mlModel:(urn:li:dataPlatform:sagemaker,trustmodel,PROD)',
            },
        },
        result: {
            data: {
                mlModel: {
                    ...mlModel,
                },
            },
        },
    },
    {
        request: {
            query: GetMlModelGroupDocument,
            variables: {
                urn: mlModelGroup.urn,
            },
        },
        result: {
            data: {
                mlModelGroup: {
                    ...mlModelGroup,
                },
            },
        },
    },
    {
        request: {
            query: GetSearchResultsDocument,
            variables: {
                input: {
                    type: 'DATA_JOB',
                    query: 'Sample',
                    start: 0,
                    count: 10,
                    filters: [],
                },
            },
        },
        result: {
            data: {
                __typename: 'Query',
                search: {
                    __typename: 'SearchResults',
                    start: 0,
                    count: 1,
                    total: 1,
                    searchResults: [
                        {
                            entity: {
                                __typename: 'DataJob',
                                ...dataJob1,
                            },
                            matchedFields: [],
                            insights: [],
                        },
                    ],
                    facets: [
                        {
                            field: 'origin',
                            displayName: 'platform',
                            aggregations: [
                                {
                                    value: 'PROD',
                                    count: 3,
                                    entity: null,
                                },
                            ],
                        },
                        {
                            field: 'platform',
                            displayName: 'platform',
                            aggregations: [
                                {
                                    value: 'hdfs',
                                    count: 1,
                                    entity: null,
                                },
                                { value: 'mysql', count: 1, entity: null },
                                { value: 'kafka', count: 1, entity: null },
                            ],
                        },
                    ],
                },
            } as GetSearchResultsQuery,
        },
    },
    {
        request: {
            query: GetTagDocument,
            variables: {
                urn: 'urn:li:tag:abc-sample-tag',
            },
        },
        result: {
            data: {
                tag: { ...sampleTag },
            },
        },
    },
    {
        request: {
            query: GetSearchResultsForMultipleDocument,
            variables: {
                input: {
                    types: ['DATASET'],
                    query: 'test',
                    start: 0,
                    count: 10,
                    filters: [
                        {
                            field: 'platform',
                            value: 'kafka',
                        },
                    ],
                },
            },
        },
        result: {
            data: {
                __typename: 'Query',
                searchAcrossEntities: {
                    __typename: 'SearchResults',
                    start: 0,
                    count: 1,
                    total: 1,
                    searchResults: [
                        {
                            entity: {
                                __typename: 'Dataset',
                                ...dataset3,
                            },
                            matchedFields: [],
                            insights: [],
                        },
                    ],
                    facets: [
                        {
                            field: 'origin',
                            displayName: 'origin',
                            aggregations: [
                                {
                                    value: 'PROD',
                                    count: 3,
                                    entity: null,
                                },
                            ],
                        },
                        {
                            field: 'platform',
                            displayName: 'platform',
                            aggregations: [
                                { value: 'hdfs', count: 1, entity: null },
                                { value: 'mysql', count: 1, entity: null },
                                { value: 'kafka', count: 1, entity: null },
                            ],
                        },
                    ],
                },
            } as GetSearchResultsForMultipleQuery,
        },
    },
    {
        request: {
            query: GetSearchResultsForMultipleDocument,
            variables: {
                input: {
                    types: ['DATASET'],
                    query: 'test',
                    start: 0,
                    count: 10,
                    filters: [
                        {
                            field: 'platform',
                            value: 'kafka',
                        },
                    ],
                },
            },
        },
        result: {
            data: {
                __typename: 'Query',
                searchAcrossEntities: {
                    __typename: 'SearchResults',
                    start: 0,
                    count: 1,
                    total: 1,
                    searchResults: [
                        {
                            entity: {
                                __typename: 'Dataset',
                                ...dataset3,
                            },
                            matchedFields: [],
                            insights: [],
                        },
                    ],
                    facets: [],
                },
            } as GetSearchResultsForMultipleQuery,
        },
    },
    {
        request: {
            query: GetSearchResultsForMultipleDocument,
            variables: {
                input: {
                    types: ['DATA_JOB'],
                    query: 'Sample',
                    start: 0,
                    count: 10,
                    filters: [],
                },
            },
        },
        result: {
            data: {
                __typename: 'Query',
                searchAcrossEntities: {
                    __typename: 'SearchResults',
                    start: 0,
                    count: 1,
                    total: 1,
                    searchResults: [
                        {
                            entity: {
                                __typename: 'DataJob',
                                ...dataJob1,
                            },
                            matchedFields: [],
                            insights: [],
                        },
                    ],
                    facets: [
                        {
                            field: 'origin',
                            displayName: 'platform',
                            aggregations: [
                                {
                                    value: 'PROD',
                                    count: 3,
                                    entity: null,
                                },
                            ],
                        },
                        {
                            field: 'platform',
                            displayName: 'platform',
                            aggregations: [
                                {
                                    value: 'hdfs',
                                    count: 1,
                                    entity: null,
                                },
                                { value: 'mysql', count: 1, entity: null },
                                { value: 'kafka', count: 1, entity: null },
                            ],
                        },
                    ],
                },
            } as GetSearchResultsForMultipleQuery,
        },
    },
    {
        request: {
            query: GetSearchResultsForMultipleDocument,
            variables: {
                input: {
                    types: ['DATASET'],
                    query: 'tags:"abc-sample-tag" OR fieldTags:"abc-sample-tag" OR editedFieldTags:"abc-sample-tag"',
                    start: 0,
                    count: 1,
                    filters: [],
                },
            },
        },
        result: {
            data: {
                __typename: 'Query',
                searchAcrossEntities: {
                    __typename: 'SearchResults',
                    start: 0,
                    count: 1,
                    total: 1,
                    searchResults: [
                        {
                            entity: {
                                __typename: 'Dataset',
                                ...dataset3,
                            },
                            matchedFields: [],
                            insights: [],
                        },
                    ],
                    facets: [
                        {
                            field: 'origin',
                            displayName: 'origin',
                            aggregations: [
                                {
                                    value: 'PROD',
                                    count: 3,
                                    entity: null,
                                },
                            ],
                        },
                        {
                            field: 'platform',
                            displayName: 'platform',
                            aggregations: [
                                { value: 'hdfs', count: 1, entity: null },
                                { value: 'mysql', count: 1, entity: null },
                                { value: 'kafka', count: 1, entity: null },
                            ],
                        },
                    ],
                },
            } as GetSearchResultsForMultipleQuery,
        },
    },
    {
        request: {
            query: GetSearchResultsForMultipleDocument,
            variables: {
                input: {
                    types: ['DATASET'],
                    query: '*',
                    start: 0,
                    count: 20,
                    filters: [],
                },
            },
        },
        result: {
            data: {
                __typename: 'Query',
                searchAcrossEntities: {
                    __typename: 'SearchResults',
                    start: 0,
                    count: 1,
                    total: 1,
                    searchResults: [
                        {
                            entity: {
                                __typename: 'Dataset',
                                ...dataset3,
                            },
                            matchedFields: [],
                            insights: [],
                        },
                        {
                            entity: {
                                __typename: 'Dataset',
                                ...dataset4,
                            },
                            matchedFields: [],
                            insights: [],
                        },
                    ],
                    facets: [
                        {
                            field: 'origin',
                            displayName: 'origin',
                            aggregations: [
                                {
                                    value: 'PROD',
                                    count: 3,
                                    entity: null,
                                },
                            ],
                        },
                        {
                            field: 'platform',
                            displayName: 'platform',
                            aggregations: [
                                { value: 'hdfs', count: 1, entity: null },
                                { value: 'mysql', count: 1, entity: null },
                                { value: 'kafka', count: 1, entity: null },
                            ],
                        },
                    ],
                },
            } as GetSearchResultsForMultipleQuery,
        },
    },
    {
        request: {
            query: GetSearchResultsForMultipleDocument,
            variables: {
                input: {
                    types: ['DATASET'],
                    query: 'test',
                    start: 0,
                    count: 10,
                    filters: [
                        {
                            field: 'platform',
                            value: 'kafka',
                        },
                        {
                            field: 'platform',
                            value: 'hdfs',
                        },
                    ],
                },
            },
        },
        result: {
            data: {
                __typename: 'Query',
                searchAcrossEntities: {
                    __typename: 'SearchResults',
                    start: 0,
                    count: 1,
                    total: 1,
                    searchResults: [
                        {
                            entity: {
                                __typename: 'Dataset',
                                ...dataset3,
                            },
                            matchedFields: [],
                            insights: [],
                        },
                    ],
                    facets: [
                        {
                            field: 'origin',
                            displayName: 'origin',
                            aggregations: [
                                {
                                    value: 'PROD',
                                    count: 3,
                                    entity: null,
                                },
                            ],
                        },
                        {
                            field: 'platform',
                            displayName: 'platform',
                            aggregations: [
                                { value: 'hdfs', count: 1, entity: null },
                                { value: 'mysql', count: 1, entity: null },
                                { value: 'kafka', count: 1, entity: null },
                            ],
                        },
                    ],
                },
            } as GetSearchResultsForMultipleQuery,
        },
    },
    {
        request: {
            query: GetSearchResultsForMultipleDocument,
            variables: {
                input: {
                    types: ['DATASET'],
                    query: 'test',
                    start: 0,
                    count: 10,
                    filters: [
                        {
                            field: 'platform',
                            value: 'kafka',
                        },
                        {
                            field: 'platform',
                            value: 'hdfs',
                        },
                    ],
                },
            },
        },
        result: {
            data: {
                __typename: 'Query',
                searchAcrossEntities: {
                    __typename: 'SearchResults',
                    start: 0,
                    count: 1,
                    total: 1,
                    searchResults: [
                        {
                            entity: {
                                __typename: 'Dataset',
                                ...dataset3,
                            },
                            matchedFields: [],
                            insights: [],
                        },
                    ],
                    facets: [
                        {
                            field: 'origin',
                            displayName: 'origin',
                            aggregations: [
                                {
                                    value: 'PROD',
                                    count: 3,
                                    entity: null,
                                },
                            ],
                        },
                        {
                            field: 'platform',
                            displayName: 'platform',
                            aggregations: [
                                { value: 'hdfs', count: 1, entity: null },
                                { value: 'mysql', count: 1, entity: null },
                                { value: 'kafka', count: 1, entity: null },
                            ],
                        },
                    ],
                },
            } as GetSearchResultsForMultipleQuery,
        },
    },
    {
        request: {
            query: GetEntityCountsDocument,
            variables: {
                input: {
                    types: [EntityType.Dataset],
                },
            },
        },
        result: {
            data: {
                getEntityCounts: {
                    counts: [
                        {
                            entityType: EntityType.Dataset,
                            count: 10,
                        },
                    ],
                },
            },
        },
    },
    {
        request: {
            query: GetMeDocument,
            variables: {},
        },
        result: {
            data: {
                __typename: 'Query',
                me: {
                    __typename: 'AuthenticatedUser',
                    corpUser: { ...user2 },
                    platformPrivileges: {
                        viewAnalytics: true,
                        managePolicies: true,
                        manageIdentities: true,
                    },
                },
            },
        },
    },
    {
        request: {
            query: ListRecommendationsDocument,
            variables: {
                input: {
                    userUrn: user2.urn,
                    requestContext: {
                        scenario: ScenarioType.Home,
                    },
                    limit: 10,
                },
            },
        },
        result: {
            data: {
                listRecommendations: {
                    modules: [...recommendationModules],
                },
            },
        },
    },
    {
        request: {
            query: ListRecommendationsDocument,
            variables: {
                input: {
                    userUrn: user2.urn,
                    requestContext: {
                        scenario: ScenarioType.EntityProfile,
                        entityRequestContext: {
                            urn: dataset3.urn,
                            type: EntityType.Dataset,
                        },
                    },
                    limit: 3,
                },
            },
        },
        result: {
            data: {
                listRecommendations: {
                    modules: [...recommendationModules],
                },
            },
        },
    },
    {
        request: {
            query: ListRecommendationsDocument,
            variables: {
                input: {
                    userUrn: user2.urn,
                    requestContext: {
                        scenario: ScenarioType.SearchResults,
                        searchRequestContext: {
                            query: 'noresults',
                            filters: [],
                        },
                    },
                    limit: 3,
                },
            },
        },
        result: {
            data: {
                listRecommendations: {
                    modules: [...recommendationModules],
                },
            },
        },
    },
    {
        request: {
            query: GetSearchResultsForMultipleDocument,
            variables: {
                input: {
                    types: [],
                    query: 'noresults',
                    start: 0,
                    count: 10,
                    filters: [],
                },
            },
        },
        result: {
            data: {
                search: {
                    start: 0,
                    count: 0,
                    total: 0,
                    searchResults: [],
                    facets: [],
                },
            },
        },
    },
    {
        request: {
            query: GetEntityCountsDocument,
            variables: {
                input: {
                    types: [
                        EntityType.Dataset,
                        EntityType.Chart,
                        EntityType.Dashboard,
                        EntityType.DataFlow,
                        EntityType.GlossaryTerm,
                        EntityType.MlfeatureTable,
                        EntityType.Mlmodel,
                        EntityType.MlmodelGroup,
                    ],
                },
            },
        },
        result: {
            data: {
                getEntityCounts: {
                    counts: [
                        {
                            entityType: EntityType.Dataset,
                            count: 670,
                        },
                    ],
                },
            },
        },
    },
];<|MERGE_RESOLUTION|>--- conflicted
+++ resolved
@@ -705,10 +705,6 @@
             time: 0,
         },
     },
-<<<<<<< HEAD
-    properties: {
-        name: 'Another glossary term',
-=======
     glossaryTermInfo: {
         name: 'Another glossary term',
         description: 'New glossary term',
@@ -720,7 +716,6 @@
     properties: {
         name: 'Another glossary term',
         description: 'New glossary term',
->>>>>>> 56409996
         definition: 'New glossary term',
         description: 'New glossary term',
         termSource: 'termSource',
@@ -735,11 +730,7 @@
     name: 'glossaryterm1',
     hierarchicalName: 'example.glossaryterm1',
     ownership: null,
-<<<<<<< HEAD
-    properties: {
-=======
     glossaryTermInfo: {
->>>>>>> 56409996
         name: 'glossaryterm1',
         description: 'is A relation glossary term 1',
         definition: 'is A relation glossary term 1',
