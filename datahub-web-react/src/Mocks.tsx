import { GetDatasetDocument, UpdateDatasetDocument } from './graphql/dataset.generated';
import { GetBrowsePathsDocument, GetBrowseResultsDocument } from './graphql/browse.generated';
import {
    GetAutoCompleteResultsDocument,
    GetSearchResultsDocument,
    GetSearchResultsQuery,
} from './graphql/search.generated';
import { LoginDocument } from './graphql/auth.generated';
import { GetUserDocument } from './graphql/user.generated';
<<<<<<< HEAD
import { Dataset, EntityType } from './types.generated';
=======
import { Dataset, EntityType, PlatformType } from './types.generated';
>>>>>>> 7e9d28eb
import { GetTagDocument } from './graphql/tag.generated';

const user1 = {
    username: 'sdas',
    urn: 'urn:li:corpuser:2',
    type: EntityType.CorpUser,
    info: {
        email: 'sdas@domain.com',
        active: true,
        displayName: 'sdas',
        title: 'Software Engineer',
        firstName: 'Shirshanka',
        lastName: 'Das',
        fullName: 'Shirshanka Das',
    },
    editableInfo: {
        pictureLink: 'https://crunchconf.com/img/2019/speakers/1559291783-ShirshankaDas.png',
    },
};

const user2 = {
    username: 'john',
    urn: 'urn:li:corpuser:3',
    type: EntityType.CorpUser,
    info: {
        email: 'john@domain.com',
        active: true,
        displayName: 'john',
        title: 'Eng',
        firstName: 'John',
        lastName: 'Joyce',
        fullName: 'John Joyce',
    },
    editableInfo: {
        pictureLink: null,
    },
};

const dataset1 = {
    urn: 'urn:li:dataset:1',
    type: EntityType.Dataset,
    platform: {
        urn: 'urn:li:dataPlatform:hdfs',
        name: 'HDFS',
        type: EntityType.DataPlatform,
        info: {
            type: PlatformType.FileSystem,
            datasetNameDelimiter: '.',
            logoUrl: '',
        },
    },
    platformNativeType: 'TABLE',
    name: 'The Great Test Dataset',
    origin: 'PROD',
    tags: ['Private', 'PII'],
    description: 'This is the greatest dataset in the world, youre gonna love it!',
    uri: 'www.google.com',
    properties: [
        {
            key: 'TestProperty',
            value: 'My property value.',
        },
        {
            key: 'AnotherTestProperty',
            value: 'My other property value.',
        },
    ],
    created: {
        time: 0,
    },
    lastModified: {
        time: 0,
    },
    ownership: {
        owners: [
            {
                owner: {
                    ...user1,
                },
                type: 'DATAOWNER',
            },
            {
                owner: {
                    ...user2,
                },
                type: 'DELEGATE',
            },
        ],
        lastModified: {
            time: 0,
        },
    },
    institutionalMemory: {
        elements: [
            {
                url: 'https://www.google.com',
                description: 'This only points to Google',
                created: {
                    actor: 'urn:li:corpuser:1',
                    time: 1612396473001,
                },
            },
        ],
    },
};

const dataset2 = {
    urn: 'urn:li:dataset:2',
    type: EntityType.Dataset,
    platform: {
        urn: 'urn:li:dataPlatform:mysql',
        name: 'MySQL',
        info: {
            type: PlatformType.RelationalDb,
            datasetNameDelimiter: '.',
            logoUrl: '',
        },
        type: EntityType.DataPlatform,
    },
    platformNativeType: 'TABLE',
    name: 'Some Other Dataset',
    origin: 'PROD',
    tags: ['Outdated'],
    description: 'This is some other dataset, so who cares!',
    uri: 'www.google.com',
    properties: [],
    created: {
        time: 0,
    },
    lastModified: {
        time: 0,
    },
    ownership: {
        owners: [
            {
                owner: {
                    ...user1,
                },
                type: 'DATAOWNER',
            },
            {
                owner: {
                    ...user2,
                },
                type: 'DELEGATE',
            },
        ],
        lastModified: {
            time: 0,
        },
    },
};

const dataset3 = {
    urn: 'urn:li:dataset:3',
    type: EntityType.Dataset,
    platform: {
        urn: 'urn:li:dataPlatform:kafka',
        name: 'Kafka',
        info: {
            type: PlatformType.MessageBroker,
            datasetNameDelimiter: '.',
            logoUrl: '',
        },
        type: EntityType.DataPlatform,
    },
    platformNativeType: 'STREAM',
    name: 'Yet Another Dataset',
    origin: 'PROD',
    tags: ['Trusted'],
    description: 'This and here we have yet another Dataset (YAN). Are there more?',
    uri: 'www.google.com',
    properties: [],
    created: {
        time: 0,
    },
    lastModified: {
        time: 0,
    },
    ownership: {
        owners: [
            {
                owner: {
                    ...user1,
                },
                type: 'DATAOWNER',
            },
            {
                owner: {
                    ...user2,
                },
                type: 'DELEGATE',
            },
        ],
        lastModified: {
            time: 0,
        },
    },
    globalTags: {
        tags: [
            {
                tag: {
                    type: EntityType.Tag,
                    urn: 'urn:li:tag:abc-sample-tag',
                    name: 'abc-sample-tag',
                    description: 'sample tag',
                },
            },
        ],
    },
    upstreamLineage: null,
    downstreamLineage: null,
    institutionalMemory: {
        elements: [
            {
                url: 'https://www.google.com',
                author: 'datahub',
                description: 'This only points to Google',
                created: {
                    actor: 'urn:li:corpuser:1',
                    time: 1612396473001,
                },
            },
        ],
    },
    schema: null,
    deprecation: null,
} as Dataset;

const sampleTag = {
    urn: 'urn:li:tag:abc-sample-tag',
    name: 'abc-sample-tag',
    description: 'sample tag description',
    ownership: {
        owners: [
            {
                owner: {
                    ...user1,
                },
                type: 'DATAOWNER',
            },
            {
                owner: {
                    ...user2,
                },
                type: 'DELEGATE',
            },
        ],
        lastModified: {
            time: 0,
        },
    },
};

/*
    Define mock data to be returned by Apollo MockProvider. 
*/
export const mocks = [
    {
        request: {
            query: LoginDocument,
            variables: {
                username: 'datahub',
                password: 'datahub',
            },
        },
        result: {
            data: {
                login: {
                    ...user1,
                },
            },
        },
    },
    {
        request: {
            query: GetDatasetDocument,
            variables: {
                urn: 'urn:li:dataset:3',
            },
        },
        result: {
            data: {
                dataset: {
                    ...dataset3,
                },
            },
        },
    },
    {
        request: {
            query: GetUserDocument,
            variables: {
                urn: 'urn:li:corpuser:1',
            },
        },
        result: {
            data: {
                dataset: {
                    ...user1,
                },
            },
        },
    },
    {
        request: {
            query: GetBrowsePathsDocument,
            variables: {
                input: {
                    type: 'DATASET',
                    urn: 'urn:li:dataset:1',
                },
            },
        },
        result: {
            data: {
                browsePaths: [['prod', 'hdfs', 'datasets']],
            },
        },
    },
    {
        request: {
            query: GetBrowseResultsDocument,
            variables: {
                input: {
                    type: 'DATASET',
                    path: [],
                    start: 0,
                    count: 20,
                    filters: null,
                },
            },
        },
        result: {
            data: {
                browse: {
                    entities: [],
                    start: 0,
                    count: 0,
                    total: 0,
                    metadata: {
                        path: [],
                        groups: [
                            {
                                name: 'prod',
                                count: 1,
                            },
                        ],
                        totalNumEntities: 1,
                    },
                },
            },
        },
    },
    {
        request: {
            query: GetBrowseResultsDocument,
            variables: {
                input: {
                    type: 'DATASET',
                    path: ['prod', 'hdfs'],
                    start: 0,
                    count: 20,
                    filters: null,
                },
            },
        },
        result: {
            data: {
                browse: {
                    entities: [
                        {
                            __typename: 'Dataset',
                            ...dataset1,
                        },
                    ],
                    start: 0,
                    count: 1,
                    total: 1,
                    metadata: {
                        path: ['prod', 'hdfs'],
                        groups: [],
                        totalNumEntities: 0,
                    },
                },
            },
        },
    },
    {
        request: {
            query: GetBrowseResultsDocument,
            variables: {
                input: {
                    type: 'DATASET',
                    path: ['prod'],
                    start: 0,
                    count: 20,
                    filters: null,
                },
            },
        },
        result: {
            data: {
                browse: {
                    entities: [],
                    start: 0,
                    count: 0,
                    total: 0,
                    metadata: {
                        path: ['prod'],
                        groups: [
                            {
                                name: 'hdfs',
                                count: 1,
                            },
                        ],
                        totalNumEntities: 1,
                    },
                },
            },
        },
    },
    {
        request: {
            query: GetAutoCompleteResultsDocument,
            variables: {
                input: {
                    type: 'DATASET',
                    query: 't',
                },
            },
        },
        result: {
            data: {
                autoComplete: {
                    query: 't',
                    suggestions: ['The Great Test Dataset', 'Some other test'],
                },
            },
        },
    },
    {
        request: {
            query: GetAutoCompleteResultsDocument,
            variables: {
                input: {
                    type: 'USER',
                    query: 'j',
                },
            },
        },
        result: {
            data: {
                autoComplete: {
                    query: 'j',
                    suggestions: ['jjoyce'],
                },
            },
        },
    },
    {
        request: {
            query: GetSearchResultsDocument,
            variables: {
                input: {
                    type: 'DATASET',
                    query: 'test',
                    start: 0,
                    count: 10,
                    filters: [],
                },
            },
        },
        result: {
            data: {
                search: {
                    start: 0,
                    count: 3,
                    total: 3,
                    entities: [
                        {
                            __typename: 'Dataset',
                            ...dataset1,
                        },
                        {
                            __typename: 'Dataset',
                            ...dataset2,
                        },
                        {
                            __typename: 'Dataset',
                            ...dataset3,
                        },
                    ],
                    facets: [
                        {
                            field: 'origin',
                            aggregations: [{ value: 'PROD', count: 3 }],
                        },
                        {
                            field: 'platform',
                            aggregations: [
                                { value: 'HDFS', count: 1 },
                                { value: 'MySQL', count: 1 },
                                { value: 'Kafka', count: 1 },
                            ],
                        },
                    ],
                },
            } as GetSearchResultsQuery,
        },
    },
    {
        request: {
            query: GetSearchResultsDocument,
            variables: {
                input: {
                    type: 'DATASET',
                    query: 'test',
                    start: 0,
                    count: 10,
                    filters: [
                        {
                            field: 'platform',
                            value: 'kafka',
                        },
                    ],
                },
            },
        },
        result: {
            data: {
                __typename: 'Query',
                search: {
                    __typename: 'SearchResults',
                    start: 0,
                    count: 1,
                    total: 1,
                    entities: [
                        {
                            __typename: 'Dataset',
                            ...dataset3,
                        },
                    ],
                    facets: [
                        {
                            field: 'origin',
                            aggregations: [
                                {
                                    value: 'PROD',
                                    count: 3,
                                },
                            ],
                        },
                        {
                            field: 'platform',
                            aggregations: [
                                { value: 'hdfs', count: 1 },
                                { value: 'mysql', count: 1 },
                                { value: 'kafka', count: 1 },
                            ],
                        },
                    ],
                },
            } as GetSearchResultsQuery,
        },
    },
    {
        request: {
            query: GetSearchResultsDocument,
            variables: {
                input: {
                    type: 'DATASET',
                    query: 'test',
                    start: 0,
                    count: 10,
                    filters: [
                        {
                            field: 'platform',
                            value: 'kafka,hdfs',
                        },
                    ],
                },
            },
        },
        result: {
            data: {
                __typename: 'Query',
                search: {
                    __typename: 'SearchResults',
                    start: 0,
                    count: 1,
                    total: 1,
                    entities: [
                        {
                            __typename: 'Dataset',
                            ...dataset3,
                        },
                    ],
                    facets: [
                        {
                            field: 'origin',
                            aggregations: [
                                {
                                    value: 'PROD',
                                    count: 3,
                                },
                            ],
                        },
                        {
                            field: 'platform',
                            aggregations: [
                                { value: 'hdfs', count: 1 },
                                { value: 'mysql', count: 1 },
                                { value: 'kafka', count: 1 },
                            ],
                        },
                    ],
                },
            } as GetSearchResultsQuery,
        },
    },
    {
        request: {
            query: GetSearchResultsDocument,
            variables: {
                input: {
                    type: 'USER',
                    query: 'Test',
                    start: 0,
                    count: 10,
                },
            },
        },
        result: {
            data: {
                search: {
                    start: 0,
                    count: 2,
                    total: 2,
                    entities: [
                        {
                            ...user1,
                        },
                    ],
                },
            },
        },
    },
    {
        request: {
            query: UpdateDatasetDocument,
            variables: {
                input: {
                    urn: 'urn:li:dataset:1',
                    ownership: {
                        owners: [
                            {
                                owner: 'urn:li:corpuser:1',
                                type: 'DATAOWNER',
                            },
                        ],
                    },
                },
            },
        },
        result: {
            data: {
                dataset: {
                    urn: 'urn:li:corpuser:1',
                    ownership: {
                        owners: [
                            {
                                owner: {
                                    ...user1,
                                },
                                type: 'DATAOWNER',
                            },
                        ],
                        lastModified: {
                            time: 0,
                        },
                    },
                },
            },
        },
    },
    {
        request: {
            query: GetTagDocument,
            variables: {
                urn: 'urn:li:tag:abc-sample-tag',
            },
        },
        result: {
            data: {
                tag: { ...sampleTag },
            },
        },
    },
];<|MERGE_RESOLUTION|>--- conflicted
+++ resolved
@@ -7,11 +7,7 @@
 } from './graphql/search.generated';
 import { LoginDocument } from './graphql/auth.generated';
 import { GetUserDocument } from './graphql/user.generated';
-<<<<<<< HEAD
-import { Dataset, EntityType } from './types.generated';
-=======
 import { Dataset, EntityType, PlatformType } from './types.generated';
->>>>>>> 7e9d28eb
 import { GetTagDocument } from './graphql/tag.generated';
 
 const user1 = {
