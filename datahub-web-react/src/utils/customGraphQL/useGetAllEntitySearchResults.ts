--- conflicted
+++ resolved
@@ -1,10 +1,6 @@
 import { useMemo } from 'react';
 import { QueryResult } from '@apollo/client';
-<<<<<<< HEAD
-import { EntityType, Exact, SearchMultipleInput } from '../../types.generated';
-=======
 import { EntityType, Exact, SearchAcrossEntitiesInput } from '../../types.generated';
->>>>>>> d0548408
 import { GetSearchResultsQuery, useGetSearchResultsQuery } from '../../graphql/search.generated';
 import { useEntityRegistry } from '../../app/useEntityRegistry';
 
@@ -12,40 +8,24 @@
 type AllEntityInput<T, K> = Pick<T, Exclude<keyof T, keyof K>> & K;
 
 export type GetAllEntitySearchResultsType = GetAllSearchResults<
-<<<<<<< HEAD
-    QueryResult<GetSearchResultsQuery, Exact<{ input: SearchMultipleInput }>>
->;
-
-export function useGetAllEntitySearchResults(
-    input: AllEntityInput<SearchMultipleInput, { type?: EntityType }>,
-=======
     QueryResult<GetSearchResultsQuery, Exact<{ input: SearchAcrossEntitiesInput }>>
 >;
 
 export function useGetAllEntitySearchResults(
     input: AllEntityInput<SearchAcrossEntitiesInput, { type?: EntityType }>,
->>>>>>> d0548408
 ): GetAllEntitySearchResultsType {
     const result: {
         [key in EntityType]: QueryResult<
             GetSearchResultsQuery,
             Exact<{
-<<<<<<< HEAD
-                input: SearchMultipleInput;
-=======
                 input: SearchAcrossEntitiesInput;
->>>>>>> d0548408
             }>
         >;
     } = {} as {
         [key in EntityType]: QueryResult<
             GetSearchResultsQuery,
             Exact<{
-<<<<<<< HEAD
-                input: SearchMultipleInput;
-=======
                 input: SearchAcrossEntitiesInput;
->>>>>>> d0548408
             }>
         >;
     };
