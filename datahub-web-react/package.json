--- conflicted
+++ resolved
@@ -15,11 +15,8 @@
         "@cypress/webpack-preprocessor": "5.8.0",
         "@data-ui/xy-chart": "^0.0.84",
         "@miragejs/graphql": "^0.1.11",
-<<<<<<< HEAD
         "@optum/json-schema-editor": "^2.1.0",
-=======
         "@monaco-editor/react": "^4.3.1",
->>>>>>> 3668de85
         "@react-hook/window-size": "^3.0.7",
         "@testing-library/jest-dom": "^5.11.6",
         "@testing-library/react": "^11.2.2",
