--- conflicted
+++ resolved
@@ -39,12 +39,9 @@
   @BeforeClass
   public void setup() {
     _client = buildService();
-<<<<<<< HEAD
     _client.setIdHashAlgo("MD5");
     _client.configure();
-=======
     _client.reindexAll(Collections.emptySet());
->>>>>>> 5857a22b
   }
 
   @BeforeMethod
