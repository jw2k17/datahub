--- conflicted
+++ resolved
@@ -254,10 +254,7 @@
   /* Latest Aggregation Tests */
   @Test(groups = {"getAggregatedStats"}, dependsOnGroups = {"upsert"})
   public void testGetAggregatedStatsLatestStatForDay1() {
-<<<<<<< HEAD
-=======
     // Filter is only on the urn
->>>>>>> 61bd7fd0
     Criterion hasUrnCriterion =
         new Criterion().setField("urn").setCondition(Condition.EQUAL).setValue(TEST_URN.toString());
     Criterion startTimeCriterion = new Criterion().setField(ES_FILED_TIMESTAMP)
@@ -293,10 +290,7 @@
 
   @Test(groups = {"getAggregatedStats"}, dependsOnGroups = {"upsert"})
   public void testGetAggregatedStatsLatestStrArrayDay1() {
-<<<<<<< HEAD
-=======
     // Filter is only on the urn
->>>>>>> 61bd7fd0
     Criterion hasUrnCriterion =
         new Criterion().setField("urn").setCondition(Condition.EQUAL).setValue(TEST_URN.toString());
     Criterion startTimeCriterion = new Criterion().setField(ES_FILED_TIMESTAMP)
@@ -340,10 +334,7 @@
 
   @Test(groups = {"getAggregatedStats"}, dependsOnGroups = {"upsert"})
   public void testGetAggregatedStatsLatestStatForTwoDays() {
-<<<<<<< HEAD
-=======
     // Filter is only on the urn
->>>>>>> 61bd7fd0
     Criterion hasUrnCriterion =
         new Criterion().setField("urn").setCondition(Condition.EQUAL).setValue(TEST_URN.toString());
     Criterion startTimeCriterion = new Criterion().setField(ES_FILED_TIMESTAMP)
@@ -589,10 +580,7 @@
 
   @Test(groups = {"getAggregatedStats"}, dependsOnGroups = {"upsert"})
   public void testGetAggregatedStatsCardinalityAggStrStatDay1() {
-<<<<<<< HEAD
-=======
     // Filter is only on the urn
->>>>>>> 61bd7fd0
     Criterion hasUrnCriterion =
         new Criterion().setField("urn").setCondition(Condition.EQUAL).setValue(TEST_URN.toString());
     Criterion startTimeCriterion = new Criterion().setField(ES_FILED_TIMESTAMP)
@@ -627,10 +615,7 @@
 
   @Test(groups = {"getAggregatedStats", "usageStats"}, dependsOnGroups = {"upsert"})
   public void testGetAggregatedStatsSumStatsCollectionDay1() {
-<<<<<<< HEAD
-=======
     // Filter is only on the urn
->>>>>>> 61bd7fd0
     Criterion hasUrnCriterion =
         new Criterion().setField("urn").setCondition(Condition.EQUAL).setValue(TEST_URN.toString());
     Criterion startTimeCriterion = new Criterion().setField(ES_FILED_TIMESTAMP)
