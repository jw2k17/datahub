package com.linkedin.metadata.search.elasticsearch.fixtures;

import com.google.common.collect.ImmutableMap;
import com.linkedin.common.urn.Urn;
import com.linkedin.datahub.graphql.generated.AutoCompleteResults;
import com.linkedin.datahub.graphql.types.chart.ChartType;
import com.linkedin.datahub.graphql.types.container.ContainerType;
import com.linkedin.datahub.graphql.types.dataset.DatasetType;
import com.linkedin.entity.client.EntityClient;
import com.linkedin.metadata.ESSampleDataFixture;
import com.linkedin.metadata.search.AggregationMetadata;
import com.linkedin.metadata.search.SearchEntity;
import com.linkedin.metadata.search.SearchResult;
import com.linkedin.metadata.search.SearchService;
import java.util.HashMap;

import org.elasticsearch.client.RequestOptions;
import org.elasticsearch.client.RestHighLevelClient;
import org.elasticsearch.client.indices.AnalyzeRequest;
import org.elasticsearch.client.indices.AnalyzeResponse;
import org.junit.Assert;
import org.springframework.beans.factory.annotation.Autowired;
import org.springframework.beans.factory.annotation.Qualifier;
import org.springframework.context.annotation.Import;
import org.springframework.test.context.testng.AbstractTestNGSpringContextTests;
import org.testng.annotations.Test;

import java.io.IOException;
import java.util.List;
import java.util.Map;
import java.util.Set;
import java.util.stream.Collectors;
import java.util.stream.Stream;

import static com.linkedin.metadata.ESTestUtils.autocomplete;
import static com.linkedin.metadata.ESTestUtils.search;
import static com.linkedin.metadata.ESTestUtils.searchStructured;
<<<<<<< HEAD
import static org.testng.Assert.assertEquals;
import static org.testng.Assert.assertNotNull;
import static org.testng.Assert.assertSame;
import static org.testng.Assert.assertTrue;
=======
import static org.testng.Assert.*;
>>>>>>> 3e9f74fa


@Import(ESSampleDataFixture.class)
public class SampleDataFixtureTests extends AbstractTestNGSpringContextTests {

    @Autowired
    private RestHighLevelClient _searchClient;

    @Autowired
    @Qualifier("sampleDataSearchService")
    protected SearchService searchService;

    @Autowired
    @Qualifier("sampleDataEntityClient")
    protected EntityClient entityClient;

    @Test
    public void testFixtureInitialization() {
        assertNotNull(searchService);
        SearchResult noResult = search(searchService, "no results");
        assertEquals(0, noResult.getEntities().size());

        final SearchResult result = search(searchService, "test");

        Map<String, Integer> expectedTypes = Map.of(
                "dataset", 7,
                "chart", 0,
                "container", 1,
                "dashboard", 0,
                "tag", 0,
                "mlmodel", 0
        );

        Map<String, List<Urn>> actualTypes = new HashMap<>();
        for (String key : expectedTypes.keySet()) {
            actualTypes.put(key, result.getEntities().stream()
                .map(SearchEntity::getEntity).filter(entity -> key.equals(entity.getEntityType())).collect(Collectors.toList()));
        }

        expectedTypes.forEach((key, value) ->
                assertEquals(actualTypes.get(key).size(), value.intValue(),
                        String.format("Expected entity `%s` matches for %s. Found %s", value, key,
                                result.getEntities().stream()
                                        .filter(e -> e.getEntity().getEntityType().equals(key))
                                        .map(e -> e.getEntity().getEntityKey())
                                        .collect(Collectors.toList()))));
    }

    @Test
    public void testDataPlatform() {
        Map<String, Integer> expected = ImmutableMap.<String, Integer>builder()
                .put("urn:li:dataPlatform:BigQuery", 8)
                .put("urn:li:dataPlatform:hive", 6)
                .put("urn:li:dataPlatform:mysql", 5)
                .put("urn:li:dataPlatform:s3", 1)
                .put("urn:li:dataPlatform:hdfs", 2)
                .put("urn:li:dataPlatform:graph", 1)
                .put("urn:li:dataPlatform:dbt", 9)
                .put("urn:li:dataplatform:BigQuery", 8)
                .put("urn:li:dataplatform:hive", 6)
                .put("urn:li:dataplatform:mysql", 5)
                .put("urn:li:dataplatform:s3", 1)
                .put("urn:li:dataplatform:hdfs", 2)
                .put("urn:li:dataplatform:graph", 1)
                .put("urn:li:dataplatform:dbt", 9)
                .build();

        expected.forEach((key, value) -> {
            SearchResult result = search(searchService, key);
            assertEquals(result.getEntities().size(), value.intValue(),
                    String.format("Unexpected data platform `%s` hits.", key)); // max is 100 without pagination
        });
    }

    @Test
    public void testUrn() {
        List.of(
                "urn:li:dataset:(urn:li:dataPlatform:bigquery,harshal-playground-306419.test_schema.austin311_derived,PROD)",
                "urn:li:dataset:(urn:li:dataPlatform:graph,graph-test,PROD)",
                "urn:li:chart:(looker,baz1)",
                "urn:li:dashboard:(looker,baz)",
                "urn:li:mlFeature:(test_feature_table_all_feature_dtypes,test_BOOL_LIST_feature)",
                "urn:li:mlModel:(urn:li:dataPlatform:science,scienceModel,PROD)"
        ).forEach(query ->
            assertTrue(search(searchService, query).getEntities().size() >= 1,
                    String.format("Unexpected >1 urn result for `%s`", query))
        );
    }

    @Test
    public void testExactTable() {
        SearchResult results = search(searchService, "stg_customers");
        assertEquals(results.getEntities().size(), 1, "Unexpected single urn result for `stg_customers`");
        assertEquals(results.getEntities().get(0).getEntity().toString(),
                "urn:li:dataset:(urn:li:dataPlatform:dbt,cypress_project.jaffle_shop.stg_customers,PROD)");
    }

    @Test
    public void testStemming() {
        List<Set<String>> testSets = List.of(
                Set.of("log", "logs", "logging"),
                Set.of("border", "borders", "bordered", "bordering"),
                Set.of("indicates", "indicate", "indicated")
        );

        testSets.forEach(testSet -> {
            Set<SearchResult> results = testSet.stream()
                    .map(test -> search(searchService, test))
                    .collect(Collectors.toSet());

            results.forEach(r -> assertTrue(r.hasEntities() && !r.getEntities().isEmpty(), "Expected search results"));
            assertEquals(results.stream().map(r -> r.getEntities().size()).distinct().count(), 1,
                    String.format("Expected all result counts to match after stemming. %s", testSet));
        });
    }

    @Test
    public void testStemmingOverride() throws IOException {
        Set<String> testSet = Set.of("customer", "customers");

        Set<SearchResult> results = testSet.stream()
                .map(test -> search(searchService, test))
                .collect(Collectors.toSet());

        results.forEach(r -> assertTrue(r.hasEntities() && !r.getEntities().isEmpty(), "Expected search results"));
        assertEquals(results.stream().map(r -> r.getEntities().size()).distinct().count(), 1,
                String.format("Expected all result counts to match after stemming. %s", testSet));

        // Additional inspect token
        AnalyzeRequest request = AnalyzeRequest.withIndexAnalyzer(
                "smpldat_datasetindex_v2",
                "word_delimited",
                "customers"
        );

        List<String> tokens = getTokens(request).map(AnalyzeResponse.AnalyzeToken::getTerm).collect(Collectors.toList());
        assertEquals(tokens, List.of("customer"), "Expected `customer` and not `custom`");
    }

    @Test
    public void testDelimitedSynonym() throws IOException {
        List<String> expectedTokens = List.of("cac");
        List<String> analyzers = List.of(
                "urn_component",
                "word_delimited",
                "query_urn_component",
                "query_word_delimited"
        );
        List<String> testTexts = List.of(
                "customer acquisition cost",
                "cac",
                "urn:li:dataset:(urn:li:dataPlatform:testsynonym,cac_table,TEST)"
        );

        for (String analyzer : analyzers) {
            for (String text : testTexts) {
                AnalyzeRequest request = AnalyzeRequest.withIndexAnalyzer(
                        "smpldat_datasetindex_v2",
                        analyzer, text
                );
                List<String> tokens = getTokens(request)
                        .map(AnalyzeResponse.AnalyzeToken::getTerm).collect(Collectors.toList());
                expectedTokens.forEach(expected -> assertTrue(tokens.contains(expected),
                        String.format("Analyzer: `%s` Text: `%s` - Expected token `%s` in tokens: %s",
                                analyzer, text, expected, tokens)));
            }
        }

        // {"urn":"urn:li:dataset:(urn:li:dataPlatform:testsynonym,cac_table,TEST)","id":"cac_table",...
        List<String> testSet = List.of(
                "cac",
                "customer acquisition cost"
        );
        List<Integer> resultCounts = testSet.stream().map(q -> {
            SearchResult result = search(searchService, q);
            assertTrue(result.hasEntities() && !result.getEntities().isEmpty(),
                    "Expected search results for: " + q);
            return result.getEntities().size();
        }).collect(Collectors.toList());
    }

    @Test
    public void testUrnSynonym() throws IOException {
        List<String> expectedTokens = List.of("bigquery");

        AnalyzeRequest request = AnalyzeRequest.withIndexAnalyzer(
                "smpldat_datasetindex_v2",
                "urn_component",
                "urn:li:dataset:(urn:li:dataPlatform:bigquery,harshal-playground-306419.bq_audit.cloudaudit_googleapis_com_activity,PROD)"
        );
        List<String> indexTokens = getTokens(request).map(AnalyzeResponse.AnalyzeToken::getTerm).collect(Collectors.toList());
        expectedTokens.forEach(expected -> assertTrue(indexTokens.contains(expected),
                String.format("Expected token `%s` in %s", expected, indexTokens)));

        request = AnalyzeRequest.withIndexAnalyzer(
                "smpldat_datasetindex_v2",
                "query_urn_component",
                "big query"
        );
        List<String> queryTokens = getTokens(request).map(AnalyzeResponse.AnalyzeToken::getTerm).collect(Collectors.toList());
        assertEquals(queryTokens, List.of("big query", "big", "query", "bigquery"));

        List<String> testSet = List.of(
                "bigquery",
                "big query"
        );
        List<SearchResult> results = testSet.stream().map(query -> {
            SearchResult result = search(searchService, query);
            assertTrue(result.hasEntities() && !result.getEntities().isEmpty(), "Expected search results for: " + query);
            return result;
        }).collect(Collectors.toList());

        assertEquals(results.stream().map(r -> r.getEntities().size()).distinct().count(), 1,
                String.format("Expected all result counts (%s) to match after synonyms. %s", results, testSet));
        Assert.assertArrayEquals(results.get(0).getEntities().stream().map(e -> e.getEntity().toString()).sorted().toArray(String[]::new),
                results.get(1).getEntities().stream().map(e -> e.getEntity().toString()).sorted().toArray(String[]::new));
    }

    @Test
    public void testTokenization() throws IOException {
        AnalyzeRequest request = AnalyzeRequest.withIndexAnalyzer(
                "smpldat_datasetindex_v2",
                "word_delimited",
                "my_table"
        );
        List<String> tokens = getTokens(request).map(AnalyzeResponse.AnalyzeToken::getTerm).collect(Collectors.toList());
        assertEquals(tokens, List.of("my_tabl"),
                String.format("Unexpected tokens. Found %s", tokens));

        request = AnalyzeRequest.withIndexAnalyzer(
                "smpldat_datasetindex_v2",
                "urn_component",
                "my_table"
        );
        tokens = getTokens(request).map(AnalyzeResponse.AnalyzeToken::getTerm).collect(Collectors.toList());
        assertEquals(tokens, List.of("my_tabl"),
                String.format("Unexpected tokens. Found %s", tokens));
    }

    @Test
    public void testTokenizationWithNumber() throws IOException {
        AnalyzeRequest request = AnalyzeRequest.withIndexAnalyzer(
                "smpldat_datasetindex_v2",
                "word_delimited",
                "harshal-playground-306419.test_schema.austin311_derived"
        );
        List<String> tokens = getTokens(request).map(AnalyzeResponse.AnalyzeToken::getTerm).collect(Collectors.toList());
        assertEquals(tokens, List.of(
                "harshal-playground-306419", "harshal", "playground", "306419",
                 "test_schema", "test", "schema",
                 "austin311_deriv", "austin311", "deriv"),
                String.format("Unexpected tokens. Found %s", tokens));

        request = AnalyzeRequest.withIndexAnalyzer(
                "smpldat_datasetindex_v2",
                "urn_component",
                "harshal-playground-306419.test_schema.austin311_derived"
        );
        tokens = getTokens(request).map(AnalyzeResponse.AnalyzeToken::getTerm).collect(Collectors.toList());
        assertEquals(tokens, List.of(
                        "harshal-playground-306419", "harshal", "playground", "306419",
                        "test_schema", "test", "schema",
                        "austin311_deriv", "austin311", "deriv"),
                String.format("Unexpected tokens. Found %s", tokens));
    }

    @Test
    public void testTokenizationQuote() throws IOException {
        String testQuery = "\"test2\"";

        AnalyzeRequest request = AnalyzeRequest.withIndexAnalyzer(
                "smpldat_datasetindex_v2",
                "urn_component",
                testQuery
        );
        List<String> tokens = getTokens(request).map(AnalyzeResponse.AnalyzeToken::getTerm).collect(Collectors.toList());
<<<<<<< HEAD
        assertEquals(tokens, List.of("test2"), String.format("Unexpected tokens. Found %s", tokens));
=======
        assertEquals(tokens, List.of(testQuery), String.format("Unexpected tokens. Found %s", tokens));
>>>>>>> 3e9f74fa

        request = AnalyzeRequest.withIndexAnalyzer(
                "smpldat_datasetindex_v2",
                "query_urn_component",
                testQuery
        );
        tokens = getTokens(request).map(AnalyzeResponse.AnalyzeToken::getTerm).collect(Collectors.toList());
        assertEquals(tokens, List.of("test2"), String.format("Unexpected tokens. Found %s", tokens));
    }

    @Test
    public void testTokenizationQuoteUnderscore() throws IOException {
        String testQuery = "\"raw_orders\"";

        AnalyzeRequest request = AnalyzeRequest.withIndexAnalyzer(
                "smpldat_datasetindex_v2",
                "word_delimited",
                testQuery
        );
        List<String> tokens = getTokens(request).map(AnalyzeResponse.AnalyzeToken::getTerm).collect(Collectors.toList());
        assertEquals(tokens, List.of("raw_orders", "raw_ord", "raw", "order"), String.format("Unexpected tokens. Found %s", tokens));

        request = AnalyzeRequest.withIndexAnalyzer(
                "smpldat_datasetindex_v2",
                "query_word_delimited",
                testQuery
        );
        tokens = getTokens(request).map(AnalyzeResponse.AnalyzeToken::getTerm).collect(Collectors.toList());
        assertEquals(tokens, List.of("raw_orders", "raw_ord", "raw", "order"), String.format("Unexpected tokens. Found %s", tokens));

        request = AnalyzeRequest.withIndexAnalyzer(
                "smpldat_datasetindex_v2",
                "quote_analyzer",
                testQuery
        );
        tokens = getTokens(request).map(AnalyzeResponse.AnalyzeToken::getTerm).collect(Collectors.toList());
        assertEquals(tokens, List.of("raw_orders"), String.format("Unexpected tokens. Found %s", tokens));
    }

    @Test
    public void testTokenizationQuoteUnderscore() throws IOException {
        String testQuery = "\"raw_orders\"";
        List<String> expectedTokens = List.of(testQuery, "raw_ord");

        AnalyzeRequest request = AnalyzeRequest.withIndexAnalyzer(
                "smpldat_datasetindex_v2",
                "word_delimited",
                testQuery
        );
        List<String> tokens = getTokens(request).map(AnalyzeResponse.AnalyzeToken::getTerm).collect(Collectors.toList());
        assertEquals(tokens, expectedTokens, String.format("Unexpected tokens. Found %s", tokens));

        request = AnalyzeRequest.withIndexAnalyzer(
                "smpldat_datasetindex_v2",
                "query_word_delimited",
                testQuery
        );
        tokens = getTokens(request).map(AnalyzeResponse.AnalyzeToken::getTerm).collect(Collectors.toList());
        assertEquals(tokens, expectedTokens, String.format("Unexpected tokens. Found %s", tokens));
    }

    @Test
    public void testTokenizationDataPlatform() throws IOException {
        AnalyzeRequest request = AnalyzeRequest.withIndexAnalyzer(
                "smpldat_datasetindex_v2",
                "urn_component",
                "urn:li:dataset:(urn:li:dataPlatform:bigquery,harshal-playground-306419.test_schema.excess_deaths_derived,PROD)"
        );
        List<String> tokens = getTokens(request).map(AnalyzeResponse.AnalyzeToken::getTerm).collect(Collectors.toList());
        assertEquals(tokens, List.of(
                        "dataset",
                        "dataplatform", "data platform", "bigquery", "big", "query",
                        "harshal-playground-306419", "harshal", "playground", "306419",
                        "test_schema", "test", "schema",
                        "excess_deaths_deriv", "excess", "death", "deriv",
                        "prod", "production"),
                String.format("Unexpected tokens. Found %s", tokens));

        request = AnalyzeRequest.withIndexAnalyzer(
                "smpldat_datasetindex_v2",
                "urn_component",
                "urn:li:dataset:(urn:li:dataPlatform:hive,SampleHiveDataset-ac611929-c3ac-4b92-aafb-f4603ddb408a,PROD)"
        );
        tokens = getTokens(request).map(AnalyzeResponse.AnalyzeToken::getTerm).collect(Collectors.toList());
        assertEquals(tokens, List.of(
                        "dataset",
                        "dataplatform", "data platform",  "hive",
                        "samplehivedataset-ac611929-c3ac-4b92-aafb-f4603ddb408a",
                        "samplehivedataset", "ac611929", "c3ac", "4b92", "aafb", "f4603ddb408a",
                        "prod", "production"),
                String.format("Unexpected tokens. Found %s", tokens));

        request = AnalyzeRequest.withIndexAnalyzer(
                "smpldat_datasetindex_v2",
                "urn_component",
                "urn:li:dataset:(urn:li:dataPlatform:test_rollback,rollback_test_dataset,TEST)"
        );
        tokens = getTokens(request).map(AnalyzeResponse.AnalyzeToken::getTerm).collect(Collectors.toList());
        assertEquals(tokens, List.of(
                        "dataset",
                        "dataplatform", "data platform",
                        "test_rollback", "test", "rollback", "rollback_test_dataset"),
                String.format("Unexpected tokens. Found %s", tokens));
    }

    @Test
    public void testChartAutoComplete() throws InterruptedException, IOException {
        // Two charts exist Baz Chart 1 & Baz Chart 2
        List.of("B", "Ba", "Baz", "Baz ", "Baz C", "Baz Ch", "Baz Cha", "Baz Char", "Baz Chart", "Baz Chart ")
                .forEach(query -> {
                    try {
                        AutoCompleteResults result = autocomplete(new ChartType(entityClient), query);
                        assertTrue(result.getEntities().size() == 2,
                                String.format("Expected 2 results for `%s` found %s", query, result.getEntities().size()));
                    } catch (Exception e) {
                        throw new RuntimeException(e);
                    }
                });
    }

    @Test
    public void testDatasetAutoComplete() {
        List.of("excess", "excess_", "excess_d", "excess_de", "excess_death", "excess_deaths", "excess_deaths_d",
                        "excess_deaths_de", "excess_deaths_der", "excess_deaths_derived")
                .forEach(query -> {
                    try {
                        AutoCompleteResults result = autocomplete(new DatasetType(entityClient), query);
                        assertTrue(result.getEntities().size() >= 1,
                                String.format("Expected >= 1 results for `%s` found %s", query, result.getEntities().size()));
                    } catch (Exception e) {
                        throw new RuntimeException(e);
                    }
                });
    }

    @Test
    public void testContainerAutoComplete() {
        List.of("cont", "container", "container-a", "container-auto", "container-autocomp", "container-autocomp-te",
                        "container-autocomp-test")
                .forEach(query -> {
                    try {
                        AutoCompleteResults result = autocomplete(new ContainerType(entityClient), query);
                        assertTrue(result.getEntities().size() >= 1,
                                String.format("Expected >= 1 results for `%s` found %s", query, result.getEntities().size()));
                    } catch (Exception e) {
                        throw new RuntimeException(e);
                    }
                });
    }

    @Test
    public void testSmokeTestQueries() {
        Map<String, Integer> expectedMinimums = Map.of(
<<<<<<< HEAD
                //"sample", 3,
                //"covid", 2,
=======
                "sample", 3,
                "covid", 2,
>>>>>>> 3e9f74fa
                "\"raw_orders\"", 1
        );

        Map<String, SearchResult> results = expectedMinimums.entrySet().stream()
                .collect(Collectors.toMap(Map.Entry::getKey, entry -> search(searchService, entry.getKey())));

        results.forEach((key, value) -> {
            Integer actualCount = value.getEntities().size();
            Integer expectedCount = expectedMinimums.get(key);
            assertSame(actualCount, expectedCount,
                    String.format("Search term `%s` has %s fulltext results, expected %s results.", key, actualCount,
                            expectedCount));
        });

        results = expectedMinimums.entrySet().stream()
                .collect(Collectors.toMap(Map.Entry::getKey, entry -> searchStructured(searchService, entry.getKey())));

        results.forEach((key, value) -> {
            Integer actualCount = value.getEntities().size();
            Integer expectedCount = expectedMinimums.get(key);
            assertSame(actualCount, expectedCount,
                    String.format("Search term `%s` has %s structured results, expected %s results.", key, actualCount,
                            expectedCount));
        });
    }

    @Test
    public void testMinNumberLengthLimit() throws IOException {
        AnalyzeRequest request = AnalyzeRequest.withIndexAnalyzer(
                "smpldat_datasetindex_v2",
                "word_delimited",
                "data2022.data22"
        );
        List<String> expected = List.of("data2022", "data22");
        List<String> actual = getTokens(request).map(AnalyzeResponse.AnalyzeToken::getTerm).collect(Collectors.toList());
        assertEquals(actual, expected,
                String.format("Expected: %s Actual: %s", expected, actual));
    }

    @Test
    public void testFacets() {
        Set<String> expectedFacets = Set.of("entity", "typeNames", "platform", "origin", "tags");
        SearchResult testResult = search(searchService, "cypress");
        expectedFacets.forEach(facet -> {
            assertTrue(testResult.getMetadata().getAggregations().stream().anyMatch(agg -> agg.getName().equals(facet)),
                    String.format("Failed to find facet `%s` in %s", facet,
                            testResult.getMetadata().getAggregations().stream()
                                    .map(AggregationMetadata::getName).collect(Collectors.toList())));
        });
    }

    @Test
    public void testPartialUrns() throws IOException {
        Set<String> expectedQueryTokens = Set.of("dataplatform", "data platform", "samplehdfsdataset", "prod", "production");
        Set<String> expectedIndexTokens = Set.of("dataplatform", "data platform", "hdfs", "samplehdfsdataset", "prod", "production");

        AnalyzeRequest request = AnalyzeRequest.withIndexAnalyzer(
                "smpldat_datasetindex_v2",
                "query_urn_component",
                ":(urn:li:dataPlatform:hdfs,SampleHdfsDataset,PROD)"
        );
        List<String> searchQueryTokens = getTokens(request).map(AnalyzeResponse.AnalyzeToken::getTerm).collect(Collectors.toList());
        expectedQueryTokens.forEach(expected -> assertTrue(searchQueryTokens.contains(expected),
                String.format("Expected token `%s` in %s", expected, searchQueryTokens)));

        request = AnalyzeRequest.withIndexAnalyzer(
                "smpldat_datasetindex_v2",
                "urn_component",
                ":(urn:li:dataPlatform:hdfs,SampleHdfsDataset,PROD)"
        );
        List<String> searchIndexTokens = getTokens(request).map(AnalyzeResponse.AnalyzeToken::getTerm).collect(Collectors.toList());
        expectedIndexTokens.forEach(expected -> assertTrue(searchIndexTokens.contains(expected),
                String.format("Expected token `%s` in %s", expected, searchIndexTokens)));
    }

    @Test
    public void testPartialUnderscoreUrns() throws IOException {
        String testQuery = ":(urn:li:dataPlatform:hdfs,party_email,PROD)";
        Set<String> expectedQueryTokens = Set.of("dataplatform", "data platform", "hdfs", "party_email", "parti",
                "email", "prod", "production");
        Set<String> expectedIndexTokens = Set.of("dataplatform", "data platform", "hdfs", "party_email", "parti",
                "email", "prod", "production");

        AnalyzeRequest request = AnalyzeRequest.withIndexAnalyzer(
                "smpldat_datasetindex_v2",
                "query_urn_component",
                testQuery
        );
        List<String> searchQueryTokens = getTokens(request).map(AnalyzeResponse.AnalyzeToken::getTerm).collect(Collectors.toList());
        expectedQueryTokens.forEach(expected -> assertTrue(searchQueryTokens.contains(expected),
                String.format("Expected token `%s` in %s", expected, searchQueryTokens)));

        request = AnalyzeRequest.withIndexAnalyzer(
                "smpldat_datasetindex_v2",
                "urn_component",
                testQuery
        );
        List<String> searchIndexTokens = getTokens(request).map(AnalyzeResponse.AnalyzeToken::getTerm).collect(Collectors.toList());
        expectedIndexTokens.forEach(expected -> assertTrue(searchIndexTokens.contains(expected),
                String.format("Expected token `%s` in %s", expected, searchIndexTokens)));
    }

    @Test
    public void testQuotedAnalyzer() throws IOException {
        AnalyzeRequest request = AnalyzeRequest.withIndexAnalyzer(
                "smpldat_datasetindex_v2",
                "quote_analyzer",
                "\"party_email\""
        );
        List<String> searchQuotedQueryTokens = getTokens(request).map(AnalyzeResponse.AnalyzeToken::getTerm).collect(Collectors.toList());
        assertEquals(List.of("party_email"), searchQuotedQueryTokens, String.format("Actual %s", searchQuotedQueryTokens));

        request = AnalyzeRequest.withIndexAnalyzer(
                "smpldat_datasetindex_v2",
                "quote_analyzer",
                "\"test2\""
        );
        searchQuotedQueryTokens = getTokens(request).map(AnalyzeResponse.AnalyzeToken::getTerm).collect(Collectors.toList());
        assertEquals(List.of("test2"), searchQuotedQueryTokens);

        request = AnalyzeRequest.withIndexAnalyzer(
                "smpldat_datasetindex_v2",
                "quote_analyzer",
                "\"party_email\""
        );
        searchQuotedQueryTokens = getTokens(request).map(AnalyzeResponse.AnalyzeToken::getTerm).collect(Collectors.toList());
        assertEquals(List.of("party_email"), searchQuotedQueryTokens);

        request = AnalyzeRequest.withIndexAnalyzer(
                "smpldat_datasetindex_v2",
                "quote_analyzer",
                "\"test2\""
        );
        searchQuotedQueryTokens = getTokens(request).map(AnalyzeResponse.AnalyzeToken::getTerm).collect(Collectors.toList());
        assertEquals(List.of("test2"), searchQuotedQueryTokens);

        request = AnalyzeRequest.withIndexAnalyzer(
                "smpldat_datasetindex_v2",
                "quote_analyzer",
                "\"test_BYTES_LIST_feature\""
        );
        searchQuotedQueryTokens = getTokens(request).map(AnalyzeResponse.AnalyzeToken::getTerm).collect(Collectors.toList());
        assertEquals(List.of("test_bytes_list_feature"), searchQuotedQueryTokens);

        request = AnalyzeRequest.withIndexAnalyzer(
                "smpldat_datasetindex_v2",
                "query_word_delimited",
                "test_BYTES_LIST_feature"
        );
        searchQuotedQueryTokens = getTokens(request).map(AnalyzeResponse.AnalyzeToken::getTerm).collect(Collectors.toList());
        assertTrue(searchQuotedQueryTokens.contains("test_bytes_list_featur"));
    }

    @Test
    public void testFragmentUrns() {
        List<String> testSet = List.of(
                "hdfs,SampleHdfsDataset,PROD",
                "hdfs,SampleHdfsDataset",
                "SampleHdfsDataset",
                "(urn:li:dataPlatform:hdfs,SampleHdfsDataset,PROD)",
                "urn:li:dataPlatform:hdfs,SampleHdfsDataset,PROD",
                "urn:li:dataset:(urn:li:dataPlatform:hdfs,SampleHdfsDataset,PROD)",
                ":(urn:li:dataPlatform:hdfs,SampleHdfsDataset,PROD)"
        );

        testSet.forEach(query -> {
            SearchResult result = search(searchService, query);

            assertTrue(result.hasEntities() && !result.getEntities().isEmpty(),
                    String.format("%s - Expected partial urn search results", query));
            assertTrue(result.getEntities().stream().noneMatch(e -> e.getMatchedFields().isEmpty()),
                    String.format("%s - Expected search results to include matched fields", query));
        });
    }

    private Stream<AnalyzeResponse.AnalyzeToken> getTokens(AnalyzeRequest request) throws IOException {
        return _searchClient.indices().analyze(request, RequestOptions.DEFAULT).getTokens().stream();
    }
}<|MERGE_RESOLUTION|>--- conflicted
+++ resolved
@@ -35,14 +35,10 @@
 import static com.linkedin.metadata.ESTestUtils.autocomplete;
 import static com.linkedin.metadata.ESTestUtils.search;
 import static com.linkedin.metadata.ESTestUtils.searchStructured;
-<<<<<<< HEAD
 import static org.testng.Assert.assertEquals;
 import static org.testng.Assert.assertNotNull;
 import static org.testng.Assert.assertSame;
 import static org.testng.Assert.assertTrue;
-=======
-import static org.testng.Assert.*;
->>>>>>> 3e9f74fa
 
 
 @Import(ESSampleDataFixture.class)
@@ -319,11 +315,7 @@
                 testQuery
         );
         List<String> tokens = getTokens(request).map(AnalyzeResponse.AnalyzeToken::getTerm).collect(Collectors.toList());
-<<<<<<< HEAD
         assertEquals(tokens, List.of("test2"), String.format("Unexpected tokens. Found %s", tokens));
-=======
-        assertEquals(tokens, List.of(testQuery), String.format("Unexpected tokens. Found %s", tokens));
->>>>>>> 3e9f74fa
 
         request = AnalyzeRequest.withIndexAnalyzer(
                 "smpldat_datasetindex_v2",
@@ -477,13 +469,8 @@
     @Test
     public void testSmokeTestQueries() {
         Map<String, Integer> expectedMinimums = Map.of(
-<<<<<<< HEAD
-                //"sample", 3,
-                //"covid", 2,
-=======
                 "sample", 3,
                 "covid", 2,
->>>>>>> 3e9f74fa
                 "\"raw_orders\"", 1
         );
 
