--- conflicted
+++ resolved
@@ -40,11 +40,7 @@
     public static void setup() {
         _searchClient = ElasticTestUtils.getElasticsearchClient();
         _indexClient = _searchClient.indices();
-<<<<<<< HEAD
-        testDefaultBuilder = new ESIndexBuilder(_searchClient, 1, 0, 0, 0);
-=======
         testDefaultBuilder = new ESIndexBuilder(_searchClient, 1, 0, 0, 0, Map.of());
->>>>>>> 9de8be54
     }
 
     @BeforeMethod
@@ -124,12 +120,8 @@
                 Integer.parseInt(expectedShards),
                 testDefaultBuilder.getNumReplicas(),
                 testDefaultBuilder.getNumRetries(),
-<<<<<<< HEAD
-                testDefaultBuilder.getRefreshIntervalSeconds());
-=======
                 testDefaultBuilder.getRefreshIntervalSeconds(),
                 Map.of());
->>>>>>> 9de8be54
 
         // add new shard setting
         changedShardBuilder.buildIndex(TEST_INDEX_NAME, Map.of(), Map.of());
@@ -153,22 +145,14 @@
                         testDefaultBuilder.getNumShards(),
                         testDefaultBuilder.getNumReplicas() + 1,
                         testDefaultBuilder.getNumRetries(),
-<<<<<<< HEAD
-                        testDefaultBuilder.getRefreshIntervalSeconds()),
-=======
                         testDefaultBuilder.getRefreshIntervalSeconds(),
                         Map.of()),
->>>>>>> 9de8be54
                 new ESIndexBuilder(_searchClient,
                         testDefaultBuilder.getNumShards(),
                         testDefaultBuilder.getNumReplicas(),
                         testDefaultBuilder.getNumRetries(),
-<<<<<<< HEAD
-                        testDefaultBuilder.getRefreshIntervalSeconds() + 10)
-=======
                         testDefaultBuilder.getRefreshIntervalSeconds() + 10,
                         Map.of())
->>>>>>> 9de8be54
         );
 
         for (ESIndexBuilder builder : noReindexBuilders) {
