--- conflicted
+++ resolved
@@ -175,15 +175,11 @@
     }
     if (fieldPath.equals(ES_FIELD_URN)) {
       return DataSchema.Type.STRING;
-<<<<<<< HEAD
-    }
-=======
     }
     if (fieldPath.equals(MappingsBuilder.EVENT_GRANULARITY)) {
       return DataSchema.Type.RECORD;
     }
     
->>>>>>> 9bdc9af7
     String[] memberParts = fieldPath.split("\\.");
     if (memberParts.length == 1) {
       // Search in the timeseriesFieldSpecs.
