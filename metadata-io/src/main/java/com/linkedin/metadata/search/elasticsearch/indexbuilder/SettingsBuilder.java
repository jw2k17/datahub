package com.linkedin.metadata.search.elasticsearch.indexbuilder;

import com.google.common.collect.ImmutableList;
import com.google.common.collect.ImmutableMap;
import java.util.List;
import org.apache.commons.io.FilenameUtils;
import org.apache.commons.lang3.StringUtils;
import org.springframework.core.io.Resource;
import org.springframework.core.io.support.PathMatchingResourcePatternResolver;

import java.io.BufferedReader;
import java.io.IOException;
import java.io.InputStreamReader;
import java.util.Map;
import java.util.stream.Collectors;


/**
 * Builder for generating settings for elasticsearch indices
 */
public class SettingsBuilder {

  // ElasticSearch Property Map Keys
  public static final String ALL = "all";
  public static final String ANALYSIS = "analysis";
  public static final String ANALYZER = "analyzer";
  public static final String FIELDDATA = "fielddata";
  public static final String FIELDS = "fields";
  public static final String FILTER = "filter";
  public static final String FILTERS = "filters";
  public static final String IGNORE_CASE = "ignore_case";
  public static final String KEYWORD = "keyword";
  public static final String LENIENT = "lenient";
  public static final String MAX_NGRAM_DIFF = "max_ngram_diff";
  public static final String MAX_SHINGLE_SIZE = "max_shingle_size";

  public static final String DOC_VALUES = "doc_values";
  public static final String NGRAM = "ngram";
  public static final String NORMALIZER = "normalizer";
  public static final String PATTERN = "pattern";
  public static final String PATTERNS = "patterns";
  public static final String REPLACEMENT = "replacement";
  public static final String PRESERVE_ORIGINAL = "preserve_original";
  public static final String SEARCH_ANALYZER = "search_analyzer";
  public static final String SEARCH_QUOTE_ANALYZER  = "search_quote_analyzer";
  public static final String CUSTOM_QUOTE_ANALYZER = "quote_analyzer";
  public static final String SPLIT_ON_NUMERICS = "split_on_numerics";
  public static final String SPLIT_ON_CASE_CHANGE = "split_on_case_change";
  public static final String STOPWORDS = "stopwords";
  public static final String SYNONYMS = "synonyms";
  public static final String TOKENIZER = "tokenizer";
  public static final String TYPE = "type";
  public static final String TYPE_TABLE = "type_table";

  // Analyzers
  public static final String BROWSE_PATH_HIERARCHY_ANALYZER = "browse_path_hierarchy";
  public static final String KEYWORD_LOWERCASE_ANALYZER = "custom_keyword";
  public static final String PARTIAL_ANALYZER = "partial";
  public static final String SLASH_PATTERN_ANALYZER = "slash_pattern";
  public static final String TEXT_ANALYZER = "word_delimited";
  public static final String TEXT_SEARCH_ANALYZER = "query_word_delimited";
  public static final String URN_ANALYZER = "urn_component";
  public static final String URN_SEARCH_ANALYZER = "query_urn_component";

  // Filters
  public static final String ALPHANUM_SPACE_ONLY = "alpha_num_space";
  public static final String REMOVE_QUOTES = "remove_quotes";
  public static final String ASCII_FOLDING = "asciifolding";
  public static final String AUTOCOMPLETE_CUSTOM_DELIMITER = "autocomplete_custom_delimiter";
  public static final String STICKY_DELIMITER_GRAPH = "sticky_delimiter_graph";
  public static final String DEFAULT_SYN_GRAPH = "default_syn_graph";
  public static final String FLATTEN_GRAPH = "flatten_graph";
  public static final String LOWERCASE = "lowercase";
  public static final String MIN_LENGTH = "min_length";
  public static final String MULTIFILTER = "multifilter";
  public static final String MULTIFILTER_GRAPH = "multifilter_graph";
  public static final String PARTIAL_URN_COMPONENT = "partial_urn_component";
  public static final String SNOWBALL = "snowball";
  public static final String STEM_OVERRIDE = "stem_override";
  public static final String STOP = "stop";
  public static final String UNIQUE = "unique";
  public static final String DATAHUB_STOP_WORDS = "datahub_stop_words";
  public static final String WORD_DELIMITER = "word_delimiter";
  public static final String WORD_DELIMITER_GRAPH = "word_delimiter_graph";

  // MultiFilters
  public static final String MULTIFILTER_GRAPH_1 = String.join(",", LOWERCASE, STICKY_DELIMITER_GRAPH);
  public static final String MULTIFILTER_GRAPH_2 = String.join(",", LOWERCASE, ALPHANUM_SPACE_ONLY,
          DEFAULT_SYN_GRAPH);

  public static final String MULTIFILTER_1 = String.join(",", MULTIFILTER_GRAPH_1, FLATTEN_GRAPH);
  public static final String MULTIFILTER_2 = String.join(",", MULTIFILTER_GRAPH_2, FLATTEN_GRAPH);

  // Normalizers
  public static final String KEYWORD_NORMALIZER = "keyword_normalizer";

  // Tokenizers
  public static final String KEYWORD_TOKENIZER = "keyword";
  public static final String MAIN_TOKENIZER = "main_tokenizer";
  public static final String PATH_HIERARCHY_TOKENIZER = "path_hierarchy";
  public static final String SLASH_TOKENIZER = "slash_tokenizer";
  // Do not remove the space, needed for multi-term synonyms
<<<<<<< HEAD
  public static final List<String> ALPHANUM_SPACE_PATTERNS = ImmutableList.of(
          "([a-z0-9 _-]{2,})",
          "([a-z0-9 ]{2,})",
          "\\\"([^\\\"]*)\\\""
  );
=======
  public static final List<String> ALPHANUM_SPACE_PATTERNS = ImmutableList.of("([a-z0-9 _-]{2,})");
>>>>>>> 3e9f74fa
  public static final List<String> DATAHUB_STOP_WORDS_LIST = ImmutableList.of("urn", "li", "data", "table");

  public static final List<String> WORD_DELIMITER_TYPE_TABLE = ImmutableList.of(
          ": => SUBWORD_DELIM",
          "_ => ALPHANUM",
          "- => ALPHA"
  );
  public static final List<String> INDEX_TOKEN_FILTERS =  ImmutableList.of(
          ASCII_FOLDING,
          MULTIFILTER,
          LOWERCASE,
          DATAHUB_STOP_WORDS,
          STOP,
          STEM_OVERRIDE,
          SNOWBALL,
          REMOVE_QUOTES,
          UNIQUE,
          MIN_LENGTH);

  public static final List<String> SEARCH_TOKEN_FILTERS =  ImmutableList.of(
          ASCII_FOLDING,
          MULTIFILTER_GRAPH,
          LOWERCASE,
          DATAHUB_STOP_WORDS,
          STOP,
          STEM_OVERRIDE,
          SNOWBALL,
          REMOVE_QUOTES,
          UNIQUE,
          MIN_LENGTH);

  public static final List<String> QUOTED_TOKEN_FILTERS = ImmutableList.of(
          ASCII_FOLDING,
          LOWERCASE,
          REMOVE_QUOTES,
          DATAHUB_STOP_WORDS,
          STOP,
          MIN_LENGTH);

  public static final List<String> PARTIAL_AUTOCOMPLETE_TOKEN_FILTERS = ImmutableList.of(
          ASCII_FOLDING,
          AUTOCOMPLETE_CUSTOM_DELIMITER,
          LOWERCASE,
          DATAHUB_STOP_WORDS);

  public final Map<String, Object> settings;

  public SettingsBuilder(String mainTokenizer) {
    try {
      settings = buildSettings(mainTokenizer);
    } catch (IOException e) {
      throw new RuntimeException(e);
    }
  }

  public Map<String, Object> getSettings() {
    return settings;
  }

  private static Map<String, Object> buildSettings(String mainTokenizer) throws IOException {
    ImmutableMap.Builder<String, Object> settings = ImmutableMap.builder();
    settings.put(MAX_NGRAM_DIFF, 17);
    settings.put(ANALYSIS, ImmutableMap.<String, Object>builder()
            .put(FILTER, buildFilters())
            .put(TOKENIZER, buildTokenizers())
            .put(NORMALIZER, buildNormalizers())
            .put(ANALYZER, buildAnalyzers(mainTokenizer))
            .build());
    return settings.build();
  }

  private static Map<String, Object> buildFilters() throws IOException {
    PathMatchingResourcePatternResolver resourceResolver = new PathMatchingResourcePatternResolver();

    ImmutableMap.Builder<String, Object> filters = ImmutableMap.builder();

    // Filter to split string into words
    filters.put(AUTOCOMPLETE_CUSTOM_DELIMITER, ImmutableMap.<String, Object>builder()
            .put(TYPE, WORD_DELIMITER)
            .put(SPLIT_ON_NUMERICS, false)
            .put(SPLIT_ON_CASE_CHANGE, false)
            .put(PRESERVE_ORIGINAL, true)
            .put(TYPE_TABLE, WORD_DELIMITER_TYPE_TABLE)
            .build());

    filters.put(STICKY_DELIMITER_GRAPH, ImmutableMap.<String, Object>builder()
            .put(TYPE, WORD_DELIMITER_GRAPH)
            .put(SPLIT_ON_NUMERICS, false)
            .put(SPLIT_ON_CASE_CHANGE, false)
            .put(PRESERVE_ORIGINAL, true)
            .put("generate_number_parts", false)
            .put(TYPE_TABLE, WORD_DELIMITER_TYPE_TABLE)
            .build());

    filters.put(DATAHUB_STOP_WORDS, ImmutableMap.<String, Object>builder()
            .put(TYPE, STOP)
            .put(IGNORE_CASE, "true")
            .put(STOPWORDS, DATAHUB_STOP_WORDS_LIST)
            .build());

    filters.put(MIN_LENGTH, ImmutableMap.<String, Object>builder()
            .put(TYPE, "length")
            .put("min", "3")
            .build());

    Resource stemOverride = resourceResolver.getResource("classpath:elasticsearch/stem_override.txt");
    try (BufferedReader reader = new BufferedReader(new InputStreamReader(stemOverride.getInputStream()))) {
      filters.put(STEM_OVERRIDE, ImmutableMap.<String, Object>builder()
              .put(TYPE, "stemmer_override")
              .put("rules", reader.lines()
                      .map(String::trim)
                      .map(String::toLowerCase)
                      .filter(line -> !line.isEmpty() && !line.startsWith("#"))
                      .collect(Collectors.toList()))
              .build());
    }

    filters.put(ALPHANUM_SPACE_ONLY, ImmutableMap.<String, Object>builder()
            .put(TYPE, "pattern_capture")
            .put(PATTERNS, ALPHANUM_SPACE_PATTERNS)
            .build());

    filters.put(REMOVE_QUOTES, ImmutableMap.<String, Object>builder()
            .put(TYPE, "pattern_replace")
            .put(PATTERN, "['\"]")
            .put(REPLACEMENT, "")
            .build());

    // Index Time
    filters.put(MULTIFILTER, ImmutableMap.<String, Object>builder()
            .put(TYPE, "multiplexer")
            .put(FILTERS, ImmutableList.of(
                    MULTIFILTER_1,
                    MULTIFILTER_2
            ))
            .build());

    // Search Time
    filters.put(MULTIFILTER_GRAPH, ImmutableMap.<String, Object>builder()
            .put(TYPE, "multiplexer")
            .put(FILTERS, ImmutableList.of(
                    MULTIFILTER_GRAPH_1,
                    MULTIFILTER_GRAPH_2
            ))
            .build());

    Resource[] synonyms = resourceResolver.getResources("classpath:elasticsearch/synonyms/*.txt");
    for (Resource syn: synonyms) {
      try (BufferedReader reader = new BufferedReader(new InputStreamReader(syn.getInputStream()))) {
        filters.put(String.format("%s_syn_graph", FilenameUtils.getBaseName(syn.getFilename())), ImmutableMap.<String, Object>builder()
                .put(TYPE, "synonym_graph")
                .put(LENIENT, "false")
                .put(SYNONYMS, reader.lines()
                        .map(String::trim)
                        .map(String::toLowerCase)
                        .filter(line -> !line.isEmpty() && !line.startsWith("#"))
                        .collect(Collectors.toList()))
                .build());
      }
    }

    return filters.build();
  }

  private static Map<String, Object> buildTokenizers() {
    ImmutableMap.Builder<String, Object> tokenizers = ImmutableMap.builder();
    // Tokenize by slashes
    tokenizers.put(SLASH_TOKENIZER,
        ImmutableMap.<String, Object>builder()
                .put(TYPE, PATTERN)
                .put(PATTERN, "[/]")
                .build());

    // Tokenize by whitespace and most special chars
    tokenizers.put(MAIN_TOKENIZER,
            ImmutableMap.<String, Object>builder()
                    .put(TYPE, PATTERN)
                    .put(PATTERN, "[(),./:]")
                    .build());

    return tokenizers.build();
  }

  // Normalizers return a single token for a given string. Suitable for keywords
  private static Map<String, Object> buildNormalizers() {
    ImmutableMap.Builder<String, Object> normalizers = ImmutableMap.builder();
    // Analyzer for partial matching (i.e. autocomplete) - Prefix matching of each token
    normalizers.put(KEYWORD_NORMALIZER,
        ImmutableMap.<String, Object>builder().put(FILTER, ImmutableList.of(LOWERCASE, ASCII_FOLDING)).build());

    return normalizers.build();
  }

  // Analyzers turn fields into multiple tokens
  private static Map<String, Object> buildAnalyzers(String mainTokenizer) {
    ImmutableMap.Builder<String, Object> analyzers = ImmutableMap.builder();

    // Analyzer for splitting by slashes (used to get depth of browsePath)
    analyzers.put(SLASH_PATTERN_ANALYZER, ImmutableMap.<String, Object>builder()
            .put(TOKENIZER, SLASH_TOKENIZER)
            .put(FILTER, ImmutableList.of(LOWERCASE))
            .build());

    // Analyzer for matching browse path
    analyzers.put(BROWSE_PATH_HIERARCHY_ANALYZER, ImmutableMap.<String, Object>builder()
            .put(TOKENIZER, PATH_HIERARCHY_TOKENIZER)
            .build());

    // Analyzer for case-insensitive exact matching - Only used when building queries
    analyzers.put(KEYWORD_LOWERCASE_ANALYZER, ImmutableMap.<String, Object>builder()
            .put(TOKENIZER, KEYWORD_TOKENIZER)
            .put(FILTER, ImmutableList.of("trim", LOWERCASE, ASCII_FOLDING, SNOWBALL))
            .build());

    // Analyzer for quotes words
    analyzers.put(CUSTOM_QUOTE_ANALYZER, ImmutableMap.<String, Object>builder()
            .put(TOKENIZER, KEYWORD_TOKENIZER)
            .put(FILTER, QUOTED_TOKEN_FILTERS)
            .build());

    // Analyzer for text tokenized into words (split by spaces, periods, and slashes)
    analyzers.put(TEXT_ANALYZER, ImmutableMap.<String, Object>builder()
            .put(TOKENIZER, StringUtils.isNotBlank(mainTokenizer) ? mainTokenizer : MAIN_TOKENIZER)
            .put(FILTER, INDEX_TOKEN_FILTERS)
            .build());

    analyzers.put(TEXT_SEARCH_ANALYZER, ImmutableMap.<String, Object>builder()
            .put(TOKENIZER, StringUtils.isNotBlank(mainTokenizer) ? mainTokenizer : MAIN_TOKENIZER)
            .put(FILTER, SEARCH_TOKEN_FILTERS)
            .build());

    // Analyzer for getting urn components
    analyzers.put(URN_ANALYZER, ImmutableMap.<String, Object>builder()
            .put(TOKENIZER, MAIN_TOKENIZER)
            .put(FILTER, INDEX_TOKEN_FILTERS)
            .build());

    analyzers.put(URN_SEARCH_ANALYZER, ImmutableMap.<String, Object>builder()
            .put(TOKENIZER, MAIN_TOKENIZER)
            .put(FILTER, SEARCH_TOKEN_FILTERS)
            .build());

    // For special analysis, the substitution can be read from the configuration (chinese tokenizer: ik_smart / smartCN)
    // Analyzer for partial matching (i.e. autocomplete) - Prefix matching of each token
    analyzers.put(PARTIAL_ANALYZER, ImmutableMap.<String, Object>builder()
            .put(TOKENIZER, StringUtils.isNotBlank(mainTokenizer) ? mainTokenizer : MAIN_TOKENIZER)
            .put(FILTER, PARTIAL_AUTOCOMPLETE_TOKEN_FILTERS)
            .build());

    // Analyzer for partial matching urn components
    analyzers.put(PARTIAL_URN_COMPONENT, ImmutableMap.<String, Object>builder()
            .put(TOKENIZER, MAIN_TOKENIZER)
            .put(FILTER, PARTIAL_AUTOCOMPLETE_TOKEN_FILTERS)
            .build());

    return analyzers.build();
  }
}<|MERGE_RESOLUTION|>--- conflicted
+++ resolved
@@ -100,15 +100,12 @@
   public static final String PATH_HIERARCHY_TOKENIZER = "path_hierarchy";
   public static final String SLASH_TOKENIZER = "slash_tokenizer";
   // Do not remove the space, needed for multi-term synonyms
-<<<<<<< HEAD
   public static final List<String> ALPHANUM_SPACE_PATTERNS = ImmutableList.of(
           "([a-z0-9 _-]{2,})",
           "([a-z0-9 ]{2,})",
           "\\\"([^\\\"]*)\\\""
   );
-=======
-  public static final List<String> ALPHANUM_SPACE_PATTERNS = ImmutableList.of("([a-z0-9 _-]{2,})");
->>>>>>> 3e9f74fa
+
   public static final List<String> DATAHUB_STOP_WORDS_LIST = ImmutableList.of("urn", "li", "data", "table");
 
   public static final List<String> WORD_DELIMITER_TYPE_TABLE = ImmutableList.of(
