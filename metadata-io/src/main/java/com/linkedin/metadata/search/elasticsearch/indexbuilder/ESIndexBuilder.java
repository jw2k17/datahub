package com.linkedin.metadata.search.elasticsearch.indexbuilder;

import com.google.common.collect.ImmutableMap;

import com.linkedin.metadata.search.utils.ESUtils;
import com.linkedin.metadata.version.GitVersion;
import java.io.IOException;
import java.time.Duration;
import java.time.Instant;
import java.time.temporal.ChronoUnit;
import java.util.ArrayList;
import java.util.Arrays;
import java.util.Date;
import java.util.HashMap;
import java.util.List;
import java.util.Map;
import java.util.Optional;
import java.util.Set;
import java.util.stream.Collectors;
import javax.annotation.Nonnull;

import com.linkedin.metadata.config.ElasticSearchConfiguration;
import com.linkedin.util.Pair;
import io.github.resilience4j.retry.Retry;
import io.github.resilience4j.retry.RetryConfig;
import io.github.resilience4j.retry.RetryRegistry;
import lombok.Getter;
import lombok.extern.slf4j.Slf4j;
import org.apache.http.client.config.RequestConfig;
import org.elasticsearch.ElasticsearchException;
import org.elasticsearch.action.admin.cluster.node.tasks.list.ListTasksRequest;
import org.elasticsearch.action.admin.indices.alias.IndicesAliasesRequest;
import org.elasticsearch.action.admin.indices.alias.IndicesAliasesRequest.AliasActions;
import org.elasticsearch.action.admin.indices.alias.get.GetAliasesRequest;
import org.elasticsearch.action.admin.indices.delete.DeleteIndexRequest;
import org.elasticsearch.action.admin.indices.settings.get.GetSettingsRequest;
import org.elasticsearch.action.search.SearchRequest;
import org.elasticsearch.action.search.SearchResponse;
import org.elasticsearch.client.GetAliasesResponse;
import org.elasticsearch.client.RequestOptions;
import org.elasticsearch.client.RestHighLevelClient;
import org.elasticsearch.client.core.CountRequest;
import org.elasticsearch.client.indices.CreateIndexRequest;
import org.elasticsearch.client.indices.GetIndexRequest;
import org.elasticsearch.client.indices.GetIndexResponse;
import org.elasticsearch.client.indices.GetMappingsRequest;
import org.elasticsearch.client.indices.PutMappingRequest;
import org.elasticsearch.client.tasks.TaskSubmissionResponse;
import org.elasticsearch.common.settings.Settings;
import org.elasticsearch.index.query.QueryBuilders;
import org.elasticsearch.index.reindex.ReindexRequest;
import org.elasticsearch.action.admin.indices.settings.put.UpdateSettingsRequest;
import org.elasticsearch.search.SearchHit;
import org.elasticsearch.search.builder.SearchSourceBuilder;
import org.elasticsearch.search.sort.SortBuilders;
import org.elasticsearch.search.sort.SortOrder;
import org.elasticsearch.tasks.TaskInfo;


@Slf4j
public class ESIndexBuilder {

  private final RestHighLevelClient searchClient;
  @Getter
  private final int numShards;

  @Getter
  private final int numReplicas;

  @Getter
  private final int numRetries;

  @Getter
  private final int refreshIntervalSeconds;

  @Getter
  private final Map<String, Map<String, String>> indexSettingOverrides;

  @Getter
  private final boolean enableIndexSettingsReindex;

  @Getter
  private final boolean enableIndexMappingsReindex;

  @Getter
  private final ElasticSearchConfiguration elasticSearchConfiguration;

  @Getter
  private final GitVersion gitVersion;

  final private static RequestOptions REQUEST_OPTIONS = RequestOptions.DEFAULT.toBuilder()
          .setRequestConfig(RequestConfig.custom()
                  .setSocketTimeout(180 * 1000).build()).build();

  private final RetryRegistry retryRegistry;

  public ESIndexBuilder(RestHighLevelClient searchClient, int numShards, int numReplicas, int numRetries,
                        int refreshIntervalSeconds, Map<String, Map<String, String>> indexSettingOverrides,
                        boolean enableIndexSettingsReindex, boolean enableIndexMappingsReindex,
                        ElasticSearchConfiguration elasticSearchConfiguration, GitVersion gitVersion) {
    this.searchClient = searchClient;
    this.numShards = numShards;
    this.numReplicas = numReplicas;
    this.numRetries = numRetries;
    this.refreshIntervalSeconds = refreshIntervalSeconds;
    this.indexSettingOverrides = indexSettingOverrides;
    this.enableIndexSettingsReindex = enableIndexSettingsReindex;
    this.enableIndexMappingsReindex = enableIndexMappingsReindex;
    this.elasticSearchConfiguration = elasticSearchConfiguration;
    this.gitVersion = gitVersion;

    RetryConfig config = RetryConfig.custom()
            .maxAttempts(Math.max(1, numRetries))
            .waitDuration(Duration.ofSeconds(10))
            .retryOnException(e -> e instanceof ElasticsearchException)
            .failAfterMaxAttempts(true)
            .build();

    // Create a RetryRegistry with a custom global configuration
    this.retryRegistry = RetryRegistry.of(config);
  }

  public ReindexConfig buildReindexState(String indexName, Map<String, Object> mappings, Map<String, Object> settings) throws IOException {
    ReindexConfig.ReindexConfigBuilder builder = ReindexConfig.builder()
            .name(indexName)
            .enableIndexSettingsReindex(enableIndexSettingsReindex)
            .enableIndexMappingsReindex(enableIndexMappingsReindex)
            .targetMappings(mappings)
            .version(gitVersion.getVersion());

    Map<String, Object> baseSettings = new HashMap<>(settings);
    baseSettings.put("number_of_shards", numShards);
    baseSettings.put("number_of_replicas", numReplicas);
    baseSettings.put("refresh_interval", String.format("%ss", refreshIntervalSeconds));
    baseSettings.putAll(indexSettingOverrides.getOrDefault(indexName, Map.of()));
    Map<String, Object> targetSetting = ImmutableMap.of("index", baseSettings);
    builder.targetSettings(targetSetting);

    // Check if index exists
    boolean exists = searchClient.indices().exists(new GetIndexRequest(indexName), RequestOptions.DEFAULT);
    builder.exists(exists);

    // If index doesn't exist, no reindex
    if (!exists) {
      return builder.build();
    }

    Settings currentSettings = searchClient.indices()
            .getSettings(new GetSettingsRequest().indices(indexName), RequestOptions.DEFAULT)
            .getIndexToSettings()
            .valuesIt()
            .next();
    builder.currentSettings(currentSettings);

    Map<String, Object> currentMappings = searchClient.indices()
            .getMapping(new GetMappingsRequest().indices(indexName), RequestOptions.DEFAULT)
            .mappings()
            .values()
            .stream()
            .findFirst()
            .get()
            .getSourceAsMap();
    builder.currentMappings(currentMappings);

    return builder.build();
  }

  @Deprecated
  public void buildIndex(String indexName, Map<String, Object> mappings, Map<String, Object> settings) throws IOException {
    buildIndex(buildReindexState(indexName, mappings, settings));
  }

  public void buildIndex(ReindexConfig indexState) throws IOException {
    // If index doesn't exist, create index
    if (!indexState.exists()) {
      createIndex(indexState.name(), indexState);
      return;
    }

    // If there are no updates to mappings and settings, return
    if (!indexState.requiresApplyMappings() && !indexState.requiresApplySettings()) {
      log.info("No updates to index {}", indexState.name());
      return;
    }

    if (!indexState.requiresReindex()) {
      // no need to reindex and only new mappings or dynamic settings

      // Just update the additional mappings
      if (indexState.isPureMappingsAddition()) {
        log.info("Updating index {} mappings in place.", indexState.name());
        PutMappingRequest request = new PutMappingRequest(indexState.name()).source(indexState.targetMappings());
        searchClient.indices().putMapping(request, RequestOptions.DEFAULT);
        log.info("Updated index {} with new mappings", indexState.name());
      }

      if (indexState.requiresApplySettings()) {
        UpdateSettingsRequest request = new UpdateSettingsRequest(indexState.name());
        Map<String, Object> indexSettings = ((Map<String, Object>) indexState.targetSettings().get("index"))
                .entrySet().stream()
                .filter(e -> ReindexConfig.SETTINGS_DYNAMIC.contains(e.getKey()))
                .collect(Collectors.toMap(e -> "index." + e.getKey(), Map.Entry::getValue));
        request.settings(indexSettings);

        boolean ack = searchClient.indices().putSettings(request, RequestOptions.DEFAULT).isAcknowledged();
        log.info("Updated index {} with new settings. Settings: {}, Acknowledged: {}", indexState.name(),
                ReindexConfig.OBJECT_MAPPER.writeValueAsString(indexSettings), ack);
      }
    } else {
      try {
        reindex(indexState);
      } catch (Throwable e) {
        throw new RuntimeException(e);
      }
    }
  }

  private void reindex(ReindexConfig indexState) throws Throwable {
    final long startTime = System.currentTimeMillis();

    final int maxReindexHours = 8;
    final long initialCheckIntervalMilli = 1000;
    final long finalCheckIntervalMilli = 60000;
    final long timeoutAt = startTime + (1000 * 60 * 60 * maxReindexHours);

    String tempIndexName = indexState.name() + "_" + startTime;

    try {
      Optional<TaskInfo> previousTaskInfo = getTaskInfoByHeader(indexState.name());

      String parentTaskId;
      if (previousTaskInfo.isPresent()) {
        log.info("Reindex task {} in progress with description {}. Attempting to continue task from breakpoint.",
                previousTaskInfo.get().getTaskId(), previousTaskInfo.get().getDescription());
        parentTaskId = previousTaskInfo.get().getParentTaskId().toString();
        tempIndexName = ESUtils.extractTargetIndex(previousTaskInfo.get().getHeaders().get(ESUtils.OPAQUE_ID_HEADER));
      } else {
        // Create new index
        createIndex(tempIndexName, indexState);

        parentTaskId = submitReindex(indexState.name(), tempIndexName);
      }

      int reindexCount = 1;
      int count = 0;
      boolean reindexTaskCompleted = false;
      Pair<Long, Long> documentCounts = getDocumentCounts(indexState.name(), tempIndexName);
      long documentCountsLastUpdated = System.currentTimeMillis();

      while (System.currentTimeMillis() < timeoutAt) {
        log.info("Task: {} - Reindexing from {} to {} in progress...", parentTaskId, indexState.name(), tempIndexName);

        Pair<Long, Long> tempDocumentsCount = getDocumentCounts(indexState.name(), tempIndexName);
        if (!tempDocumentsCount.equals(documentCounts)) {
          documentCountsLastUpdated = System.currentTimeMillis();
          documentCounts = tempDocumentsCount;
        }

        if (documentCounts.getFirst().equals(documentCounts.getSecond())) {
          log.info("Task: {} - Reindexing {} to {} task was successful", parentTaskId, indexState.name(), tempIndexName);
          reindexTaskCompleted = true;
          break;

        } else {
          log.warn("Task: {} - Document counts do not match {} != {}. Complete: {}%", parentTaskId, documentCounts.getFirst(),
                  documentCounts.getSecond(), 100 * (1.0f * documentCounts.getSecond()) / documentCounts.getFirst());

          long lastUpdateDelta = System.currentTimeMillis() - documentCountsLastUpdated;
          if (lastUpdateDelta > (300 * 1000)) {
            if (reindexCount <=  numRetries) {
              log.warn("No change in index count after 5 minutes, re-triggering reindex #{}.", reindexCount);
              submitReindex(indexState.name(), tempIndexName);
              reindexCount = reindexCount + 1;
            } else {
              throw new RuntimeException(String.format("Reindex from %s to %s failed. Document count %s != %s", indexState.name(), tempIndexName,
                      documentCounts.getFirst(), documentCounts.getSecond()));
            }
          }

          count = count + 1;
          Thread.sleep(Math.min(finalCheckIntervalMilli, initialCheckIntervalMilli * count));
        }
      }

      if (!reindexTaskCompleted) {
        if (elasticSearchConfiguration.getBuildIndices().isAllowDocCountMismatch()
                && elasticSearchConfiguration.getBuildIndices().isCloneIndices()) {
          log.warn("Index: {} - Post-reindex document count is different, source_doc_count: {} reindex_doc_count: {}\n"
                          + "This condition is explicitly ALLOWED, please refer to latest clone if original index is required.",
                  indexState.name(), documentCounts.getFirst(), documentCounts.getSecond());
        } else {
          log.error("Index: {} - Post-reindex document count is different, source_doc_count: {} reindex_doc_count: {}",
                  indexState.name(), documentCounts.getFirst(), documentCounts.getSecond());
          diff(indexState.name(), tempIndexName, Math.max(documentCounts.getFirst(), documentCounts.getSecond()));
          throw new RuntimeException(String.format("Reindex from %s to %s failed. Document count %s != %s", indexState.name(), tempIndexName,
                  documentCounts.getFirst(), documentCounts.getSecond()));
        }
      }
    } catch (Throwable e) {
      log.error("Failed to reindex {} to {}: Exception {}", indexState.name(), tempIndexName, e.toString());
      searchClient.indices().delete(new DeleteIndexRequest().indices(tempIndexName), RequestOptions.DEFAULT);
      throw e;
    }

    log.info("Reindex from {} to {} succeeded", indexState.name(), tempIndexName);
    // Check if the original index is aliased or not
    GetAliasesResponse aliasesResponse = searchClient.indices().getAlias(
            new GetAliasesRequest(indexState.name()).indices(indexState.indexPattern()), RequestOptions.DEFAULT);
    // If not aliased, delete the original index
    if (aliasesResponse.getAliases().isEmpty()) {
      searchClient.indices().delete(new DeleteIndexRequest().indices(indexState.name()), RequestOptions.DEFAULT);
    } else {
      searchClient.indices()
          .delete(new DeleteIndexRequest().indices(aliasesResponse.getAliases().keySet().toArray(new String[0])),
              RequestOptions.DEFAULT);
    }

    // Add alias for the new index
    AliasActions removeAction = AliasActions.remove().alias(indexState.name()).index(indexState.indexPattern());
    AliasActions addAction = AliasActions.add().alias(indexState.name()).index(tempIndexName);
    searchClient.indices()
        .updateAliases(new IndicesAliasesRequest().addAliasAction(removeAction).addAliasAction(addAction),
            RequestOptions.DEFAULT);
    log.info("Finished setting up {}", indexState.name());
  }

  private String submitReindex(String sourceIndex, String destinationIndex) throws IOException {
    ReindexRequest reindexRequest = new ReindexRequest()
            .setSourceIndices(sourceIndex)
            .setDestIndex(destinationIndex)
            .setMaxRetries(numRetries)
            .setAbortOnVersionConflict(false)
            .setSourceBatchSize(2500);

    RequestOptions requestOptions = ESUtils.buildReindexTaskRequestOptions(gitVersion.getVersion(), sourceIndex,
            destinationIndex);
    TaskSubmissionResponse reindexTask = searchClient.submitReindexTask(reindexRequest, requestOptions);
    return reindexTask.getTask();
  }

  private Pair<Long, Long> getDocumentCounts(String sourceIndex, String destinationIndex) throws Throwable {
    // Check whether reindex succeeded by comparing document count
    // There can be some delay between the reindex finishing and count being fully up to date, so try multiple times
    long originalCount = 0;
    long reindexedCount = 0;
    for (int i = 0; i < this.numRetries; i++) {
      // Check if reindex succeeded by comparing document counts
      originalCount = retryRegistry.retry("retrySourceIndexCount")
              .executeCheckedSupplier(() -> getCount(sourceIndex));
      reindexedCount = retryRegistry.retry("retryDestinationIndexCount")
              .executeCheckedSupplier(() -> getCount(destinationIndex));
      if (originalCount == reindexedCount) {
        break;
      }
      try {
        Thread.sleep(20 * 1000);
      } catch (InterruptedException e) {
        log.warn("Sleep interrupted");
      }
    }

    return Pair.of(originalCount, reindexedCount);
  }

  private Optional<TaskInfo> getTaskInfoByHeader(String indexName) throws Throwable {
    Retry retryWithDefaultConfig = retryRegistry.retry("getTaskInfoByHeader");

    return retryWithDefaultConfig.executeCheckedSupplier(() -> {
      ListTasksRequest listTasksRequest = new ListTasksRequest().setDetailed(true);
      List<TaskInfo> taskInfos = searchClient.tasks().list(listTasksRequest, REQUEST_OPTIONS).getTasks();
      return taskInfos.stream()
              .filter(info -> ESUtils.prefixMatch(info.getHeaders().get(ESUtils.OPAQUE_ID_HEADER), gitVersion.getVersion(),
                      indexName)).findFirst();
    });
  }

  private void diff(String indexA, String indexB, long maxDocs) {
    if (maxDocs <= 100) {

      SearchSourceBuilder searchSourceBuilder = new SearchSourceBuilder();
      searchSourceBuilder.size(100);
      searchSourceBuilder.sort(SortBuilders.fieldSort("_id").order(SortOrder.ASC));

      SearchRequest indexARequest = new SearchRequest(indexA);
      indexARequest.source(searchSourceBuilder);
      SearchRequest indexBRequest = new SearchRequest(indexB);
      indexBRequest.source(searchSourceBuilder);

      try {
        SearchResponse responseA = searchClient.search(indexARequest, RequestOptions.DEFAULT);
        SearchResponse responseB = searchClient.search(indexBRequest, RequestOptions.DEFAULT);

        Set<String> actual = Arrays.stream(responseB.getHits().getHits())
                .map(SearchHit::getId).collect(Collectors.toSet());

        log.error("Missing {}", Arrays.stream(responseA.getHits().getHits())
                .filter(doc -> !actual.contains(doc.getId()))
                .map(SearchHit::getSourceAsString).collect(Collectors.toSet()));
      } catch (IOException e) {
        throw new RuntimeException(e);
      }
    }
  }

  private long getCount(@Nonnull String indexName) throws IOException {
    return searchClient.count(new CountRequest(indexName).query(QueryBuilders.matchAllQuery()), RequestOptions.DEFAULT)
        .getCount();
  }

  private void createIndex(String indexName, ReindexConfig state) throws IOException {
    log.info("Index {} does not exist. Creating", indexName);
    CreateIndexRequest createIndexRequest = new CreateIndexRequest(indexName);
    createIndexRequest.mapping(state.targetMappings());
    createIndexRequest.settings(state.targetSettings());
    searchClient.indices().create(createIndexRequest, RequestOptions.DEFAULT);
    log.info("Created index {}", indexName);
  }

  public static void cleanIndex(RestHighLevelClient searchClient, ElasticSearchConfiguration esConfig, ReindexConfig indexState) {
    log.info("Checking for orphan index pattern {} older than {} {}", indexState.indexPattern(),
            esConfig.getBuildIndices().getRetentionValue(),
            esConfig.getBuildIndices().getRetentionUnit());

    getOrphanedIndices(searchClient, esConfig, indexState).forEach(orphanIndex -> {
      log.warn("Deleting orphan index {}.", orphanIndex);
      try {
        searchClient.indices().delete(new DeleteIndexRequest().indices(orphanIndex), RequestOptions.DEFAULT);
      } catch (IOException e) {
        throw new RuntimeException(e);
      }
    });
  }

  private static List<String> getOrphanedIndices(RestHighLevelClient searchClient, ElasticSearchConfiguration esConfig,
                                                 ReindexConfig indexState) {
    List<String> orphanedIndices = new ArrayList<>();
    try {
      Date retentionDate = Date.from(Instant.now()
              .minus(Duration.of(esConfig.getBuildIndices().getRetentionValue(),
                      ChronoUnit.valueOf(esConfig.getBuildIndices().getRetentionUnit()))));

      GetIndexResponse response = searchClient.indices().get(new GetIndexRequest(indexState.indexCleanPattern()), RequestOptions.DEFAULT);

      for (String index : response.getIndices()) {
        var creationDateStr = response.getSetting(index, "index.creation_date");
        var creationDateEpoch = Long.parseLong(creationDateStr);
        var creationDate = new Date(creationDateEpoch);

        if (creationDate.after(retentionDate)) {
          continue;
        }

        if (response.getAliases().containsKey(index) && response.getAliases().get(index).size() == 0) {
          log.info("Index {} is orphaned", index);
          orphanedIndices.add(index);
        }
      }
    } catch (Exception e) {
<<<<<<< HEAD
      log.info("Failed to get orphaned indices with pattern {}: Exception {}", indexState.indexCleanPattern(), e.toString());
=======
      if (e.getMessage().contains("index_not_found_exception")) {
        log.info("No orphaned indices found with pattern {}", indexState.indexCleanPattern());
      } else {
        log.error("An error occurred when trying to identify orphaned indices. Exception: {}", e.getMessage());
      }
>>>>>>> c2d6ea7c
    }
    return orphanedIndices;
  }
}<|MERGE_RESOLUTION|>--- conflicted
+++ resolved
@@ -456,15 +456,11 @@
         }
       }
     } catch (Exception e) {
-<<<<<<< HEAD
-      log.info("Failed to get orphaned indices with pattern {}: Exception {}", indexState.indexCleanPattern(), e.toString());
-=======
       if (e.getMessage().contains("index_not_found_exception")) {
         log.info("No orphaned indices found with pattern {}", indexState.indexCleanPattern());
       } else {
         log.error("An error occurred when trying to identify orphaned indices. Exception: {}", e.getMessage());
       }
->>>>>>> c2d6ea7c
     }
     return orphanedIndices;
   }
