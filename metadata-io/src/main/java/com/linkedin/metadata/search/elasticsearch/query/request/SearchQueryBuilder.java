package com.linkedin.metadata.search.elasticsearch.query.request;

import com.linkedin.metadata.models.EntitySpec;
import com.linkedin.metadata.models.SearchableFieldSpec;
import com.linkedin.metadata.models.annotation.SearchScoreAnnotation;
import com.linkedin.metadata.models.annotation.SearchableAnnotation;
import com.linkedin.metadata.models.annotation.SearchableAnnotation.FieldType;

import java.util.ArrayList;
import java.util.Arrays;
import java.util.HashSet;
import java.util.List;
import java.util.Optional;
import java.util.Set;
import javax.annotation.Nonnull;

import com.linkedin.util.Pair;
import org.elasticsearch.common.lucene.search.function.CombineFunction;
import org.elasticsearch.common.lucene.search.function.FieldValueFactorFunction;
import org.elasticsearch.common.lucene.search.function.FunctionScoreQuery;
import org.elasticsearch.index.query.BoolQueryBuilder;
import org.elasticsearch.index.query.Operator;
import org.elasticsearch.index.query.QueryBuilder;
import org.elasticsearch.index.query.QueryBuilders;
import org.elasticsearch.index.query.QueryStringQueryBuilder;
import org.elasticsearch.index.query.SimpleQueryStringBuilder;
import org.elasticsearch.index.query.functionscore.FieldValueFactorFunctionBuilder;
import org.elasticsearch.index.query.functionscore.FunctionScoreQueryBuilder;
import org.elasticsearch.index.query.functionscore.ScoreFunctionBuilders;

import static com.linkedin.metadata.models.SearchableFieldSpecExtractor.PRIMARY_URN_SEARCH_PROPERTIES;


public class SearchQueryBuilder {

  public static final String STRUCTURED_QUERY_PREFIX = "\\\\/q ";
  public static final float EXACT_MATCH_BOOST_FACTOR = 10.0f;
  private static final Set<FieldType> TYPES_WITH_DELIMITED_SUBFIELD =
      new HashSet<>(Arrays.asList(FieldType.TEXT, FieldType.TEXT_PARTIAL));

  private SearchQueryBuilder() {
  }

  public static QueryBuilder buildQuery(@Nonnull List<EntitySpec> entitySpecs, @Nonnull String query, boolean fulltext) {
      final QueryBuilder queryBuilder = buildInternalQuery(entitySpecs, query, fulltext);
      return QueryBuilders.functionScoreQuery(queryBuilder, buildScoreFunctions(entitySpecs))
        .scoreMode(FunctionScoreQuery.ScoreMode.AVG) // Average score functions
        .boostMode(CombineFunction.MULTIPLY); // Multiply score function with the score from query
  }

  /**
   * Constructs the search query.
   * @param entitySpecs entities being searched
   * @param query search string
   * @param fulltext use fulltext queries
   * @return query builder
   */
  private static QueryBuilder buildInternalQuery(@Nonnull List<EntitySpec> entitySpecs, @Nonnull String query, boolean fulltext) {
    BoolQueryBuilder finalQuery = QueryBuilders.boolQuery();

    if (fulltext && !query.startsWith(STRUCTURED_QUERY_PREFIX)) {
      SimpleQueryStringBuilder simpleBuilder = QueryBuilders.simpleQueryStringQuery(query.replaceFirst("^:+", ""));
      simpleBuilder.defaultOperator(Operator.AND);
      entitySpecs.stream()
          .map(SearchQueryBuilder::getStandardFields)
          .flatMap(Set::stream)
          .distinct()
          .forEach(fieldBoost -> simpleBuilder.field(fieldBoost.getFirst(), fieldBoost.getSecond()));
      finalQuery.should(simpleBuilder);
    } else {
      final String withoutQueryPrefix = query.startsWith(STRUCTURED_QUERY_PREFIX) ? query.substring(STRUCTURED_QUERY_PREFIX.length()) : query;

      QueryStringQueryBuilder queryBuilder = QueryBuilders.queryStringQuery(withoutQueryPrefix);
      queryBuilder.defaultOperator(Operator.AND);
      entitySpecs.stream()
          .map(SearchQueryBuilder::getStandardFields)
          .flatMap(Set::stream)
          .distinct()
          .forEach(fieldBoost -> queryBuilder.field(fieldBoost.getFirst(), fieldBoost.getSecond()));
      finalQuery.should(queryBuilder);
    }

    // common prefix query
    getPrefixQuery(entitySpecs, query).ifPresent(finalQuery::should);

    return finalQuery;
  }

  private static Set<Pair<String, Float>> getStandardFields(@Nonnull EntitySpec entitySpec) {
    Set<Pair<String, Float>> fields = new HashSet<>();

    // Always present
    final float urnBoost = Float.parseFloat((String) PRIMARY_URN_SEARCH_PROPERTIES.get("boostScore"));
    List.of("urn", "urn.delimited").forEach(urnField -> fields.add(Pair.of(urnField, urnBoost)));

    List<SearchableFieldSpec> searchableFieldSpecs = entitySpec.getSearchableFieldSpecs();
    for (SearchableFieldSpec fieldSpec : searchableFieldSpecs) {
      if (!fieldSpec.getSearchableAnnotation().isQueryByDefault()) {
        continue;
      }

      String fieldName = fieldSpec.getSearchableAnnotation().getFieldName();
      double boostScore = fieldSpec.getSearchableAnnotation().getBoostScore();
      fields.add(Pair.of(fieldName, (float) boostScore));

      FieldType fieldType = fieldSpec.getSearchableAnnotation().getFieldType();
      if (TYPES_WITH_DELIMITED_SUBFIELD.contains(fieldType)) {
        fields.add(Pair.of(fieldName + ".delimited", ((float) boostScore) * 0.4f));
      }
      if (FieldType.URN_PARTIAL.equals(fieldType)) {
        fields.add(Pair.of(fieldName + ".delimited", ((float) boostScore) * 0.4f));
      }
    }

    return fields;
  }

<<<<<<< HEAD
  private static Optional<QueryBuilder> getPrefixQuery(@Nonnull List<EntitySpec> entitySpecs, String query) {
    BoolQueryBuilder finalQuery =  QueryBuilders.boolQuery();
    entitySpecs.stream()
        .map(EntitySpec::getSearchableFieldSpecs)
        .flatMap(List::stream)
=======
  private static Optional<QueryBuilder> getPrefixQuery(@Nonnull EntitySpec entitySpec, String query) {
    BoolQueryBuilder finalQuery = QueryBuilders.boolQuery();
    if (query.contains("\"")) {
      finalQuery.should(QueryBuilders.termQuery("urn", query.replaceAll("\"", ""))
              .boost(Float.parseFloat((String) PRIMARY_URN_SEARCH_PROPERTIES.get("boostScore")) * EXACT_MATCH_BOOST_FACTOR)
              .queryName("urn"));
    }

    entitySpec.getSearchableFieldSpecs().stream()
>>>>>>> 2de779ad
            .map(SearchableFieldSpec::getSearchableAnnotation)
            .filter(SearchableAnnotation::isQueryByDefault)
            .filter(SearchableAnnotation::isEnableAutocomplete) // Proxy for identifying likely exact match fields
            .filter(e -> TYPES_WITH_DELIMITED_SUBFIELD.contains(e.getFieldType()))
            .forEach(fieldSpec -> {
              finalQuery.should(QueryBuilders.matchPhrasePrefixQuery(fieldSpec.getFieldName() + ".delimited", query)
                      .boost((float) fieldSpec.getBoostScore())
                      .queryName(fieldSpec.getFieldName())); // less than exact
              if (query.contains("\"")) {
                finalQuery.should(QueryBuilders.termQuery(fieldSpec.getFieldName() + ".keyword", query.replaceAll("\"", ""))
                        .boost(Float.parseFloat((String) PRIMARY_URN_SEARCH_PROPERTIES.get("boostScore")) * EXACT_MATCH_BOOST_FACTOR)
                        .queryName(fieldSpec.getFieldName() + ".keyword"));
              }
            });
    return finalQuery.should().size() > 0 ? Optional.of(finalQuery) : Optional.empty();
  }

<<<<<<< HEAD
  private static QueryBuilder getPhraseQuery(@Nonnull EntitySpec entitySpec, String query) {
    BoolQueryBuilder finalQuery =  QueryBuilders.boolQuery();
    getStandardFields(entitySpec).stream()
            .filter(p -> p.getFirst().endsWith(".delimited"))
            .forEach(p -> finalQuery.should(QueryBuilders.matchPhraseQuery(p.getFirst(), query).boost(p.getSecond())));
    return finalQuery;
  }

  private static FunctionScoreQueryBuilder.FilterFunctionBuilder[] buildScoreFunctions(@Nonnull List<EntitySpec> entitySpecs) {
=======
  private static FunctionScoreQueryBuilder.FilterFunctionBuilder[] buildScoreFunctions(@Nonnull EntitySpec entitySpec) {
>>>>>>> 2de779ad
    List<FunctionScoreQueryBuilder.FilterFunctionBuilder> finalScoreFunctions = new ArrayList<>();
    // Add a default weight of 1.0 to make sure the score function is larger than 1
    finalScoreFunctions.add(
        new FunctionScoreQueryBuilder.FilterFunctionBuilder(ScoreFunctionBuilders.weightFactorFunction(1.0f)));
    entitySpecs.stream()
        .map(EntitySpec::getSearchableFieldSpecs)
        .flatMap(List::stream)
        .map(SearchableFieldSpec::getSearchableAnnotation)
        .flatMap(annotation -> annotation
            .getWeightsPerFieldValue()
            .entrySet()
            .stream()
            .map(entry -> buildWeightFactorFunction(annotation.getFieldName(), entry.getKey(),
                entry.getValue())))
        .forEach(finalScoreFunctions::add);

    entitySpecs.stream()
        .map(EntitySpec::getSearchScoreFieldSpecs)
        .flatMap(List::stream)
        .map(fieldSpec -> buildScoreFunctionFromSearchScoreAnnotation(fieldSpec.getSearchScoreAnnotation()))
        .forEach(finalScoreFunctions::add);

    return finalScoreFunctions.toArray(new FunctionScoreQueryBuilder.FilterFunctionBuilder[0]);
  }

  private static FunctionScoreQueryBuilder.FilterFunctionBuilder buildWeightFactorFunction(@Nonnull String fieldName,
      @Nonnull Object fieldValue, double weight) {
    return new FunctionScoreQueryBuilder.FilterFunctionBuilder(QueryBuilders.termQuery(fieldName, fieldValue),
        ScoreFunctionBuilders.weightFactorFunction((float) weight));
  }

  private static FunctionScoreQueryBuilder.FilterFunctionBuilder buildScoreFunctionFromSearchScoreAnnotation(
      @Nonnull SearchScoreAnnotation annotation) {
    FieldValueFactorFunctionBuilder scoreFunction =
        ScoreFunctionBuilders.fieldValueFactorFunction(annotation.getFieldName());
    scoreFunction.factor((float) annotation.getWeight());
    scoreFunction.missing(annotation.getDefaultValue());
    annotation.getModifier().ifPresent(modifier -> scoreFunction.modifier(mapModifier(modifier)));
    return new FunctionScoreQueryBuilder.FilterFunctionBuilder(scoreFunction);
  }

  private static FieldValueFactorFunction.Modifier mapModifier(SearchScoreAnnotation.Modifier modifier) {
    switch (modifier) {
      case LOG:
        return FieldValueFactorFunction.Modifier.LOG1P;
      case LN:
        return FieldValueFactorFunction.Modifier.LN1P;
      case SQRT:
        return FieldValueFactorFunction.Modifier.SQRT;
      case SQUARE:
        return FieldValueFactorFunction.Modifier.SQUARE;
      case RECIPROCAL:
        return FieldValueFactorFunction.Modifier.RECIPROCAL;
      default:
        return FieldValueFactorFunction.Modifier.NONE;
    }
  }
}<|MERGE_RESOLUTION|>--- conflicted
+++ resolved
@@ -115,23 +115,16 @@
     return fields;
   }
 
-<<<<<<< HEAD
   private static Optional<QueryBuilder> getPrefixQuery(@Nonnull List<EntitySpec> entitySpecs, String query) {
     BoolQueryBuilder finalQuery =  QueryBuilders.boolQuery();
+    if (query.contains("\"")) {
+      finalQuery.should(QueryBuilders.termQuery("urn", query.replaceAll("\"", ""))
+          .boost(Float.parseFloat((String) PRIMARY_URN_SEARCH_PROPERTIES.get("boostScore")) * EXACT_MATCH_BOOST_FACTOR)
+          .queryName("urn"));
+    }
     entitySpecs.stream()
         .map(EntitySpec::getSearchableFieldSpecs)
         .flatMap(List::stream)
-=======
-  private static Optional<QueryBuilder> getPrefixQuery(@Nonnull EntitySpec entitySpec, String query) {
-    BoolQueryBuilder finalQuery = QueryBuilders.boolQuery();
-    if (query.contains("\"")) {
-      finalQuery.should(QueryBuilders.termQuery("urn", query.replaceAll("\"", ""))
-              .boost(Float.parseFloat((String) PRIMARY_URN_SEARCH_PROPERTIES.get("boostScore")) * EXACT_MATCH_BOOST_FACTOR)
-              .queryName("urn"));
-    }
-
-    entitySpec.getSearchableFieldSpecs().stream()
->>>>>>> 2de779ad
             .map(SearchableFieldSpec::getSearchableAnnotation)
             .filter(SearchableAnnotation::isQueryByDefault)
             .filter(SearchableAnnotation::isEnableAutocomplete) // Proxy for identifying likely exact match fields
@@ -149,19 +142,7 @@
     return finalQuery.should().size() > 0 ? Optional.of(finalQuery) : Optional.empty();
   }
 
-<<<<<<< HEAD
-  private static QueryBuilder getPhraseQuery(@Nonnull EntitySpec entitySpec, String query) {
-    BoolQueryBuilder finalQuery =  QueryBuilders.boolQuery();
-    getStandardFields(entitySpec).stream()
-            .filter(p -> p.getFirst().endsWith(".delimited"))
-            .forEach(p -> finalQuery.should(QueryBuilders.matchPhraseQuery(p.getFirst(), query).boost(p.getSecond())));
-    return finalQuery;
-  }
-
   private static FunctionScoreQueryBuilder.FilterFunctionBuilder[] buildScoreFunctions(@Nonnull List<EntitySpec> entitySpecs) {
-=======
-  private static FunctionScoreQueryBuilder.FilterFunctionBuilder[] buildScoreFunctions(@Nonnull EntitySpec entitySpec) {
->>>>>>> 2de779ad
     List<FunctionScoreQueryBuilder.FilterFunctionBuilder> finalScoreFunctions = new ArrayList<>();
     // Add a default weight of 1.0 to make sure the score function is larger than 1
     finalScoreFunctions.add(
