package com.linkedin.metadata.search.elasticsearch.query;

import static com.linkedin.metadata.Constants.*;
import static com.linkedin.metadata.aspect.patch.template.TemplateUtil.*;
import static com.linkedin.metadata.utils.SearchUtil.*;

import com.codahale.metrics.Timer;
import com.datahub.util.exception.ESQueryException;
import com.fasterxml.jackson.core.type.TypeReference;
import com.google.common.annotations.VisibleForTesting;
import com.linkedin.data.template.LongMap;
import com.linkedin.metadata.config.search.SearchConfiguration;
import com.linkedin.metadata.config.search.custom.CustomSearchConfiguration;
import com.linkedin.metadata.models.EntitySpec;
import com.linkedin.metadata.models.registry.EntityRegistry;
import com.linkedin.metadata.query.AutoCompleteResult;
import com.linkedin.metadata.query.SearchFlags;
import com.linkedin.metadata.query.filter.Filter;
import com.linkedin.metadata.query.filter.SortCriterion;
import com.linkedin.metadata.search.AggregationMetadata;
import com.linkedin.metadata.search.AggregationMetadataArray;
import com.linkedin.metadata.search.FilterValueArray;
import com.linkedin.metadata.search.ScrollResult;
import com.linkedin.metadata.search.SearchResult;
import com.linkedin.metadata.search.elasticsearch.query.request.AggregationQueryBuilder;
import com.linkedin.metadata.search.elasticsearch.query.request.AutocompleteRequestHandler;
import com.linkedin.metadata.search.elasticsearch.query.request.SearchAfterWrapper;
import com.linkedin.metadata.search.elasticsearch.query.request.SearchRequestHandler;
import com.linkedin.metadata.search.utils.QueryUtils;
import com.linkedin.metadata.utils.elasticsearch.IndexConvention;
import com.linkedin.metadata.utils.metrics.MetricUtils;
import io.opentelemetry.extension.annotations.WithSpan;
import java.io.IOException;
import java.util.ArrayList;
import java.util.Collections;
import java.util.List;
import java.util.Map;
import java.util.Optional;
import java.util.stream.Collectors;
import java.util.stream.Stream;
import javax.annotation.Nonnull;
import javax.annotation.Nullable;
import lombok.RequiredArgsConstructor;
import lombok.extern.slf4j.Slf4j;
import org.opensearch.action.explain.ExplainRequest;
import org.opensearch.action.explain.ExplainResponse;
import org.opensearch.action.search.SearchRequest;
import org.opensearch.action.search.SearchResponse;
import org.opensearch.client.Request;
import org.opensearch.client.RequestOptions;
import org.opensearch.client.Response;
import org.opensearch.client.RestHighLevelClient;
import org.opensearch.client.core.CountRequest;
import org.opensearch.common.settings.Settings;
import org.opensearch.common.xcontent.LoggingDeprecationHandler;
import org.opensearch.common.xcontent.XContentType;
import org.opensearch.core.xcontent.NamedXContentRegistry;
import org.opensearch.core.xcontent.XContentParser;
import org.opensearch.search.SearchModule;
import org.opensearch.search.builder.SearchSourceBuilder;

/** A search DAO for Elasticsearch backend. */
@Slf4j
@RequiredArgsConstructor
public class ESSearchDAO {
  private static final NamedXContentRegistry X_CONTENT_REGISTRY;

  static {
    SearchModule searchModule = new SearchModule(Settings.EMPTY, Collections.emptyList());
    X_CONTENT_REGISTRY = new NamedXContentRegistry(searchModule.getNamedXContents());
  }

  private final EntityRegistry entityRegistry;
  private final RestHighLevelClient client;
  private final IndexConvention indexConvention;
  private final boolean pointInTimeCreationEnabled;
  private final String elasticSearchImplementation;
  @Nonnull private final SearchConfiguration searchConfiguration;
  @Nullable private final CustomSearchConfiguration customSearchConfiguration;

  public long docCount(@Nonnull String entityName) {
    EntitySpec entitySpec = entityRegistry.getEntitySpec(entityName);
    CountRequest countRequest =
        new CountRequest(indexConvention.getIndexName(entitySpec))
            .query(SearchRequestHandler.getFilterQuery(null, entitySpec.getSearchableFieldTypes()));
    try (Timer.Context ignored = MetricUtils.timer(this.getClass(), "docCount").time()) {
      return client.count(countRequest, RequestOptions.DEFAULT).getCount();
    } catch (IOException e) {
      log.error("Count query failed:" + e.getMessage());
      throw new ESQueryException("Count query failed:", e);
    }
  }

  @Nonnull
  @WithSpan
  private SearchResult executeAndExtract(
      @Nonnull List<EntitySpec> entitySpec,
      @Nonnull SearchRequest searchRequest,
      @Nullable Filter filter,
      int from,
      int size) {
    long id = System.currentTimeMillis();
    try (Timer.Context ignored =
        MetricUtils.timer(this.getClass(), "executeAndExtract_search").time()) {
      log.debug("Executing request {}: {}", id, searchRequest);
      final SearchResponse searchResponse = client.search(searchRequest, RequestOptions.DEFAULT);
      // extract results, validated against document model as well
      return transformIndexIntoEntityName(
          SearchRequestHandler.getBuilder(
                  entitySpec, entityRegistry, searchConfiguration, customSearchConfiguration)
              .extractResult(searchResponse, filter, from, size));
    } catch (Exception e) {
      log.error("Search query failed", e);
      throw new ESQueryException("Search query failed:", e);
    } finally {
      log.debug("Returning from request {}.", id);
    }
  }

  private String transformIndexToken(String name, int entityTypeIdx) {
    if (entityTypeIdx < 0) {
      return name;
    }
    String[] tokens = name.split(AGGREGATION_SEPARATOR_CHAR);
    if (entityTypeIdx < tokens.length) {
      tokens[entityTypeIdx] =
          indexConvention.getEntityName(tokens[entityTypeIdx]).orElse(tokens[entityTypeIdx]);
    }
    return String.join(AGGREGATION_SEPARATOR_CHAR, tokens);
  }

  private AggregationMetadata transformAggregationMetadata(
      @Nonnull AggregationMetadata aggMeta, int entityTypeIdx) {
    if (entityTypeIdx >= 0) {
      aggMeta.setAggregations(
          new LongMap(
              aggMeta.getAggregations().entrySet().stream()
                  .collect(
                      Collectors.toMap(
                          entry -> transformIndexToken(entry.getKey(), entityTypeIdx),
                          Map.Entry::getValue))));
      aggMeta.setFilterValues(
          new FilterValueArray(
              aggMeta.getFilterValues().stream()
                  .map(
                      filterValue ->
                          filterValue.setValue(
                              transformIndexToken(filterValue.getValue(), entityTypeIdx)))
                  .collect(Collectors.toList())));
    }
    return aggMeta;
  }

  @VisibleForTesting
  public SearchResult transformIndexIntoEntityName(SearchResult result) {
    return result.setMetadata(
        result
            .getMetadata()
            .setAggregations(transformIndexIntoEntityName(result.getMetadata().getAggregations())));
  }

  private ScrollResult transformIndexIntoEntityName(ScrollResult result) {
    return result.setMetadata(
        result
            .getMetadata()
            .setAggregations(transformIndexIntoEntityName(result.getMetadata().getAggregations())));
  }

  private AggregationMetadataArray transformIndexIntoEntityName(AggregationMetadataArray aggArray) {
    List<AggregationMetadata> newAggs = new ArrayList<>();
    for (AggregationMetadata aggMeta : aggArray) {
      List<String> aggregateFacets = List.of(aggMeta.getName().split(AGGREGATION_SEPARATOR_CHAR));
      int entityTypeIdx = aggregateFacets.indexOf(INDEX_VIRTUAL_FIELD);
      newAggs.add(transformAggregationMetadata(aggMeta, entityTypeIdx));
    }
    return new AggregationMetadataArray(newAggs);
  }

  @Nonnull
  @WithSpan
  private ScrollResult executeAndExtract(
      @Nonnull List<EntitySpec> entitySpecs,
      @Nonnull SearchRequest searchRequest,
      @Nullable Filter filter,
      @Nullable String scrollId,
      @Nullable String keepAlive,
      int size) {
    try (Timer.Context ignored =
        MetricUtils.timer(this.getClass(), "executeAndExtract_scroll").time()) {
      final SearchResponse searchResponse = client.search(searchRequest, RequestOptions.DEFAULT);
      // extract results, validated against document model as well
      return transformIndexIntoEntityName(
          SearchRequestHandler.getBuilder(
                  entitySpecs, entityRegistry, searchConfiguration, customSearchConfiguration)
              .extractScrollResult(
                  searchResponse, filter, scrollId, keepAlive, size, supportsPointInTime()));
    } catch (Exception e) {
      log.error("Search query failed: {}", searchRequest, e);
      throw new ESQueryException("Search query failed:", e);
    }
  }

  /**
   * Gets a list of documents that match given search request. The results are aggregated and
   * filters are applied to the search hits and not the aggregation results.
   *
   * @param input the search input text
   * @param postFilters the request map with fields and values as filters to be applied to search
   *     hits
   * @param sortCriterion {@link SortCriterion} to be applied to search results
   * @param from index to start the search from
   * @param size the number of search hits to return
   * @param searchFlags Structured or full text search modes, plus other misc options
   * @param facets list of facets we want aggregations for
   * @return a {@link SearchResult} that contains a list of matched documents and related search
   *     result metadata
   */
  @Nonnull
  public SearchResult search(
      @Nonnull List<String> entityNames,
      @Nonnull String input,
      @Nullable Filter postFilters,
      @Nullable SortCriterion sortCriterion,
      int from,
      int size,
      @Nullable SearchFlags searchFlags,
      @Nullable List<String> facets) {
    final String finalInput = input.isEmpty() ? "*" : input;
    Timer.Context searchRequestTimer = MetricUtils.timer(this.getClass(), "searchRequest").time();
    List<EntitySpec> entitySpecs =
        entityNames.stream().map(entityRegistry::getEntitySpec).collect(Collectors.toList());
    Filter transformedFilters = transformFilterForEntities(postFilters, indexConvention);
    // Step 1: construct the query
    final SearchRequest searchRequest =
        SearchRequestHandler.getBuilder(
                entitySpecs, entityRegistry, searchConfiguration, customSearchConfiguration)
            .getSearchRequest(
                finalInput, transformedFilters, sortCriterion, from, size, searchFlags, facets);
    searchRequest.indices(
        entityNames.stream().map(indexConvention::getEntityIndexName).toArray(String[]::new));
    searchRequestTimer.stop();
    // Step 2: execute the query and extract results, validated against document model as well
    return executeAndExtract(entitySpecs, searchRequest, transformedFilters, from, size);
  }

  /**
   * Gets a list of documents after applying the input filters.
   *
   * @param filters the request map with fields and values to be applied as filters to the search
   *     query
   * @param sortCriterion {@link SortCriterion} to be applied to search results
   * @param from index to start the search from
   * @param size number of search hits to return
   * @return a {@link SearchResult} that contains a list of filtered documents and related search
   *     result metadata
   */
  @Nonnull
  public SearchResult filter(
      @Nonnull String entityName,
      @Nullable Filter filters,
      @Nullable SortCriterion sortCriterion,
      int from,
      int size) {
    EntitySpec entitySpec = entityRegistry.getEntitySpec(entityName);
    Filter transformedFilters = transformFilterForEntities(filters, indexConvention);
    final SearchRequest searchRequest =
        SearchRequestHandler.getBuilder(
                entitySpec, entityRegistry, searchConfiguration, customSearchConfiguration)
            .getFilterRequest(transformedFilters, sortCriterion, from, size);

    searchRequest.indices(indexConvention.getIndexName(entitySpec));
    return executeAndExtract(List.of(entitySpec), searchRequest, transformedFilters, from, size);
  }

  /**
   * Returns a list of suggestions given type ahead query.
   *
   * <p>The advanced auto complete can take filters and provides suggestions based on filtered
   * context.
   *
   * @param query the type ahead query text
   * @param field the field name for the auto complete
   * @param requestParams specify the field to auto complete and the input text
   * @param limit the number of suggestions returned
   * @return A list of suggestions as string
   */
  @Nonnull
  public AutoCompleteResult autoComplete(
      @Nonnull String entityName,
      @Nonnull String query,
      @Nullable String field,
      @Nullable Filter requestParams,
      int limit) {
    try {
      EntitySpec entitySpec = entityRegistry.getEntitySpec(entityName);
      AutocompleteRequestHandler builder = AutocompleteRequestHandler.getBuilder(entitySpec);
      SearchRequest req =
          builder.getSearchRequest(
              query, field, transformFilterForEntities(requestParams, indexConvention), limit);
      req.indices(indexConvention.getIndexName(entitySpec));
      SearchResponse searchResponse = client.search(req, RequestOptions.DEFAULT);
      return builder.extractResult(searchResponse, query);
    } catch (Exception e) {
      log.error("Auto complete query failed:" + e.getMessage());
      throw new ESQueryException("Auto complete query failed:", e);
    }
  }

  /**
   * Returns number of documents per field value given the field and filters
   *
   * @param entityNames names of the entities, if null, aggregates over all entities
   * @param field the field name for aggregate
   * @param requestParams filters to apply before aggregating
   * @param limit the number of aggregations to return
   * @return
   */
  @Nonnull
  public Map<String, Long> aggregateByValue(
      @Nullable List<String> entityNames,
      @Nonnull String field,
      @Nullable Filter requestParams,
      int limit) {
    List<EntitySpec> entitySpecs;
    if (entityNames == null || entityNames.isEmpty()) {
      entitySpecs = QueryUtils.getQueryByDefaultEntitySpecs(entityRegistry);
    } else {
      entitySpecs =
          entityNames.stream().map(entityRegistry::getEntitySpec).collect(Collectors.toList());
    }
    final SearchRequest searchRequest =
        SearchRequestHandler.getBuilder(
                entitySpecs, entityRegistry, searchConfiguration, customSearchConfiguration)
            .getAggregationRequest(
                field, transformFilterForEntities(requestParams, indexConvention), limit);
    if (entityNames == null) {
      String indexName = indexConvention.getAllEntityIndicesPattern();
      searchRequest.indices(indexName);
    } else {
      Stream<String> stream =
          entityNames.stream()
              .map(entityRegistry::getEntitySpec)
              .map(indexConvention::getIndexName);
      searchRequest.indices(stream.toArray(String[]::new));
    }

    try (Timer.Context ignored =
        MetricUtils.timer(this.getClass(), "aggregateByValue_search").time()) {
      final SearchResponse searchResponse = client.search(searchRequest, RequestOptions.DEFAULT);
      // extract results, validated against document model as well
      return AggregationQueryBuilder.extractAggregationsFromResponse(searchResponse, field);
    } catch (Exception e) {
      log.error("Aggregation query failed", e);
      throw new ESQueryException("Aggregation query failed:", e);
    }
  }

  /**
   * Gets a list of documents that match given search request. The results are aggregated and
   * filters are applied to the search hits and not the aggregation results.
   *
   * @param input the search input text
   * @param postFilters the request map with fields and values as filters to be applied to search
   *     hits
   * @param sortCriterion {@link SortCriterion} to be applied to search results
   * @param scrollId opaque scroll Id to convert to a PIT ID and Sort array to pass to ElasticSearch
   * @param keepAlive string representation of the time to keep a point in time alive
   * @param size the number of search hits to return
   * @return a {@link ScrollResult} that contains a list of matched documents and related search
   *     result metadata
   */
  @Nonnull
  public ScrollResult scroll(
      @Nonnull List<String> entities,
      @Nonnull String input,
      @Nullable Filter postFilters,
      @Nullable SortCriterion sortCriterion,
      @Nullable String scrollId,
      @Nullable String keepAlive,
      int size,
      SearchFlags searchFlags) {
    final String finalInput = input.isEmpty() ? "*" : input;
    String[] indexArray =
        entities.stream().map(indexConvention::getEntityIndexName).toArray(String[]::new);
    Timer.Context scrollRequestTimer = MetricUtils.timer(this.getClass(), "scrollRequest").time();
    List<EntitySpec> entitySpecs =
        entities.stream().map(entityRegistry::getEntitySpec).collect(Collectors.toList());
    Filter transformedFilters = transformFilterForEntities(postFilters, indexConvention);
    // TODO: Align scroll and search using facets
    final SearchRequest searchRequest =
        getScrollRequest(
            scrollId,
            keepAlive,
            indexArray,
            size,
            transformedFilters,
            entitySpecs,
            finalInput,
            sortCriterion,
            searchFlags,
            null);

    // PIT specifies indices in creation so it doesn't support specifying indices on the request, so
    // we only specify if not using PIT
    if (!supportsPointInTime()) {
      searchRequest.indices(indexArray);
    }

    scrollRequestTimer.stop();
    return executeAndExtract(
        entitySpecs, searchRequest, transformedFilters, scrollId, keepAlive, size);
  }

  private SearchRequest getScrollRequest(
      @Nullable String scrollId,
      @Nullable String keepAlive,
      String[] indexArray,
      int size,
      @Nullable Filter postFilters,
      List<EntitySpec> entitySpecs,
      String finalInput,
      @Nullable SortCriterion sortCriterion,
      @Nullable SearchFlags searchFlags,
      @Nullable List<String> facets) {
    String pitId = null;
    Object[] sort = null;
    if (scrollId != null) {
      SearchAfterWrapper searchAfterWrapper = SearchAfterWrapper.fromScrollId(scrollId);
      sort = searchAfterWrapper.getSort();
      if (supportsPointInTime()) {
        if (System.currentTimeMillis() + 10000 <= searchAfterWrapper.getExpirationTime()) {
          pitId = searchAfterWrapper.getPitId();
        } else if (keepAlive != null) {
          pitId = createPointInTime(indexArray, keepAlive);
        }
      }
    } else if (supportsPointInTime() && keepAlive != null) {
      pitId = createPointInTime(indexArray, keepAlive);
    }

<<<<<<< HEAD
    Filter transformedFilters = transformFilterForEntities(postFilters, indexConvention);
    // Step 1: construct the query
    final SearchRequest searchRequest =
        SearchRequestHandler.getBuilder(
                entitySpecs, entityRegistry, searchConfiguration, customSearchConfiguration)
            .getSearchRequest(
                finalInput,
                transformedFilters,
                sortCriterion,
                sort,
                pitId,
                keepAlive,
                size,
                searchFlags);

    // PIT specifies indices in creation so it doesn't support specifying indices on the request, so
    // we only specify if not using PIT
    if (!supportsPointInTime()) {
      searchRequest.indices(indexArray);
    }

    scrollRequestTimer.stop();
    // Step 2: execute the query and extract results, validated against document model as well
    return executeAndExtract(
        entitySpecs, searchRequest, transformedFilters, scrollId, keepAlive, size);
=======
    return SearchRequestHandler.getBuilder(
            entitySpecs, searchConfiguration, customSearchConfiguration)
        .getSearchRequest(
            finalInput,
            postFilters,
            sortCriterion,
            sort,
            pitId,
            keepAlive,
            size,
            searchFlags,
            facets);
>>>>>>> e4bc915c
  }

  public Optional<SearchResponse> raw(@Nonnull String indexName, @Nullable String jsonQuery) {
    return Optional.ofNullable(jsonQuery)
        .map(
            json -> {
              try {
                XContentParser parser =
                    XContentType.JSON
                        .xContent()
                        .createParser(X_CONTENT_REGISTRY, LoggingDeprecationHandler.INSTANCE, json);
                SearchSourceBuilder searchSourceBuilder = SearchSourceBuilder.fromXContent(parser);

                SearchRequest searchRequest =
                    new SearchRequest(indexConvention.getIndexName(indexName));
                searchRequest.source(searchSourceBuilder);

                return client.search(searchRequest, RequestOptions.DEFAULT);
              } catch (IOException e) {
                throw new RuntimeException(e);
              }
            });
  }

  private boolean supportsPointInTime() {
    return pointInTimeCreationEnabled
        && ELASTICSEARCH_IMPLEMENTATION_ELASTICSEARCH.equalsIgnoreCase(elasticSearchImplementation);
  }

  private String createPointInTime(String[] indexArray, String keepAlive) {
    String endPoint = String.join(",", indexArray) + "/_pit";
    Request request = new Request("POST", endPoint);
    request.addParameter("keep_alive", keepAlive);
    try {
      Response response = client.getLowLevelClient().performRequest(request);
      Map<String, Object> mappedResponse =
          OBJECT_MAPPER.readValue(response.getEntity().getContent(), new TypeReference<>() {});
      return (String) mappedResponse.get("id");
    } catch (IOException e) {
      log.error("Failed to generate PointInTime Identifier.", e);
      throw new IllegalStateException("Failed to generate PointInTime Identifier.:", e);
    }
  }

  public ExplainResponse explain(
      @Nonnull String query,
      @Nonnull String documentId,
      @Nonnull String entityName,
      @Nullable Filter postFilters,
      @Nullable SortCriterion sortCriterion,
      @Nullable SearchFlags searchFlags,
      @Nullable String scrollId,
      @Nullable String keepAlive,
      int size,
      @Nullable List<String> facets) {
    EntitySpec entitySpec = entityRegistry.getEntitySpec(entityName);
    Filter transformedFilters = transformFilterForEntities(postFilters, indexConvention);
    final String[] indexArray = new String[] {indexConvention.getEntityIndexName(entityName)};
    final String finalQuery = query.isEmpty() ? "*" : query;
    final SearchRequest searchRequest =
        getScrollRequest(
            scrollId,
            keepAlive,
            indexArray,
            size,
            transformedFilters,
            Collections.singletonList(entitySpec),
            finalQuery,
            sortCriterion,
            searchFlags,
            facets);
    ;

    ExplainRequest explainRequest = new ExplainRequest();
    explainRequest
        .query(searchRequest.source().query())
        .id(documentId)
        .index(indexConvention.getEntityIndexName(entityName));
    try {
      return client.explain(explainRequest, RequestOptions.DEFAULT);
    } catch (IOException e) {
      log.error("Failed to explain query.", e);
      throw new IllegalStateException("Failed to explain query:", e);
    }
  }
}<|MERGE_RESOLUTION|>--- conflicted
+++ resolved
@@ -438,35 +438,8 @@
       pitId = createPointInTime(indexArray, keepAlive);
     }
 
-<<<<<<< HEAD
-    Filter transformedFilters = transformFilterForEntities(postFilters, indexConvention);
-    // Step 1: construct the query
-    final SearchRequest searchRequest =
-        SearchRequestHandler.getBuilder(
-                entitySpecs, entityRegistry, searchConfiguration, customSearchConfiguration)
-            .getSearchRequest(
-                finalInput,
-                transformedFilters,
-                sortCriterion,
-                sort,
-                pitId,
-                keepAlive,
-                size,
-                searchFlags);
-
-    // PIT specifies indices in creation so it doesn't support specifying indices on the request, so
-    // we only specify if not using PIT
-    if (!supportsPointInTime()) {
-      searchRequest.indices(indexArray);
-    }
-
-    scrollRequestTimer.stop();
-    // Step 2: execute the query and extract results, validated against document model as well
-    return executeAndExtract(
-        entitySpecs, searchRequest, transformedFilters, scrollId, keepAlive, size);
-=======
     return SearchRequestHandler.getBuilder(
-            entitySpecs, searchConfiguration, customSearchConfiguration)
+            entitySpecs, entityRegistry, searchConfiguration, customSearchConfiguration)
         .getSearchRequest(
             finalInput,
             postFilters,
@@ -477,7 +450,6 @@
             size,
             searchFlags,
             facets);
->>>>>>> e4bc915c
   }
 
   public Optional<SearchResponse> raw(@Nonnull String indexName, @Nullable String jsonQuery) {
