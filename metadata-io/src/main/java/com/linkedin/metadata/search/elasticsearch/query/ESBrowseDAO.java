--- conflicted
+++ resolved
@@ -564,11 +564,7 @@
     EntitySpec entitySpec = aspectRetriever.getEntityRegistry().getEntitySpec(entityName);
     QueryBuilder query =
         SearchRequestHandler.getBuilder(
-<<<<<<< HEAD
-                entitySpec, entityRegistry, searchConfiguration, customSearchConfiguration)
-=======
                 entitySpec, searchConfiguration, customSearchConfiguration, aspectRetriever)
->>>>>>> d2d9661a
             .getQuery(input, Boolean.TRUE.equals(finalSearchFlags.isFulltext()));
     queryBuilder.must(query);
 
@@ -602,11 +598,7 @@
 
     QueryBuilder query =
         SearchRequestHandler.getBuilder(
-<<<<<<< HEAD
-                entitySpecs, entityRegistry, searchConfiguration, customSearchConfiguration)
-=======
                 entitySpecs, searchConfiguration, customSearchConfiguration, aspectRetriever)
->>>>>>> d2d9661a
             .getQuery(input, Boolean.TRUE.equals(finalSearchFlags.isFulltext()));
     queryBuilder.must(query);
 
