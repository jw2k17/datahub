package com.linkedin.metadata.search.elasticsearch.query;

import static com.linkedin.metadata.utils.SearchUtil.filterSoftDeletedByDefault;

import com.codahale.metrics.Timer;
import com.datahub.util.exception.ESQueryException;
import com.google.common.annotations.VisibleForTesting;
import com.linkedin.common.urn.Urn;
import com.linkedin.common.urn.UrnUtils;
import com.linkedin.metadata.browse.BrowseResult;
import com.linkedin.metadata.browse.BrowseResultEntity;
import com.linkedin.metadata.browse.BrowseResultEntityArray;
import com.linkedin.metadata.browse.BrowseResultGroup;
import com.linkedin.metadata.browse.BrowseResultGroupArray;
import com.linkedin.metadata.browse.BrowseResultGroupV2;
import com.linkedin.metadata.browse.BrowseResultGroupV2Array;
import com.linkedin.metadata.browse.BrowseResultMetadata;
import com.linkedin.metadata.browse.BrowseResultV2;
import com.linkedin.metadata.config.search.SearchConfiguration;
import com.linkedin.metadata.config.search.custom.CustomSearchConfiguration;
import com.linkedin.metadata.models.EntitySpec;
import com.linkedin.metadata.models.annotation.SearchableAnnotation;
import com.linkedin.metadata.models.registry.EntityRegistry;
import com.linkedin.metadata.query.SearchFlags;
import com.linkedin.metadata.query.filter.Filter;
import com.linkedin.metadata.search.elasticsearch.query.request.SearchRequestHandler;
import com.linkedin.metadata.search.utils.ESUtils;
import com.linkedin.metadata.search.utils.SearchUtils;
import com.linkedin.metadata.utils.SearchUtil;
import com.linkedin.metadata.utils.elasticsearch.IndexConvention;
import com.linkedin.metadata.utils.metrics.MetricUtils;
import java.net.URISyntaxException;
import java.util.ArrayList;
import java.util.Arrays;
import java.util.Collections;
import java.util.List;
import java.util.Map;
import java.util.Optional;
import java.util.Set;
import java.util.stream.Collectors;
import javax.annotation.Nonnull;
import javax.annotation.Nullable;
import lombok.RequiredArgsConstructor;
import lombok.Value;
import lombok.extern.slf4j.Slf4j;
import org.apache.commons.lang.StringUtils;
import org.opensearch.action.search.SearchRequest;
import org.opensearch.action.search.SearchResponse;
import org.opensearch.client.RequestOptions;
import org.opensearch.client.RestHighLevelClient;
import org.opensearch.index.query.BoolQueryBuilder;
import org.opensearch.index.query.QueryBuilder;
import org.opensearch.index.query.QueryBuilders;
import org.opensearch.search.SearchHit;
import org.opensearch.search.aggregations.AggregationBuilder;
import org.opensearch.search.aggregations.AggregationBuilders;
import org.opensearch.search.aggregations.bucket.terms.IncludeExclude;
import org.opensearch.search.aggregations.bucket.terms.ParsedTerms;
import org.opensearch.search.aggregations.bucket.terms.Terms;
import org.opensearch.search.builder.SearchSourceBuilder;
import org.opensearch.search.sort.SortOrder;

@Slf4j
@RequiredArgsConstructor
public class ESBrowseDAO {

  private final EntityRegistry entityRegistry;
  private final RestHighLevelClient client;
  private final IndexConvention indexConvention;
  @Nonnull private final SearchConfiguration searchConfiguration;
  @Nullable private final CustomSearchConfiguration customSearchConfiguration;

  private static final String BROWSE_PATH = "browsePaths";
  private static final String BROWSE_PATH_DEPTH = "browsePaths.length";
  private static final String BROWSE_PATH_V2 = "browsePathV2";
  private static final String BROWSE_PATH_V2_DEPTH = "browsePathV2.length";
  private static final String BROWSE_V2_DELIMITER = "␟";
  private static final String URN = "urn";
  private static final String REMOVED = "removed";

  private static final String GROUP_AGG = "groups";

  // Set explicit max size for grouping
  private static final int AGGREGATION_MAX_SIZE = 2000;

  @Value
  private class BrowseGroupsResult {
    List<BrowseResultGroup> groups;
    int totalGroups;
    int totalNumEntities;
  }

  @Value
  private class BrowseGroupsResultV2 {
    List<BrowseResultGroupV2> groups;
    int totalGroups;
    int totalNumEntities;
  }

  /**
   * Gets a list of groups/entities that match given browse request.
   *
   * @param entityName type of entity to query
   * @param path the path to be browsed
   * @param filters the request map with fields and values as filters
   * @param from index of the first entity located in path
   * @param size the max number of entities contained in the response
   * @return a {@link BrowseResult} that contains a list of groups/entities
   */
  @Nonnull
  public BrowseResult browse(
      @Nonnull String entityName,
      @Nonnull String path,
      @Nullable Filter filters,
      int from,
      int size) {
    final Map<String, String> requestMap = SearchUtils.getRequestMap(filters);

    try {
      final String indexName =
          indexConvention.getIndexName(entityRegistry.getEntitySpec(entityName));

      final SearchResponse groupsResponse;
      try (Timer.Context ignored = MetricUtils.timer(this.getClass(), "esGroupSearch").time()) {
        groupsResponse =
            client.search(
                constructGroupsSearchRequest(indexName, path, requestMap), RequestOptions.DEFAULT);
      }
      final BrowseGroupsResult browseGroupsResult =
          extractGroupsResponse(groupsResponse, path, from, size);
      final int numGroups = browseGroupsResult.getTotalGroups();

      // Based on the number of groups returned, compute the from and size to query for entities
      // Groups come before entities, so if numGroups >= from + size, we should return all groups
      // if from < numGroups < from + size, we should return a mix of groups and entities
      // if numGroups <= from, we should only return entities
      int entityFrom = Math.max(from - numGroups, 0);
      int entitySize = Math.min(Math.max(from + size - numGroups, 0), size);
      final SearchResponse entitiesResponse;
      try (Timer.Context ignored = MetricUtils.timer(this.getClass(), "esEntitiesSearch").time()) {
        entitiesResponse =
            client.search(
                constructEntitiesSearchRequest(indexName, path, requestMap, entityFrom, entitySize),
                RequestOptions.DEFAULT);
      }
      final int numEntities = (int) entitiesResponse.getHits().getTotalHits().value;
      final List<BrowseResultEntity> browseResultEntityList =
          extractEntitiesResponse(entitiesResponse, path);

      return new BrowseResult()
          .setMetadata(
              new BrowseResultMetadata()
                  .setTotalNumEntities(browseGroupsResult.getTotalNumEntities())
                  .setPath(path))
          .setEntities(new BrowseResultEntityArray(browseResultEntityList))
          .setGroups(new BrowseResultGroupArray(browseGroupsResult.getGroups()))
          .setNumEntities(numEntities)
          .setNumGroups(numGroups)
          .setNumElements(numGroups + numEntities)
          .setFrom(from)
          .setPageSize(size);
    } catch (Exception e) {
      log.error("Browse query failed: " + e.getMessage());
      throw new ESQueryException("Browse query failed: ", e);
    }
  }

  /**
   * Builds aggregations for search request.
   *
   * @param path the path which is being browsed
   * @return {@link AggregationBuilder}
   */
  @Nonnull
  private AggregationBuilder buildAggregations(@Nonnull String path) {
    final String currentLevel = ESUtils.escapeReservedCharacters(path) + "/.*";
    final String nextLevel = ESUtils.escapeReservedCharacters(path) + "/.*/.*";

    return AggregationBuilders.terms(GROUP_AGG)
        .field(BROWSE_PATH)
        .size(AGGREGATION_MAX_SIZE)
        .includeExclude(new IncludeExclude(currentLevel, nextLevel));
  }

  /**
   * Constructs group search request.
   *
   * @param path the path which is being browsed
   * @return {@link SearchRequest}
   */
  @Nonnull
  protected SearchRequest constructGroupsSearchRequest(
      @Nonnull String indexName, @Nonnull String path, @Nonnull Map<String, String> requestMap) {
    final SearchRequest searchRequest = new SearchRequest(indexName);
    final SearchSourceBuilder searchSourceBuilder = new SearchSourceBuilder();
    searchSourceBuilder.size(0);
    searchSourceBuilder.query(buildQueryString(path, requestMap, true));
    searchSourceBuilder.aggregation(buildAggregations(path));
    searchRequest.source(searchSourceBuilder);
    return searchRequest;
  }

  /**
   * Builds query string.
   *
   * @param path the path which is being browsed
   * @param requestMap entity filters e.g. status=PUBLISHED for features
   * @param isGroupQuery true if it's group query false otherwise
   * @return {@link QueryBuilder}
   */
  @Nonnull
  private QueryBuilder buildQueryString(
      @Nonnull String path, @Nonnull Map<String, String> requestMap, boolean isGroupQuery) {
    final int browseDepthVal = getPathDepth(path);

    final BoolQueryBuilder queryBuilder = QueryBuilders.boolQuery();

    queryBuilder.mustNot(QueryBuilders.termQuery(REMOVED, "true"));

    if (!path.isEmpty()) {
      queryBuilder.filter(QueryBuilders.termQuery(BROWSE_PATH, path));
    }

    if (isGroupQuery) {
      queryBuilder.filter(QueryBuilders.rangeQuery(BROWSE_PATH_DEPTH).gt(browseDepthVal));
    } else {
      queryBuilder.filter(QueryBuilders.termQuery(BROWSE_PATH_DEPTH, browseDepthVal));
    }

    requestMap.forEach((field, val) -> queryBuilder.filter(QueryBuilders.termQuery(field, val)));

    return queryBuilder;
  }

  /**
   * Constructs search request for entity search.
   *
   * @param path the path which is being browsed
   * @param from index of first entity
   * @param size count of entities
   * @return {@link SearchRequest}
   */
  @VisibleForTesting
  @Nonnull
  SearchRequest constructEntitiesSearchRequest(
      @Nonnull String indexName,
      @Nonnull String path,
      @Nonnull Map<String, String> requestMap,
      int from,
      int size) {
    final SearchRequest searchRequest = new SearchRequest(indexName);
    final SearchSourceBuilder searchSourceBuilder = new SearchSourceBuilder();
    searchSourceBuilder.from(from);
    searchSourceBuilder.size(size);
    searchSourceBuilder.fetchSource(new String[] {BROWSE_PATH, URN}, null);
    searchSourceBuilder.sort(URN, SortOrder.ASC);
    searchSourceBuilder.query(buildQueryString(path, requestMap, false));
    searchRequest.source(searchSourceBuilder);
    return searchRequest;
  }

  /**
   * Constructs search request for entity search.
   *
   * @param path the path which is being browsed
   * @param sort the sort values of the last search result in the previous page
   * @param pitId the PointInTime ID of the previous request
   * @param keepAlive keepAlive string representation of time to keep point in time alive
   * @param size count of entities
   * @return {@link SearchRequest}
   */
  @VisibleForTesting
  @Nonnull
  SearchRequest constructEntitiesSearchRequest(
      @Nonnull String indexName,
      @Nonnull String path,
      @Nonnull Map<String, String> requestMap,
      @Nullable Object[] sort,
      @Nullable String pitId,
      @Nonnull String keepAlive,
      int size) {
    final SearchRequest searchRequest = new SearchRequest(indexName);
    final SearchSourceBuilder searchSourceBuilder = new SearchSourceBuilder();

    ESUtils.setSearchAfter(searchSourceBuilder, sort, pitId, keepAlive);

    searchSourceBuilder.size(size);
    searchSourceBuilder.fetchSource(new String[] {BROWSE_PATH, URN}, null);
    searchSourceBuilder.sort(URN, SortOrder.ASC);
    searchSourceBuilder.query(buildQueryString(path, requestMap, false));
    searchRequest.source(searchSourceBuilder);
    return searchRequest;
  }

  /**
   * Extracts group search response into browse result metadata.
   *
   * @param groupsResponse groups search response
   * @param path the path which is being browsed
   * @return {@link BrowseResultMetadata}
   */
  @Nonnull
  private BrowseGroupsResult extractGroupsResponse(
      @Nonnull SearchResponse groupsResponse, @Nonnull String path, int from, int size) {
    final ParsedTerms groups = groupsResponse.getAggregations().get(GROUP_AGG);
    final List<BrowseResultGroup> groupsAgg =
        groups.getBuckets().stream()
            .map(
                group ->
                    new BrowseResultGroup()
                        .setName(getSimpleName(group.getKeyAsString()))
                        .setCount(group.getDocCount()))
            .collect(Collectors.toList());
    // Get the groups that are in the from to from + size range
    final List<BrowseResultGroup> paginatedGroups =
        groupsAgg.size() <= from
            ? Collections.emptyList()
            : groupsAgg.subList(from, Math.min(from + size, groupsAgg.size()));
    return new BrowseGroupsResult(
        paginatedGroups, groupsAgg.size(), (int) groupsResponse.getHits().getTotalHits().value);
  }

  /**
   * Extracts entity search response into list of browse result entities.
   *
   * @param entitiesResponse entity search response
   * @return list of {@link BrowseResultEntity}
   */
  @VisibleForTesting
  @Nonnull
  List<BrowseResultEntity> extractEntitiesResponse(
      @Nonnull SearchResponse entitiesResponse, @Nonnull String currentPath) {
    final List<BrowseResultEntity> entityMetadataArray = new ArrayList<>();
    Arrays.stream(entitiesResponse.getHits().getHits())
        .forEach(
            hit -> {
              try {
                final List<String> allPaths = (List<String>) hit.getSourceAsMap().get(BROWSE_PATH);
                entityMetadataArray.add(
                    new BrowseResultEntity()
                        .setName((String) hit.getSourceAsMap().get(URN))
                        .setUrn(Urn.createFromString((String) hit.getSourceAsMap().get(URN))));
              } catch (URISyntaxException e) {
                log.error("URN is not valid: " + e.toString());
              }
            });
    return entityMetadataArray;
  }

  /**
   * Extracts the name of group from path.
   *
   * <p>Example: /foo/bar/baz => baz
   *
   * @param path path of the group/entity
   * @return String
   */
  @Nonnull
  private String getSimpleName(@Nonnull String path) {
    return path.substring(path.lastIndexOf('/') + 1);
  }

  private static int getPathDepth(@Nonnull String path) {
    return StringUtils.countMatches(path, "/");
  }

  /**
   * Gets a list of paths for a given urn.
   *
   * @param entityName type of entity to query
   * @param urn urn of the entity
   * @return all paths related to a given urn
   */
  @Nonnull
  public List<String> getBrowsePaths(@Nonnull String entityName, @Nonnull Urn urn) {
    final String indexName = indexConvention.getIndexName(entityRegistry.getEntitySpec(entityName));
    final SearchRequest searchRequest = new SearchRequest(indexName);
    searchRequest.source(
        new SearchSourceBuilder().query(QueryBuilders.termQuery(URN, urn.toString())));
    final SearchHit[] searchHits;
    try {
      searchHits = client.search(searchRequest, RequestOptions.DEFAULT).getHits().getHits();
    } catch (Exception e) {
      log.error("Get paths from urn query failed: " + e.getMessage());
      throw new ESQueryException("Get paths from urn query failed: ", e);
    }

    if (searchHits.length == 0) {
      return Collections.emptyList();
    }
    final Map sourceMap = searchHits[0].getSourceAsMap();
    if (!sourceMap.containsKey(BROWSE_PATH)) {
      return Collections.emptyList();
    }
    return (List<String>) sourceMap.get(BROWSE_PATH);
  }

  public BrowseResultV2 browseV2(
      @Nonnull String entityName,
      @Nonnull String path,
      @Nullable Filter filter,
      @Nonnull String input,
      int start,
      int count,
      @Nullable SearchFlags searchFlags) {
    try {
      final SearchResponse groupsResponse;
      try (Timer.Context ignored = MetricUtils.timer(this.getClass(), "esGroupSearch").time()) {
        final String finalInput = input.isEmpty() ? "*" : input;
        groupsResponse =
            client.search(
                constructGroupsSearchRequestV2(entityName, path, filter, finalInput, searchFlags),
                RequestOptions.DEFAULT);
      }

      final BrowseGroupsResultV2 browseGroupsResult =
          extractGroupsResponseV2(groupsResponse, path, start, count);
      final int numGroups = browseGroupsResult.getTotalGroups();

      return new BrowseResultV2()
          .setMetadata(
              new BrowseResultMetadata()
                  .setTotalNumEntities(browseGroupsResult.getTotalNumEntities())
                  .setPath(path))
          .setGroups(new BrowseResultGroupV2Array(browseGroupsResult.getGroups()))
          .setNumGroups(numGroups)
          .setFrom(start)
          .setPageSize(count);
    } catch (Exception e) {
      log.error("Browse V2 query failed: " + e.getMessage());
      throw new ESQueryException("Browse V2 query failed: ", e);
    }
  }

  public BrowseResultV2 browseV2(
      @Nonnull List<String> entities,
      @Nonnull String path,
      @Nullable Filter filter,
      @Nonnull String input,
      int start,
      int count,
      @Nullable SearchFlags searchFlags) {
    try {
      final SearchResponse groupsResponse;

      try (Timer.Context ignored = MetricUtils.timer(this.getClass(), "esGroupSearch").time()) {
        final String finalInput = input.isEmpty() ? "*" : input;
        groupsResponse =
            client.search(
                constructGroupsSearchRequestBrowseAcrossEntities(
                    entities, path, filter, finalInput, searchFlags),
                RequestOptions.DEFAULT);
      }

      final BrowseGroupsResultV2 browseGroupsResult =
          extractGroupsResponseV2(groupsResponse, path, start, count);
      final int numGroups = browseGroupsResult.getTotalGroups();

      return new BrowseResultV2()
          .setMetadata(
              new BrowseResultMetadata()
                  .setTotalNumEntities(browseGroupsResult.getTotalNumEntities())
                  .setPath(path))
          .setGroups(new BrowseResultGroupV2Array(browseGroupsResult.getGroups()))
          .setNumGroups(numGroups)
          .setFrom(start)
          .setPageSize(count);
    } catch (Exception e) {
      log.error("Browse Across Entities query failed: " + e.getMessage());
      throw new ESQueryException("Browse Across Entities query failed: ", e);
    }
  }

  @Nonnull
  private SearchRequest constructGroupsSearchRequestV2(
      @Nonnull String entityName,
      @Nonnull String path,
      @Nullable Filter filter,
      @Nonnull String input,
      @Nullable SearchFlags searchFlags) {
    final String indexName = indexConvention.getIndexName(entityRegistry.getEntitySpec(entityName));
    final SearchRequest searchRequest = new SearchRequest(indexName);
    final SearchSourceBuilder searchSourceBuilder = new SearchSourceBuilder();
    searchSourceBuilder.size(0);
    searchSourceBuilder.query(
        buildQueryStringV2(
            entityName,
            path,
            SearchUtil.transformFilterForEntities(filter, indexConvention),
            input,
            searchFlags));
    searchSourceBuilder.aggregation(buildAggregationsV2(path));
    searchRequest.source(searchSourceBuilder);
    return searchRequest;
  }

  @Nonnull
  private SearchRequest constructGroupsSearchRequestBrowseAcrossEntities(
      @Nonnull List<String> entities,
      @Nonnull String path,
      @Nullable Filter filter,
      @Nonnull String input,
      @Nullable SearchFlags searchFlags) {

    List<EntitySpec> entitySpecs =
        entities.stream().map(entityRegistry::getEntitySpec).collect(Collectors.toList());

    String[] indexArray =
        entities.stream().map(indexConvention::getEntityIndexName).toArray(String[]::new);

    final SearchRequest searchRequest = new SearchRequest(indexArray);
    final SearchSourceBuilder searchSourceBuilder = new SearchSourceBuilder();
    searchSourceBuilder.size(0);
    searchSourceBuilder.query(
        buildQueryStringBrowseAcrossEntities(
            entitySpecs,
            path,
            SearchUtil.transformFilterForEntities(filter, indexConvention),
            input,
            searchFlags));
    searchSourceBuilder.aggregation(buildAggregationsV2(path));
    searchRequest.source(searchSourceBuilder);
    return searchRequest;
  }

  /**
   * Extracts the name of group from path.
   *
   * <p>Example: ␟foo␟bar␟baz => baz
   *
   * @param path path of the group/entity
   * @return String
   */
  @Nonnull
  private String getSimpleNameV2(@Nonnull String path) {
    return path.substring(path.lastIndexOf(BROWSE_V2_DELIMITER) + 1);
  }

  private static int getPathDepthV2(@Nonnull String path) {
    return StringUtils.countMatches(path, BROWSE_V2_DELIMITER);
  }

  @Nonnull
  private QueryBuilder buildQueryStringV2(
      @Nonnull String entityName,
      @Nonnull String path,
      @Nullable Filter filter,
      @Nonnull String input,
      @Nullable SearchFlags searchFlags) {
    SearchFlags finalSearchFlags =
        Optional.ofNullable(searchFlags).orElse(new SearchFlags().setFulltext(true));
    final int browseDepthVal = getPathDepthV2(path);

    final BoolQueryBuilder queryBuilder = QueryBuilders.boolQuery();

    EntitySpec entitySpec = entityRegistry.getEntitySpec(entityName);
    QueryBuilder query =
<<<<<<< HEAD
        SearchRequestHandler.getBuilder(
                entitySpec, entityRegistry, searchConfiguration, customSearchConfiguration)
            .getQuery(input, false);
=======
        SearchRequestHandler.getBuilder(entitySpec, searchConfiguration, customSearchConfiguration)
            .getQuery(input, Boolean.TRUE.equals(finalSearchFlags.isFulltext()));
>>>>>>> e4bc915c
    queryBuilder.must(query);

    filterSoftDeletedByDefault(filter, queryBuilder);

    if (!path.isEmpty()) {
      queryBuilder.filter(QueryBuilders.matchQuery(BROWSE_PATH_V2, path));
    }

    queryBuilder.filter(QueryBuilders.rangeQuery(BROWSE_PATH_V2_DEPTH).gt(browseDepthVal));

    queryBuilder.filter(
        SearchRequestHandler.getFilterQuery(filter, entitySpec.getSearchableFieldTypes()));

    return queryBuilder;
  }

  @Nonnull
  private QueryBuilder buildQueryStringBrowseAcrossEntities(
      @Nonnull List<EntitySpec> entitySpecs,
      @Nonnull String path,
      @Nullable Filter filter,
      @Nonnull String input,
      @Nullable SearchFlags searchFlags) {
    SearchFlags finalSearchFlags =
        Optional.ofNullable(searchFlags).orElse(new SearchFlags().setFulltext(true));
    final int browseDepthVal = getPathDepthV2(path);

    final BoolQueryBuilder queryBuilder = QueryBuilders.boolQuery();

    QueryBuilder query =
<<<<<<< HEAD
        SearchRequestHandler.getBuilder(
                entitySpecs, entityRegistry, searchConfiguration, customSearchConfiguration)
            .getQuery(input, false);
=======
        SearchRequestHandler.getBuilder(entitySpecs, searchConfiguration, customSearchConfiguration)
            .getQuery(input, Boolean.TRUE.equals(finalSearchFlags.isFulltext()));
>>>>>>> e4bc915c
    queryBuilder.must(query);

    if (!path.isEmpty()) {
      queryBuilder.filter(QueryBuilders.matchQuery(BROWSE_PATH_V2, path));
    }

    queryBuilder.filter(QueryBuilders.rangeQuery(BROWSE_PATH_V2_DEPTH).gt(browseDepthVal));

    Map<String, Set<SearchableAnnotation.FieldType>> searchableFields =
        entitySpecs.stream()
            .flatMap(entitySpec -> entitySpec.getSearchableFieldTypes().entrySet().stream())
            .collect(
                Collectors.toMap(
                    Map.Entry::getKey,
                    Map.Entry::getValue,
                    (set1, set2) -> {
                      set1.addAll(set2);
                      return set1;
                    }));
    queryBuilder.filter(SearchRequestHandler.getFilterQuery(filter, searchableFields));

    return queryBuilder;
  }

  @Nonnull
  private AggregationBuilder buildAggregationsV2(@Nonnull String path) {
    final String currentLevel = ESUtils.escapeReservedCharacters(path) + "␟.*";
    final String nextLevel = ESUtils.escapeReservedCharacters(path) + "␟.*␟.*";
    final String subAggNextLevel = ESUtils.escapeReservedCharacters(path) + "␟.*␟.*␟.*";

    return AggregationBuilders.terms(GROUP_AGG)
        .field(BROWSE_PATH_V2)
        .size(AGGREGATION_MAX_SIZE)
        .subAggregation(
            AggregationBuilders.terms(GROUP_AGG)
                .field(BROWSE_PATH_V2)
                .size(1) // only need to know if there are groups below, not how many
                .includeExclude(new IncludeExclude(nextLevel, subAggNextLevel)))
        .includeExclude(new IncludeExclude(currentLevel, nextLevel));
  }

  /**
   * Extracts group search response into browse result metadata.
   *
   * @param groupsResponse groups search response
   * @param path the path which is being browsed
   * @return {@link BrowseResultMetadata}
   */
  @Nonnull
  private BrowseGroupsResultV2 extractGroupsResponseV2(
      @Nonnull SearchResponse groupsResponse, @Nonnull String path, int from, int size) {
    final ParsedTerms groups = groupsResponse.getAggregations().get(GROUP_AGG);
    final List<BrowseResultGroupV2> groupsAgg =
        groups.getBuckets().stream().map(this::mapBrowseResultGroupV2).collect(Collectors.toList());

    // Get the groups that are in the from to from + size range
    final List<BrowseResultGroupV2> paginatedGroups =
        groupsAgg.size() <= from
            ? Collections.emptyList()
            : groupsAgg.subList(from, Math.min(from + size, groupsAgg.size()));
    return new BrowseGroupsResultV2(
        paginatedGroups, groupsAgg.size(), (int) groupsResponse.getHits().getTotalHits().value);
  }

  private boolean hasSubGroups(Terms.Bucket group) {
    final ParsedTerms subGroups = group.getAggregations().get(GROUP_AGG);
    if (subGroups != null) {
      return subGroups.getBuckets().size() > 0;
    }
    return false;
  }

  private BrowseResultGroupV2 mapBrowseResultGroupV2(Terms.Bucket group) {
    BrowseResultGroupV2 browseGroup = new BrowseResultGroupV2();
    String name = getSimpleNameV2(group.getKeyAsString());
    browseGroup.setName(name);
    browseGroup.setHasSubGroups(hasSubGroups(group));
    browseGroup.setCount(group.getDocCount());
    if (name.startsWith("urn:li:")) {
      browseGroup.setUrn(UrnUtils.getUrn(name));
    }
    return browseGroup;
  }
}<|MERGE_RESOLUTION|>--- conflicted
+++ resolved
@@ -555,14 +555,9 @@
 
     EntitySpec entitySpec = entityRegistry.getEntitySpec(entityName);
     QueryBuilder query =
-<<<<<<< HEAD
         SearchRequestHandler.getBuilder(
                 entitySpec, entityRegistry, searchConfiguration, customSearchConfiguration)
-            .getQuery(input, false);
-=======
-        SearchRequestHandler.getBuilder(entitySpec, searchConfiguration, customSearchConfiguration)
             .getQuery(input, Boolean.TRUE.equals(finalSearchFlags.isFulltext()));
->>>>>>> e4bc915c
     queryBuilder.must(query);
 
     filterSoftDeletedByDefault(filter, queryBuilder);
@@ -593,14 +588,9 @@
     final BoolQueryBuilder queryBuilder = QueryBuilders.boolQuery();
 
     QueryBuilder query =
-<<<<<<< HEAD
         SearchRequestHandler.getBuilder(
                 entitySpecs, entityRegistry, searchConfiguration, customSearchConfiguration)
-            .getQuery(input, false);
-=======
-        SearchRequestHandler.getBuilder(entitySpecs, searchConfiguration, customSearchConfiguration)
             .getQuery(input, Boolean.TRUE.equals(finalSearchFlags.isFulltext()));
->>>>>>> e4bc915c
     queryBuilder.must(query);
 
     if (!path.isEmpty()) {
