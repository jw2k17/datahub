package com.linkedin.metadata.search.transformer;

import static com.linkedin.metadata.Constants.*;
import static com.linkedin.metadata.models.StructuredPropertyUtils.sanitizeStructuredPropertyFQN;

import com.datahub.util.RecordUtils;
import com.fasterxml.jackson.databind.JsonNode;
import com.fasterxml.jackson.databind.node.ArrayNode;
import com.fasterxml.jackson.databind.node.JsonNodeFactory;
import com.fasterxml.jackson.databind.node.ObjectNode;
import com.linkedin.common.urn.Urn;
import com.linkedin.data.DataMap;
import com.linkedin.data.schema.DataSchema;
import com.linkedin.data.template.RecordTemplate;
import com.linkedin.entity.Aspect;
<<<<<<< HEAD
import com.linkedin.metadata.Constants;
import com.linkedin.metadata.aspect.plugins.validation.AspectRetriever;
=======
import com.linkedin.metadata.aspect.AspectRetriever;
>>>>>>> d2d9661a
import com.linkedin.metadata.aspect.validation.StructuredPropertiesValidator;
import com.linkedin.metadata.entity.EntityUtils;
import com.linkedin.metadata.models.AspectSpec;
import com.linkedin.metadata.models.EntitySpec;
import com.linkedin.metadata.models.LogicalValueType;
import com.linkedin.metadata.models.SearchScoreFieldSpec;
import com.linkedin.metadata.models.SearchableFieldSpec;
import com.linkedin.metadata.models.SearchableRefFieldSpec;
import com.linkedin.metadata.models.annotation.SearchableAnnotation.FieldType;
import com.linkedin.metadata.models.extractor.FieldExtractor;
import com.linkedin.metadata.models.registry.EntityRegistry;
import com.linkedin.r2.RemoteInvocationException;
import com.linkedin.structured.StructuredProperties;
import com.linkedin.structured.StructuredPropertyDefinition;
import com.linkedin.structured.StructuredPropertyValueAssignment;
import java.net.URISyntaxException;
import java.util.ArrayList;
import java.util.List;
import java.util.Map;
import java.util.Optional;
import java.util.Set;
import java.util.stream.Collectors;
import javax.annotation.Nonnull;
import lombok.RequiredArgsConstructor;
import lombok.Setter;
import lombok.extern.slf4j.Slf4j;

/**
 * Class that provides a utility function that transforms the snapshot object into a search document
 */
@Slf4j
@Setter
@RequiredArgsConstructor
public class SearchDocumentTransformer {

  // Number of elements to index for a given array.
  // The cap improves search speed when having fields with a large number of elements
  private final int maxArrayLength;

  private final int maxObjectKeys;

  // Maximum customProperties value length
  private final int maxValueLength;

  private AspectRetriever aspectRetriever;

  private static final String BROWSE_PATH_V2_DELIMITER = "␟";

  public Optional<String> transformSnapshot(
      final RecordTemplate snapshot, final EntitySpec entitySpec, final Boolean forDelete) {
    final Map<SearchableFieldSpec, List<Object>> extractedSearchableFields =
        FieldExtractor.extractFieldsFromSnapshot(
                snapshot, entitySpec, AspectSpec::getSearchableFieldSpecs, maxValueLength)
            .entrySet()
            // Delete expects urn to be preserved
            .stream()
            .filter(
                entry ->
                    !forDelete
                        || !"urn".equals(entry.getKey().getSearchableAnnotation().getFieldName()))
            .collect(Collectors.toMap(Map.Entry::getKey, Map.Entry::getValue));
    final Map<SearchScoreFieldSpec, List<Object>> extractedSearchScoreFields =
        FieldExtractor.extractFieldsFromSnapshot(
            snapshot, entitySpec, AspectSpec::getSearchScoreFieldSpecs, maxValueLength);
    if (extractedSearchableFields.isEmpty() && extractedSearchScoreFields.isEmpty()) {
      return Optional.empty();
    }
    final ObjectNode searchDocument = JsonNodeFactory.instance.objectNode();
    searchDocument.put("urn", snapshot.data().get("urn").toString());
    extractedSearchableFields.forEach(
        (key, value) -> setSearchableValue(key, value, searchDocument, forDelete));
    extractedSearchScoreFields.forEach(
        (key, values) -> setSearchScoreValue(key, values, searchDocument, forDelete));
    return Optional.of(searchDocument.toString());
  }

  public Optional<String> transformAspect(
      final Urn urn,
      final RecordTemplate aspect,
      final AspectSpec aspectSpec,
      final Boolean forDelete)
      throws RemoteInvocationException, URISyntaxException {
    final Map<SearchableFieldSpec, List<Object>> extractedSearchableFields =
        FieldExtractor.extractFields(aspect, aspectSpec.getSearchableFieldSpecs(), maxValueLength);
    final Map<SearchableRefFieldSpec, List<Object>> extractedSearchRefFields =
        FieldExtractor.extractFields(
            aspect, aspectSpec.getSearchableRefFieldSpecs(), maxValueLength);
    final Map<SearchScoreFieldSpec, List<Object>> extractedSearchScoreFields =
        FieldExtractor.extractFields(aspect, aspectSpec.getSearchScoreFieldSpecs(), maxValueLength);

    Optional<String> result = Optional.empty();

    if (!extractedSearchableFields.isEmpty() || !extractedSearchScoreFields.isEmpty()) {
      final ObjectNode searchDocument = JsonNodeFactory.instance.objectNode();
      searchDocument.put("urn", urn.toString());
      extractedSearchableFields.forEach(
          (key, values) -> setSearchableValue(key, values, searchDocument, forDelete));
      extractedSearchRefFields.forEach(
          (key, values) -> setSearchableRefValue(key, values, searchDocument, forDelete));
      extractedSearchScoreFields.forEach(
          (key, values) -> setSearchScoreValue(key, values, searchDocument, forDelete));
      result = Optional.of(searchDocument.toString());
    } else if (STRUCTURED_PROPERTIES_ASPECT_NAME.equals(aspectSpec.getName())) {
      final ObjectNode searchDocument = JsonNodeFactory.instance.objectNode();
      searchDocument.put("urn", urn.toString());
      setStructuredPropertiesSearchValue(
          new StructuredProperties(aspect.data()), searchDocument, forDelete);
      result = Optional.of(searchDocument.toString());
    }

    return result;
  }

  public void setSearchableValue(
      final SearchableFieldSpec fieldSpec,
      final List<Object> fieldValues,
      final ObjectNode searchDocument,
      final Boolean forDelete) {
    DataSchema.Type valueType = fieldSpec.getPegasusSchema().getType();
    Optional<Object> firstValue = fieldValues.stream().findFirst();
    boolean isArray = fieldSpec.isArray();

    // Set hasValues field if exists
    fieldSpec
        .getSearchableAnnotation()
        .getHasValuesFieldName()
        .ifPresent(
            fieldName -> {
              if (forDelete) {
                searchDocument.set(fieldName, JsonNodeFactory.instance.booleanNode(false));
                return;
              }
              if (valueType == DataSchema.Type.BOOLEAN) {
                searchDocument.set(
                    fieldName,
                    JsonNodeFactory.instance.booleanNode((Boolean) firstValue.orElse(false)));
              } else {
                searchDocument.set(
                    fieldName, JsonNodeFactory.instance.booleanNode(!fieldValues.isEmpty()));
              }
            });

    // Set numValues field if exists
    fieldSpec
        .getSearchableAnnotation()
        .getNumValuesFieldName()
        .ifPresent(
            fieldName -> {
              if (forDelete) {
                searchDocument.set(fieldName, JsonNodeFactory.instance.numberNode((Integer) 0));
                return;
              }
              switch (valueType) {
                case INT:
                  searchDocument.set(
                      fieldName,
                      JsonNodeFactory.instance.numberNode((Integer) firstValue.orElse(0)));
                  break;
                case LONG:
                  searchDocument.set(
                      fieldName, JsonNodeFactory.instance.numberNode((Long) firstValue.orElse(0L)));
                  break;
                default:
                  searchDocument.set(
                      fieldName, JsonNodeFactory.instance.numberNode(fieldValues.size()));
                  break;
              }
            });

    final String fieldName = fieldSpec.getSearchableAnnotation().getFieldName();
    final FieldType fieldType = fieldSpec.getSearchableAnnotation().getFieldType();

    if (forDelete) {
      searchDocument.set(fieldName, JsonNodeFactory.instance.nullNode());
      return;
    }

    if (isArray || (valueType == DataSchema.Type.MAP && fieldType != FieldType.OBJECT)) {
      if (fieldType == FieldType.BROWSE_PATH_V2) {
        String browsePathV2Value = getBrowsePathV2Value(fieldValues);
        searchDocument.set(fieldName, JsonNodeFactory.instance.textNode(browsePathV2Value));
      } else {
        ArrayNode arrayNode = JsonNodeFactory.instance.arrayNode();
        fieldValues
            .subList(0, Math.min(fieldValues.size(), maxArrayLength))
            .forEach(
                value -> getNodeForValue(valueType, value, fieldType).ifPresent(arrayNode::add));
        searchDocument.set(fieldName, arrayNode);
      }
    } else if (valueType == DataSchema.Type.MAP) {
      ObjectNode dictDoc = JsonNodeFactory.instance.objectNode();
      fieldValues
          .subList(0, Math.min(fieldValues.size(), maxObjectKeys))
          .forEach(
              fieldValue -> {
                String[] keyValues = fieldValue.toString().split("=");
                String key = keyValues[0];
                String value = keyValues[1];
                dictDoc.put(key, value);
              });
      searchDocument.set(fieldName, dictDoc);
    } else if (!fieldValues.isEmpty()) {
      getNodeForValue(valueType, fieldValues.get(0), fieldType)
          .ifPresent(node -> searchDocument.set(fieldName, node));
    }
  }

  public void setSearchScoreValue(
      final SearchScoreFieldSpec fieldSpec,
      final List<Object> fieldValues,
      final ObjectNode searchDocument,
      final Boolean forDelete) {
    DataSchema.Type valueType = fieldSpec.getPegasusSchema().getType();

    final String fieldName = fieldSpec.getSearchScoreAnnotation().getFieldName();

    if (forDelete) {
      searchDocument.set(fieldName, JsonNodeFactory.instance.nullNode());
      return;
    }

    if (fieldValues.isEmpty()) {
      return;
    }

    final Object fieldValue = fieldValues.get(0);
    switch (valueType) {
      case INT:
        searchDocument.set(fieldName, JsonNodeFactory.instance.numberNode((Integer) fieldValue));
        return;
      case LONG:
        searchDocument.set(fieldName, JsonNodeFactory.instance.numberNode((Long) fieldValue));
        return;
      case FLOAT:
        searchDocument.set(fieldName, JsonNodeFactory.instance.numberNode((Float) fieldValue));
        return;
      case DOUBLE:
        searchDocument.set(fieldName, JsonNodeFactory.instance.numberNode((Double) fieldValue));
        return;
      default:
        // Only the above types are supported
        throw new IllegalArgumentException(
            String.format(
                "SearchScore fields must be a numeric type: field %s, value %s",
                fieldName, fieldValue));
    }
  }

  private Optional<JsonNode> getNodeForValue(
      final DataSchema.Type schemaFieldType, final Object fieldValue, final FieldType fieldType) {
    switch (schemaFieldType) {
      case BOOLEAN:
        return Optional.of(JsonNodeFactory.instance.booleanNode((Boolean) fieldValue));
      case INT:
        return Optional.of(JsonNodeFactory.instance.numberNode((Integer) fieldValue));
      case LONG:
        return Optional.of(JsonNodeFactory.instance.numberNode((Long) fieldValue));
        // By default run toString
      default:
        String value = fieldValue.toString();
        // If index type is BROWSE_PATH, make sure the value starts with a slash
        if (fieldType == FieldType.BROWSE_PATH && !value.startsWith("/")) {
          value = "/" + value;
        }
        return value.isEmpty()
            ? Optional.empty()
            : Optional.of(JsonNodeFactory.instance.textNode(fieldValue.toString()));
    }
  }

  /**
   * The browsePathsV2 aspect is a list of objects and the @Searchable annotation specifies a list
   * of strings that we receive. However, we want to aggregate those strings and store as a single
   * string in ElasticSearch so we can do prefix matching against it.
   */
  private String getBrowsePathV2Value(@Nonnull final List<Object> fieldValues) {
    List<String> stringValues = new ArrayList<>();
    fieldValues
        .subList(0, Math.min(fieldValues.size(), maxArrayLength))
        .forEach(
            value -> {
              if (value instanceof String) {
                stringValues.add((String) value);
              }
            });
    String aggregatedValue = String.join(BROWSE_PATH_V2_DELIMITER, stringValues);
    // ensure browse path v2 starts with our delimiter if it's not empty
    if (!aggregatedValue.equals("") && !aggregatedValue.startsWith(BROWSE_PATH_V2_DELIMITER)) {
      aggregatedValue = BROWSE_PATH_V2_DELIMITER + aggregatedValue;
    }
    return aggregatedValue;
  }

  private void setStructuredPropertiesSearchValue(
      final StructuredProperties values, final ObjectNode searchDocument, final Boolean forDelete)
      throws RemoteInvocationException, URISyntaxException {
    Map<Urn, Set<StructuredPropertyValueAssignment>> propertyMap =
        values.getProperties().stream()
            .collect(
                Collectors.groupingBy(
                    StructuredPropertyValueAssignment::getPropertyUrn, Collectors.toSet()));

    Map<Urn, Map<String, Aspect>> definitions =
        aspectRetriever.getLatestAspectObjects(
            propertyMap.keySet(), Set.of(STRUCTURED_PROPERTY_DEFINITION_ASPECT_NAME));

    if (definitions.size() < propertyMap.size()) {
      String message =
          String.format(
              "Missing property definitions. %s",
              propertyMap.keySet().stream()
                  .filter(k -> !definitions.containsKey(k))
                  .collect(Collectors.toSet()));
      log.error(message);
    }

    propertyMap
        .entrySet()
        .forEach(
            propertyEntry -> {
              StructuredPropertyDefinition definition =
                  new StructuredPropertyDefinition(
                      definitions
                          .get(propertyEntry.getKey())
                          .get(STRUCTURED_PROPERTY_DEFINITION_ASPECT_NAME)
                          .data());
              String fieldName =
                  String.join(
                      ".",
                      List.of(
                          STRUCTURED_PROPERTY_MAPPING_FIELD,
                          sanitizeStructuredPropertyFQN(definition.getQualifiedName())));

              if (forDelete) {
                searchDocument.set(fieldName, JsonNodeFactory.instance.nullNode());
              } else {
                LogicalValueType logicalValueType =
                    StructuredPropertiesValidator.getLogicalValueType(definition.getValueType());

                ArrayNode arrayNode = JsonNodeFactory.instance.arrayNode();

                propertyEntry
                    .getValue()
                    .forEach(
                        property ->
                            property
                                .getValues()
                                .forEach(
                                    propertyValue -> {
                                      final Optional<JsonNode> searchValue;
                                      switch (logicalValueType) {
                                        case UNKNOWN:
                                          log.warn(
                                              "Unable to transform UNKNOWN logical value type.");
                                          searchValue = Optional.empty();
                                          break;
                                        case NUMBER:
                                          Double doubleValue =
                                              propertyValue.getDouble() != null
                                                  ? propertyValue.getDouble()
                                                  : Double.valueOf(propertyValue.getString());
                                          searchValue =
                                              Optional.of(
                                                  JsonNodeFactory.instance.numberNode(doubleValue));
                                          break;
                                        default:
                                          searchValue =
                                              propertyValue.getString().isEmpty()
                                                  ? Optional.empty()
                                                  : Optional.of(
                                                      JsonNodeFactory.instance.textNode(
                                                          propertyValue.getString()));
                                          break;
                                      }
                                      searchValue.ifPresent(arrayNode::add);
                                    }));

                searchDocument.set(fieldName, arrayNode);
              }
            });
  }

  public void setSearchableRefValue(
      final SearchableRefFieldSpec searchableRefFieldSpec,
      final List<Object> fieldValues,
      final ObjectNode searchDocument,
      final Boolean forDelete) {
    String fieldName = searchableRefFieldSpec.getSearchableRefAnnotation().getFieldName();
    FieldType fieldType = searchableRefFieldSpec.getSearchableRefAnnotation().getFieldType();
    boolean isArray = searchableRefFieldSpec.isArray();

    if (forDelete) {
      searchDocument.set(fieldName, JsonNodeFactory.instance.nullNode());
      return;
    }
    int depth = searchableRefFieldSpec.getSearchableRefAnnotation().getDepth();
    if (isArray) {
      ArrayNode arrayNode = JsonNodeFactory.instance.arrayNode();
      fieldValues
          .subList(0, Math.min(fieldValues.size(), maxArrayLength))
          .forEach(value -> getNodeForRef(depth, value, fieldType).ifPresent(arrayNode::add));
      searchDocument.set(fieldName, arrayNode);
    } else if (!fieldValues.isEmpty()) {
      String finalFieldName = fieldName;
      getNodeForRef(depth, fieldValues.get(0), fieldType)
          .ifPresent(node -> searchDocument.set(finalFieldName, node));
    }
  }

  private Optional<JsonNode> getNodeForRef(
      final int depth, final Object fieldValue, final FieldType fieldType) {
    EntityRegistry entityRegistry = aspectRetriever.getEntityRegistry();
    if (depth == 0) {
      if (fieldValue.toString().isEmpty()) {
        return Optional.empty();
      } else {
        return Optional.of(JsonNodeFactory.instance.textNode(fieldValue.toString()));
      }
    }
    if (fieldType == FieldType.URN) {
      ObjectNode resultNode = JsonNodeFactory.instance.objectNode();
      try {
        Urn eAUrn = EntityUtils.getUrnFromString(fieldValue.toString());
        if (!aspectRetriever.exists(eAUrn)) {
          return Optional.ofNullable(JsonNodeFactory.instance.nullNode());
        }
        resultNode.set("urn", JsonNodeFactory.instance.textNode(fieldValue.toString()));
        String entityType = eAUrn.getEntityType();
        EntitySpec entitySpec = entityRegistry.getEntitySpec(entityType);
        for (Map.Entry<String, AspectSpec> mapEntry : entitySpec.getAspectSpecMap().entrySet()) {
          String aspectName = mapEntry.getKey();
          AspectSpec aspectSpec = mapEntry.getValue();
          String aspectClass = aspectSpec.getDataTemplateClass().getCanonicalName();
          if (!Constants.SKIP_REFERENCE_ASPECT.contains(aspectName)) {
            try {
              Aspect aspectDetails = aspectRetriever.getLatestAspectObject(eAUrn, aspectName);
              DataMap aspectDataMap = aspectDetails.data();
              RecordTemplate aspectRecord =
                  RecordUtils.toRecordTemplate(aspectClass, aspectDataMap);
              // Extract searchable fields and create node using getNodeForSearchable
              final Map<SearchableFieldSpec, List<Object>> extractedSearchableFields =
                  FieldExtractor.extractFields(
                      aspectRecord, aspectSpec.getSearchableFieldSpecs(), maxValueLength);
              for (Map.Entry<SearchableFieldSpec, List<Object>> entry :
                  extractedSearchableFields.entrySet()) {
                SearchableFieldSpec spec = entry.getKey();
                List<Object> value = entry.getValue();
                if (!value.isEmpty()) {
                  setSearchableValue(spec, value, resultNode, false);
                }
              }

              // Extract searchable ref fields and create node using getNodeForRef
              final Map<SearchableRefFieldSpec, List<Object>> extractedSearchableRefFields =
                  FieldExtractor.extractFields(
                      aspectDetails, aspectSpec.getSearchableRefFieldSpecs(), maxValueLength);
              for (Map.Entry<SearchableRefFieldSpec, List<Object>> entry :
                  extractedSearchableRefFields.entrySet()) {
                SearchableRefFieldSpec spec = entry.getKey();
                List<Object> value = entry.getValue();
                String fieldName = spec.getSearchableRefAnnotation().getFieldName();
                boolean isArray = spec.isArray();
                if (!value.isEmpty()) {
                  if (isArray) {
                    ArrayNode arrayNode = JsonNodeFactory.instance.arrayNode();
                    value
                        .subList(0, Math.min(value.size(), maxArrayLength))
                        .forEach(
                            val ->
                                getNodeForRef(
                                        depth - 1,
                                        val,
                                        spec.getSearchableRefAnnotation().getFieldType())
                                    .ifPresent(arrayNode::add));
                    resultNode.set(fieldName, arrayNode);
                  } else {
                    Optional<JsonNode> node =
                        getNodeForRef(
                            depth - 1,
                            value.get(0),
                            spec.getSearchableRefAnnotation().getFieldType());
                    if (node.isPresent()) {
                      resultNode.set(fieldName, node.get());
                    }
                  }
                }
              }
            } catch (RemoteInvocationException e) {
              log.error(
                  "Error while fetching aspect details of {} for urn {} : {}",
                  aspectName,
                  eAUrn,
                  e.getMessage());
            }
          }
        }
        return Optional.of(resultNode);
      } catch (Exception e) {
        log.error("Error while processing ref field of urn {} : {}", fieldValue, e.getMessage());
      }
    }
    return Optional.empty();
  }
}<|MERGE_RESOLUTION|>--- conflicted
+++ resolved
@@ -13,12 +13,8 @@
 import com.linkedin.data.schema.DataSchema;
 import com.linkedin.data.template.RecordTemplate;
 import com.linkedin.entity.Aspect;
-<<<<<<< HEAD
 import com.linkedin.metadata.Constants;
-import com.linkedin.metadata.aspect.plugins.validation.AspectRetriever;
-=======
 import com.linkedin.metadata.aspect.AspectRetriever;
->>>>>>> d2d9661a
 import com.linkedin.metadata.aspect.validation.StructuredPropertiesValidator;
 import com.linkedin.metadata.entity.EntityUtils;
 import com.linkedin.metadata.models.AspectSpec;
@@ -442,11 +438,14 @@
       ObjectNode resultNode = JsonNodeFactory.instance.objectNode();
       try {
         Urn eAUrn = EntityUtils.getUrnFromString(fieldValue.toString());
-        if (!aspectRetriever.exists(eAUrn)) {
+        String entityType = eAUrn.getEntityType();
+        String entityKeyAspectName = entityRegistry.getEntitySpec(entityType).getKeyAspectName();
+        Optional<Aspect> entityKeyAspect =
+            Optional.ofNullable(aspectRetriever.getLatestAspectObject(eAUrn, entityKeyAspectName));
+        if (entityKeyAspect.isEmpty()) {
           return Optional.ofNullable(JsonNodeFactory.instance.nullNode());
         }
         resultNode.set("urn", JsonNodeFactory.instance.textNode(fieldValue.toString()));
-        String entityType = eAUrn.getEntityType();
         EntitySpec entitySpec = entityRegistry.getEntitySpec(entityType);
         for (Map.Entry<String, AspectSpec> mapEntry : entitySpec.getAspectSpecMap().entrySet()) {
           String aspectName = mapEntry.getKey();
