--- conflicted
+++ resolved
@@ -1,13 +1,10 @@
 package com.linkedin.metadata.search.utils;
 
 import com.linkedin.common.urn.Urn;
-<<<<<<< HEAD
 import com.linkedin.data.template.StringArray;
-=======
 import com.linkedin.common.urn.UrnUtils;
 import com.linkedin.data.schema.RecordDataSchema;
 import com.linkedin.metadata.Constants;
->>>>>>> 15a33fad
 import com.linkedin.metadata.key.ChartKey;
 import com.linkedin.metadata.key.DashboardKey;
 import com.linkedin.metadata.key.DataFlowKey;
@@ -130,26 +127,7 @@
     }
   }
 
-<<<<<<< HEAD
   protected static AspectSpec getAspectSpec(
-=======
-  /**
-   * Attempts to convert a dataset name into a proper browse path by splitting it using the Data Platform delimiter.
-   * If there are not > 1 name parts, then an empty string will be returned.
-   */
-  private static String getDatasetPath(@Nonnull final String datasetName, @Nonnull final Character delimiter) {
-    if (datasetName.contains(delimiter.toString())) {
-      final List<String> datasetNamePathParts = Arrays.asList(datasetName.split(Pattern.quote(delimiter.toString())));
-      System.out.println(datasetNamePathParts);
-      // Omit the name from the path.
-      final String datasetPath = String.join("/", datasetNamePathParts.subList(0, datasetNamePathParts.size() - 1));
-      return datasetPath.startsWith("/") ? datasetPath : String.format("/%s", datasetPath);
-    }
-    return "";
-  }
-
-  protected static RecordDataSchema getKeySchema(
->>>>>>> 15a33fad
       final String entityName,
       final EntityRegistry registry) {
     final EntitySpec spec = registry.getEntitySpec(entityName);
