package com.linkedin.metadata.entity;

import com.datahub.util.RecordUtils;
import com.google.common.collect.ImmutableList;
import com.google.common.collect.ImmutableMap;
import com.linkedin.common.AuditStamp;
import com.linkedin.common.urn.Urn;
import com.linkedin.common.urn.UrnUtils;
import com.linkedin.data.schema.PathSpec;
import com.linkedin.data.template.RecordTemplate;
import com.linkedin.entity.Aspect;
import com.linkedin.entity.EntityResponse;
import com.linkedin.entity.EnvelopedAspect;
import com.linkedin.events.metadata.ChangeType;
import com.linkedin.metadata.Constants;
import com.linkedin.metadata.graph.GraphService;
import com.linkedin.metadata.graph.RelatedEntitiesResult;
import com.linkedin.metadata.graph.RelatedEntity;
import com.linkedin.metadata.models.AspectSpec;
import com.linkedin.metadata.models.EntitySpec;
import com.linkedin.metadata.models.RelationshipFieldSpec;
import com.linkedin.metadata.models.extractor.FieldExtractor;
import com.linkedin.metadata.query.filter.RelationshipDirection;
import com.linkedin.metadata.run.DeleteReferencesResponse;
import com.linkedin.metadata.run.RelatedAspect;
import com.linkedin.metadata.run.RelatedAspectArray;
import com.linkedin.metadata.utils.GenericRecordUtils;
import com.linkedin.mxe.MetadataChangeProposal;

import java.net.URISyntaxException;
import java.util.HashMap;
import java.util.List;
import java.util.Map;
import java.util.Objects;
import java.util.concurrent.TimeUnit;
import java.util.concurrent.atomic.AtomicReference;
import java.util.stream.Collectors;
import java.util.stream.Stream;

import lombok.AllArgsConstructor;
import lombok.Data;
import lombok.RequiredArgsConstructor;
import lombok.extern.slf4j.Slf4j;

import static com.linkedin.metadata.search.utils.QueryUtils.EMPTY_FILTER;
import static com.linkedin.metadata.search.utils.QueryUtils.newFilter;
import static com.linkedin.metadata.search.utils.QueryUtils.newRelationshipFilter;


@Slf4j
@RequiredArgsConstructor
public class DeleteEntityService {

    private final EntityService _entityService;
    private final GraphService _graphService;

    private static final Integer ELASTIC_BATCH_DELETE_SLEEP_SEC = 5;

    /**
     * Public endpoint that deletes references to a given urn across DataHub's metadata graph. This is the entrypoint for
     * addressing dangling pointers whenever a user deletes some entity.
     *
     * @param urn    The urn for which to delete references in DataHub's metadata graph.
     * @param dryRun Specifies if the delete logic should be executed to conclusion or if the caller simply wants a
     *               preview of the response.
     * @return A {@link DeleteReferencesResponse} instance detailing the response of deleting references to the provided
     * urn.
     */
    public DeleteReferencesResponse deleteReferencesTo(final Urn urn, final boolean dryRun) {
        final DeleteReferencesResponse result = new DeleteReferencesResponse();
        RelatedEntitiesResult relatedEntities =
                _graphService.findRelatedEntities(null, newFilter("urn", urn.toString()), null,
                        EMPTY_FILTER,
                        ImmutableList.of(),
                        newRelationshipFilter(EMPTY_FILTER, RelationshipDirection.INCOMING), 0, 10000);

        final List<RelatedAspect> relatedAspects = relatedEntities.getEntities().stream()
                .flatMap(relatedEntity -> getRelatedAspectStream(urn, UrnUtils.getUrn(relatedEntity.getUrn()),
                        relatedEntity.getRelationshipType()))
                .limit(10)
                .collect(Collectors.toList());

        result.setRelatedAspects(new RelatedAspectArray(relatedAspects));
        result.setTotal(relatedEntities.getTotal());

        if (dryRun) {
            return result;
        }

        for (int processedEntities = 0; processedEntities < relatedEntities.getTotal(); processedEntities += relatedEntities.getCount()) {
            log.info("Processing batch {} of {} aspects", processedEntities, relatedEntities.getTotal());
            relatedEntities.getEntities().forEach(entity -> deleteReference(urn, entity));
            if (processedEntities + relatedEntities.getEntities().size() < relatedEntities.getTotal()) {
                sleep(ELASTIC_BATCH_DELETE_SLEEP_SEC);
                relatedEntities = _graphService.findRelatedEntities(null, newFilter("urn", urn.toString()),
                        null, EMPTY_FILTER, ImmutableList.of(),
                        newRelationshipFilter(EMPTY_FILTER, RelationshipDirection.INCOMING), 0, 10000);
            }
        }

        return result;
    }

    /**
     * Gets a stream of relatedAspects Pojos (high-level, trimmed information) that relate an entity with urn `urn` to
     * another entity of urn `relatedUrn` via a concrete relationship type. Used to give users of this API a summary of
     * what aspects are related to a given urn and how.
     *
     * @param urn               The identifier of the source entity.
     * @param relatedUrn        The identifier of the destination entity.
     * @param relationshipType  The name of the relationship type that links urn to relatedUrn.
     * @return A stream of {@link RelatedAspect} instances that have the relationship from urn to relatedUrn.
     */
    private Stream<RelatedAspect> getRelatedAspectStream(Urn urn, Urn relatedUrn, String relationshipType) {
        return getAspects(urn, relatedUrn, relationshipType).map(enrichedAspect -> {
            final RelatedAspect relatedAspect = new RelatedAspect();
            relatedAspect.setEntity(relatedUrn);
            relatedAspect.setRelationship(relationshipType);
            relatedAspect.setAspect(enrichedAspect.getName());
            return relatedAspect;
        });
    }

    /**
     * Gets a stream of Enriched Aspect Pojos (Aspect + aspect spec tuple) that relate an entity with urn `urn` to
     * another entity of urn `relatedUrn` via a concrete relationship type.
     *
     * @param urn               The identifier of the source entity.
     * @param relatedUrn        The identifier of the destination entity.
     * @param relationshipType  The name of the relationship type that links urn to relatedUrn.
     * @return A stream of {@link EnrichedAspect} instances that have the relationship from urn to relatedUrn.
     */
    private Stream<EnrichedAspect> getAspects(Urn urn, Urn relatedUrn, String relationshipType) {
        final String relatedEntityName = relatedUrn.getEntityType();
        final EntitySpec relatedEntitySpec = _entityService.getEntityRegistry().getEntitySpec(relatedEntityName);
        final Map<String, AspectSpec> aspectSpecs = getAspectSpecsReferringTo(urn.getEntityType(), relationshipType, relatedEntitySpec);

        // If we have an empty map it means that we have a graph edge that points to some aspect spec that we can't find in
        // the entity registry. It would be a corrupted edge in the graph index or backwards incompatible change in the
        // entity registry (I.e: deleting the aspect from the metadata model without being consistent in the graph index).
        if (aspectSpecs.isEmpty()) {
            log.error("Unable to find any aspect spec that has a {} relationship to {} entities. This means that the entity "
                            + "registry does not have relationships that the graph index has stored.",
                    relationshipType, relatedEntityName);
            handleError(new DeleteEntityServiceError("Unable to find aspect spec in entity registry",
                    DeleteEntityServiceErrorReason.ENTITY_REGISTRY_SPEC_NOT_FOUND,
                    ImmutableMap.of("relatedEntityName", relatedEntityName, "relationshipType", relationshipType,
                            "relatedEntitySpec", relatedEntitySpec)));
            return Stream.empty();
        }

        final List<EnvelopedAspect> aspectList = getAspectsReferringTo(relatedUrn, aspectSpecs)
                .collect(Collectors.toList());

        // If we have an empty list it means that we have a graph edge that points to some aspect that we can't find in the
        // entity service. It would be a corrupted edge in the graph index or corrupted record in the entity DB.
        if (aspectList.isEmpty()) {
            log.error("Unable to find an aspect instance that relates {} {} via relationship {} in the entity service. "
                            + "This is potentially a lack of consistency between the graph and entity DBs.",
                    urn, relatedUrn, relationshipType);
            handleError(new DeleteEntityServiceError("Unable to find aspect instance in entity service",
                    DeleteEntityServiceErrorReason.ENTITY_SERVICE_ASPECT_NOT_FOUND,
                    ImmutableMap.of("urn", urn, "relatedUrn", relatedUrn, "relationship", relationshipType,
                            "aspectSpecs", aspectSpecs)));
            return Stream.empty();
        }

        return aspectList.stream()
                .filter(envelopedAspect -> hasRelationshipInstanceTo(envelopedAspect.getValue(), urn.getEntityType(),
                        relationshipType, aspectSpecs.get(envelopedAspect.getName())))
                .map(envelopedAspect -> new EnrichedAspect(
                        envelopedAspect.getName(),
                        envelopedAspect.getValue(),
                        aspectSpecs.get(envelopedAspect.getName()))
                );
    }

    /**
     * Utility method to sleep the thread.
     *
     * @param seconds The number of seconds to sleep.
     */
    private void sleep(final Integer seconds) {
        try {
            TimeUnit.SECONDS.sleep(seconds);
        } catch (InterruptedException e) {
            log.error("Interrupted sleep", e);
        }
    }

    /**
     * Processes an aspect of a given {@link RelatedEntity} instance that references a given {@link Urn}, removes said
     * urn from the aspects and submits an MCP with the updated aspects.
     *
     * @param urn           The urn to be found.
     * @param relatedEntity The entity to be modified.
     */
    private void deleteReference(final Urn urn, final RelatedEntity relatedEntity) {
        final Urn relatedUrn = UrnUtils.getUrn(relatedEntity.getUrn());
        final String relationshipType = relatedEntity.getRelationshipType();
        getAspects(urn, relatedUrn, relationshipType)
                .forEach(enrichedAspect -> {
                    final String aspectName = enrichedAspect.getName();
                    final Aspect aspect = enrichedAspect.getAspect();
                    final AspectSpec aspectSpec = enrichedAspect.getSpec();

                    final AtomicReference<Aspect> updatedAspect;
                    try {
                        updatedAspect = new AtomicReference<>(aspect.copy());
                    } catch (CloneNotSupportedException e) {
                        log.error("Failed to clone aspect {}", aspect);
                        handleError(new DeleteEntityServiceError("Failed to clone aspect",
                                DeleteEntityServiceErrorReason.CLONE_FAILED,
                                ImmutableMap.of("aspect", aspect)));
                        return;
                    }

                    aspectSpec.getRelationshipFieldSpecs().stream()
                            .filter(relationshipFieldSpec -> relationshipFieldSpec.getRelationshipAnnotation().getName().equals(relationshipType))
                            .forEach(relationshipFieldSpec -> {
                                final PathSpec path = relationshipFieldSpec.getPath();
                                updatedAspect.set(DeleteEntityUtils.getAspectWithReferenceRemoved(urn.toString(),
                                        updatedAspect.get(), aspectSpec.getPegasusSchema(), path));
                            });

                    // If there has been an update, then we produce an MCE.
                    if (!aspect.equals(updatedAspect.get())) {
                        if (updatedAspect.get() == null) {
                            // Then we should remove the aspect.
                            deleteAspect(relatedUrn, aspectName, aspect);
                        } else {
                            // Then we should update the aspect.
                            updateAspect(relatedUrn, aspectName, aspect, updatedAspect.get());
                        }
                    }
                });
    }

    /**
     * Delete an existing aspect for an urn.
     *
     * @param urn the urn of the entity to remove the aspect for
     * @param aspectName the aspect to remove
     * @param prevAspect the old value for the aspect
     */
    private void deleteAspect(Urn urn, String aspectName, RecordTemplate prevAspect) {
<<<<<<< HEAD
        final RollbackResult result = _entityService.deleteAspect(urn.toString(), aspectName, Map.of(), true);

        if (result != null && !result.getKeyAffected()) {
            log.error("Failed to ingest aspect with references removed. Before {}, after: null, please check MCP processor"
                + " logs for more information", prevAspect);
            handleError(new DeleteEntityServiceError("Failed to delete aspect",
                DeleteEntityServiceErrorReason.MCP_PROCESSOR_FAILED,
                ImmutableMap.of("Urn", urn, "AspectName", aspectName, "Aspect", prevAspect)));
=======
        final RollbackResult rollbackResult = _entityService.deleteAspect(urn.toString(), aspectName,
            new HashMap<>(), true);
        if (rollbackResult == null || rollbackResult.getNewValue() != null) {
            log.error("Failed to delete aspect with references. Before {}, after: null, please check GMS logs"
                + " logs for more information", prevAspect);
            handleError(new DeleteEntityServiceError("Failed to ingest new aspect",
                DeleteEntityServiceErrorReason.ASPECT_DELETE_FAILED,
                ImmutableMap.of("urn", urn, "aspectName", aspectName)));
>>>>>>> ed38fe7c
        }
    }

    /**
     * Update an aspect for an urn.
     *
     * @param urn the urn of the entity to remove the aspect for
     * @param aspectName the aspect to remove
     * @param prevAspect the old value for the aspect
     * @param newAspect the new value for the aspect
     */
    private void updateAspect(Urn urn, String aspectName, RecordTemplate prevAspect, RecordTemplate newAspect) {
        final MetadataChangeProposal proposal = new MetadataChangeProposal();
        proposal.setEntityUrn(urn);
        proposal.setChangeType(ChangeType.UPSERT);
        proposal.setEntityType(urn.getEntityType());
        proposal.setAspectName(aspectName);
        proposal.setAspect(GenericRecordUtils.serializeAspect(newAspect));

        final AuditStamp auditStamp = new AuditStamp().setActor(UrnUtils.getUrn(Constants.SYSTEM_ACTOR)).setTime(System.currentTimeMillis());
        final EntityService.IngestProposalResult result = _entityService.ingestSingleProposal(proposal, auditStamp, false);

        if (!result.isDidUpdate()) {
            log.error("Failed to ingest aspect with references removed. Before {}, after: {}, please check MCP processor"
                + " logs for more information", prevAspect, newAspect);
            handleError(new DeleteEntityServiceError("Failed to ingest new aspect",
                DeleteEntityServiceErrorReason.MCP_PROCESSOR_FAILED,
                ImmutableMap.of("proposal", proposal)));
        }
    }


    /**
     * Utility method that attempts to find Aspect information as well as the associated path spec for a given urn that
     * has a relationship of type `relationType` to another urn.
     *
     * @param relatedUrn   The urn of the related entity in which we want to find the aspect that has a relationship
     *                     to `urn`.
     * @param aspectSpecs  The entity spec of the related entity.
     * @return A {@link Stream} of {@link EnvelopedAspect} instances that contain relationships between `urn` & `relatedUrn`.
     */
    private Stream<EnvelopedAspect> getAspectsReferringTo(final Urn relatedUrn,
                                                          final Map<String, AspectSpec> aspectSpecs) {

        // FIXME: Can we not depend on entity service?
        final EntityResponse entityResponse;
        try {
            entityResponse = _entityService.getEntityV2(relatedUrn.getEntityType(), relatedUrn, aspectSpecs.keySet());
        } catch (URISyntaxException e) {
            log.error("Unable to retrieve entity data for relatedUrn " + relatedUrn, e);
            return Stream.empty();
        }
        // Find aspect which contains the relationship with the value we are looking for
        return entityResponse
                .getAspects()
                .values()
                .stream()
                // Get aspects which contain the relationship field specs found above
                .filter(Objects::nonNull)
                .filter(aspect -> aspectSpecs.containsKey(aspect.getName()));
    }

    /**
     * Utility method that determines whether a given aspect has an instance of a relationship of type relationType
     * to a given entity type.
     *
     * @param aspect       The aspect in which to search for the relationship.
     * @param entityType   The name of the entity the method checks against.
     * @param relationType The name of the relationship to search for.
     * @param aspectSpec   The aspect spec in which to search for a concrete relationship with name=relationType
     *                     and that targets the entityType passed by parameter.
     * @return {@code True} if the aspect has a relationship with the intended conditions, {@code False} otherwise.
     */
    private boolean hasRelationshipInstanceTo(final Aspect aspect, final String entityType, final String relationType,
                                              final AspectSpec aspectSpec) {

        final RecordTemplate recordTemplate = RecordUtils.toRecordTemplate(aspectSpec.getDataTemplateClass(),
                aspect.data());

        final Map<RelationshipFieldSpec, List<Object>> extractFields = FieldExtractor.extractFields(recordTemplate,
                aspectSpec.getRelationshipFieldSpecs());

        // Is there is any instance of the relationship specs defined in the aspect's spec extracted from the
        // aspect record instance?
        return findRelationshipFor(aspectSpec, relationType, entityType)
                .map(extractFields::get)
                .filter(Objects::nonNull)
                .anyMatch(list -> !list.isEmpty());
    }

    /**
     * Computes the set of aspect specs of an entity that contain a relationship of a given name to a specific entity type.
     *
     * @param relatedEntityType The name of the entity.
     * @param relationshipType  The name of the relationship.
     * @param entitySpec        The entity spec from which to retrieve the aspect specs, if any.
     * @return A filtered dictionary of aspect name to aspect specs containing only aspects that have a relationship of
     * name relationshipType to the given relatedEntityType.
     */
    private Map<String, AspectSpec> getAspectSpecsReferringTo(final String relatedEntityType, final String relationshipType,
                                                              final EntitySpec entitySpec) {
        return entitySpec
                .getAspectSpecMap()
                .entrySet()
                .stream()
                .filter(entry -> findRelationshipFor(entry.getValue(), relationshipType, relatedEntityType).findAny().isPresent())
                .collect(Collectors.toMap(Map.Entry::getKey, Map.Entry::getValue));
    }

    /**
     * Utility method to find the relationship specs within an AspectSpec with name relationshipName and which has
     * relatedEntity name as a valid destination type.
     *
     * @param spec             The aspect spec from which to extract relationship field specs.
     * @param relationshipType The name of the relationship to find.
     * @param entityType       The name of the entity type (i.e: dataset, chart, usergroup, etc...) which the relationship
     *                         is valid for.
     * @return The list of relationship field specs which match the criteria.
     */
    private Stream<RelationshipFieldSpec> findRelationshipFor(final AspectSpec spec, final String relationshipType,
                                                              final String entityType) {
        return spec.getRelationshipFieldSpecs().stream()
                .filter(relationship -> relationship.getRelationshipName().equals(relationshipType)
                        && relationship.getValidDestinationTypes().contains(entityType));
    }

    /**
     * Entrypoint to handle the various errors that may occur during the execution of the delete entity service.
     * @param error The error instance that provides context on what issue occured.
     */
    private void handleError(final DeleteEntityServiceError error) {
        // NO-OP for now.
    }

    @AllArgsConstructor
    @Data
    private static class DeleteEntityServiceError {
        String message;
        DeleteEntityServiceErrorReason reason;
        Map<String, Object> context;
    }

    private enum DeleteEntityServiceErrorReason {
        ENTITY_SERVICE_ASPECT_NOT_FOUND,
        ENTITY_REGISTRY_SPEC_NOT_FOUND,
        MCP_PROCESSOR_FAILED,
        ASPECT_DELETE_FAILED,
        CLONE_FAILED,
    }

    @AllArgsConstructor
    @Data
    private static class EnrichedAspect {
        String name;
        Aspect aspect;
        AspectSpec spec;
    }
}<|MERGE_RESOLUTION|>--- conflicted
+++ resolved
@@ -244,16 +244,6 @@
      * @param prevAspect the old value for the aspect
      */
     private void deleteAspect(Urn urn, String aspectName, RecordTemplate prevAspect) {
-<<<<<<< HEAD
-        final RollbackResult result = _entityService.deleteAspect(urn.toString(), aspectName, Map.of(), true);
-
-        if (result != null && !result.getKeyAffected()) {
-            log.error("Failed to ingest aspect with references removed. Before {}, after: null, please check MCP processor"
-                + " logs for more information", prevAspect);
-            handleError(new DeleteEntityServiceError("Failed to delete aspect",
-                DeleteEntityServiceErrorReason.MCP_PROCESSOR_FAILED,
-                ImmutableMap.of("Urn", urn, "AspectName", aspectName, "Aspect", prevAspect)));
-=======
         final RollbackResult rollbackResult = _entityService.deleteAspect(urn.toString(), aspectName,
             new HashMap<>(), true);
         if (rollbackResult == null || rollbackResult.getNewValue() != null) {
@@ -262,7 +252,6 @@
             handleError(new DeleteEntityServiceError("Failed to ingest new aspect",
                 DeleteEntityServiceErrorReason.ASPECT_DELETE_FAILED,
                 ImmutableMap.of("urn", urn, "aspectName", aspectName)));
->>>>>>> ed38fe7c
         }
     }
 
