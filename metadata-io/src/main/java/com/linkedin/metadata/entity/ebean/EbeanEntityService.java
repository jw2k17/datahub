package com.linkedin.metadata.entity.ebean;

import com.datahub.util.RecordUtils;
import com.google.common.base.Preconditions;
import com.google.common.collect.ImmutableList;
import com.google.common.collect.ImmutableSet;
import com.google.common.collect.Iterators;
import com.linkedin.common.AuditStamp;
import com.linkedin.common.Status;
import com.linkedin.common.UrnArray;
import com.linkedin.common.urn.Urn;
import com.linkedin.data.schema.RecordDataSchema;
import com.linkedin.data.template.DataTemplateUtil;
import com.linkedin.data.template.JacksonDataTemplateCodec;
import com.linkedin.data.template.RecordTemplate;
import com.linkedin.entity.EnvelopedAspect;
import com.linkedin.events.metadata.ChangeType;
import com.linkedin.metadata.Constants;
import com.linkedin.metadata.aspect.Aspect;
import com.linkedin.metadata.aspect.VersionedAspect;
import com.linkedin.metadata.entity.EntityService;
import com.linkedin.metadata.entity.EntityUtils;
import com.linkedin.metadata.entity.ListResult;
import com.linkedin.metadata.entity.RollbackResult;
import com.linkedin.metadata.entity.RollbackRunResult;
import com.linkedin.metadata.event.EntityEventProducer;
import com.linkedin.metadata.models.AspectSpec;
import com.linkedin.metadata.models.EntitySpec;
import com.linkedin.metadata.models.registry.EntityRegistry;
import com.linkedin.metadata.query.ListUrnsResult;
import com.linkedin.metadata.run.AspectRowSummary;
import com.linkedin.metadata.utils.AuditStampUtils;
import com.linkedin.metadata.utils.EntityKeyUtils;
import com.linkedin.metadata.utils.PegasusUtils;
import com.linkedin.metadata.utils.SystemMetadataUtils;
import com.linkedin.mxe.MetadataAuditOperation;
import com.linkedin.mxe.SystemMetadata;
import com.linkedin.util.Pair;
import lombok.extern.slf4j.Slf4j;

import javax.annotation.Nonnull;
import javax.annotation.Nullable;
import java.net.URISyntaxException;
import java.sql.Timestamp;
import java.util.ArrayList;
import java.util.Arrays;
import java.util.Collections;
import java.util.HashMap;
import java.util.HashSet;
import java.util.List;
import java.util.Map;
import java.util.Optional;
import java.util.Set;
import java.util.concurrent.atomic.AtomicInteger;
import java.util.function.Function;
import java.util.stream.Collectors;

import static com.linkedin.metadata.Constants.ASPECT_LATEST_VERSION;
import static com.linkedin.metadata.Constants.SYSTEM_ACTOR;
<<<<<<< HEAD
=======
import static com.linkedin.metadata.entity.ebean.EbeanUtils.*;
import static com.linkedin.metadata.utils.PegasusUtils.urnToEntityName;
>>>>>>> 424f5a67


/**
 * Ebean-based implementation of {@link EntityService}, serving entity and aspect {@link RecordTemplate}s
 * based on data stored in a relational table supported by Ebean ORM.
 */
@Slf4j
public class EbeanEntityService extends EntityService {

  private static final int DEFAULT_MAX_TRANSACTION_RETRY = 3;

  private final EbeanAspectDao _aspectDao;
  private final JacksonDataTemplateCodec _dataTemplateCodec = new JacksonDataTemplateCodec();

  public EbeanEntityService(@Nonnull final EbeanAspectDao aspectDao, @Nonnull final EntityEventProducer eventProducer,
      @Nonnull final EntityRegistry entityRegistry) {
    super(eventProducer, entityRegistry);
    _aspectDao = aspectDao;
  }

  @Nonnull
<<<<<<< HEAD
  private Map<String, EbeanAspectV2> getLatestAspectForUrn(@Nonnull final Urn urn, @Nonnull final Set<String> aspectNames) {
=======
  Map<String, EbeanAspectV2> getLatestEbeanAspectForUrn(@Nonnull final Urn urn,
                                                        @Nonnull final Set<String> aspectNames) {
>>>>>>> 424f5a67
      Set<Urn> urns = new HashSet<>();
      urns.add(urn);

      Map<String, EbeanAspectV2> result = new HashMap<>();
      getLatestAspect(urns, aspectNames).forEach((key, aspectEntry) -> {
        final String aspectName = key.getAspect();
        result.put(aspectName, aspectEntry);
      });
      return result;
  }

  @Nonnull
  private Map<EbeanAspectV2.PrimaryKey, EbeanAspectV2> getLatestAspect(@Nonnull final Set<Urn> urns, @Nonnull final Set<String> aspectNames) {

    log.debug("Invoked getLatestAspects with urns: {}, aspectNames: {}", urns, aspectNames);

    // Create DB keys
    final Set<EbeanAspectV2.PrimaryKey> dbKeys = urns.stream().map(urn -> {
      final Set<String> aspectsToFetch = aspectNames.isEmpty() ? getEntityAspectNames(urn) : aspectNames;
      return aspectsToFetch.stream()
          .map(aspectName -> new EbeanAspectV2.PrimaryKey(urn.toString(), aspectName, ASPECT_LATEST_VERSION))
          .collect(Collectors.toList());
    }).flatMap(List::stream).collect(Collectors.toSet());

    Map<EbeanAspectV2.PrimaryKey, EbeanAspectV2> batchGetResults = new HashMap<>();
    Iterators.partition(dbKeys.iterator(), MAX_KEYS_PER_QUERY)
        .forEachRemaining(batch -> batchGetResults.putAll(_aspectDao.batchGet(ImmutableSet.copyOf(batch))));
    return batchGetResults;
  }

  @Override
  @Nonnull
  public Map<String, RecordTemplate> getLatestAspectsForUrn(@Nonnull final Urn urn, @Nonnull final Set<String> aspectNames) {
    Map<EbeanAspectV2.PrimaryKey, EbeanAspectV2> batchGetResults = getLatestAspect(new HashSet<>(Arrays.asList(urn)), aspectNames);

    final Map<String, RecordTemplate> result = new HashMap<>();
    batchGetResults.forEach((key, aspectEntry) -> {
      final String aspectName = key.getAspect();
      final RecordTemplate aspectRecord = EntityUtils.toAspectRecord(urn, aspectName, aspectEntry.getMetadata(), getEntityRegistry());
      result.put(aspectName, aspectRecord);
    });
    return result;
  }

  @Override
  @Nonnull
  public Map<Urn, List<RecordTemplate>> getLatestAspects(@Nonnull final Set<Urn> urns,
      @Nonnull final Set<String> aspectNames) {

    Map<EbeanAspectV2.PrimaryKey, EbeanAspectV2> batchGetResults = getLatestAspect(urns, aspectNames);

    // Fetch from db and populate urn -> aspect map.
    final Map<Urn, List<RecordTemplate>> urnToAspects = new HashMap<>();

    // Each urn should have some result, regardless of whether aspects are found in the DB.
    for (Urn urn : urns) {
      urnToAspects.putIfAbsent(urn, new ArrayList<>());
    }

    // Add "key" aspects for each urn. TODO: Replace this with a materialized key aspect.
    urnToAspects.keySet().forEach(key -> {
      final RecordTemplate keyAspect = buildKeyAspect(key);
      urnToAspects.get(key).add(keyAspect);
    });

    batchGetResults.forEach((key, aspectEntry) -> {
      final Urn urn = toUrn(key.getUrn());
      final String aspectName = key.getAspect();
      // for now, don't add the key aspect here- we have already added it above
      if (aspectName.equals(getKeyAspectName(urn))) {
        return;
      }

      final RecordTemplate aspectRecord =
          EntityUtils.toAspectRecord(urn, aspectName, aspectEntry.getMetadata(), getEntityRegistry());
      urnToAspects.putIfAbsent(urn, new ArrayList<>());
      urnToAspects.get(urn).add(aspectRecord);
    });

    return urnToAspects;
  }

  /*
   * When a user tries to fetch a negative version, we want to index most recent to least recent snapshots.
   * To do this, we want to fetch the maximum version and subtract the negative version from that. Since -1 represents
   * the maximum version, we need to add 1 to the final result.
   */
  private long calculateVersionNumber(@Nonnull final Urn urn, @Nonnull final String aspectName, @Nonnull long version) {
    if (version < 0) {
      return _aspectDao.getMaxVersion(urn.toString(), aspectName) + version + 1;
    }
    return version;
  }

  @Override
  @Nullable
  public RecordTemplate getAspect(@Nonnull final Urn urn, @Nonnull final String aspectName, @Nonnull long version) {

    log.debug("Invoked getAspect with urn: {}, aspectName: {}, version: {}", urn, aspectName, version);

    version = calculateVersionNumber(urn, aspectName, version);
    final EbeanAspectV2.PrimaryKey primaryKey = new EbeanAspectV2.PrimaryKey(urn.toString(), aspectName, version);
    final Optional<EbeanAspectV2> maybeAspect = Optional.ofNullable(_aspectDao.getAspect(primaryKey));
    return maybeAspect.map(
        aspect -> EntityUtils.toAspectRecord(urn, aspectName, aspect.getMetadata(), getEntityRegistry())).orElse(null);
  }

  @Override
  public Map<Urn, List<EnvelopedAspect>> getLatestEnvelopedAspects(
      // TODO: entityName is unused, can we remove this as a param?
      @Nonnull String entityName,
      @Nonnull Set<Urn> urns,
      @Nonnull Set<String> aspectNames) throws URISyntaxException {

    final Set<EbeanAspectV2.PrimaryKey> dbKeys = urns.stream()
        .map(urn -> aspectNames.stream()
            .map(aspectName -> new EbeanAspectV2.PrimaryKey(urn.toString(), aspectName, ASPECT_LATEST_VERSION))
            .collect(Collectors.toList()))
        .flatMap(List::stream)
        .collect(Collectors.toSet());

    final Map<EbeanAspectV2.PrimaryKey, EnvelopedAspect> envelopedAspectMap = getEnvelopedAspects(dbKeys);

    // Group result by Urn
    final Map<String, List<EnvelopedAspect>> urnToAspects = envelopedAspectMap.entrySet()
        .stream()
        .collect(Collectors.groupingBy(entry -> entry.getKey().getUrn(),
            Collectors.mapping(Map.Entry::getValue, Collectors.toList())));

    // For each input urn, get the aspects corresponding to the urn. If empty, return the key aspect
    final Map<Urn, List<EnvelopedAspect>> result = new HashMap<>();
    for (Urn urn : urns) {
      List<EnvelopedAspect> aspects = urnToAspects.getOrDefault(urn.toString(), Collections.emptyList());
      EnvelopedAspect keyAspect = getKeyEnvelopedAspect(urn);
      // Add key aspect if it does not exist in the returned aspects
      if (aspects.isEmpty() || aspects.stream().noneMatch(aspect -> keyAspect.getName().equals(aspect.getName()))) {
        result.put(urn, ImmutableList.<EnvelopedAspect>builder().addAll(aspects).add(keyAspect).build());
      } else {
        result.put(urn, aspects);
      }
    }
    return result;
  }

  @Override
  public EnvelopedAspect getEnvelopedAspect(
      // TODO: entityName is only used for a debug statement, can we remove this as a param?
      @Nonnull String entityName,
      @Nonnull Urn urn,
      @Nonnull String aspectName,
      long version) throws Exception {
    log.debug(String.format("Invoked getEnvelopedAspect with entityName: %s, urn: %s, aspectName: %s, version: %s",
        entityName,
        urn,
        aspectName,
        version));

    version = calculateVersionNumber(urn, aspectName, version);

    final EbeanAspectV2.PrimaryKey primaryKey = new EbeanAspectV2.PrimaryKey(urn.toString(), aspectName, version);
    return getEnvelopedAspects(ImmutableSet.of(primaryKey)).get(primaryKey);
  }

  @Override
  public VersionedAspect getVersionedAspect(@Nonnull Urn urn, @Nonnull String aspectName, long version) {

    log.debug("Invoked getVersionedAspect with urn: {}, aspectName: {}, version: {}", urn, aspectName, version);

    VersionedAspect result = new VersionedAspect();

    version = calculateVersionNumber(urn, aspectName, version);

    final EbeanAspectV2.PrimaryKey primaryKey = new EbeanAspectV2.PrimaryKey(urn.toString(), aspectName, version);
    final Optional<EbeanAspectV2> maybeAspect = Optional.ofNullable(_aspectDao.getAspect(primaryKey));
    RecordTemplate aspectRecord =
        maybeAspect.map(aspect -> EntityUtils.toAspectRecord(urn, aspectName, aspect.getMetadata(), getEntityRegistry()))
            .orElse(null);

    if (aspectRecord == null) {
      return null;
    }

    Aspect resultAspect = new Aspect();

    RecordUtils.setSelectedRecordTemplateInUnion(resultAspect, aspectRecord);
    result.setAspect(resultAspect);
    result.setVersion(version);

    return result;
  }

  @Override
  @Nonnull
  public ListResult<RecordTemplate> listLatestAspects(@Nonnull final String entityName,
      @Nonnull final String aspectName, final int start, final int count) {

    log.debug("Invoked listLatestAspects with entityName: {}, aspectName: {}, start: {}, count: {}", entityName,
            aspectName, start, count);

    final ListResult<String> aspectMetadataList =
        _aspectDao.listLatestAspectMetadata(entityName, aspectName, start, count);

    final List<RecordTemplate> aspects = new ArrayList<>();
    for (int i = 0; i < aspectMetadataList.getValues().size(); i++) {
      aspects.add(EntityUtils.toAspectRecord(aspectMetadataList.getMetadata().getExtraInfos().get(i).getUrn(), aspectName,
          aspectMetadataList.getValues().get(i), getEntityRegistry()));
    }

    return new ListResult<>(aspects, aspectMetadataList.getMetadata(), aspectMetadataList.getNextStart(),
        aspectMetadataList.isHasNext(), aspectMetadataList.getTotalCount(), aspectMetadataList.getTotalPageCount(),
        aspectMetadataList.getPageSize());
  }

  @Override
  @Nonnull
  protected UpdateAspectResult ingestAspectToLocalDB(@Nonnull final Urn urn, @Nonnull final String aspectName,
      @Nonnull final Function<Optional<RecordTemplate>, RecordTemplate> updateLambda,
      @Nonnull final AuditStamp auditStamp, @Nonnull final SystemMetadata providedSystemMetadata) {

    return _aspectDao.runInTransactionWithRetry(() -> {
      final String urnStr = urn.toString();
      final EbeanAspectV2 latest = _aspectDao.getLatestAspect(urnStr, aspectName);
      long nextVersion = _aspectDao.getNextVersion(urnStr, aspectName);

      return ingestAspectToLocalDBNoTransaction(urn, aspectName, updateLambda, auditStamp, providedSystemMetadata, latest, nextVersion);
    }, DEFAULT_MAX_TRANSACTION_RETRY);
  }

  @Override
  @Nonnull
  protected List<Pair<String, UpdateAspectResult>> ingestAspectsToLocalDB(
      @Nonnull final Urn urn,
      @Nonnull List<Pair<String, RecordTemplate>> aspectRecordsToIngest,
      @Nonnull final AuditStamp auditStamp,
      @Nonnull final SystemMetadata systemMetadata) {

    return _aspectDao.runInTransactionWithRetry(() -> {

      final Set<String> aspectNames = aspectRecordsToIngest
        .stream()
        .map(Pair::getFirst)
        .collect(Collectors.toSet());

      Map<String, EbeanAspectV2> latestAspects = getLatestAspectForUrn(urn, aspectNames);
      Map<String, Long> nextVersions = _aspectDao.getNextVersions(urn.toString(), aspectNames);

      List<Pair<String, UpdateAspectResult>> result = new ArrayList<>();
      for (Pair<String, RecordTemplate> aspectRecord: aspectRecordsToIngest) {
        String aspectName = aspectRecord.getFirst();
        RecordTemplate newValue = aspectRecord.getSecond();
        EbeanAspectV2 latest = latestAspects.get(aspectName);
        long nextVersion = nextVersions.get(aspectName);
        UpdateAspectResult updateResult = ingestAspectToLocalDBNoTransaction(urn, aspectName, ignored -> newValue, auditStamp, systemMetadata,
          latest, nextVersion);
        result.add(new Pair<>(aspectName, updateResult));
      }
      return result;
    }, DEFAULT_MAX_TRANSACTION_RETRY);
  }

  @Nonnull
  private UpdateAspectResult ingestAspectToLocalDBNoTransaction(@Nonnull final Urn urn,
     @Nonnull final String aspectName, @Nonnull final Function<Optional<RecordTemplate>, RecordTemplate> updateLambda,
     @Nonnull final AuditStamp auditStamp, @Nonnull final SystemMetadata providedSystemMetadata, @Nullable final EbeanAspectV2 latest,
     @Nonnull final Long nextVersion) {

    // 2. Compare the latest existing and new.
    final RecordTemplate oldValue =
            latest == null ? null : EntityUtils.toAspectRecord(urn, aspectName, latest.getMetadata(), getEntityRegistry());
    final RecordTemplate newValue = updateLambda.apply(Optional.ofNullable(oldValue));

    // 3. If there is no difference between existing and new, we just update
    // the lastObserved in system metadata. RunId should stay as the original runId
    if (oldValue != null && DataTemplateUtil.areEqual(oldValue, newValue)) {
      SystemMetadata latestSystemMetadata = EntityUtils.parseSystemMetadata(latest.getSystemMetadata());
      latestSystemMetadata.setLastObserved(providedSystemMetadata.getLastObserved());

      latest.setSystemMetadata(RecordUtils.toJsonString(latestSystemMetadata));

      _aspectDao.saveAspect(latest, false);

      return new UpdateAspectResult(urn, oldValue, oldValue,
              EntityUtils.parseSystemMetadata(latest.getSystemMetadata()), latestSystemMetadata,
              MetadataAuditOperation.UPDATE, 0);
    }

    // 4. Save the newValue as the latest version
    log.debug("Ingesting aspect with name {}, urn {}", aspectName, urn);
    long versionOfOld = _aspectDao.saveLatestAspect(urn.toString(), aspectName, latest == null ? null : EntityUtils.toJsonAspect(oldValue),
            latest == null ? null : latest.getCreatedBy(), latest == null ? null : latest.getCreatedFor(),
            latest == null ? null : latest.getCreatedOn(), latest == null ? null : latest.getSystemMetadata(),
            EntityUtils.toJsonAspect(newValue), auditStamp.getActor().toString(),
            auditStamp.hasImpersonator() ? auditStamp.getImpersonator().toString() : null,
            new Timestamp(auditStamp.getTime()), EntityUtils.toJsonAspect(providedSystemMetadata), nextVersion);

    return new UpdateAspectResult(urn, oldValue, newValue,
            latest == null ? null : EntityUtils.parseSystemMetadata(latest.getSystemMetadata()), providedSystemMetadata,
            MetadataAuditOperation.UPDATE, versionOfOld);
  }

  @Override
  @Nonnull
  public RecordTemplate updateAspect(@Nonnull final Urn urn, @Nonnull final String entityName,
      @Nonnull final String aspectName, @Nonnull final AspectSpec aspectSpec, @Nonnull final RecordTemplate newValue,
      @Nonnull final AuditStamp auditStamp, @Nonnull final long version, @Nonnull final boolean emitMae) {
    log.debug(
        "Invoked updateAspect with urn: {}, aspectName: {}, newValue: {}, version: {}, emitMae: {}", urn,
            aspectName, newValue, version, emitMae);
    return updateAspect(urn, entityName, aspectName, aspectSpec, newValue, auditStamp, version, emitMae,
        DEFAULT_MAX_TRANSACTION_RETRY);
  }

  @Nonnull
  private RecordTemplate updateAspect(@Nonnull final Urn urn, @Nonnull final String entityName,
      @Nonnull final String aspectName, @Nonnull final AspectSpec aspectSpec, @Nonnull final RecordTemplate value,
      @Nonnull final AuditStamp auditStamp, @Nonnull final long version, @Nonnull final boolean emitMae,
      final int maxTransactionRetry) {

    final UpdateAspectResult result = _aspectDao.runInTransactionWithRetry(() -> {

      final EbeanAspectV2 oldAspect = _aspectDao.getAspect(urn.toString(), aspectName, version);
      final RecordTemplate oldValue =
          oldAspect == null ? null : EntityUtils.toAspectRecord(urn, aspectName, oldAspect.getMetadata(), getEntityRegistry());

      SystemMetadata oldSystemMetadata =
          oldAspect == null ? new SystemMetadata() : EntityUtils.parseSystemMetadata(oldAspect.getSystemMetadata());
      // create a duplicate of the old system metadata to update and write back
      SystemMetadata newSystemMetadata =
          oldAspect == null ? new SystemMetadata() : EntityUtils.parseSystemMetadata(oldAspect.getSystemMetadata());
      newSystemMetadata.setLastObserved(System.currentTimeMillis());

      log.debug("Updating aspect with name {}, urn {}", aspectName, urn);
      _aspectDao.saveAspect(urn.toString(), aspectName, EntityUtils.toJsonAspect(value), auditStamp.getActor().toString(),
          auditStamp.hasImpersonator() ? auditStamp.getImpersonator().toString() : null,
          new Timestamp(auditStamp.getTime()), EntityUtils.toJsonAspect(newSystemMetadata), version, oldAspect == null);

      return new UpdateAspectResult(urn, oldValue, value, oldSystemMetadata, newSystemMetadata,
          MetadataAuditOperation.UPDATE, version);
    }, maxTransactionRetry);

    final RecordTemplate oldValue = result.getOldValue();
    final RecordTemplate newValue = result.getNewValue();

    if (emitMae) {
      log.debug("Producing MetadataAuditEvent for updated aspect {}, urn {}", aspectName, urn);
      produceMetadataChangeLog(urn, entityName, aspectName, aspectSpec, oldValue, newValue,
          result.getOldSystemMetadata(), result.getNewSystemMetadata(), ChangeType.UPSERT);
    } else {
      log.debug("Skipped producing MetadataAuditEvent for updated aspect {}, urn {}. emitMAE is false.",
          aspectName, urn);
    }

    return newValue;
  }

  public void setWritable(boolean canWrite) {
    log.debug("Setting writable to {}", canWrite);
    _aspectDao.setWritable(canWrite);
  }

  @Nullable
  public RollbackResult deleteAspect(String urn, String aspectName, Map<String, String> conditions, boolean hardDelete) {
    // Validate pre-conditions before running queries
    Urn entityUrn;
    EntitySpec entitySpec;
    try {
      entityUrn = Urn.createFromString(urn);
      String entityName = PegasusUtils.urnToEntityName(entityUrn);
      entitySpec = getEntityRegistry().getEntitySpec(entityName);
      Preconditions.checkState(entitySpec != null, String.format("Could not find entity definition for %s", entityName));
      Preconditions.checkState(entitySpec.hasAspect(aspectName), String.format("Could not find aspect %s in definition for %s", aspectName, entityName));
    } catch (URISyntaxException uriSyntaxException) {
      // don't expect this to happen, so raising RuntimeException here
      throw new RuntimeException(String.format("Failed to extract urn from %s", urn));
    }

    final RollbackResult result = _aspectDao.runInTransactionWithRetry(() -> {
      Integer additionalRowsDeleted = 0;

      // 1. Fetch the latest existing version of the aspect.
      final EbeanAspectV2 latest = _aspectDao.getLatestAspect(urn, aspectName);

      // 1.1 If no latest exists, skip this aspect
      if (latest == null) {
        return null;
      }

      // 2. Compare the match conditions, if they don't match, ignore.
      SystemMetadata latestSystemMetadata = EntityUtils.parseSystemMetadata(latest.getSystemMetadata());
      if (!filterMatch(latestSystemMetadata, conditions)) {
        return null;
      }
      String latestMetadata = latest.getMetadata();

      // 3. Check if this is a key aspect
      Boolean isKeyAspect = false;
      try {
        isKeyAspect = getKeyAspectName(Urn.createFromString(urn)).equals(aspectName);
      } catch (URISyntaxException e) {
        e.printStackTrace();
      }

      // 4. Fetch all preceding aspects, that match
      List<EbeanAspectV2> aspectsToDelete = new ArrayList<>();
      long maxVersion = _aspectDao.getMaxVersion(urn, aspectName);
      EbeanAspectV2 survivingAspect = null;
      String previousMetadata = null;
      boolean filterMatch = true;
      while (maxVersion > 0 && filterMatch)  {
        EbeanAspectV2 candidateAspect = _aspectDao.getAspect(urn, aspectName, maxVersion);
        SystemMetadata previousSysMetadata = EntityUtils.parseSystemMetadata(candidateAspect.getSystemMetadata());
        filterMatch = filterMatch(previousSysMetadata, conditions);
        if (filterMatch) {
          aspectsToDelete.add(candidateAspect);
          maxVersion = maxVersion - 1;
        } else {
          survivingAspect = candidateAspect;
          previousMetadata = survivingAspect.getMetadata();
        }
      }

      // 5. Apply deletes and fix up latest row

      aspectsToDelete.forEach(aspect -> _aspectDao.deleteAspect(aspect));

      if (survivingAspect != null) {
        // if there was a surviving aspect, copy its information into the latest row
        // eBean does not like us updating a pkey column (version) for the surviving aspect
        // as a result we copy information from survivingAspect to latest and delete survivingAspect
        latest.setMetadata(survivingAspect.getMetadata());
        latest.setSystemMetadata(survivingAspect.getSystemMetadata());
        latest.setCreatedOn(survivingAspect.getCreatedOn());
        latest.setCreatedBy(survivingAspect.getCreatedBy());
        latest.setCreatedFor(survivingAspect.getCreatedFor());
        _aspectDao.saveAspect(latest, false);
        _aspectDao.deleteAspect(survivingAspect);
      } else {
        if (isKeyAspect) {
<<<<<<< HEAD
          // If this is the key aspect, delete the entity entirely.
          additionalRowsDeleted = _aspectDao.deleteUrn(urn);
=======
          if (hardDelete) {
            // If this is the key aspect, delete the entity entirely.
            additionalRowsDeleted = _entityDao.deleteUrn(urn);
          } else if (entitySpec.hasAspect(Constants.STATUS_ASPECT_NAME)) {
            // soft delete by setting status.removed=true (if applicable)
            final Status statusAspect = new Status();
            statusAspect.setRemoved(true);
            final SystemMetadata systemMetadata = SystemMetadataUtils.createDefaultSystemMetadata();
            final AuditStamp auditStamp = AuditStampUtils.createDefaultAuditStamp();

            this.ingestAspect(entityUrn, Constants.STATUS_ASPECT_NAME, statusAspect, auditStamp, systemMetadata);
          }
>>>>>>> 424f5a67
        } else {
          // Else, only delete the specific aspect.
          _aspectDao.deleteAspect(latest);
        }
      }

      // 6. Emit the Update
      try {
        final RecordTemplate latestValue = latest == null ? null
            : EntityUtils.toAspectRecord(Urn.createFromString(latest.getKey().getUrn()), latest.getKey().getAspect(),
                latestMetadata, getEntityRegistry());

        final RecordTemplate previousValue = survivingAspect == null ? null
            : EntityUtils.toAspectRecord(Urn.createFromString(survivingAspect.getKey().getUrn()),
                survivingAspect.getKey().getAspect(), previousMetadata, getEntityRegistry());

        final Urn urnObj = Urn.createFromString(urn);
        // We are not deleting key aspect if hardDelete has not been set so do not return a rollback result
        if (isKeyAspect && !hardDelete) {
          return null;
        }
        return new RollbackResult(urnObj, urnObj.getEntityType(), latest.getAspect(), latestValue,
            previousValue == null ? latestValue : previousValue, latestSystemMetadata,
            previousValue == null ? null : EntityUtils.parseSystemMetadata(survivingAspect.getSystemMetadata()),
            survivingAspect == null ? ChangeType.DELETE : ChangeType.UPSERT, isKeyAspect, additionalRowsDeleted);
      } catch (URISyntaxException e) {
        throw new RuntimeException(String.format("Failed to emit the update for urn %s", urn));
      }
    }, DEFAULT_MAX_TRANSACTION_RETRY);

    return result;
  }

  @Override
  public RollbackRunResult rollbackRun(List<AspectRowSummary> aspectRows, String runId, boolean hardDelete) {
    return rollbackWithConditions(aspectRows, Collections.singletonMap("runId", runId), hardDelete);
  }

  @Override
  public RollbackRunResult rollbackWithConditions(List<AspectRowSummary> aspectRows, Map<String, String> conditions, boolean hardDelete) {
    List<AspectRowSummary> removedAspects = new ArrayList<>();
    AtomicInteger rowsDeletedFromEntityDeletion = new AtomicInteger(0);

    aspectRows.forEach(aspectToRemove -> {

      RollbackResult result = deleteAspect(aspectToRemove.getUrn(), aspectToRemove.getAspectName(),
          conditions, hardDelete);
      if (result != null) {
        Optional<AspectSpec> aspectSpec = getAspectSpec(result.entityName, result.aspectName);
        if (!aspectSpec.isPresent()) {
          log.error("Issue while rolling back: unknown aspect {} for entity {}", result.entityName, result.aspectName);
          return;
        }

        rowsDeletedFromEntityDeletion.addAndGet(result.additionalRowsAffected);
        removedAspects.add(aspectToRemove);
        produceMetadataChangeLog(result.getUrn(), result.getEntityName(), result.getAspectName(), aspectSpec.get(),
            result.getOldValue(), result.getNewValue(), result.getOldSystemMetadata(), result.getNewSystemMetadata(),
            result.getChangeType());
      }
    });

    return new RollbackRunResult(removedAspects, rowsDeletedFromEntityDeletion.get());
  }

  @Override
  public RollbackRunResult deleteUrn(Urn urn) {
    List<AspectRowSummary> removedAspects = new ArrayList<>();
    Integer rowsDeletedFromEntityDeletion = 0;

    final EntitySpec spec = getEntityRegistry().getEntitySpec(PegasusUtils.urnToEntityName(urn));
    final AspectSpec keySpec = spec.getKeyAspectSpec();
    String keyAspectName = getKeyAspectName(urn);

    EbeanAspectV2 latestKey = _aspectDao.getLatestAspect(urn.toString(), keyAspectName);
    if (latestKey == null || latestKey.getSystemMetadata() == null) {
      return new RollbackRunResult(removedAspects, rowsDeletedFromEntityDeletion);
    }

<<<<<<< HEAD
    SystemMetadata latestKeySystemMetadata = EntityUtils.parseSystemMetadata(latestKey.getSystemMetadata());
    RollbackResult result = deleteAspect(urn.toString(), keyAspectName, Collections.singletonMap("runId", latestKeySystemMetadata.getRunId()));
=======
    SystemMetadata latestKeySystemMetadata = parseSystemMetadata(latestKey.getSystemMetadata());
    RollbackResult result = deleteAspect(urn.toString(), keyAspectName, Collections.singletonMap("runId",
            latestKeySystemMetadata.getRunId()), true);
>>>>>>> 424f5a67

    if (result != null) {
      AspectRowSummary summary = new AspectRowSummary();
      summary.setUrn(urn.toString());
      summary.setKeyAspect(true);
      summary.setAspectName(keyAspectName);
      summary.setVersion(0);
      summary.setTimestamp(latestKey.getCreatedOn().getTime());

      rowsDeletedFromEntityDeletion = result.additionalRowsAffected;
      removedAspects.add(summary);
      produceMetadataChangeLog(result.getUrn(), result.getEntityName(), result.getAspectName(), keySpec,
          result.getOldValue(), result.getNewValue(), result.getOldSystemMetadata(), result.getNewSystemMetadata(),
          result.getChangeType());
    }

    return new RollbackRunResult(removedAspects, rowsDeletedFromEntityDeletion);
  }

  @Override
  public Boolean exists(Urn urn) {
    final Set<String> aspectsToFetch = getEntityAspectNames(urn);
    final List<EbeanAspectV2.PrimaryKey> dbKeys = aspectsToFetch.stream()
        .map(aspectName -> new EbeanAspectV2.PrimaryKey(urn.toString(), aspectName, ASPECT_LATEST_VERSION))
        .collect(Collectors.toList());

    Map<EbeanAspectV2.PrimaryKey, EbeanAspectV2> aspects = _aspectDao.batchGet(new HashSet(dbKeys));
    return aspects.values().stream().anyMatch(aspect -> aspect != null);
  }

  @Override
  @Nonnull
  public ListUrnsResult listUrns(@Nonnull final String entityName, final int start, final int count) {
    log.debug("Invoked listUrns with entityName: {}, start: {}, count: {}", entityName, start, count);

    // If a keyAspect exists, the entity exists.
    final String keyAspectName = getEntityRegistry().getEntitySpec(entityName).getKeyAspectSpec().getName();
    final ListResult<String> keyAspectList = _aspectDao.listUrns(keyAspectName, start, count);

    final ListUrnsResult result = new ListUrnsResult();
    result.setStart(start);
    result.setCount(keyAspectList.getValues().size());
    result.setTotal(keyAspectList.getTotalCount());

    // Extract urns
    final UrnArray entityUrns = new UrnArray();
    for (String urn : keyAspectList.getValues()) {
      try {
        entityUrns.add(Urn.createFromString(urn));
      } catch (URISyntaxException e) {
        throw new IllegalArgumentException(String.format("Failed to convert urn %s found in db to Urn object.", urn),
            e);
      }
    }
    result.setEntities(entityUrns);
    return result;
  }

  private Map<EbeanAspectV2.PrimaryKey, EnvelopedAspect> getEnvelopedAspects(final Set<EbeanAspectV2.PrimaryKey> dbKeys) throws URISyntaxException {
    final Map<EbeanAspectV2.PrimaryKey, EnvelopedAspect> result = new HashMap<>();
    final Map<EbeanAspectV2.PrimaryKey, EbeanAspectV2> dbEntries = _aspectDao.batchGet(dbKeys);

    for (EbeanAspectV2.PrimaryKey currKey : dbKeys) {

      final EbeanAspectV2 currAspectEntry = dbEntries.get(currKey);

      if (currAspectEntry == null) {
        // No aspect found.
        continue;
      }

      // Aspect found. Now turn it into an EnvelopedAspect
      final com.linkedin.entity.Aspect aspect = RecordUtils.toRecordTemplate(com.linkedin.entity.Aspect.class, currAspectEntry
          .getMetadata());
      final EnvelopedAspect envelopedAspect = new EnvelopedAspect();
      envelopedAspect.setName(currAspectEntry.getKey().getAspect());
      envelopedAspect.setVersion(currAspectEntry.getKey().getVersion());
      envelopedAspect.setValue(aspect);
      envelopedAspect.setCreated(new AuditStamp()
          .setActor(Urn.createFromString(currAspectEntry.getCreatedBy()))
          .setTime(currAspectEntry.getCreatedOn().getTime())
      );
      result.put(currKey, envelopedAspect);
    }
    return result;
  }

  private EnvelopedAspect getKeyEnvelopedAspect(final Urn urn) throws URISyntaxException {
    final EntitySpec spec = getEntityRegistry().getEntitySpec(PegasusUtils.urnToEntityName(urn));
    final AspectSpec keySpec = spec.getKeyAspectSpec();
    final RecordDataSchema keySchema = keySpec.getPegasusSchema();
    final com.linkedin.entity.Aspect aspect =
        new com.linkedin.entity.Aspect(EntityKeyUtils.convertUrnToEntityKey(urn, keySchema).data());

    final EnvelopedAspect envelopedAspect = new EnvelopedAspect();
    envelopedAspect.setName(keySpec.getName());
    envelopedAspect.setVersion(ASPECT_LATEST_VERSION);
    envelopedAspect.setValue(aspect);
    envelopedAspect.setCreated(
        new AuditStamp().setActor(Urn.createFromString(SYSTEM_ACTOR)).setTime(System.currentTimeMillis()));

    return envelopedAspect;
  }
}<|MERGE_RESOLUTION|>--- conflicted
+++ resolved
@@ -57,11 +57,7 @@
 
 import static com.linkedin.metadata.Constants.ASPECT_LATEST_VERSION;
 import static com.linkedin.metadata.Constants.SYSTEM_ACTOR;
-<<<<<<< HEAD
-=======
-import static com.linkedin.metadata.entity.ebean.EbeanUtils.*;
 import static com.linkedin.metadata.utils.PegasusUtils.urnToEntityName;
->>>>>>> 424f5a67
 
 
 /**
@@ -83,12 +79,7 @@
   }
 
   @Nonnull
-<<<<<<< HEAD
   private Map<String, EbeanAspectV2> getLatestAspectForUrn(@Nonnull final Urn urn, @Nonnull final Set<String> aspectNames) {
-=======
-  Map<String, EbeanAspectV2> getLatestEbeanAspectForUrn(@Nonnull final Urn urn,
-                                                        @Nonnull final Set<String> aspectNames) {
->>>>>>> 424f5a67
       Set<Urn> urns = new HashSet<>();
       urns.add(urn);
 
@@ -527,13 +518,9 @@
         _aspectDao.deleteAspect(survivingAspect);
       } else {
         if (isKeyAspect) {
-<<<<<<< HEAD
-          // If this is the key aspect, delete the entity entirely.
-          additionalRowsDeleted = _aspectDao.deleteUrn(urn);
-=======
           if (hardDelete) {
             // If this is the key aspect, delete the entity entirely.
-            additionalRowsDeleted = _entityDao.deleteUrn(urn);
+            additionalRowsDeleted = _aspectDao.deleteUrn(urn);
           } else if (entitySpec.hasAspect(Constants.STATUS_ASPECT_NAME)) {
             // soft delete by setting status.removed=true (if applicable)
             final Status statusAspect = new Status();
@@ -543,7 +530,6 @@
 
             this.ingestAspect(entityUrn, Constants.STATUS_ASPECT_NAME, statusAspect, auditStamp, systemMetadata);
           }
->>>>>>> 424f5a67
         } else {
           // Else, only delete the specific aspect.
           _aspectDao.deleteAspect(latest);
@@ -623,14 +609,8 @@
       return new RollbackRunResult(removedAspects, rowsDeletedFromEntityDeletion);
     }
 
-<<<<<<< HEAD
     SystemMetadata latestKeySystemMetadata = EntityUtils.parseSystemMetadata(latestKey.getSystemMetadata());
-    RollbackResult result = deleteAspect(urn.toString(), keyAspectName, Collections.singletonMap("runId", latestKeySystemMetadata.getRunId()));
-=======
-    SystemMetadata latestKeySystemMetadata = parseSystemMetadata(latestKey.getSystemMetadata());
-    RollbackResult result = deleteAspect(urn.toString(), keyAspectName, Collections.singletonMap("runId",
-            latestKeySystemMetadata.getRunId()), true);
->>>>>>> 424f5a67
+    RollbackResult result = deleteAspect(urn.toString(), keyAspectName, Collections.singletonMap("runId", latestKeySystemMetadata.getRunId()), true);
 
     if (result != null) {
       AspectRowSummary summary = new AspectRowSummary();
