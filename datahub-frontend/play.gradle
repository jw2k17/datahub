apply plugin: "org.gradle.playframework"

// Change this to listen on a different port
project.ext.httpPort = 9001
project.ext.playBinaryBaseName = "datahub-frontend"

tasks.withType(PlayRun) {
  httpPort = project.ext.httpPort
}

configurations {
  assets
}

dependencies {
  if (project.hasProperty('enableEmber') && project.getProperty('enableEmber').toBoolean()) {
    assets project(path: ':datahub-web', configuration: 'assets')
  } else {
    assets project(path: ':datahub-web-react', configuration: 'assets')
  }

  constraints {
    play('org.springframework:spring-core:5.2.3.RELEASE')
    play('com.fasterxml.jackson.core:jackson-databind:2.9.10.4')
    play('com.nimbusds:nimbus-jose-jwt:7.9')
    play('com.typesafe.akka:akka-actor_2.12:2.5.16')
    play('net.minidev:json-smart:2.4.1')
    play('io.netty:netty-all:4.1.68.Final')
  }
<<<<<<< HEAD
  play project(":metadata-service:restli-client")
  play project(":metadata-service:auth-api")

  play externalDependency.jettyJaas
  play externalDependency.graphqlJava
  play externalDependency.antlr4Runtime
  play externalDependency.antlr4

  play externalDependency.jerseyCore
  play externalDependency.jerseyGuava

  play externalDependency.pac4j
  play externalDependency.playPac4j
  play externalDependency.shiroCore
  play externalDependency.playCache
  play externalDependency.playWs
  play externalDependency.kafkaClients

  playTest externalDependency.mockito
  playTest externalDependency.playTest

  playRun externalDependency.lombok
  playRun externalDependency.guice
  playRun externalDependency.playDocs
  playRun externalDependency.playGuice
  playRun externalDependency.logbackClassic
=======
  compile project(":datahub-graphql-core")
  compile project(":metadata-service:auth-api")

  implementation externalDependency.jettyJaas
  implementation externalDependency.graphqlJava
  implementation externalDependency.antlr4Runtime
  implementation externalDependency.antlr4

  implementation externalDependency.jerseyCore
  implementation externalDependency.jerseyGuava

  implementation externalDependency.pac4j
  implementation externalDependency.playPac4j
  implementation externalDependency.shiroCore
  implementation externalDependency.playCache
  implementation externalDependency.playWs
  implementation externalDependency.kafkaClients

  testImplementation externalDependency.mockito
  testImplementation externalDependency.playTest

  compileOnly externalDependency.lombok
  runtime externalDependency.guice
  runtime externalDependency.playDocs
  runtime externalDependency.playGuice
  runtime externalDependency.logbackClassic

  annotationProcessor externalDependency.lombok
}

dist.dependsOn(':datahub-web-react:copyAssets')

play {
  platform {
    playVersion = '2.7.6'
    scalaVersion = '2.12'
    javaVersion = JavaVersion.VERSION_1_8
  }

  injectedRoutesGenerator = true
>>>>>>> 94ff9693
}

model {
  components {
    play {
      platform play: '2.7.6', scala: '2.12', java: '1.8'
      injectedRoutesGenerator = true

      binaries.all {
        tasks.withType(PlatformScalaCompile) {
          scalaCompileOptions.forkOptions.jvmArgs = ['-Xms1G', '-Xmx1G', '-Xss2M']
        }
      }

      binaries.all { binary ->
        binary.assets.addAssetDir moveAssets.destinationDir
        binary.assets.builtBy moveAssets
      }
    }
  }
}

task unzipAssets(type: Copy, dependsOn: [configurations.assets, ':datahub-web-react:yarnBuild']) {
  into "${buildDir}/assets"
  from {
    configurations.assets.collect { zipTree(it) }
  }
}

// move assets/assets into assets
task moveAssets(type: Copy, dependsOn: unzipAssets) {
  into "${buildDir}/assets"
  from ("${buildDir}/assets/assets")
}

clean {
  delete 'public/platforms'
  delete 'public/static'
  delete 'public/asset-manifest.json'
  delete 'public/manifest.json'
  delete 'public/robots.txt'
  delete 'public/logo.png'
  delete 'public/index.html'
  delete 'public/favicon.ico'
}<|MERGE_RESOLUTION|>--- conflicted
+++ resolved
@@ -27,35 +27,7 @@
     play('net.minidev:json-smart:2.4.1')
     play('io.netty:netty-all:4.1.68.Final')
   }
-<<<<<<< HEAD
-  play project(":metadata-service:restli-client")
-  play project(":metadata-service:auth-api")
-
-  play externalDependency.jettyJaas
-  play externalDependency.graphqlJava
-  play externalDependency.antlr4Runtime
-  play externalDependency.antlr4
-
-  play externalDependency.jerseyCore
-  play externalDependency.jerseyGuava
-
-  play externalDependency.pac4j
-  play externalDependency.playPac4j
-  play externalDependency.shiroCore
-  play externalDependency.playCache
-  play externalDependency.playWs
-  play externalDependency.kafkaClients
-
-  playTest externalDependency.mockito
-  playTest externalDependency.playTest
-
-  playRun externalDependency.lombok
-  playRun externalDependency.guice
-  playRun externalDependency.playDocs
-  playRun externalDependency.playGuice
-  playRun externalDependency.logbackClassic
-=======
-  compile project(":datahub-graphql-core")
+  compile project(":metadata-service:restli-client")
   compile project(":metadata-service:auth-api")
 
   implementation externalDependency.jettyJaas
@@ -95,7 +67,6 @@
   }
 
   injectedRoutesGenerator = true
->>>>>>> 94ff9693
 }
 
 model {
