package controllers;

import akka.actor.ActorSystem;
import akka.stream.ActorMaterializer;
import akka.stream.Materializer;
import akka.util.ByteString;
import auth.Authenticator;
import com.fasterxml.jackson.databind.node.ObjectNode;
import com.linkedin.metadata.Constants;
import com.linkedin.util.Configuration;
import com.linkedin.util.Pair;
import com.typesafe.config.Config;
import java.util.Map;
import java.util.Optional;
import java.util.concurrent.CompletableFuture;
import java.util.concurrent.ExecutionException;
import java.util.stream.Collectors;
import play.Play;
import play.http.HttpEntity;
import play.libs.ws.InMemoryBodyWritable;
import play.libs.ws.StandaloneWSClient;
import play.libs.Json;
import play.libs.ws.ahc.StandaloneAhcWSClient;
import play.mvc.Controller;
import play.mvc.Http;
import play.mvc.ResponseHeader;
import play.mvc.Result;
import javax.annotation.Nonnull;
import javax.annotation.Nullable;
import javax.inject.Inject;
import java.io.InputStream;
import play.mvc.Security;
import play.shaded.ahc.org.asynchttpclient.AsyncHttpClient;
import play.shaded.ahc.org.asynchttpclient.AsyncHttpClientConfig;
import play.shaded.ahc.org.asynchttpclient.DefaultAsyncHttpClient;
import play.shaded.ahc.org.asynchttpclient.DefaultAsyncHttpClientConfig;

import static auth.AuthUtils.*;


public class Application extends Controller {

  // TODO: Move to constants file.
  private static final String GMS_HOST_ENV_VAR = "DATAHUB_GMS_HOST";
  private static final String GMS_PORT_ENV_VAR = "DATAHUB_GMS_PORT";
  private static final String GMS_USE_SSL_ENV_VAR = "DATAHUB_GMS_USE_SSL";
  private static final String GMS_SSL_PROTOCOL_VAR = "DATAHUB_GMS_SSL_PROTOCOL";

  private static final String GMS_HOST = Configuration.getEnvironmentVariable(GMS_HOST_ENV_VAR, "localhost");
  private static final Integer GMS_PORT = Integer.valueOf(Configuration.getEnvironmentVariable(GMS_PORT_ENV_VAR, "8080"));
  private static final Boolean GMS_USE_SSL = Boolean.parseBoolean(Configuration.getEnvironmentVariable(GMS_USE_SSL_ENV_VAR, "False"));
  private static final String GMS_SSL_PROTOCOL = Configuration.getEnvironmentVariable(GMS_SSL_PROTOCOL_VAR, null);

  private final Config _config;
  private final StandaloneWSClient _ws;

  @Inject
  public Application(@Nonnull Config config) {
    _config = config;
    _ws = createWsClient();
  }

  /**
   * Serves the build output index.html for any given path
   *
   * @param path takes a path string, which essentially is ignored
   *             routing is managed client side
   * @return {Result} build output index.html resource
   */
  @Nonnull
  private Result serveAsset(@Nullable String path) {
    InputStream indexHtml = Play.application().classloader().getResourceAsStream("public/index.html");
    response().setHeader("Cache-Control", "no-cache");
    return ok(indexHtml).as("text/html");
  }

  @Nonnull
  public Result healthcheck() {
    return ok("GOOD");
  }

  /**
   * index Action proxies to serveAsset
   *
   * @param path takes a path string which is either index.html or the path segment after /
   * @return {Result} response from serveAsset method
   */
  @Nonnull
  public Result index(@Nullable String path) {
    return serveAsset("");
  }

  /**
   * Proxies requests to the Metadata Service
   *
   * TODO: Investigate using mutual SSL authentication to call Metadata Service.
   */
  @Security.Authenticated(Authenticator.class)
  public CompletableFuture<Result> proxy(String path) throws ExecutionException, InterruptedException {
<<<<<<< HEAD
    final String resolvedUri = PATH_REMAP.getOrDefault(request().uri(), request().uri());
    final String authorizationHeaderValue = getAuthorizationHeader();
=======
    final String resolvedUri = mapPath(request().uri());
>>>>>>> 87478a16
    return _ws.url(String.format("http://%s:%s%s", GMS_HOST, GMS_PORT, resolvedUri))
        .setMethod(request().method())
        .setHeaders(request()
            .getHeaders()
            .toMap()
            .entrySet()
            .stream()
            .filter(entry -> !Http.HeaderNames.CONTENT_LENGTH.equals(entry.getKey()))
<<<<<<< HEAD
            .filter(entry -> !Http.HeaderNames.AUTHORIZATION.equals(entry.getKey()))
=======
            .filter(entry -> !Http.HeaderNames.CONTENT_TYPE.equals(entry.getKey()))
>>>>>>> 87478a16
            .collect(Collectors.toMap(Map.Entry::getKey, Map.Entry::getValue))
        )
        .addHeader("Authorization", authorizationHeaderValue)
        .setBody(new InMemoryBodyWritable(ByteString.fromByteBuffer(request().body().asBytes().asByteBuffer()), "application/json"))
        .execute()
        .thenApply(apiResponse -> {
          final ResponseHeader header = new ResponseHeader(apiResponse.getStatus(), apiResponse.getHeaders()
              .entrySet()
              .stream()
              .filter(entry -> !Http.HeaderNames.CONTENT_LENGTH.equals(entry.getKey()))
              .filter(entry -> !Http.HeaderNames.CONTENT_TYPE.equals(entry.getKey()))
              .map(entry -> Pair.of(entry.getKey(), String.join(";", entry.getValue())))
              .collect(Collectors.toMap(Pair::getFirst, Pair::getSecond)));
          final HttpEntity body = new HttpEntity.Strict(apiResponse.getBodyAsBytes(), Optional.ofNullable(apiResponse.getContentType()));
          return new Result(header, body);
        }).toCompletableFuture();
  }

  private String getAuthorizationHeader() {
    // If the session cookie has an authorization token, use that. If there's an authorization header provided, simply
    // use that.
    String value = "";
    if (ctx().session().containsKey("token")) {
      value = "Bearer " + ctx().session().get("token");
    } else if (request().getHeaders().contains("Authorization")) {
      value = request().getHeaders().get("Authorization").get();
    }
    return value;
  }

  /**
   * Creates a wrapping ObjectNode containing config information
   *
   * @return Http Result instance with app configuration attributes
   */
  @Nonnull
  public Result appConfig() {
    final ObjectNode config = Json.newObject();
    config.put("appVersion", _config.getString("app.version"));
    config.put("isInternal", _config.getBoolean("linkedin.internal"));
    config.put("shouldShowDatasetLineage", _config.getBoolean("linkedin.show.dataset.lineage"));
    config.put("suggestionConfidenceThreshold",
        Integer.valueOf(_config.getString("linkedin.suggestion.confidence.threshold")));
    config.set("wikiLinks", wikiLinks());
    config.set("tracking", trackingInfo());
    // In a staging environment, we can trigger this flag to be true so that the UI can handle based on
    // such config and alert users that their changes will not affect production data
    config.put("isStagingBanner", _config.getBoolean("ui.show.staging.banner"));
    config.put("isLiveDataWarning", _config.getBoolean("ui.show.live.data.banner"));
    config.put("showChangeManagement", _config.getBoolean("ui.show.CM.banner"));
    // Flag to enable people entity elements
    config.put("showPeople", _config.getBoolean("ui.show.people"));
    config.put("changeManagementLink", _config.getString("ui.show.CM.link"));
    // Flag set in order to warn users that search is experiencing issues
    config.put("isStaleSearch", _config.getBoolean("ui.show.stale.search"));
    config.put("showAdvancedSearch", _config.getBoolean("ui.show.advanced.search"));
    // Flag to use the new api for browsing datasets
    config.put("useNewBrowseDataset", _config.getBoolean("ui.new.browse.dataset"));
    // show lineage graph in relationships tabs
    config.put("showLineageGraph", _config.getBoolean("ui.show.lineage.graph"));
    // show institutional memory for available entities
    config.put("showInstitutionalMemory", _config.getBoolean("ui.show.institutional.memory"));

    // Insert properties for user profile operations
    config.set("userEntityProps", userEntityProps());

    final ObjectNode response = Json.newObject();
    response.put("status", "ok");
    response.set("config", config);
    return ok(response);
  }

  /**
   * Creates a JSON object of profile / avatar properties
   * @return Json avatar / profile image properties
   */
  @Nonnull
  private ObjectNode userEntityProps() {
    final ObjectNode props = Json.newObject();
    props.put("aviUrlPrimary", _config.getString("linkedin.links.avi.urlPrimary"));
    props.put("aviUrlFallback", _config.getString("linkedin.links.avi.urlFallback"));
    return props;
  }

  /**
   * @return Json object with internal wiki links
   */
  @Nonnull
  private ObjectNode wikiLinks() {
    final ObjectNode wikiLinks = Json.newObject();
    wikiLinks.put("appHelp", _config.getString("links.wiki.appHelp"));
    wikiLinks.put("gdprPii", _config.getString("links.wiki.gdprPii"));
    wikiLinks.put("tmsSchema", _config.getString("links.wiki.tmsSchema"));
    wikiLinks.put("gdprTaxonomy", _config.getString("links.wiki.gdprTaxonomy"));
    wikiLinks.put("staleSearchIndex", _config.getString("links.wiki.staleSearchIndex"));
    wikiLinks.put("dht", _config.getString("links.wiki.dht"));
    wikiLinks.put("purgePolicies", _config.getString("links.wiki.purgePolicies"));
    wikiLinks.put("jitAcl", _config.getString("links.wiki.jitAcl"));
    wikiLinks.put("metadataCustomRegex", _config.getString("links.wiki.metadataCustomRegex"));
    wikiLinks.put("exportPolicy", _config.getString("links.wiki.exportPolicy"));
    wikiLinks.put("metadataHealth", _config.getString("links.wiki.metadataHealth"));
    wikiLinks.put("purgeKey", _config.getString("links.wiki.purgeKey"));
    wikiLinks.put("datasetDecommission", _config.getString("links.wiki.datasetDecommission"));
    return wikiLinks;
  }

  /**
   * @return Json object containing the tracking configuration details
   */
  @Nonnull
  private ObjectNode trackingInfo() {
    final ObjectNode piwik = Json.newObject();
    piwik.put("piwikSiteId", Integer.valueOf(_config.getString("tracking.piwik.siteid")));
    piwik.put("piwikUrl", _config.getString("tracking.piwik.url"));

    final ObjectNode trackers = Json.newObject();
    trackers.set("piwik", piwik);

    final ObjectNode trackingConfig = Json.newObject();
    trackingConfig.set("trackers", trackers);
    trackingConfig.put("isEnabled", true);
    return trackingConfig;
  }

  private StandaloneWSClient createWsClient() {
    final String name = "proxyClient";
    ActorSystem system = ActorSystem.create(name);
    system.registerOnTermination(() -> System.exit(0));
    Materializer materializer = ActorMaterializer.create(system);
    AsyncHttpClientConfig asyncHttpClientConfig =
        new DefaultAsyncHttpClientConfig.Builder()
            .setMaxRequestRetry(0)
            .setShutdownQuietPeriod(0)
            .setShutdownTimeout(0)
            .build();
    AsyncHttpClient asyncHttpClient = new DefaultAsyncHttpClient(asyncHttpClientConfig);
    return new StandaloneAhcWSClient(asyncHttpClient, materializer);
  }

  private String mapPath(@Nonnull final String path) {
    // Case 1: Map legacy GraphQL path to GMS GraphQL API (for compatibility)
    if (path.equals("/api/v2/graphql")) {
      return "/api/graphql";
    }

    // Case 2: Map requests to /gms to / (Rest.li API)
    final String gmsApiPath = "/api/gms";
    if (path.startsWith(gmsApiPath)) {
      return String.format("%s", path.substring(gmsApiPath.length()));
    }

    // Otherwise, return original path
    return path;
  }
}<|MERGE_RESOLUTION|>--- conflicted
+++ resolved
@@ -97,12 +97,9 @@
    */
   @Security.Authenticated(Authenticator.class)
   public CompletableFuture<Result> proxy(String path) throws ExecutionException, InterruptedException {
-<<<<<<< HEAD
-    final String resolvedUri = PATH_REMAP.getOrDefault(request().uri(), request().uri());
-    final String authorizationHeaderValue = getAuthorizationHeader();
-=======
+    final String authorizationHeaderValue = getAuthorizationHeaderValueToProxy();
     final String resolvedUri = mapPath(request().uri());
->>>>>>> 87478a16
+    // TODO: Support intra-service SSL. 
     return _ws.url(String.format("http://%s:%s%s", GMS_HOST, GMS_PORT, resolvedUri))
         .setMethod(request().method())
         .setHeaders(request()
@@ -110,15 +107,13 @@
             .toMap()
             .entrySet()
             .stream()
+            .filter(entry -> !Constants.INTERNAL_ACTOR_HEADER_NAME.equals(entry.getKey())) // Remove X-DataHub-Delegated-For to prevent malicious delegation.
             .filter(entry -> !Http.HeaderNames.CONTENT_LENGTH.equals(entry.getKey()))
-<<<<<<< HEAD
+            .filter(entry -> !Http.HeaderNames.CONTENT_TYPE.equals(entry.getKey()))
             .filter(entry -> !Http.HeaderNames.AUTHORIZATION.equals(entry.getKey()))
-=======
-            .filter(entry -> !Http.HeaderNames.CONTENT_TYPE.equals(entry.getKey()))
->>>>>>> 87478a16
             .collect(Collectors.toMap(Map.Entry::getKey, Map.Entry::getValue))
         )
-        .addHeader("Authorization", authorizationHeaderValue)
+        .addHeader(Http.HeaderNames.AUTHORIZATION, authorizationHeaderValue)
         .setBody(new InMemoryBodyWritable(ByteString.fromByteBuffer(request().body().asBytes().asByteBuffer()), "application/json"))
         .execute()
         .thenApply(apiResponse -> {
@@ -134,14 +129,30 @@
         }).toCompletableFuture();
   }
 
-  private String getAuthorizationHeader() {
+  /**
+   * Returns the value of the Authorization Header to be provided when proxying requests to the downstream Metadata Service.
+   * 
+   * Currently, the Authorization header value may be derived from
+   * 
+   * a) The value of the "token" attribute of the Session Cookie provided by the client. This value is set
+   * when creating the session token initially from a token granted by the Metadata Service.
+   *
+   * Or if the "token" attribute cannot be found in a session cookie, then we fallback to
+   *
+   * b) The value of the Authorization
+   * header provided in the original request. This will be used in cases where clients are making programmatic requests
+   * to Metadata Service APIs directly, without providing a session cookie (ui only).
+   *
+   * If neither are found, an empty string is returned.
+   */
+  private String getAuthorizationHeaderValueToProxy() {
     // If the session cookie has an authorization token, use that. If there's an authorization header provided, simply
     // use that.
     String value = "";
-    if (ctx().session().containsKey("token")) {
-      value = "Bearer " + ctx().session().get("token");
-    } else if (request().getHeaders().contains("Authorization")) {
-      value = request().getHeaders().get("Authorization").get();
+    if (ctx().session().containsKey(SESSION_COOKIE_GMS_TOKEN_NAME)) {
+      value = "Bearer " + ctx().session().get(SESSION_COOKIE_GMS_TOKEN_NAME);
+    } else if (request().getHeaders().contains(Http.HeaderNames.AUTHORIZATION)) {
+      value = request().getHeaders().get(Http.HeaderNames.AUTHORIZATION).get();
     }
     return value;
   }
