--- conflicted
+++ resolved
@@ -87,12 +87,6 @@
    */
   @Security.Authenticated(Authenticator.class)
   public CompletableFuture<Result> proxy(String path) throws ExecutionException, InterruptedException {
-<<<<<<< HEAD
-    final String resolvedUri = PATH_REMAP.getOrDefault(request().uri(), request().uri());
-    final String protocol = GMS_USE_SSL ? "https" : "http";
-    return _ws.url(String.format("%s://%s:%s%s", protocol, GMS_HOST, GMS_PORT, resolvedUri))
-        .setRequestFilter(new AhcCurlRequestLogger())
-=======
     final String authorizationHeaderValue = getAuthorizationHeaderValueToProxy();
     final String resolvedUri = mapPath(request().uri());
 
@@ -114,7 +108,6 @@
     final String protocol = metadataServiceUseSsl ? "https" : "http";
 
     return _ws.url(String.format("%s://%s:%s%s", protocol, metadataServiceHost, metadataServicePort, resolvedUri))
->>>>>>> 895af09a
         .setMethod(request().method())
         .setHeaders(request()
             .getHeaders()
@@ -123,12 +116,9 @@
             .stream()
             .filter(entry -> !AuthenticationConstants.LEGACY_X_DATAHUB_ACTOR_HEADER.equals(entry.getKey())) // Remove X-DataHub-Actor to prevent malicious delegation.
             .filter(entry -> !Http.HeaderNames.CONTENT_LENGTH.equals(entry.getKey()))
-<<<<<<< HEAD
             .filter(entry -> !Http.HeaderNames.HOST.equals(entry.getKey()))
-=======
             .filter(entry -> !Http.HeaderNames.CONTENT_TYPE.equals(entry.getKey()))
             .filter(entry -> !Http.HeaderNames.AUTHORIZATION.equals(entry.getKey()))
->>>>>>> 895af09a
             .collect(Collectors.toMap(Map.Entry::getKey, Map.Entry::getValue))
         )
         .addHeader(Http.HeaderNames.AUTHORIZATION, authorizationHeaderValue)
