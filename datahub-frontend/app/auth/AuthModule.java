--- conflicted
+++ resolved
@@ -11,10 +11,6 @@
 import com.linkedin.metadata.restli.DefaultRestliClientFactory;
 import com.linkedin.util.Configuration;
 import com.datahub.authentication.Authentication;
-<<<<<<< HEAD
-=======
-import java.nio.charset.StandardCharsets;
->>>>>>> 538cfba5
 import java.util.Collections;
 import org.pac4j.core.client.Client;
 import org.pac4j.core.client.Clients;
@@ -78,9 +74,6 @@
         // logout
         final LogoutController logoutController = new LogoutController();
         logoutController.setDefaultUrl("/");
-        final Config config = provideConfig(provideSsoManager());
-        config.setSessionStore(playCacheSessionStore);
-        logoutController.setConfig(config);
         bind(LogoutController.class).toInstance(logoutController);
     }
 
