{
  "models" : [ {
    "type" : "typeref",
    "name" : "ChartDataSourceType",
    "namespace" : "com.linkedin.chart",
    "doc" : "Input source type for a chart such as dataset or metric",
    "ref" : [ {
      "type" : "typeref",
      "name" : "DatasetUrn",
      "namespace" : "com.linkedin.common",
      "doc" : "Standardized dataset identifier.",
      "ref" : "string",
      "java" : {
        "class" : "com.linkedin.common.urn.DatasetUrn"
      },
      "validate" : {
        "com.linkedin.common.validator.TypedUrnValidator" : {
          "accessible" : true,
          "constructable" : true,
          "doc" : "Standardized dataset identifier.",
          "entityType" : "dataset",
          "fields" : [ {
            "doc" : "Standardized platform urn where dataset is defined.",
            "name" : "platform",
            "type" : "com.linkedin.common.urn.DataPlatformUrn"
          }, {
            "doc" : "Dataset native name e.g. <db>.<table>, /dir/subdir/<name>, or <name>",
            "maxLength" : 210,
            "name" : "datasetName",
            "type" : "string"
          }, {
            "doc" : "Fabric type where dataset belongs to or where it was generated.",
            "name" : "origin",
            "type" : "com.linkedin.common.FabricType"
          } ],
          "maxLength" : 284,
          "name" : "Dataset",
          "namespace" : "li",
          "owners" : [ "urn:li:corpuser:fbar", "urn:li:corpuser:bfoo" ],
          "owningTeam" : "urn:li:internalTeam:datahub"
        }
      }
    } ]
  }, {
    "type" : "record",
    "name" : "ChartInfo",
    "namespace" : "com.linkedin.chart",
    "doc" : "Information about a chart",
    "include" : [ {
      "type" : "record",
      "name" : "CustomProperties",
      "namespace" : "com.linkedin.common",
      "doc" : "Misc. properties about an entity.",
      "fields" : [ {
        "name" : "customProperties",
        "type" : {
          "type" : "map",
          "values" : "string"
        },
        "doc" : "Custom property bag.",
        "default" : { },
        "Searchable" : {
          "/*" : {
            "queryByDefault" : true
          }
        }
      } ]
    }, {
      "type" : "record",
      "name" : "ExternalReference",
      "namespace" : "com.linkedin.common",
      "doc" : "A reference to an external platform.",
      "fields" : [ {
        "name" : "externalUrl",
        "type" : {
          "type" : "typeref",
          "name" : "Url",
          "ref" : "string",
          "java" : {
            "class" : "com.linkedin.common.url.Url",
            "coercerClass" : "com.linkedin.common.url.UrlCoercer"
          }
        },
        "doc" : "URL where the reference exist",
        "optional" : true
      } ]
    } ],
    "fields" : [ {
      "name" : "title",
      "type" : "string",
      "doc" : "Title of the chart",
      "Searchable" : {
        "enableAutocomplete" : true,
        "fieldType" : "TEXT_PARTIAL"
      }
    }, {
      "name" : "description",
      "type" : "string",
      "doc" : "Detailed description about the chart",
      "Searchable" : { }
    }, {
      "name" : "lastModified",
      "type" : {
        "type" : "record",
        "name" : "ChangeAuditStamps",
        "namespace" : "com.linkedin.common",
        "doc" : "Data captured on a resource/association/sub-resource level giving insight into when that resource/association/sub-resource moved into various lifecycle stages, and who acted to move it into those lifecycle stages. The recommended best practice is to include this record in your record schema, and annotate its fields as @readOnly in your resource. See https://github.com/linkedin/rest.li/wiki/Validation-in-Rest.li#restli-validation-annotations",
        "fields" : [ {
          "name" : "created",
          "type" : {
            "type" : "record",
            "name" : "AuditStamp",
            "doc" : "Data captured on a resource/association/sub-resource level giving insight into when that resource/association/sub-resource moved into a particular lifecycle stage, and who acted to move it into that specific lifecycle stage.",
            "fields" : [ {
              "name" : "time",
              "type" : {
                "type" : "typeref",
                "name" : "Time",
                "doc" : "Number of milliseconds since midnight, January 1, 1970 UTC. It must be a positive number",
                "ref" : "long"
              },
              "doc" : "When did the resource/association/sub-resource move into the specific lifecycle stage represented by this AuditEvent."
            }, {
              "name" : "actor",
              "type" : {
                "type" : "typeref",
                "name" : "Urn",
                "ref" : "string",
                "java" : {
                  "class" : "com.linkedin.common.urn.Urn"
                }
              },
              "doc" : "The entity (e.g. a member URN) which will be credited for moving the resource/association/sub-resource into the specific lifecycle stage. It is also the one used to authorize the change."
            }, {
              "name" : "impersonator",
              "type" : "Urn",
              "doc" : "The entity (e.g. a service URN) which performs the change on behalf of the Actor and must be authorized to act as the Actor.",
              "optional" : true
            }, {
              "name" : "message",
              "type" : "string",
              "doc" : "Additional context around how DataHub was informed of the particular change. For example: was the change created by an automated process, or manually.",
              "optional" : true
            } ]
          },
          "doc" : "An AuditStamp corresponding to the creation of this resource/association/sub-resource. A value of 0 for time indicates missing data.",
          "default" : {
            "actor" : "urn:li:corpuser:unknown",
            "time" : 0
          }
        }, {
          "name" : "lastModified",
          "type" : "AuditStamp",
          "doc" : "An AuditStamp corresponding to the last modification of this resource/association/sub-resource. If no modification has happened since creation, lastModified should be the same as created. A value of 0 for time indicates missing data.",
          "default" : {
            "actor" : "urn:li:corpuser:unknown",
            "time" : 0
          }
        }, {
          "name" : "deleted",
          "type" : "AuditStamp",
          "doc" : "An AuditStamp corresponding to the deletion of this resource/association/sub-resource. Logically, deleted MUST have a later timestamp than creation. It may or may not have the same time as lastModified depending upon the resource/association/sub-resource semantics.",
          "optional" : true
        } ]
      },
      "doc" : "Captures information about who created/last modified/deleted this chart and when"
    }, {
      "name" : "chartUrl",
      "type" : "com.linkedin.common.Url",
      "doc" : "URL for the chart. This could be used as an external link on DataHub to allow users access/view the chart",
      "optional" : true
    }, {
      "name" : "inputs",
      "type" : {
        "type" : "array",
        "items" : "ChartDataSourceType"
      },
      "doc" : "Data sources for the chart\nDeprecated! Use inputEdges instead.",
      "optional" : true,
      "Relationship" : {
        "/*/string" : {
          "entityTypes" : [ "dataset" ],
          "isLineage" : true,
          "name" : "Consumes"
        }
      },
      "deprecated" : true
    }, {
      "name" : "inputEdges",
      "type" : {
        "type" : "array",
        "items" : {
          "type" : "record",
          "name" : "Edge",
          "namespace" : "com.linkedin.common",
          "doc" : "Information about a relatonship edge.",
          "fields" : [ {
            "name" : "sourceUrn",
            "type" : "Urn",
            "doc" : "Urn of the source of this relationship edge."
          }, {
            "name" : "destinationUrn",
            "type" : "Urn",
            "doc" : "Urn of the destination of this relationship edge."
          }, {
            "name" : "created",
            "type" : "AuditStamp",
            "doc" : "Audit stamp containing who created this relationship edge and when"
          }, {
            "name" : "lastModified",
            "type" : "AuditStamp",
            "doc" : "Audit stamp containing who last modified this relationship edge and when"
          }, {
            "name" : "properties",
            "type" : {
              "type" : "map",
              "values" : "string"
            },
            "doc" : "A generic properties bag that allows us to store specific information on this graph edge.",
            "optional" : true
          } ]
        }
      },
      "doc" : "Data sources for the chart",
      "optional" : true,
      "Relationship" : {
        "/*/destinationUrn" : {
          "createdActor" : "inputEdges/*/created/actor",
          "createdOn" : "inputEdges/*/created/time",
          "entityTypes" : [ "dataset" ],
          "isLineage" : true,
          "name" : "Consumes",
          "properties" : "inputEdges/*/properties",
          "updatedActor" : "inputEdges/*/lastModified/actor",
          "updatedOn" : "inputEdges/*/lastModified/time"
        }
      }
    }, {
      "name" : "type",
      "type" : {
        "type" : "enum",
        "name" : "ChartType",
        "doc" : "The various types of charts",
        "symbols" : [ "BAR", "PIE", "SCATTER", "TABLE", "TEXT", "LINE", "AREA", "HISTOGRAM", "BOX_PLOT", "WORD_CLOUD", "COHORT" ],
        "symbolDocs" : {
          "BAR" : "Chart showing a Bar chart",
          "PIE" : "Chart showing a Pie chart",
          "SCATTER" : "Chart showing a Scatter plot",
          "TABLE" : "Chart showing a table",
          "TEXT" : "Chart showing Markdown formatted text"
        }
      },
      "doc" : "Type of the chart",
      "optional" : true,
      "Searchable" : {
        "addToFilters" : true,
        "fieldType" : "KEYWORD",
        "filterNameOverride" : "Chart Type"
      }
    }, {
      "name" : "access",
      "type" : {
        "type" : "enum",
        "name" : "AccessLevel",
        "namespace" : "com.linkedin.common",
        "doc" : "The various access levels",
        "symbols" : [ "PUBLIC", "PRIVATE" ],
        "symbolDocs" : {
          "PRIVATE" : "Private availability to certain set of users",
          "PUBLIC" : "Publicly available access level"
        }
      },
      "doc" : "Access level for the chart",
      "optional" : true,
      "Searchable" : {
        "addToFilters" : true,
        "fieldType" : "KEYWORD",
        "filterNameOverride" : "Access Level"
      }
    }, {
      "name" : "lastRefreshed",
      "type" : "com.linkedin.common.Time",
      "doc" : "The time when this chart last refreshed",
      "optional" : true
    } ],
    "Aspect" : {
      "name" : "chartInfo"
    }
  }, {
    "type" : "record",
    "name" : "ChartQuery",
    "namespace" : "com.linkedin.chart",
    "doc" : "Information for chart query which is used for getting data of the chart",
    "fields" : [ {
      "name" : "rawQuery",
      "type" : "string",
      "doc" : "Raw query to build a chart from input datasets"
    }, {
      "name" : "type",
      "type" : {
        "type" : "enum",
        "name" : "ChartQueryType",
        "symbols" : [ "LOOKML", "SQL" ],
        "symbolDocs" : {
          "LOOKML" : "LookML queries",
          "SQL" : "SQL type queries"
        }
      },
      "doc" : "Chart query type",
      "Searchable" : {
        "addToFilters" : true,
        "fieldName" : "queryType",
        "fieldType" : "KEYWORD",
        "filterNameOverride" : "Query Type"
      }
    } ],
    "Aspect" : {
      "name" : "chartQuery"
    }
  }, "com.linkedin.chart.ChartQueryType", "com.linkedin.chart.ChartType", {
    "type" : "record",
    "name" : "EditableChartProperties",
    "namespace" : "com.linkedin.chart",
    "doc" : "Stores editable changes made to properties. This separates changes made from\ningestion pipelines and edits in the UI to avoid accidental overwrites of user-provided data by ingestion pipelines",
    "include" : [ "com.linkedin.common.ChangeAuditStamps" ],
    "fields" : [ {
      "name" : "description",
      "type" : "string",
      "doc" : "Edited documentation of the chart ",
      "optional" : true,
      "Searchable" : {
        "fieldName" : "editedDescription",
        "fieldType" : "TEXT"
      }
    } ],
    "Aspect" : {
      "name" : "editableChartProperties"
    }
  }, "com.linkedin.common.AccessLevel", "com.linkedin.common.AuditStamp", {
    "type" : "record",
    "name" : "BaseFieldMapping",
    "namespace" : "com.linkedin.common",
    "doc" : "Base model representing field mappings",
    "fields" : [ {
      "name" : "created",
      "type" : "AuditStamp",
      "doc" : "Audit stamp containing who reported the field mapping and when"
    }, {
      "name" : "transformation",
      "type" : [ {
        "type" : "enum",
        "name" : "TransformationType",
        "namespace" : "com.linkedin.common.fieldtransformer",
        "doc" : "Type of the transformation involved in generating destination fields from source fields.",
        "symbols" : [ "BLACKBOX", "IDENTITY" ],
        "symbolDocs" : {
          "BLACKBOX" : "Field transformation expressed as unknown black box function.",
          "IDENTITY" : "Field transformation expressed as Identity function."
        }
      }, {
        "type" : "record",
        "name" : "UDFTransformer",
        "namespace" : "com.linkedin.common.fieldtransformer",
        "doc" : "Field transformation expressed in UDF",
        "fields" : [ {
          "name" : "udf",
          "type" : "string",
          "doc" : "A UDF mentioning how the source fields got transformed to destination field. This is the FQCN(Fully Qualified Class Name) of the udf."
        } ]
      } ],
      "doc" : "Transfomration function between the fields involved"
    } ]
  }, {
    "type" : "record",
    "name" : "BrowsePaths",
    "namespace" : "com.linkedin.common",
    "doc" : "Shared aspect containing Browse Paths to be indexed for an entity.",
    "fields" : [ {
      "name" : "paths",
      "type" : {
        "type" : "array",
        "items" : "string"
      },
      "doc" : "A list of valid browse paths for the entity.\n\nBrowse paths are expected to be forward slash-separated strings. For example: 'prod/snowflake/datasetName'",
      "Searchable" : {
        "/*" : {
          "fieldName" : "browsePaths",
          "fieldType" : "BROWSE_PATH"
        }
      }
    } ],
    "Aspect" : {
      "name" : "browsePaths"
    }
  }, "com.linkedin.common.ChangeAuditStamps", {
    "type" : "typeref",
    "name" : "ChartUrn",
    "namespace" : "com.linkedin.common",
    "doc" : "Standardized chart identifier",
    "ref" : "string",
    "java" : {
      "class" : "com.linkedin.common.urn.ChartUrn"
    },
    "validate" : {
      "com.linkedin.common.validator.TypedUrnValidator" : {
        "accessible" : true,
        "constructable" : true,
        "doc" : "Standardized chart identifier",
        "entityType" : "chart",
        "fields" : [ {
          "doc" : "The name of the dashboard tool such as looker, redash etc.",
          "maxLength" : 20,
          "name" : "dashboardTool",
          "type" : "string"
        }, {
          "doc" : "Unique id for the chart. This id should be globally unique for a dashboarding tool even when there are multiple deployments of it. As an example, chart URL could be used here for Looker such as 'looker.linkedin.com/looks/1234'",
          "maxLength" : 200,
          "name" : "chartId",
          "type" : "string"
        } ],
        "maxLength" : 236,
        "name" : "Chart",
        "namespace" : "li",
        "owners" : [ "urn:li:corpuser:fbar", "urn:li:corpuser:bfoo" ],
        "owningTeam" : "urn:li:internalTeam:datahub"
      }
    }
  }, {
    "type" : "typeref",
    "name" : "CorpGroupUrn",
    "namespace" : "com.linkedin.common",
    "doc" : "Corporate group's AD/LDAP login",
    "ref" : "string",
    "java" : {
      "class" : "com.linkedin.common.urn.CorpGroupUrn"
    },
    "validate" : {
      "com.linkedin.common.validator.TypedUrnValidator" : {
        "accessible" : true,
        "constructable" : true,
        "doc" : "Corporate group's AD/LDAP login",
        "entityType" : "corpGroup",
        "fields" : [ {
          "doc" : "The name of the AD/LDAP group.",
          "maxLength" : 64,
          "name" : "groupName",
          "type" : "string"
        } ],
        "maxLength" : 81,
        "name" : "CorpGroup",
        "namespace" : "li",
        "owners" : [ "urn:li:corpuser:fbar", "urn:li:corpuser:bfoo" ],
        "owningTeam" : "urn:li:internalTeam:security"
      }
    }
  }, {
    "type" : "typeref",
    "name" : "CorpuserUrn",
    "namespace" : "com.linkedin.common",
    "doc" : "Corporate user's AD/LDAP login",
    "ref" : "string",
    "java" : {
      "class" : "com.linkedin.common.urn.CorpuserUrn"
    },
    "validate" : {
      "com.linkedin.common.validator.TypedUrnValidator" : {
        "accessible" : true,
        "constructable" : true,
        "doc" : "Corporate user's AD/LDAP login",
        "entityType" : "corpuser",
        "fields" : [ {
          "doc" : "The name of the AD/LDAP user.",
          "maxLength" : 20,
          "name" : "username",
          "type" : "string"
        } ],
        "maxLength" : 36,
        "name" : "Corpuser",
        "namespace" : "li",
        "owners" : [ "urn:li:corpuser:fbar", "urn:li:corpuser:bfoo" ],
        "owningTeam" : "urn:li:internalTeam:security"
      }
    }
  }, {
    "type" : "record",
    "name" : "Cost",
    "namespace" : "com.linkedin.common",
    "fields" : [ {
      "name" : "costType",
      "type" : {
        "type" : "enum",
        "name" : "CostType",
        "doc" : "Type of Cost Code",
        "symbols" : [ "ORG_COST_TYPE" ],
        "symbolDocs" : {
          "ORG_COST_TYPE" : "Org Cost Type to which the Cost of this entity should be attributed to"
        }
      }
    }, {
      "name" : "cost",
      "type" : {
        "type" : "typeref",
        "name" : "CostValue",
        "doc" : "A union of all supported Cost Value types",
        "ref" : [ {
          "alias" : "costId",
          "type" : "double"
        }, {
          "alias" : "costCode",
          "type" : "string"
        } ]
      }
    } ],
    "Aspect" : {
      "name" : "cost"
    }
  }, "com.linkedin.common.CostType", "com.linkedin.common.CostValue", "com.linkedin.common.CustomProperties", {
    "type" : "typeref",
    "name" : "DashboardUrn",
    "namespace" : "com.linkedin.common",
    "doc" : "Standardized dashboard identifier",
    "ref" : "string",
    "java" : {
      "class" : "com.linkedin.common.urn.DashboardUrn"
    },
    "validate" : {
      "com.linkedin.common.validator.TypedUrnValidator" : {
        "accessible" : true,
        "constructable" : true,
        "doc" : "Standardized dashboard identifier",
        "entityType" : "dashboard",
        "fields" : [ {
          "doc" : "The name of the dashboard tool such as looker, redash etc.",
          "maxLength" : 20,
          "name" : "dashboardTool",
          "type" : "string"
        }, {
          "doc" : "Unique id for the dashboard. This id should be globally unique for a dashboarding tool even when there are multiple deployments of it. As an example, dashboard URL could be used here for Looker such as 'looker.linkedin.com/dashboards/1234'",
          "maxLength" : 200,
          "name" : "dashboardId",
          "type" : "string"
        } ],
        "maxLength" : 240,
        "name" : "Dashboard",
        "namespace" : "li",
        "owners" : [ "urn:li:corpuser:fbar", "urn:li:corpuser:bfoo" ],
        "owningTeam" : "urn:li:internalTeam:datahub"
      }
    }
  }, {
    "type" : "typeref",
    "name" : "DataFlowUrn",
    "namespace" : "com.linkedin.common",
    "doc" : "Standardized data processing flow identifier.",
    "ref" : "string",
    "java" : {
      "class" : "com.linkedin.common.urn.DataFlowUrn"
    },
    "validate" : {
      "com.linkedin.common.validator.TypedUrnValidator" : {
        "accessible" : true,
        "constructable" : true,
        "doc" : "Standardized data processing flow identifier.",
        "entityType" : "dataFlow",
        "fields" : [ {
          "doc" : "Workflow manager like azkaban, airflow which orchestrates the flow",
          "maxLength" : 50,
          "name" : "orchestrator",
          "type" : "string"
        }, {
          "doc" : "Unique Identifier of the data flow",
          "maxLength" : 200,
          "name" : "flowId",
          "type" : "string"
        }, {
          "doc" : "Cluster where the flow is executed",
          "maxLength" : 100,
          "name" : "cluster",
          "type" : "string"
        } ],
        "maxLength" : 373,
        "name" : "DataFlow",
        "namespace" : "li",
        "owners" : [ "urn:li:corpuser:fbar", "urn:li:corpuser:bfoo" ],
        "owningTeam" : "urn:li:internalTeam:datahub"
      }
    }
  }, {
    "type" : "typeref",
    "name" : "DataJobUrn",
    "namespace" : "com.linkedin.common",
    "doc" : "Standardized data processing job identifier.",
    "ref" : "string",
    "java" : {
      "class" : "com.linkedin.common.urn.DataJobUrn"
    },
    "validate" : {
      "com.linkedin.common.validator.TypedUrnValidator" : {
        "accessible" : true,
        "constructable" : true,
        "doc" : "Standardized data processing job identifier.",
        "entityType" : "dataJob",
        "fields" : [ {
          "doc" : "Standardized data processing flow urn representing the flow for the job",
          "name" : "flow",
          "type" : "com.linkedin.common.urn.DataFlowUrn"
        }, {
          "doc" : "Unique identifier of the data job",
          "maxLength" : 200,
          "name" : "jobID",
          "type" : "string"
        } ],
        "maxLength" : 594,
        "name" : "DataJob",
        "namespace" : "li",
        "owners" : [ "urn:li:corpuser:fbar", "urn:li:corpuser:bfoo" ],
        "owningTeam" : "urn:li:internalTeam:datahub"
      }
    }
  }, {
    "type" : "record",
    "name" : "DataPlatformInstance",
    "namespace" : "com.linkedin.common",
    "doc" : "The specific instance of the data platform that this entity belongs to",
    "fields" : [ {
      "name" : "platform",
      "type" : "Urn",
      "doc" : "Data Platform",
      "Searchable" : {
        "addToFilters" : true,
        "fieldType" : "URN",
        "filterNameOverride" : "Platform"
      }
    }, {
      "name" : "instance",
      "type" : "Urn",
      "doc" : "Instance of the data platform (e.g. db instance)",
      "optional" : true,
      "Searchable" : {
        "addToFilters" : true,
        "fieldName" : "platformInstance",
        "fieldType" : "URN",
        "filterNameOverride" : "Platform Instance"
      }
    } ],
    "Aspect" : {
      "name" : "dataPlatformInstance"
    }
  }, {
    "type" : "typeref",
    "name" : "DataPlatformUrn",
    "namespace" : "com.linkedin.common",
    "doc" : "Standardized data platforms available",
    "ref" : "string",
    "java" : {
      "class" : "com.linkedin.common.urn.DataPlatformUrn"
    },
    "validate" : {
      "com.linkedin.common.validator.TypedUrnValidator" : {
        "accessible" : true,
        "constructable" : true,
        "doc" : "Standardized data platforms available",
        "entityType" : "dataPlatform",
        "fields" : [ {
          "doc" : "data platform name i.e. hdfs, oracle, espresso",
          "maxLength" : 25,
          "name" : "platformName",
          "type" : "string"
        } ],
        "maxLength" : 45,
        "name" : "DataPlatform",
        "namespace" : "li",
        "owners" : [ "urn:li:corpuser:fbar", "urn:li:corpuser:bfoo" ],
        "owningTeam" : "urn:li:internalTeam:wherehows"
      }
    }
  }, {
    "type" : "typeref",
    "name" : "DataProcessUrn",
    "namespace" : "com.linkedin.common",
    "doc" : "Standardized process identifier.",
    "ref" : "string",
    "java" : {
      "class" : "com.linkedin.common.urn.DataProcessUrn"
    },
    "validate" : {
      "com.linkedin.common.validator.TypedUrnValidator" : {
        "accessible" : true,
        "constructable" : true,
        "doc" : "Standardized process identifier.",
        "entityType" : "dataProcess",
        "fields" : [ {
          "doc" : "process name i.e. an ETL job name",
          "maxLength" : 25,
          "name" : "name",
          "type" : "string"
        }, {
          "doc" : "Standardized Orchestrator where data process is defined.",
          "maxLength" : 100,
          "name" : "orchestrator",
          "type" : "string"
        }, {
          "doc" : "Fabric type where dataset belongs to or where it was generated.",
          "name" : "origin",
          "type" : "com.linkedin.common.FabricType"
        } ],
        "maxLength" : 284,
        "name" : "DataProcess",
        "namespace" : "li",
        "owners" : [ "urn:li:corpuser:fbar", "urn:li:corpuser:bfoo" ],
        "owningTeam" : "urn:li:internalTeam:wherehows"
      }
    }
  }, {
    "type" : "typeref",
    "name" : "DatasetFieldUrn",
    "namespace" : "com.linkedin.common",
    "doc" : "Standardized dataset field information identifier.",
    "ref" : "string",
    "deprecated" : "use SchemaFieldPath and represent as generic Urn instead",
    "java" : {
      "class" : "com.linkedin.common.urn.DatasetFieldUrn"
    },
    "validate" : {
      "com.linkedin.common.validator.TypedUrnValidator" : {
        "accessible" : true,
        "constructable" : true,
        "doc" : "Standardized dataset field information identifier",
        "entityType" : "datasetField",
        "fields" : [ {
          "doc" : "Dataset that this dataset field belongs to.",
          "name" : "dataset",
          "type" : "com.linkedin.common.urn.DatasetUrn"
        }, {
          "doc" : "Dataset field path",
          "maxLength" : 500,
          "name" : "fieldPath",
          "type" : "string"
        } ],
        "maxLength" : 807,
        "name" : "DatasetField",
        "namespace" : "li",
        "owners" : [ "urn:li:corpuser:fbar", "urn:li:corpuser:bfoo" ],
        "owningTeam" : "urn:li:internalTeam:datahub"
      }
    }
  }, "com.linkedin.common.DatasetUrn", {
    "type" : "record",
    "name" : "Deprecation",
    "namespace" : "com.linkedin.common",
    "doc" : "Deprecation status of an entity",
    "fields" : [ {
      "name" : "deprecated",
      "type" : "boolean",
      "doc" : "Whether the entity is deprecated.",
      "Searchable" : {
        "fieldType" : "BOOLEAN",
        "weightsPerFieldValue" : {
          "true" : 0.5
        }
      }
    }, {
      "name" : "decommissionTime",
      "type" : "Time",
      "doc" : "The time user plan to decommission this entity.",
      "optional" : true
    }, {
      "name" : "note",
      "type" : "string",
      "doc" : "Additional information about the entity deprecation plan, such as the wiki, doc, RB."
    }, {
      "name" : "actor",
      "type" : "Urn",
      "doc" : "The user URN which will be credited for modifying this deprecation content."
    } ],
    "Aspect" : {
      "name" : "deprecation"
    }
  }, "com.linkedin.common.Edge", {
    "type" : "typeref",
    "name" : "EmailAddress",
    "namespace" : "com.linkedin.common",
    "ref" : "string"
  }, "com.linkedin.common.ExternalReference", {
    "type" : "enum",
    "name" : "FabricType",
    "namespace" : "com.linkedin.common",
    "doc" : "Fabric group type",
    "symbols" : [ "DEV", "TEST", "QA", "UAT", "EI", "PRE", "STG", "NON_PROD", "PROD", "CORP" ],
    "symbolDocs" : {
      "CORP" : "Designates corporation fabrics",
      "DEV" : "Designates development fabrics",
      "EI" : "Designates early-integration fabrics",
      "NON_PROD" : "Designates non-production fabrics",
      "PRE" : "Designates pre-production fabrics",
      "PROD" : "Designates production fabrics",
      "QA" : "Designates quality assurance fabrics",
      "STG" : "Designates staging fabrics",
      "TEST" : "Designates testing fabrics",
      "UAT" : "Designates user acceptance testing fabrics"
    }
  }, {
    "type" : "record",
    "name" : "GlobalTags",
    "namespace" : "com.linkedin.common",
    "doc" : "Tag aspect used for applying tags to an entity",
    "fields" : [ {
      "name" : "tags",
      "type" : {
        "type" : "array",
        "items" : {
          "type" : "record",
          "name" : "TagAssociation",
          "doc" : "Properties of an applied tag. For now, just an Urn. In the future we can extend this with other properties, e.g.\npropagation parameters.",
          "fields" : [ {
            "name" : "tag",
            "type" : {
              "type" : "typeref",
              "name" : "TagUrn",
              "doc" : "Globally defined tag",
              "ref" : "string",
              "java" : {
                "class" : "com.linkedin.common.urn.TagUrn"
              },
              "validate" : {
                "com.linkedin.common.validator.TypedUrnValidator" : {
                  "accessible" : true,
                  "constructable" : true,
                  "doc" : "Globally defined tags",
                  "entityType" : "tag",
                  "fields" : [ {
                    "doc" : "tag name",
                    "maxLength" : 200,
                    "name" : "name",
                    "type" : "string"
                  } ],
                  "maxLength" : 220,
                  "name" : "Tag",
                  "namespace" : "li",
                  "owners" : [ ],
                  "owningTeam" : "urn:li:internalTeam:datahub"
                }
              }
            },
            "doc" : "Urn of the applied tag",
            "Relationship" : {
              "entityTypes" : [ "tag" ],
              "name" : "TaggedWith"
            },
            "Searchable" : {
              "addToFilters" : true,
              "fieldName" : "tags",
              "fieldType" : "URN",
              "filterNameOverride" : "Tag",
              "hasValuesFieldName" : "hasTags"
            }
          }, {
            "name" : "context",
            "type" : "string",
            "doc" : "Additional context about the association",
            "optional" : true
          } ]
        }
      },
      "doc" : "Tags associated with a given entity",
      "Searchable" : {
        "/*/tag" : {
          "addToFilters" : true,
          "boostScore" : 0.5,
          "fieldName" : "tags",
          "fieldType" : "URN",
          "queryByDefault" : true
        }
      }
    } ],
    "Aspect" : {
      "name" : "globalTags"
    }
  }, {
    "type" : "typeref",
    "name" : "GlossaryNodeUrn",
    "namespace" : "com.linkedin.common",
    "doc" : "Business Node",
    "ref" : "string",
    "java" : {
      "class" : "com.linkedin.common.urn.GlossaryNodeUrn"
    },
    "validate" : {
      "com.linkedin.common.validator.TypedUrnValidator" : {
        "accessible" : true,
        "constructable" : true,
        "doc" : "Standardized business node identifier",
        "entityType" : "glossaryNode",
        "fields" : [ {
          "doc" : "The name of business node with hierarchy.",
          "name" : "name",
          "type" : "string"
        } ],
        "maxLength" : 56,
        "name" : "GlossaryNode",
        "namespace" : "li",
        "owners" : [ "urn:li:corpuser:fbar", "urn:li:corpuser:bfoo" ],
        "owningTeam" : "urn:li:internalTeam:datahub"
      }
    }
  }, {
    "type" : "record",
    "name" : "GlossaryTermAssociation",
    "namespace" : "com.linkedin.common",
    "doc" : "Properties of an applied glossary term.",
    "fields" : [ {
      "name" : "urn",
      "type" : {
        "type" : "typeref",
        "name" : "GlossaryTermUrn",
        "doc" : "Business Term",
        "ref" : "string",
        "java" : {
          "class" : "com.linkedin.common.urn.GlossaryTermUrn"
        },
        "validate" : {
          "com.linkedin.common.validator.TypedUrnValidator" : {
            "accessible" : true,
            "constructable" : true,
            "doc" : "business term",
            "entityType" : "glossaryTerm",
            "fields" : [ {
              "doc" : "The name of business term with hierarchy.",
              "name" : "name",
              "type" : "string"
            } ],
            "maxLength" : 56,
            "name" : "GlossaryTerm",
            "namespace" : "li",
            "owners" : [ "urn:li:corpuser:fbar", "urn:li:corpuser:bfoo" ],
            "owningTeam" : "urn:li:internalTeam:datahub"
          }
        }
      },
      "doc" : "Urn of the applied glossary term",
      "Relationship" : {
        "entityTypes" : [ "glossaryTerm" ],
        "name" : "TermedWith"
      },
      "Searchable" : {
        "addToFilters" : true,
        "fieldName" : "glossaryTerms",
        "fieldType" : "URN",
        "filterNameOverride" : "Glossary Term",
        "hasValuesFieldName" : "hasGlossaryTerms"
      }
    }, {
      "name" : "context",
      "type" : "string",
      "doc" : "Additional context about the association",
      "optional" : true
    } ]
  }, "com.linkedin.common.GlossaryTermUrn", {
    "type" : "record",
    "name" : "GlossaryTerms",
    "namespace" : "com.linkedin.common",
    "doc" : "Related business terms information",
    "fields" : [ {
      "name" : "terms",
      "type" : {
        "type" : "array",
        "items" : "GlossaryTermAssociation"
      },
      "doc" : "The related business terms"
    }, {
      "name" : "auditStamp",
      "type" : "AuditStamp",
      "doc" : "Audit stamp containing who reported the related business term"
    } ],
    "Aspect" : {
      "name" : "glossaryTerms"
    }
  }, {
    "type" : "record",
    "name" : "InstitutionalMemory",
    "namespace" : "com.linkedin.common",
    "doc" : "Institutional memory of an entity. This is a way to link to relevant documentation and provide description of the documentation. Institutional or tribal knowledge is very important for users to leverage the entity.",
    "fields" : [ {
      "name" : "elements",
      "type" : {
        "type" : "array",
        "items" : {
          "type" : "record",
          "name" : "InstitutionalMemoryMetadata",
          "doc" : "Metadata corresponding to a record of institutional memory.",
          "fields" : [ {
            "name" : "url",
            "type" : "Url",
            "doc" : "Link to an engineering design document or a wiki page."
          }, {
            "name" : "description",
            "type" : "string",
            "doc" : "Description of the link."
          }, {
            "name" : "createStamp",
            "type" : "AuditStamp",
            "doc" : "Audit stamp associated with creation of this record"
          } ]
        }
      },
      "doc" : "List of records that represent institutional memory of an entity. Each record consists of a link, description, creator and timestamps associated with that record."
    } ],
    "Aspect" : {
      "name" : "institutionalMemory"
    }
  }, "com.linkedin.common.InstitutionalMemoryMetadata", {
    "type" : "enum",
    "name" : "MLFeatureDataType",
    "namespace" : "com.linkedin.common",
    "doc" : "MLFeature Data Type",
    "symbols" : [ "USELESS", "NOMINAL", "ORDINAL", "BINARY", "COUNT", "TIME", "INTERVAL", "IMAGE", "VIDEO", "AUDIO", "TEXT", "MAP", "SEQUENCE", "SET", "CONTINUOUS", "BYTE", "UNKNOWN" ],
    "symbolDocs" : {
      "AUDIO" : "Audio Data",
      "BINARY" : "Binary data is discrete data that can be in only one of two categories - either yes or no, 1 or 0, off or on, etc",
      "BYTE" : "Bytes data are binary-encoded values that can represent complex objects.",
      "CONTINUOUS" : "Continuous data are made of uncountable values, often the result of a measurement such as height, weight, age etc.",
      "COUNT" : "Count data is discrete whole number data - no negative numbers here.\nCount data often has many small values, such as zero and one.",
      "IMAGE" : "Image Data",
      "INTERVAL" : "Interval data has equal spaces between the numbers and does not represent a temporal pattern.\nExamples include percentages, temperatures, and income.",
      "MAP" : "Mapping Data Type ex: dict, map",
      "NOMINAL" : "Nominal data is made of discrete values with no numerical relationship between the different categories - mean and median are meaningless.\nAnimal species is one example. For example, pig is not higher than bird and lower than fish.",
      "ORDINAL" : "Ordinal data are discrete integers that can be ranked or sorted.\nFor example, the distance between first and second may not be the same as the distance between second and third.",
      "SEQUENCE" : "Sequence Data Type ex: list, tuple, range",
      "SET" : "Set Data Type ex: set, frozenset",
      "TEXT" : "Text Data",
      "TIME" : "Time data is a cyclical, repeating continuous form of data.\nThe relevant time features can be any period- daily, weekly, monthly, annual, etc.",
      "UNKNOWN" : "Unknown data are data that we don't know the type for.",
      "USELESS" : "Useless data is unique, discrete data with no potential relationship with the outcome variable.\nA useless feature has high cardinality. An example would be bank account numbers that were generated randomly.",
      "VIDEO" : "Video Data"
    }
  }, {
    "type" : "typeref",
    "name" : "MLFeatureUrn",
    "namespace" : "com.linkedin.common",
    "doc" : "Standardized MLFeature identifier.",
    "ref" : "string",
    "java" : {
      "class" : "com.linkedin.common.urn.MLFeatureUrn"
    },
    "validate" : {
      "com.linkedin.common.validator.TypedUrnValidator" : {
        "accessible" : true,
        "constructable" : true,
        "doc" : "Standardized MLFeature identifier.",
        "entityType" : "mlFeature",
        "fields" : [ {
          "doc" : "Namespace for the MLFeature",
          "name" : "mlFeatureNamespace",
          "type" : "string"
        }, {
          "doc" : "Name of the MLFeature",
          "maxLength" : 210,
          "name" : "mlFeatureName",
          "type" : "string"
        } ],
        "maxLength" : 284,
        "name" : "MLFeature",
        "namespace" : "li",
        "owners" : [ "urn:li:corpuser:fbar", "urn:li:corpuser:bfoo" ],
        "owningTeam" : "urn:li:internalTeam:datahub"
      }
    }
  }, {
    "type" : "typeref",
    "name" : "MLModelUrn",
    "namespace" : "com.linkedin.common",
    "doc" : "Standardized MLModel identifier.",
    "ref" : "string",
    "java" : {
      "class" : "com.linkedin.common.urn.MLModelUrn"
    },
    "validate" : {
      "com.linkedin.common.validator.TypedUrnValidator" : {
        "accessible" : true,
        "constructable" : true,
        "doc" : "Standardized model identifier.",
        "entityType" : "mlModel",
        "fields" : [ {
          "doc" : "Standardized platform urn for the MLModel.",
          "name" : "platform",
          "type" : "com.linkedin.common.urn.DataPlatformUrn"
        }, {
          "doc" : "Name of the MLModel",
          "maxLength" : 210,
          "name" : "mlModelName",
          "type" : "string"
        }, {
          "doc" : "Fabric type where model belongs to or where it was generated.",
          "name" : "origin",
          "type" : "com.linkedin.common.FabricType"
        } ],
        "maxLength" : 284,
        "name" : "MlModel",
        "namespace" : "li",
        "owners" : [ "urn:li:corpuser:fbar", "urn:li:corpuser:bfoo" ],
        "owningTeam" : "urn:li:internalTeam:datahub"
      }
    }
  }, {
    "type" : "record",
    "name" : "Owner",
    "namespace" : "com.linkedin.common",
    "doc" : "Ownership information",
    "fields" : [ {
      "name" : "owner",
      "type" : "Urn",
      "doc" : "Owner URN, e.g. urn:li:corpuser:ldap, urn:li:corpGroup:group_name, and urn:li:multiProduct:mp_name\n(Caveat: only corpuser is currently supported in the frontend.)",
      "Relationship" : {
        "entityTypes" : [ "corpuser", "corpGroup" ],
        "name" : "OwnedBy"
      },
      "Searchable" : {
        "addToFilters" : true,
        "fieldName" : "owners",
        "fieldType" : "URN",
        "filterNameOverride" : "Owned By",
        "hasValuesFieldName" : "hasOwners",
        "queryByDefault" : false
      }
    }, {
      "name" : "type",
      "type" : {
        "type" : "enum",
        "name" : "OwnershipType",
        "doc" : "Asset owner types",
        "symbols" : [ "TECHNICAL_OWNER", "BUSINESS_OWNER", "DATA_STEWARD", "NONE", "DEVELOPER", "DATAOWNER", "DELEGATE", "PRODUCER", "CONSUMER", "STAKEHOLDER" ],
        "symbolDocs" : {
          "BUSINESS_OWNER" : "A person or group who is responsible for logical, or business related, aspects of the asset.",
          "CONSUMER" : "A person, group, or service that consumes the data\nDeprecated! Use TECHNICAL_OWNER or BUSINESS_OWNER instead.",
          "DATAOWNER" : "A person or group that is owning the data\nDeprecated! Use TECHNICAL_OWNER instead.",
          "DATA_STEWARD" : "A steward, expert, or delegate responsible for the asset.",
          "DELEGATE" : "A person or a group that overseas the operation, e.g. a DBA or SRE.\nDeprecated! Use TECHNICAL_OWNER instead.",
          "DEVELOPER" : "A person or group that is in charge of developing the code\nDeprecated! Use TECHNICAL_OWNER instead.",
          "NONE" : "No specific type associated to the owner.",
          "PRODUCER" : "A person, group, or service that produces/generates the data\nDeprecated! Use TECHNICAL_OWNER instead.",
          "STAKEHOLDER" : "A person or a group that has direct business interest\nDeprecated! Use TECHNICAL_OWNER, BUSINESS_OWNER, or STEWARD instead.",
          "TECHNICAL_OWNER" : "person or group who is responsible for technical aspects of the asset."
        },
        "deprecatedSymbols" : {
          "CONSUMER" : true,
          "DATAOWNER" : true,
          "DELEGATE" : true,
          "DEVELOPER" : true,
          "PRODUCER" : true,
          "STAKEHOLDER" : true
        }
      },
      "doc" : "The type of the ownership"
    }, {
      "name" : "source",
      "type" : {
        "type" : "record",
        "name" : "OwnershipSource",
        "doc" : "Source/provider of the ownership information",
        "fields" : [ {
          "name" : "type",
          "type" : {
            "type" : "enum",
            "name" : "OwnershipSourceType",
            "symbols" : [ "AUDIT", "DATABASE", "FILE_SYSTEM", "ISSUE_TRACKING_SYSTEM", "MANUAL", "SERVICE", "SOURCE_CONTROL", "OTHER" ],
            "symbolDocs" : {
              "AUDIT" : "Auditing system or audit logs",
              "DATABASE" : "Database, e.g. GRANTS table",
              "FILE_SYSTEM" : "File system, e.g. file/directory owner",
              "ISSUE_TRACKING_SYSTEM" : "Issue tracking system, e.g. Jira",
              "MANUAL" : "Manually provided by a user",
              "OTHER" : "Other sources",
              "SERVICE" : "Other ownership-like service, e.g. Nuage, ACL service etc",
              "SOURCE_CONTROL" : "SCM system, e.g. GIT, SVN"
            }
          },
          "doc" : "The type of the source"
        }, {
          "name" : "url",
          "type" : "string",
          "doc" : "A reference URL for the source",
          "optional" : true
        } ]
      },
      "doc" : "Source information for the ownership",
      "optional" : true
    } ]
  }, {
    "type" : "record",
    "name" : "Ownership",
    "namespace" : "com.linkedin.common",
    "doc" : "Ownership information of an entity.",
    "fields" : [ {
      "name" : "owners",
      "type" : {
        "type" : "array",
        "items" : "Owner"
      },
      "doc" : "List of owners of the entity."
    }, {
      "name" : "lastModified",
      "type" : "AuditStamp",
      "doc" : "Audit stamp containing who last modified the record and when. A value of 0 in the time field indicates missing data.",
      "default" : {
        "actor" : "urn:li:corpuser:unknown",
        "time" : 0
      }
    } ],
    "Aspect" : {
      "name" : "ownership"
    }
  }, "com.linkedin.common.OwnershipSource", "com.linkedin.common.OwnershipSourceType", "com.linkedin.common.OwnershipType", {
    "type" : "record",
    "name" : "Status",
    "namespace" : "com.linkedin.common",
    "doc" : "The lifecycle status metadata of an entity, e.g. dataset, metric, feature, etc.\nThis aspect is used to represent soft deletes conventionally.",
    "fields" : [ {
      "name" : "removed",
      "type" : "boolean",
      "doc" : "Whether the entity has been removed (soft-deleted).",
      "default" : false,
      "Searchable" : {
        "fieldType" : "BOOLEAN"
      }
    } ],
    "Aspect" : {
      "name" : "status"
    }
  }, "com.linkedin.common.TagAssociation", "com.linkedin.common.TagUrn", "com.linkedin.common.Time", {
    "type" : "record",
    "name" : "TimeStamp",
    "namespace" : "com.linkedin.common",
    "doc" : "A standard event timestamp",
    "fields" : [ {
      "name" : "time",
      "type" : "Time",
      "doc" : "When did the event occur"
    }, {
      "name" : "actor",
      "type" : "Urn",
      "doc" : "Optional: The actor urn involved in the event.",
      "optional" : true
    } ]
  }, {
    "type" : "typeref",
    "name" : "Uri",
    "namespace" : "com.linkedin.common",
    "ref" : "string",
    "java" : {
      "class" : "java.net.URI"
    }
  }, "com.linkedin.common.Url", "com.linkedin.common.Urn", {
    "type" : "record",
    "name" : "VersionTag",
    "namespace" : "com.linkedin.common",
    "doc" : "A resource-defined string representing the resource state for the purpose of concurrency control",
    "fields" : [ {
      "name" : "versionTag",
      "type" : "string",
      "optional" : true
    } ]
  }, "com.linkedin.common.fieldtransformer.TransformationType", "com.linkedin.common.fieldtransformer.UDFTransformer", {
    "type" : "record",
    "name" : "DashboardInfo",
    "namespace" : "com.linkedin.dashboard",
    "doc" : "Information about a dashboard",
    "include" : [ "com.linkedin.common.CustomProperties", "com.linkedin.common.ExternalReference" ],
    "fields" : [ {
      "name" : "title",
      "type" : "string",
      "doc" : "Title of the dashboard",
      "Searchable" : {
        "boostScore" : 10.0,
        "enableAutocomplete" : true,
        "fieldType" : "TEXT_PARTIAL"
      }
    }, {
      "name" : "description",
      "type" : "string",
      "doc" : "Detailed description about the dashboard",
      "Searchable" : {
        "fieldType" : "TEXT",
        "hasValuesFieldName" : "hasDescription"
      }
    }, {
      "name" : "charts",
      "type" : {
        "type" : "array",
        "items" : "com.linkedin.common.ChartUrn"
      },
      "doc" : "Charts in a dashboard\nDeprecated! Use chartEdges instead.",
      "default" : [ ],
      "Relationship" : {
        "/*" : {
          "entityTypes" : [ "chart" ],
          "isLineage" : true,
          "name" : "Contains"
        }
      },
      "deprecated" : true
    }, {
      "name" : "chartEdges",
      "type" : {
        "type" : "array",
        "items" : "com.linkedin.common.Edge"
      },
      "doc" : "Charts in a dashboard",
      "optional" : true,
      "Relationship" : {
        "/*/destinationUrn" : {
          "createdActor" : "chartEdges/*/created/actor",
          "createdOn" : "chartEdges/*/created/time",
          "entityTypes" : [ "chart" ],
          "isLineage" : true,
          "name" : "Contains",
          "properties" : "chartEdges/*/properties",
          "updatedActor" : "chartEdges/*/lastModified/actor",
          "updatedOn" : "chartEdges/*/lastModified/time"
        }
      }
    }, {
      "name" : "datasets",
      "type" : {
        "type" : "array",
        "items" : "com.linkedin.common.Urn"
      },
      "doc" : "Datasets consumed by a dashboard\nDeprecated! Use datasetEdges instead.",
      "default" : [ ],
      "Relationship" : {
        "/*" : {
          "entityTypes" : [ "dataset" ],
          "isLineage" : true,
          "name" : "Consumes"
        }
      },
      "deprecated" : true
    }, {
      "name" : "datasetEdges",
      "type" : {
        "type" : "array",
        "items" : "com.linkedin.common.Edge"
      },
      "doc" : "Datasets consumed by a dashboard",
      "optional" : true,
      "Relationship" : {
        "/*/destinationUrn" : {
          "createdActor" : "datasetEdges/*/created/actor",
          "createdOn" : "datasetEdges/*/created/time",
          "entityTypes" : [ "dataset" ],
          "isLineage" : true,
          "name" : "Consumes",
          "properties" : "datasetEdges/*/properties",
          "updatedActor" : "datasetEdges/*/lastModified/actor",
          "updatedOn" : "datasetEdges/*/lastModified/time"
        }
      }
    }, {
      "name" : "lastModified",
      "type" : "com.linkedin.common.ChangeAuditStamps",
      "doc" : "Captures information about who created/last modified/deleted this dashboard and when"
    }, {
      "name" : "dashboardUrl",
      "type" : "com.linkedin.common.Url",
      "doc" : "URL for the dashboard. This could be used as an external link on DataHub to allow users access/view the dashboard",
      "optional" : true
    }, {
      "name" : "access",
      "type" : "com.linkedin.common.AccessLevel",
      "doc" : "Access level for the dashboard",
      "optional" : true,
      "Searchable" : {
        "addToFilters" : true,
        "fieldType" : "KEYWORD",
        "filterNameOverride" : "Access Level"
      }
    }, {
      "name" : "lastRefreshed",
      "type" : "com.linkedin.common.Time",
      "doc" : "The time when this dashboard last refreshed",
      "optional" : true
    } ],
    "Aspect" : {
      "name" : "dashboardInfo"
    }
  }, {
    "type" : "record",
    "name" : "EditableDashboardProperties",
    "namespace" : "com.linkedin.dashboard",
    "doc" : "Stores editable changes made to properties. This separates changes made from\ningestion pipelines and edits in the UI to avoid accidental overwrites of user-provided data by ingestion pipelines",
    "include" : [ "com.linkedin.common.ChangeAuditStamps" ],
    "fields" : [ {
      "name" : "description",
      "type" : "string",
      "doc" : "Edited documentation of the dashboard",
      "optional" : true,
      "Searchable" : {
        "fieldName" : "editedDescription",
        "fieldType" : "TEXT"
      }
    } ],
    "Aspect" : {
      "name" : "editableDashboardProperties"
    }
  }, {
    "type" : "record",
    "name" : "DataFlowInfo",
    "namespace" : "com.linkedin.datajob",
    "doc" : "Information about a Data processing flow",
    "include" : [ "com.linkedin.common.CustomProperties", "com.linkedin.common.ExternalReference" ],
    "fields" : [ {
      "name" : "name",
      "type" : "string",
      "doc" : "Flow name",
      "Searchable" : {
        "boostScore" : 10.0,
        "enableAutocomplete" : true,
        "fieldType" : "TEXT_PARTIAL"
      }
    }, {
      "name" : "description",
      "type" : "string",
      "doc" : "Flow description",
      "optional" : true,
      "Searchable" : {
        "fieldType" : "TEXT",
        "hasValuesFieldName" : "hasDescription"
      }
    }, {
      "name" : "project",
      "type" : "string",
      "doc" : "Optional project/namespace associated with the flow",
      "optional" : true,
      "Searchable" : {
        "fieldType" : "TEXT_PARTIAL",
        "queryByDefault" : false
      }
    }, {
      "name" : "created",
      "type" : "com.linkedin.common.TimeStamp",
      "doc" : "A timestamp documenting when the asset was created in the source Data Platform (not on DataHub)",
      "optional" : true,
      "Searchable" : {
        "/time" : {
          "fieldName" : "createdAt",
          "fieldType" : "DATETIME"
        }
      }
    }, {
      "name" : "lastModified",
      "type" : "com.linkedin.common.TimeStamp",
      "doc" : "A timestamp documenting when the asset was last modified in the source Data Platform (not on DataHub)",
      "optional" : true,
      "Searchable" : {
        "/time" : {
          "fieldName" : "lastModifiedAt",
          "fieldType" : "DATETIME"
        }
      }
    } ],
    "Aspect" : {
      "name" : "dataFlowInfo"
    }
  }, {
    "type" : "record",
    "name" : "DataJobInfo",
    "namespace" : "com.linkedin.datajob",
    "doc" : "Information about a Data processing job",
    "include" : [ "com.linkedin.common.CustomProperties", "com.linkedin.common.ExternalReference" ],
    "fields" : [ {
      "name" : "name",
      "type" : "string",
      "doc" : "Job name",
      "Searchable" : {
        "boostScore" : 10.0,
        "enableAutocomplete" : true,
        "fieldType" : "TEXT_PARTIAL"
      }
    }, {
      "name" : "description",
      "type" : "string",
      "doc" : "Job description",
      "optional" : true,
      "Searchable" : {
        "fieldType" : "TEXT",
        "hasValuesFieldName" : "hasDescription"
      }
    }, {
      "name" : "type",
      "type" : [ {
        "type" : "enum",
        "name" : "AzkabanJobType",
        "namespace" : "com.linkedin.datajob.azkaban",
        "doc" : "The various types of support azkaban jobs",
        "symbols" : [ "COMMAND", "HADOOP_JAVA", "HADOOP_SHELL", "HIVE", "PIG", "SQL", "GLUE" ],
        "symbolDocs" : {
          "COMMAND" : "The command job type is one of the basic built-in types. It runs multiple UNIX commands using java processbuilder.\nUpon execution, Azkaban spawns off a process to run the command.",
          "GLUE" : "Glue type is for running AWS Glue job transforms.",
          "HADOOP_JAVA" : "Runs a java program with ability to access Hadoop cluster.\nhttps://azkaban.readthedocs.io/en/latest/jobTypes.html#java-job-type",
          "HADOOP_SHELL" : "In large part, this is the same Command type. The difference is its ability to talk to a Hadoop cluster\nsecurely, via Hadoop tokens.",
          "HIVE" : "Hive type is for running Hive jobs.",
          "PIG" : "Pig type is for running Pig jobs.",
          "SQL" : "SQL is for running Presto, mysql queries etc"
        }
      }, "string" ],
      "doc" : "Datajob type\n**NOTE**: AzkabanJobType is deprecated. Please use strings instead."
    }, {
      "name" : "flowUrn",
      "type" : "com.linkedin.common.DataFlowUrn",
      "doc" : "DataFlow urn that this job is part of",
      "optional" : true
    }, {
      "name" : "created",
      "type" : "com.linkedin.common.TimeStamp",
      "doc" : "A timestamp documenting when the asset was created in the source Data Platform (not on DataHub)",
      "optional" : true,
      "Searchable" : {
        "/time" : {
          "fieldName" : "createdAt",
          "fieldType" : "DATETIME"
        }
      }
    }, {
      "name" : "lastModified",
      "type" : "com.linkedin.common.TimeStamp",
      "doc" : "A timestamp documenting when the asset was last modified in the source Data Platform (not on DataHub)",
      "optional" : true,
      "Searchable" : {
        "/time" : {
          "fieldName" : "lastModifiedAt",
          "fieldType" : "DATETIME"
        }
      }
    }, {
      "name" : "status",
      "type" : {
        "type" : "enum",
        "name" : "JobStatus",
        "doc" : "Job statuses",
        "symbols" : [ "STARTING", "IN_PROGRESS", "STOPPING", "STOPPED", "COMPLETED", "FAILED", "UNKNOWN", "SKIPPED" ],
        "symbolDocs" : {
          "COMPLETED" : "Jobs with successful completion.",
          "FAILED" : "Jobs that have failed.",
          "IN_PROGRESS" : "Jobs currently running.",
          "SKIPPED" : "Jobs that have been skipped.",
          "STARTING" : "Jobs being initialized.",
          "STOPPED" : "Jobs that have stopped.",
          "STOPPING" : "Jobs being stopped.",
          "UNKNOWN" : "Jobs with unknown status (either unmappable or unavailable)"
        }
      },
      "doc" : "Status of the job - Deprecated for Data Process Instance model.",
      "optional" : true,
      "deprecated" : "Use Data Process Instance model, instead"
    } ],
    "Aspect" : {
      "name" : "dataJobInfo"
    }
  }, {
    "type" : "record",
    "name" : "DataJobInputOutput",
    "namespace" : "com.linkedin.datajob",
    "doc" : "Information about the inputs and outputs of a Data processing job",
    "fields" : [ {
      "name" : "inputDatasets",
      "type" : {
        "type" : "array",
        "items" : "com.linkedin.common.DatasetUrn"
      },
      "doc" : "Input datasets consumed by the data job during processing\nDeprecated! Use inputDatasetEdges instead.",
      "Relationship" : {
        "/*" : {
          "entityTypes" : [ "dataset" ],
          "isLineage" : true,
          "name" : "Consumes"
        }
      },
      "Searchable" : {
        "/*" : {
          "fieldName" : "inputs",
          "fieldType" : "URN",
          "numValuesFieldName" : "numInputDatasets",
          "queryByDefault" : false
        }
      },
      "deprecated" : true
    }, {
      "name" : "inputDatasetEdges",
      "type" : {
        "type" : "array",
        "items" : "com.linkedin.common.Edge"
      },
      "doc" : "Input datasets consumed by the data job during processing",
      "optional" : true,
      "Relationship" : {
        "/*/destinationUrn" : {
          "createdActor" : "inputDatasetEdges/*/created/actor",
          "createdOn" : "inputDatasetEdges/*/created/time",
          "entityTypes" : [ "dataset" ],
          "isLineage" : true,
          "name" : "Consumes",
          "properties" : "inputDatasetEdges/*/properties",
          "updatedActor" : "inputDatasetEdges/*/lastModified/actor",
          "updatedOn" : "inputDatasetEdges/*/lastModified/time"
        }
      },
      "Searchable" : {
        "/*/destinationUrn" : {
          "fieldName" : "inputDatasetEdges",
          "fieldType" : "URN",
          "numValuesFieldName" : "numInputDatasets",
          "queryByDefault" : false
        }
      }
    }, {
      "name" : "outputDatasets",
      "type" : {
        "type" : "array",
        "items" : "com.linkedin.common.DatasetUrn"
      },
      "doc" : "Output datasets produced by the data job during processing\nDeprecated! Use outputDatasetEdges instead.",
      "Relationship" : {
        "/*" : {
          "entityTypes" : [ "dataset" ],
          "isLineage" : true,
          "isUpstream" : false,
          "name" : "Produces"
        }
      },
      "Searchable" : {
        "/*" : {
          "fieldName" : "outputs",
          "fieldType" : "URN",
          "numValuesFieldName" : "numOutputDatasets",
          "queryByDefault" : false
        }
      },
      "deprecated" : true
    }, {
      "name" : "outputDatasetEdges",
      "type" : {
        "type" : "array",
        "items" : "com.linkedin.common.Edge"
      },
      "doc" : "Output datasets produced by the data job during processing",
      "optional" : true,
      "Relationship" : {
        "/*/destinationUrn" : {
          "createdActor" : "outputDatasetEdges/*/created/actor",
          "createdOn" : "outputDatasetEdges/*/created/time",
          "entityTypes" : [ "dataset" ],
          "isLineage" : true,
          "isUpstream" : false,
          "name" : "Produces",
          "properties" : "outputDatasetEdges/*/properties",
          "updatedActor" : "outputDatasetEdges/*/lastModified/actor",
          "updatedOn" : "outputDatasetEdges/*/lastModified/time"
        }
      },
      "Searchable" : {
        "/*/destinationUrn" : {
          "fieldName" : "outputDatasetEdges",
          "fieldType" : "URN",
          "numValuesFieldName" : "numOutputDatasets",
          "queryByDefault" : false
        }
      }
    }, {
      "name" : "inputDatajobs",
      "type" : {
        "type" : "array",
        "items" : "com.linkedin.common.DataJobUrn"
      },
      "doc" : "Input datajobs that this data job depends on\nDeprecated! Use inputDatajobEdges instead.",
      "optional" : true,
      "Relationship" : {
        "/*" : {
          "entityTypes" : [ "dataJob" ],
          "isLineage" : true,
          "name" : "DownstreamOf"
        }
      },
      "deprecated" : true
    }, {
      "name" : "inputDatajobEdges",
      "type" : {
        "type" : "array",
        "items" : "com.linkedin.common.Edge"
      },
      "doc" : "Input datajobs that this data job depends on",
      "optional" : true,
      "Relationship" : {
        "/*/destinationUrn" : {
          "createdActor" : "inputDatajobEdges/*/created/actor",
          "createdOn" : "inputDatajobEdges/*/created/time",
          "entityTypes" : [ "dataJob" ],
          "isLineage" : true,
          "name" : "DownstreamOf",
          "properties" : "inputDatajobEdges/*/properties",
          "updatedActor" : "inputDatajobEdges/*/lastModified/actor",
          "updatedOn" : "inputDatajobEdges/*/lastModified/time"
        }
      }
    }, {
      "name" : "inputDatasetFields",
      "type" : {
        "type" : "array",
        "items" : "com.linkedin.common.Urn"
      },
      "doc" : "Fields of the input datasets used by this job",
      "optional" : true,
      "Relationship" : {
        "/*" : {
          "entityTypes" : [ "schemaField" ],
          "name" : "Consumes"
        }
      },
      "Searchable" : {
        "/*" : {
          "fieldName" : "inputFields",
          "fieldType" : "URN",
          "numValuesFieldName" : "numInputFields",
          "queryByDefault" : false
        }
      }
    }, {
      "name" : "outputDatasetFields",
      "type" : {
        "type" : "array",
        "items" : "com.linkedin.common.Urn"
      },
      "doc" : "Fields of the output datasets this job writes to",
      "optional" : true,
      "Relationship" : {
        "/*" : {
          "entityTypes" : [ "schemaField" ],
          "name" : "Produces"
        }
      },
      "Searchable" : {
        "/*" : {
          "fieldName" : "outputFields",
          "fieldType" : "URN",
          "numValuesFieldName" : "numOutputFields",
          "queryByDefault" : false
        }
      }
    }, {
      "name" : "fineGrainedLineages",
      "type" : {
        "type" : "array",
        "items" : {
          "type" : "record",
          "name" : "FineGrainedLineage",
          "namespace" : "com.linkedin.dataset",
          "doc" : "A fine-grained lineage from upstream fields/datasets to downstream field(s)",
          "fields" : [ {
            "name" : "upstreamType",
            "type" : {
              "type" : "enum",
              "name" : "FineGrainedLineageUpstreamType",
              "doc" : "The type of upstream entity in a fine-grained lineage",
              "symbols" : [ "FIELD_SET", "DATASET", "NONE" ],
              "symbolDocs" : {
                "DATASET" : " Indicates that this lineage is originating from upstream dataset(s)",
                "FIELD_SET" : " Indicates that this lineage is originating from upstream field(s)",
                "NONE" : " Indicates that there is no upstream lineage i.e. the downstream field is not a derived field"
              }
            },
            "doc" : "The type of upstream entity"
          }, {
            "name" : "upstreams",
            "type" : {
              "type" : "array",
              "items" : "com.linkedin.common.Urn"
            },
            "doc" : "Upstream entities in the lineage",
            "optional" : true
          }, {
            "name" : "downstreamType",
            "type" : {
              "type" : "enum",
              "name" : "FineGrainedLineageDownstreamType",
              "doc" : "The type of downstream field(s) in a fine-grained lineage",
              "symbols" : [ "FIELD", "FIELD_SET" ],
              "symbolDocs" : {
                "FIELD" : " Indicates that the lineage is for a single, specific, downstream field",
                "FIELD_SET" : " Indicates that the lineage is for a set of downstream fields"
              }
            },
            "doc" : "The type of downstream field(s)"
          }, {
            "name" : "downstreams",
            "type" : {
              "type" : "array",
              "items" : "com.linkedin.common.Urn"
            },
            "doc" : "Downstream fields in the lineage",
            "optional" : true
          }, {
            "name" : "transformOperation",
            "type" : "string",
            "doc" : "The transform operation applied to the upstream entities to produce the downstream field(s)",
            "optional" : true
          }, {
            "name" : "confidenceScore",
            "type" : "float",
            "doc" : "The confidence in this lineage between 0 (low confidence) and 1 (high confidence)",
            "default" : 1.0
          } ]
        }
      },
      "doc" : "Fine-grained column-level lineages",
      "optional" : true
    } ],
    "Aspect" : {
      "name" : "dataJobInputOutput"
    }
  }, {
    "type" : "record",
    "name" : "EditableDataFlowProperties",
    "namespace" : "com.linkedin.datajob",
    "doc" : "Stores editable changes made to properties. This separates changes made from\ningestion pipelines and edits in the UI to avoid accidental overwrites of user-provided data by ingestion pipelines",
    "include" : [ "com.linkedin.common.ChangeAuditStamps" ],
    "fields" : [ {
      "name" : "description",
      "type" : "string",
      "doc" : "Edited documentation of the data flow",
      "optional" : true,
      "Searchable" : {
        "fieldName" : "editedDescription",
        "fieldType" : "TEXT"
      }
    } ],
    "Aspect" : {
      "name" : "editableDataFlowProperties"
    }
  }, {
    "type" : "record",
    "name" : "EditableDataJobProperties",
    "namespace" : "com.linkedin.datajob",
    "doc" : "Stores editable changes made to properties. This separates changes made from\ningestion pipelines and edits in the UI to avoid accidental overwrites of user-provided data by ingestion pipelines",
    "include" : [ "com.linkedin.common.ChangeAuditStamps" ],
    "fields" : [ {
      "name" : "description",
      "type" : "string",
      "doc" : "Edited documentation of the data job ",
      "optional" : true,
      "Searchable" : {
        "fieldName" : "editedDescription",
        "fieldType" : "TEXT"
      }
    } ],
    "Aspect" : {
      "name" : "editableDataJobProperties"
    }
  }, "com.linkedin.datajob.JobStatus", "com.linkedin.datajob.azkaban.AzkabanJobType", {
    "type" : "record",
    "name" : "DataPlatformInfo",
    "namespace" : "com.linkedin.dataplatform",
    "doc" : "Information about a data platform",
    "fields" : [ {
      "name" : "name",
      "type" : "string",
      "doc" : "Name of the data platform",
      "Searchable" : {
        "boostScore" : 10.0,
        "enableAutocomplete" : false,
        "fieldType" : "TEXT_PARTIAL"
      },
      "validate" : {
        "strlen" : {
          "max" : 15
        }
      }
    }, {
      "name" : "displayName",
      "type" : "string",
      "doc" : "The name that will be used for displaying a platform type.",
      "optional" : true,
      "Searchable" : {
        "boostScore" : 10.0,
        "enableAutocomplete" : true,
        "fieldType" : "TEXT_PARTIAL"
      }
    }, {
      "name" : "type",
      "type" : {
        "type" : "enum",
        "name" : "PlatformType",
        "doc" : "Platform types available at LinkedIn",
        "symbols" : [ "FILE_SYSTEM", "KEY_VALUE_STORE", "MESSAGE_BROKER", "OBJECT_STORE", "OLAP_DATASTORE", "OTHERS", "QUERY_ENGINE", "RELATIONAL_DB", "SEARCH_ENGINE" ],
        "symbolDocs" : {
          "FILE_SYSTEM" : "Value for a file system, e.g. hdfs",
          "KEY_VALUE_STORE" : "Value for a key value store, e.g. espresso, voldemort",
          "MESSAGE_BROKER" : "Value for a message broker, e.g. kafka",
          "OBJECT_STORE" : "Value for an object store, e.g. ambry",
          "OLAP_DATASTORE" : "Value for an OLAP datastore, e.g. pinot",
          "OTHERS" : "Value for other platforms, e.g salesforce, dovetail",
          "QUERY_ENGINE" : "Value for a query engine, e.g. presto",
          "RELATIONAL_DB" : "Value for a relational database, e.g. oracle, mysql",
          "SEARCH_ENGINE" : "Value for a search engine, e.g seas"
        }
      },
      "doc" : "Platform type this data platform describes"
    }, {
      "name" : "datasetNameDelimiter",
      "type" : "string",
      "doc" : "The delimiter in the dataset names on the data platform, e.g. '/' for HDFS and '.' for Oracle"
    }, {
      "name" : "logoUrl",
      "type" : "com.linkedin.common.Url",
      "doc" : "The URL for a logo associated with the platform",
      "optional" : true
    } ],
    "Aspect" : {
      "name" : "dataPlatformInfo"
    }
  }, "com.linkedin.dataplatform.PlatformType", {
    "type" : "record",
    "name" : "DataProcessInfo",
    "namespace" : "com.linkedin.dataprocess",
    "doc" : "The inputs and outputs of this data process",
    "fields" : [ {
      "name" : "inputs",
      "type" : {
        "type" : "array",
        "items" : "com.linkedin.common.DatasetUrn"
      },
      "doc" : "the inputs of the data process",
      "optional" : true,
      "Relationship" : {
        "/*" : {
          "entityTypes" : [ "dataset" ],
          "isLineage" : true,
          "name" : "Consumes"
        }
      },
      "Searchable" : {
        "/*" : {
          "fieldName" : "inputs",
          "fieldType" : "URN",
          "numValuesFieldName" : "numInputDatasets",
          "queryByDefault" : false
        }
      }
    }, {
      "name" : "outputs",
      "type" : {
        "type" : "array",
        "items" : "com.linkedin.common.DatasetUrn"
      },
      "doc" : "the outputs of the data process",
      "optional" : true,
      "Relationship" : {
        "/*" : {
          "entityTypes" : [ "dataset" ],
          "isLineage" : true,
          "name" : "Consumes"
        }
      },
      "Searchable" : {
        "/*" : {
          "fieldName" : "outputs",
          "fieldType" : "URN",
          "numValuesFieldName" : "numOutputDatasets",
          "queryByDefault" : false
        }
      }
    } ],
    "Aspect" : {
      "name" : "dataProcessInfo"
    }
  }, {
    "type" : "record",
    "name" : "DatasetDeprecation",
    "namespace" : "com.linkedin.dataset",
    "doc" : "Dataset deprecation status\nDeprecated! This aspect is deprecated in favor of the more-general-purpose 'Deprecation' aspect.",
    "fields" : [ {
      "name" : "deprecated",
      "type" : "boolean",
      "doc" : "Whether the dataset is deprecated by owner.",
      "Searchable" : {
        "fieldType" : "BOOLEAN",
        "weightsPerFieldValue" : {
          "true" : 0.5
        }
      }
    }, {
      "name" : "decommissionTime",
      "type" : "long",
      "doc" : "The time user plan to decommission this dataset.",
      "optional" : true
    }, {
      "name" : "note",
      "type" : "string",
      "doc" : "Additional information about the dataset deprecation plan, such as the wiki, doc, RB."
    }, {
      "name" : "actor",
      "type" : "com.linkedin.common.Urn",
      "doc" : "The corpuser URN which will be credited for modifying this deprecation content.",
      "optional" : true
    } ],
    "Aspect" : {
      "name" : "datasetDeprecation"
    },
    "Deprecated" : true
  }, {
    "type" : "record",
    "name" : "DatasetFieldMapping",
    "namespace" : "com.linkedin.dataset",
    "doc" : "Representation of mapping between fields in source dataset to the field in destination dataset",
    "include" : [ "com.linkedin.common.BaseFieldMapping" ],
    "fields" : [ {
      "name" : "sourceFields",
      "type" : {
        "type" : "array",
        "items" : {
          "type" : "typeref",
          "name" : "DatasetFieldUpstream",
          "doc" : "Upstreams of a dataset field.",
          "ref" : [ "com.linkedin.common.DatasetFieldUrn" ],
          "deprecated" : "refer FineGrainedLineage for alternative representation"
        }
      },
      "doc" : "Source fields from which the fine grained lineage is derived"
    }, {
      "name" : "destinationField",
      "type" : "com.linkedin.common.DatasetFieldUrn",
      "doc" : "Destination field which is derived from source fields"
    } ],
    "deprecated" : "use FineGrainedLineage instead"
  }, "com.linkedin.dataset.DatasetFieldUpstream", {
    "type" : "enum",
    "name" : "DatasetLineageType",
    "namespace" : "com.linkedin.dataset",
    "doc" : "The various types of supported dataset lineage",
    "symbols" : [ "COPY", "TRANSFORMED", "VIEW" ],
    "symbolDocs" : {
      "COPY" : "Direct copy without modification",
      "TRANSFORMED" : "Transformed data with modification (format or content change)",
      "VIEW" : "Represents a view defined on the sources e.g. Hive view defined on underlying hive tables or a Hive table pointing to a HDFS dataset or DALI view defined on multiple sources"
    }
  }, {
    "type" : "record",
    "name" : "DatasetProperties",
    "namespace" : "com.linkedin.dataset",
    "doc" : "Properties associated with a Dataset",
    "include" : [ "com.linkedin.common.CustomProperties", "com.linkedin.common.ExternalReference" ],
    "fields" : [ {
      "name" : "name",
      "type" : "string",
      "doc" : "Display name of the Dataset",
      "optional" : true,
      "Searchable" : {
        "boostScore" : 10.0,
        "enableAutocomplete" : true,
        "fieldType" : "TEXT_PARTIAL"
      }
    }, {
      "name" : "qualifiedName",
      "type" : "string",
      "doc" : "Fully-qualified name of the Dataset",
      "optional" : true,
      "Searchable" : {
        "addToFilters" : false,
        "boostScore" : 10.0,
        "enableAutocomplete" : true,
        "fieldType" : "TEXT"
      }
    }, {
      "name" : "description",
      "type" : "string",
      "doc" : "Documentation of the dataset",
      "optional" : true,
      "Searchable" : {
        "fieldType" : "TEXT",
        "hasValuesFieldName" : "hasDescription"
      }
    }, {
      "name" : "uri",
      "type" : "com.linkedin.common.Uri",
      "doc" : "The abstracted URI such as hdfs:///data/tracking/PageViewEvent, file:///dir/file_name. Uri should not include any environment specific properties. Some datasets might not have a standardized uri, which makes this field optional (i.e. kafka topic).",
      "optional" : true,
      "deprecated" : "Use ExternalReference.externalUrl field instead."
    }, {
      "name" : "created",
      "type" : "com.linkedin.common.TimeStamp",
      "doc" : "A timestamp documenting when the asset was created in the source Data Platform (not on DataHub)",
      "optional" : true,
      "Searchable" : {
        "/time" : {
          "fieldName" : "createdAt",
          "fieldType" : "DATETIME"
        }
      }
    }, {
      "name" : "lastModified",
      "type" : "com.linkedin.common.TimeStamp",
      "doc" : "A timestamp documenting when the asset was last modified in the source Data Platform (not on DataHub)",
      "optional" : true,
      "Searchable" : {
        "/time" : {
          "fieldName" : "lastModifiedAt",
          "fieldType" : "DATETIME"
        }
      }
    }, {
      "name" : "tags",
      "type" : {
        "type" : "array",
        "items" : "string"
      },
      "doc" : "[Legacy] Unstructured tags for the dataset. Structured tags can be applied via the `GlobalTags` aspect.\nThis is now deprecated.",
      "default" : [ ],
      "deprecated" : "Use GlobalTags aspect instead."
    } ],
    "Aspect" : {
      "name" : "datasetProperties"
    }
  }, {
    "type" : "record",
    "name" : "DatasetUpstreamLineage",
    "namespace" : "com.linkedin.dataset",
    "doc" : "Fine Grained upstream lineage for fields in a dataset",
    "fields" : [ {
      "name" : "fieldMappings",
      "type" : {
        "type" : "array",
        "items" : "DatasetFieldMapping"
      },
      "doc" : "Upstream to downstream field level lineage mappings"
    } ],
    "Aspect" : {
      "name" : "datasetUpstreamLineage"
    },
    "deprecated" : "use UpstreamLineage.fineGrainedLineages instead"
  }, {
    "type" : "record",
    "name" : "EditableDatasetProperties",
    "namespace" : "com.linkedin.dataset",
    "doc" : "EditableDatasetProperties stores editable changes made to dataset properties. This separates changes made from\ningestion pipelines and edits in the UI to avoid accidental overwrites of user-provided data by ingestion pipelines",
    "include" : [ "com.linkedin.common.ChangeAuditStamps" ],
    "fields" : [ {
      "name" : "description",
      "type" : "string",
      "doc" : "Documentation of the dataset",
      "optional" : true,
      "Searchable" : {
        "fieldName" : "editedDescription",
        "fieldType" : "TEXT"
      }
    } ],
    "Aspect" : {
      "name" : "editableDatasetProperties"
    }
  }, "com.linkedin.dataset.FineGrainedLineage", "com.linkedin.dataset.FineGrainedLineageDownstreamType", "com.linkedin.dataset.FineGrainedLineageUpstreamType", {
    "type" : "typeref",
    "name" : "SchemaFieldPath",
    "namespace" : "com.linkedin.dataset",
    "doc" : "Schema field path. TODO: Add formal documentation on normalization rules.",
    "ref" : "string"
  }, {
    "type" : "record",
    "name" : "Upstream",
    "namespace" : "com.linkedin.dataset",
    "doc" : "Upstream lineage information about a dataset including the source reporting the lineage",
    "fields" : [ {
      "name" : "auditStamp",
      "type" : "com.linkedin.common.AuditStamp",
      "doc" : "Audit stamp containing who reported the lineage and when.",
      "default" : {
        "actor" : "urn:li:corpuser:unknown",
        "time" : 0
      }
    }, {
      "name" : "created",
      "type" : "com.linkedin.common.AuditStamp",
      "doc" : "Audit stamp containing who created the lineage and when.",
      "optional" : true
    }, {
      "name" : "dataset",
      "type" : "com.linkedin.common.DatasetUrn",
      "doc" : "The upstream dataset the lineage points to",
      "Relationship" : {
        "createdActor" : "upstreams/*/created/actor",
        "createdOn" : "upstreams/*/created/time",
        "entityTypes" : [ "dataset" ],
        "isLineage" : true,
        "name" : "DownstreamOf",
        "properties" : "upstreams/*/properties",
        "updatedActor" : "upstreams/*/auditStamp/actor",
        "updatedOn" : "upstreams/*/auditStamp/time"
      },
      "Searchable" : {
        "fieldName" : "upstreams",
        "fieldType" : "URN",
        "queryByDefault" : false
      }
    }, {
      "name" : "type",
      "type" : "DatasetLineageType",
      "doc" : "The type of the lineage"
    }, {
      "name" : "properties",
      "type" : {
        "type" : "map",
        "values" : "string"
      },
      "doc" : "A generic properties bag that allows us to store specific information on this graph edge.",
      "optional" : true
    } ]
  }, {
    "type" : "record",
    "name" : "UpstreamLineage",
    "namespace" : "com.linkedin.dataset",
    "doc" : "Upstream lineage of a dataset",
    "fields" : [ {
      "name" : "upstreams",
      "type" : {
        "type" : "array",
        "items" : "Upstream"
      },
      "doc" : "List of upstream dataset lineage information"
    }, {
      "name" : "fineGrainedLineages",
      "type" : {
        "type" : "array",
        "items" : "FineGrainedLineage"
      },
      "doc" : " List of fine-grained lineage information, including field-level lineage",
      "optional" : true,
      "Relationship" : {
        "/*/upstreams/*" : {
          "entityTypes" : [ "dataset", "schemaField" ],
          "name" : "DownstreamOf"
        }
      }
    } ],
    "Aspect" : {
      "name" : "upstreamLineage"
    }
  }, {
    "type" : "record",
    "name" : "ViewProperties",
    "namespace" : "com.linkedin.dataset",
    "doc" : "Details about a View. \ne.g. Gets activated when subTypes is view",
    "fields" : [ {
      "name" : "materialized",
      "type" : "boolean",
      "doc" : "Whether the view is materialized",
      "Searchable" : {
        "fieldType" : "BOOLEAN",
        "weightsPerFieldValue" : {
          "true" : 0.5
        }
      }
    }, {
      "name" : "viewLogic",
      "type" : "string",
      "doc" : "The view logic"
    }, {
      "name" : "viewLanguage",
      "type" : "string",
      "doc" : "The view logic language / dialect"
    } ],
    "Aspect" : {
      "name" : "viewProperties"
    }
  }, {
    "type" : "record",
    "name" : "Aspect",
    "namespace" : "com.linkedin.entity",
    "doc" : "Placeholder PDL record to store the aspect in the response. By using this place-holder, metadata-service can return\nany type of aspect without having to define a single union class",
    "fields" : [ ]
  }, {
    "type" : "record",
    "name" : "Entity",
    "namespace" : "com.linkedin.entity",
    "fields" : [ {
      "name" : "value",
      "type" : {
        "type" : "typeref",
        "name" : "Snapshot",
        "namespace" : "com.linkedin.metadata.snapshot",
        "doc" : "A union of all supported metadata snapshot types.",
        "ref" : [ {
          "type" : "record",
          "name" : "ChartSnapshot",
          "doc" : "A metadata snapshot for a specific Chart entity.",
          "fields" : [ {
            "name" : "urn",
            "type" : "com.linkedin.common.ChartUrn",
            "doc" : "URN for the entity the metadata snapshot is associated with."
          }, {
            "name" : "aspects",
            "type" : {
              "type" : "array",
              "items" : {
                "type" : "typeref",
                "name" : "ChartAspect",
                "namespace" : "com.linkedin.metadata.aspect",
                "doc" : "A union of all supported metadata aspects for a Chart",
                "ref" : [ {
                  "type" : "record",
                  "name" : "ChartKey",
                  "namespace" : "com.linkedin.metadata.key",
                  "doc" : "Key for a Chart",
                  "fields" : [ {
                    "name" : "dashboardTool",
                    "type" : "string",
                    "doc" : "The name of the dashboard tool such as looker, redash etc.",
                    "Searchable" : {
                      "boostScore" : 4.0,
                      "fieldName" : "tool",
                      "fieldType" : "TEXT_PARTIAL"
                    }
                  }, {
                    "name" : "chartId",
                    "type" : "string",
                    "doc" : "Unique id for the chart. This id should be globally unique for a dashboarding tool even when there are multiple deployments of it. As an example, chart URL could be used here for Looker such as 'looker.linkedin.com/looks/1234'"
                  } ],
                  "Aspect" : {
                    "name" : "chartKey"
                  }
                }, "com.linkedin.chart.ChartInfo", "com.linkedin.chart.ChartQuery", "com.linkedin.chart.EditableChartProperties", "com.linkedin.common.Ownership", "com.linkedin.common.Status", "com.linkedin.common.GlobalTags", "com.linkedin.common.BrowsePaths", "com.linkedin.common.GlossaryTerms", "com.linkedin.common.InstitutionalMemory", "com.linkedin.common.DataPlatformInstance" ]
              }
            },
            "doc" : "The list of metadata aspects associated with the chart. Depending on the use case, this can either be all, or a selection, of supported aspects."
          } ],
          "Entity" : {
            "keyAspect" : "chartKey",
            "name" : "chart"
          }
        }, {
          "type" : "record",
          "name" : "CorpGroupSnapshot",
          "doc" : "A metadata snapshot for a specific CorpGroup entity.",
          "fields" : [ {
            "name" : "urn",
            "type" : "com.linkedin.common.CorpGroupUrn",
            "doc" : "URN for the entity the metadata snapshot is associated with."
          }, {
            "name" : "aspects",
            "type" : {
              "type" : "array",
              "items" : {
                "type" : "typeref",
                "name" : "CorpGroupAspect",
                "namespace" : "com.linkedin.metadata.aspect",
                "doc" : "A union of all supported metadata aspects for a CorpGroup",
                "ref" : [ {
                  "type" : "record",
                  "name" : "CorpGroupKey",
                  "namespace" : "com.linkedin.metadata.key",
                  "doc" : "Key for a CorpGroup",
                  "fields" : [ {
                    "name" : "name",
                    "type" : "string",
                    "doc" : "The URL-encoded name of the AD/LDAP group. Serves as a globally unique identifier within DataHub.",
                    "Searchable" : {
                      "fieldType" : "TEXT_PARTIAL"
                    }
                  } ],
                  "Aspect" : {
                    "name" : "corpGroupKey"
                  }
                }, {
                  "type" : "record",
                  "name" : "CorpGroupInfo",
                  "namespace" : "com.linkedin.identity",
                  "doc" : "Information about a Corp Group ingested from a third party source",
                  "fields" : [ {
                    "name" : "displayName",
                    "type" : "string",
                    "doc" : "The name of the group.",
                    "optional" : true,
                    "Searchable" : {
                      "boostScore" : 10.0,
                      "fieldType" : "TEXT_PARTIAL",
                      "queryByDefault" : true
                    }
                  }, {
                    "name" : "email",
                    "type" : "com.linkedin.common.EmailAddress",
                    "doc" : "email of this group",
                    "optional" : true
                  }, {
                    "name" : "admins",
                    "type" : {
                      "type" : "array",
                      "items" : "com.linkedin.common.CorpuserUrn"
                    },
                    "doc" : "owners of this group\nDeprecated! Replaced by Ownership aspect.",
                    "Relationship" : {
                      "/*" : {
                        "entityTypes" : [ "corpuser" ],
                        "name" : "OwnedBy"
                      }
                    },
                    "deprecated" : true
                  }, {
                    "name" : "members",
                    "type" : {
                      "type" : "array",
                      "items" : "com.linkedin.common.CorpuserUrn"
                    },
                    "doc" : "List of ldap urn in this group.\nDeprecated! Replaced by GroupMembership aspect.",
                    "Relationship" : {
                      "/*" : {
                        "entityTypes" : [ "corpuser" ],
                        "name" : "IsPartOf"
                      }
                    },
                    "deprecated" : true
                  }, {
                    "name" : "groups",
                    "type" : {
                      "type" : "array",
                      "items" : "com.linkedin.common.CorpGroupUrn"
                    },
                    "doc" : "List of groups in this group.\nDeprecated! This field is unused.",
                    "Relationship" : {
                      "/*" : {
                        "entityTypes" : [ "corpGroup" ],
                        "name" : "IsPartOf"
                      }
                    },
                    "deprecated" : true
                  }, {
                    "name" : "description",
                    "type" : "string",
                    "doc" : "A description of the group.",
                    "optional" : true,
                    "Searchable" : {
                      "fieldType" : "TEXT_PARTIAL"
                    }
                  }, {
                    "name" : "slack",
                    "type" : "string",
                    "doc" : "Slack channel for the group",
                    "optional" : true
                  }, {
                    "name" : "created",
                    "type" : "com.linkedin.common.AuditStamp",
                    "doc" : "Created Audit stamp",
                    "optional" : true,
                    "Searchable" : {
                      "/time" : {
                        "fieldName" : "createdTime",
                        "fieldType" : "DATETIME"
                      }
                    }
                  } ],
                  "Aspect" : {
                    "EntityUrns" : [ "com.linkedin.common.CorpGroupUrn" ],
                    "name" : "corpGroupInfo"
                  }
                }, "com.linkedin.common.GlobalTags", "com.linkedin.common.Status" ]
              }
            },
            "doc" : "The list of metadata aspects associated with the LdapUser. Depending on the use case, this can either be all, or a selection, of supported aspects."
          } ],
          "Entity" : {
            "keyAspect" : "corpGroupKey",
            "name" : "corpGroup"
          }
        }, {
          "type" : "record",
          "name" : "CorpUserSnapshot",
          "doc" : "A metadata snapshot for a specific CorpUser entity.",
          "fields" : [ {
            "name" : "urn",
            "type" : "com.linkedin.common.CorpuserUrn",
            "doc" : "URN for the entity the metadata snapshot is associated with."
          }, {
            "name" : "aspects",
            "type" : {
              "type" : "array",
              "items" : {
                "type" : "typeref",
                "name" : "CorpUserAspect",
                "namespace" : "com.linkedin.metadata.aspect",
                "doc" : "A union of all supported metadata aspects for a CorpUser",
                "ref" : [ {
                  "type" : "record",
                  "name" : "CorpUserKey",
                  "namespace" : "com.linkedin.metadata.key",
                  "doc" : "Key for a CorpUser",
                  "fields" : [ {
                    "name" : "username",
                    "type" : "string",
                    "doc" : "The name of the AD/LDAP user.",
                    "Searchable" : {
                      "boostScore" : 2.0,
                      "enableAutocomplete" : true,
                      "fieldName" : "ldap",
                      "fieldType" : "TEXT_PARTIAL"
                    }
                  } ],
                  "Aspect" : {
                    "name" : "corpUserKey"
                  }
                }, {
                  "type" : "record",
                  "name" : "CorpUserInfo",
                  "namespace" : "com.linkedin.identity",
                  "doc" : "Linkedin corp user information",
                  "include" : [ "com.linkedin.common.CustomProperties" ],
                  "fields" : [ {
                    "name" : "active",
                    "type" : "boolean",
                    "doc" : "Deprecated! Use CorpUserStatus instead. Whether the corpUser is active, ref: https://iwww.corp.linkedin.com/wiki/cf/display/GTSD/Accessing+Active+Directory+via+LDAP+tools",
                    "Searchable" : {
                      "fieldType" : "BOOLEAN",
                      "weightsPerFieldValue" : {
                        "true" : 2.0
                      }
                    }
                  }, {
                    "name" : "displayName",
                    "type" : "string",
                    "doc" : "displayName of this user ,  e.g.  Hang Zhang(DataHQ)",
                    "optional" : true,
                    "Searchable" : {
                      "boostScore" : 10.0,
                      "fieldType" : "TEXT_PARTIAL",
                      "queryByDefault" : true
                    }
                  }, {
                    "name" : "email",
                    "type" : "com.linkedin.common.EmailAddress",
                    "doc" : "email address of this user",
                    "optional" : true,
                    "Searchable" : {
                      "fieldType" : "KEYWORD",
                      "queryByDefault" : true
                    }
                  }, {
                    "name" : "title",
                    "type" : "string",
                    "doc" : "title of this user",
                    "optional" : true,
                    "Searchable" : {
                      "fieldType" : "KEYWORD",
                      "queryByDefault" : true
                    }
                  }, {
                    "name" : "managerUrn",
                    "type" : "com.linkedin.common.CorpuserUrn",
                    "doc" : "direct manager of this user",
                    "optional" : true,
                    "Relationship" : {
                      "entityTypes" : [ "corpuser" ],
                      "name" : "ReportsTo"
                    },
                    "Searchable" : {
                      "fieldName" : "managerLdap",
                      "fieldType" : "URN",
                      "queryByDefault" : true
                    }
                  }, {
                    "name" : "departmentId",
                    "type" : "long",
                    "doc" : "department id this user belong to",
                    "optional" : true
                  }, {
                    "name" : "departmentName",
                    "type" : "string",
                    "doc" : "department name this user belong to",
                    "optional" : true
                  }, {
                    "name" : "firstName",
                    "type" : "string",
                    "doc" : "first name of this user",
                    "optional" : true
                  }, {
                    "name" : "lastName",
                    "type" : "string",
                    "doc" : "last name of this user",
                    "optional" : true
                  }, {
                    "name" : "fullName",
                    "type" : "string",
                    "doc" : "Common name of this user, format is firstName + lastName (split by a whitespace)",
                    "optional" : true,
                    "Searchable" : {
                      "boostScore" : 10.0,
                      "fieldType" : "TEXT_PARTIAL",
                      "queryByDefault" : true
                    }
                  }, {
                    "name" : "countryCode",
                    "type" : "string",
                    "doc" : "two uppercase letters country code. e.g.  US",
                    "optional" : true
                  } ],
                  "Aspect" : {
                    "EntityUrns" : [ "com.linkedin.common.CorpuserUrn" ],
                    "name" : "corpUserInfo"
                  }
                }, {
                  "type" : "record",
                  "name" : "CorpUserEditableInfo",
                  "namespace" : "com.linkedin.identity",
                  "doc" : "Linkedin corp user information that can be edited from UI",
                  "fields" : [ {
                    "name" : "aboutMe",
                    "type" : "string",
                    "doc" : "About me section of the user",
                    "optional" : true
                  }, {
                    "name" : "teams",
                    "type" : {
                      "type" : "array",
                      "items" : "string"
                    },
                    "doc" : "Teams that the user belongs to e.g. Metadata",
                    "default" : [ ],
                    "Searchable" : {
                      "/*" : {
                        "fieldType" : "TEXT"
                      }
                    }
                  }, {
                    "name" : "skills",
                    "type" : {
                      "type" : "array",
                      "items" : "string"
                    },
                    "doc" : "Skills that the user possesses e.g. Machine Learning",
                    "default" : [ ],
                    "Searchable" : {
                      "/*" : {
                        "fieldType" : "TEXT"
                      }
                    }
                  }, {
                    "name" : "pictureLink",
                    "type" : "com.linkedin.common.Url",
                    "doc" : "A URL which points to a picture which user wants to set as a profile photo",
                    "default" : "https://raw.githubusercontent.com/datahub-project/datahub/master/datahub-web-react/src/images/default_avatar.png"
                  }, {
                    "name" : "displayName",
                    "type" : "string",
                    "doc" : "DataHub-native display name",
                    "optional" : true,
                    "Searchable" : {
                      "boostScore" : 10.0,
                      "fieldType" : "TEXT_PARTIAL",
                      "queryByDefault" : true
                    }
                  }, {
                    "name" : "title",
                    "type" : "string",
                    "doc" : "DataHub-native Title, e.g. 'Software Engineer'",
                    "optional" : true
                  }, {
                    "name" : "slack",
                    "type" : "string",
                    "doc" : "Slack handle for the user",
                    "optional" : true
                  }, {
                    "name" : "phone",
                    "type" : "string",
                    "doc" : "Phone number to contact the user",
                    "optional" : true
                  }, {
                    "name" : "email",
                    "type" : "string",
                    "doc" : "Email address to contact the user",
                    "optional" : true
                  } ],
                  "Aspect" : {
                    "EntityUrns" : [ "com.linkedin.common.CorpuserUrn" ],
                    "name" : "corpUserEditableInfo"
                  }
                }, {
                  "type" : "record",
                  "name" : "CorpUserStatus",
                  "namespace" : "com.linkedin.identity",
                  "doc" : "The status of the user, e.g. provisioned, active, suspended, etc.",
                  "fields" : [ {
                    "name" : "status",
                    "type" : "string",
                    "doc" : "Status of the user, e.g. PROVISIONED / ACTIVE / SUSPENDED",
                    "Searchable" : {
                      "fieldType" : "KEYWORD"
                    }
                  }, {
                    "name" : "lastModified",
                    "type" : "com.linkedin.common.AuditStamp",
                    "doc" : "Audit stamp containing who last modified the status and when."
                  } ],
                  "Aspect" : {
                    "name" : "corpUserStatus"
                  }
                }, {
                  "type" : "record",
                  "name" : "GroupMembership",
                  "namespace" : "com.linkedin.identity",
                  "doc" : "Carries information about the CorpGroups a user is in.",
                  "fields" : [ {
                    "name" : "groups",
                    "type" : {
                      "type" : "array",
                      "items" : "com.linkedin.common.Urn"
                    },
                    "Relationship" : {
                      "/*" : {
                        "entityTypes" : [ "corpGroup" ],
                        "name" : "IsMemberOfGroup"
                      }
                    }
                  } ],
                  "Aspect" : {
                    "name" : "groupMembership"
                  }
                }, "com.linkedin.common.GlobalTags", "com.linkedin.common.Status" ]
              }
            },
            "doc" : "The list of metadata aspects associated with the CorpUser. Depending on the use case, this can either be all, or a selection, of supported aspects."
          } ],
          "Entity" : {
            "keyAspect" : "corpUserKey",
            "name" : "corpuser"
          }
        }, {
          "type" : "record",
          "name" : "DashboardSnapshot",
          "doc" : "A metadata snapshot for a specific Dashboard entity.",
          "fields" : [ {
            "name" : "urn",
            "type" : "com.linkedin.common.DashboardUrn",
            "doc" : "URN for the entity the metadata snapshot is associated with."
          }, {
            "name" : "aspects",
            "type" : {
              "type" : "array",
              "items" : {
                "type" : "typeref",
                "name" : "DashboardAspect",
                "namespace" : "com.linkedin.metadata.aspect",
                "doc" : "A union of all supported metadata aspects for a Dashboard",
                "ref" : [ {
                  "type" : "record",
                  "name" : "DashboardKey",
                  "namespace" : "com.linkedin.metadata.key",
                  "doc" : "Key for a Dashboard",
                  "fields" : [ {
                    "name" : "dashboardTool",
                    "type" : "string",
                    "doc" : "The name of the dashboard tool such as looker, redash etc.",
                    "Searchable" : {
                      "boostScore" : 4.0,
                      "fieldName" : "tool",
                      "fieldType" : "TEXT_PARTIAL"
                    }
                  }, {
                    "name" : "dashboardId",
                    "type" : "string",
                    "doc" : "Unique id for the dashboard. This id should be globally unique for a dashboarding tool even when there are multiple deployments of it. As an example, dashboard URL could be used here for Looker such as 'looker.linkedin.com/dashboards/1234'"
                  } ],
                  "Aspect" : {
                    "name" : "dashboardKey"
                  }
                }, "com.linkedin.dashboard.DashboardInfo", "com.linkedin.dashboard.EditableDashboardProperties", "com.linkedin.common.Ownership", "com.linkedin.common.Status", "com.linkedin.common.GlobalTags", "com.linkedin.common.BrowsePaths", "com.linkedin.common.GlossaryTerms", "com.linkedin.common.InstitutionalMemory", "com.linkedin.common.DataPlatformInstance" ]
              }
            },
            "doc" : "The list of metadata aspects associated with the dashboard. Depending on the use case, this can either be all, or a selection, of supported aspects."
          } ],
          "Entity" : {
            "keyAspect" : "dashboardKey",
            "name" : "dashboard"
          }
        }, {
          "type" : "record",
          "name" : "DataFlowSnapshot",
          "doc" : "A metadata snapshot for a specific DataFlow entity.",
          "fields" : [ {
            "name" : "urn",
            "type" : "com.linkedin.common.DataFlowUrn",
            "doc" : "URN for the entity the metadata snapshot is associated with."
          }, {
            "name" : "aspects",
            "type" : {
              "type" : "array",
              "items" : {
                "type" : "typeref",
                "name" : "DataFlowAspect",
                "namespace" : "com.linkedin.metadata.aspect",
                "doc" : "A union of all supported metadata aspects for a Data flow",
                "ref" : [ {
                  "type" : "record",
                  "name" : "DataFlowKey",
                  "namespace" : "com.linkedin.metadata.key",
                  "doc" : "Key for a Data Flow",
                  "fields" : [ {
                    "name" : "orchestrator",
                    "type" : "string",
                    "doc" : "Workflow manager like azkaban, airflow which orchestrates the flow",
                    "Searchable" : {
                      "fieldType" : "TEXT_PARTIAL"
                    }
                  }, {
                    "name" : "flowId",
                    "type" : "string",
                    "doc" : "Unique Identifier of the data flow",
                    "Searchable" : {
                      "enableAutocomplete" : true,
                      "fieldType" : "TEXT_PARTIAL"
                    }
                  }, {
                    "name" : "cluster",
                    "type" : "string",
                    "doc" : "Cluster where the flow is executed",
                    "Searchable" : {
                      "fieldType" : "TEXT_PARTIAL"
                    }
                  } ],
                  "Aspect" : {
                    "name" : "dataFlowKey"
                  }
                }, "com.linkedin.datajob.DataFlowInfo", "com.linkedin.datajob.EditableDataFlowProperties", "com.linkedin.common.Ownership", "com.linkedin.common.Status", "com.linkedin.common.GlobalTags", "com.linkedin.common.BrowsePaths", "com.linkedin.common.GlossaryTerms", "com.linkedin.common.InstitutionalMemory", "com.linkedin.common.DataPlatformInstance" ]
              }
            },
            "doc" : "The list of metadata aspects associated with the data flow. Depending on the use case, this can either be all, or a selection, of supported aspects."
          } ],
          "Entity" : {
            "keyAspect" : "dataFlowKey",
            "name" : "dataFlow"
          }
        }, {
          "type" : "record",
          "name" : "DataJobSnapshot",
          "doc" : "A metadata snapshot for a specific DataJob entity.",
          "fields" : [ {
            "name" : "urn",
            "type" : "com.linkedin.common.DataJobUrn",
            "doc" : "URN for the entity the metadata snapshot is associated with."
          }, {
            "name" : "aspects",
            "type" : {
              "type" : "array",
              "items" : {
                "type" : "typeref",
                "name" : "DataJobAspect",
                "namespace" : "com.linkedin.metadata.aspect",
                "doc" : "A union of all supported metadata aspects for a Data job",
                "ref" : [ {
                  "type" : "record",
                  "name" : "DataJobKey",
                  "namespace" : "com.linkedin.metadata.key",
                  "doc" : "Key for a Data Job",
                  "fields" : [ {
                    "name" : "flow",
                    "type" : "com.linkedin.common.Urn",
                    "doc" : "Standardized data processing flow urn representing the flow for the job",
                    "Relationship" : {
                      "entityTypes" : [ "dataFlow" ],
                      "name" : "IsPartOf"
                    },
                    "Searchable" : {
                      "fieldName" : "dataFlow",
                      "fieldType" : "URN_PARTIAL",
                      "queryByDefault" : false
                    }
                  }, {
                    "name" : "jobId",
                    "type" : "string",
                    "doc" : "Unique Identifier of the data job",
                    "Searchable" : {
                      "enableAutocomplete" : true,
                      "fieldType" : "TEXT_PARTIAL"
                    }
                  } ],
                  "Aspect" : {
                    "name" : "dataJobKey"
                  }
                }, "com.linkedin.datajob.DataJobInfo", "com.linkedin.datajob.DataJobInputOutput", "com.linkedin.datajob.EditableDataJobProperties", "com.linkedin.common.Ownership", "com.linkedin.common.Status", "com.linkedin.common.GlobalTags", "com.linkedin.common.BrowsePaths", "com.linkedin.common.GlossaryTerms", "com.linkedin.common.InstitutionalMemory", "com.linkedin.common.DataPlatformInstance" ]
              }
            },
            "doc" : "The list of metadata aspects associated with the data job. Depending on the use case, this can either be all, or a selection, of supported aspects."
          } ],
          "Entity" : {
            "keyAspect" : "dataJobKey",
            "name" : "dataJob"
          }
        }, {
          "type" : "record",
          "name" : "DatasetSnapshot",
          "doc" : "A metadata snapshot for a specific dataset entity.",
          "fields" : [ {
            "name" : "urn",
            "type" : "com.linkedin.common.DatasetUrn",
            "doc" : "URN for the entity the metadata snapshot is associated with."
          }, {
            "name" : "aspects",
            "type" : {
              "type" : "array",
              "items" : {
                "type" : "typeref",
                "name" : "DatasetAspect",
                "namespace" : "com.linkedin.metadata.aspect",
                "doc" : "A union of all supported metadata aspects for a Dataset",
                "ref" : [ {
                  "type" : "record",
                  "name" : "DatasetKey",
                  "namespace" : "com.linkedin.metadata.key",
                  "doc" : "Key for a Dataset",
                  "fields" : [ {
                    "name" : "platform",
                    "type" : "com.linkedin.common.Urn",
                    "doc" : "Data platform urn associated with the dataset",
                    "Searchable" : {
                      "enableAutocomplete" : true,
                      "fieldType" : "URN"
                    }
                  }, {
                    "name" : "name",
                    "type" : "string",
                    "doc" : "Unique guid for dataset",
                    "Searchable" : {
                      "boostScore" : 10.0,
                      "enableAutocomplete" : true,
                      "fieldName" : "id",
                      "fieldType" : "TEXT_PARTIAL"
                    }
                  }, {
                    "name" : "origin",
                    "type" : "com.linkedin.common.FabricType",
                    "doc" : "Fabric type where dataset belongs to or where it was generated.",
                    "Searchable" : {
                      "addToFilters" : true,
                      "fieldType" : "TEXT_PARTIAL",
                      "filterNameOverride" : "Environment",
                      "queryByDefault" : false
                    }
                  } ],
                  "Aspect" : {
                    "name" : "datasetKey"
                  }
                }, "com.linkedin.dataset.DatasetProperties", "com.linkedin.dataset.EditableDatasetProperties", "com.linkedin.dataset.DatasetDeprecation", "com.linkedin.dataset.DatasetUpstreamLineage", "com.linkedin.dataset.UpstreamLineage", "com.linkedin.common.InstitutionalMemory", "com.linkedin.common.Ownership", "com.linkedin.common.Status", {
                  "type" : "record",
                  "name" : "SchemaMetadata",
                  "namespace" : "com.linkedin.schema",
                  "doc" : "SchemaMetadata to describe metadata related to store schema",
                  "include" : [ {
                    "type" : "record",
                    "name" : "SchemaMetadataKey",
                    "doc" : "Key to retrieve schema metadata.",
                    "fields" : [ {
                      "name" : "schemaName",
                      "type" : "string",
                      "doc" : "Schema name e.g. PageViewEvent, identity.Profile, ams.account_management_tracking",
                      "validate" : {
                        "strlen" : {
                          "max" : 500,
                          "min" : 1
                        }
                      }
                    }, {
                      "name" : "platform",
                      "type" : "com.linkedin.common.DataPlatformUrn",
                      "doc" : "Standardized platform urn where schema is defined. The data platform Urn (urn:li:platform:{platform_name})"
                    }, {
                      "name" : "version",
                      "type" : "long",
                      "doc" : "Every change to SchemaMetadata in the resource results in a new version. Version is server assigned. This version is differ from platform native schema version."
                    } ]
                  }, "com.linkedin.common.ChangeAuditStamps" ],
                  "fields" : [ {
                    "name" : "dataset",
                    "type" : "com.linkedin.common.DatasetUrn",
                    "doc" : "Dataset this schema metadata is associated with.",
                    "optional" : true
                  }, {
                    "name" : "cluster",
                    "type" : "string",
                    "doc" : "The cluster this schema metadata resides from",
                    "optional" : true
                  }, {
                    "name" : "hash",
                    "type" : "string",
                    "doc" : "the SHA1 hash of the schema content"
                  }, {
                    "name" : "platformSchema",
                    "type" : [ {
                      "type" : "record",
                      "name" : "EspressoSchema",
                      "doc" : "Schema text of an espresso table schema.",
                      "fields" : [ {
                        "name" : "documentSchema",
                        "type" : "string",
                        "doc" : "The native espresso document schema."
                      }, {
                        "name" : "tableSchema",
                        "type" : "string",
                        "doc" : "The espresso table schema definition."
                      } ]
                    }, {
                      "type" : "record",
                      "name" : "OracleDDL",
                      "doc" : "Schema holder for oracle data definition language that describes an oracle table.",
                      "fields" : [ {
                        "name" : "tableSchema",
                        "type" : "string",
                        "doc" : "The native schema in the dataset's platform. This is a human readable (json blob) table schema."
                      } ]
                    }, {
                      "type" : "record",
                      "name" : "MySqlDDL",
                      "doc" : "Schema holder for MySql data definition language that describes an MySql table.",
                      "fields" : [ {
                        "name" : "tableSchema",
                        "type" : "string",
                        "doc" : "The native schema in the dataset's platform. This is a human readable (json blob) table schema."
                      } ]
                    }, {
                      "type" : "record",
                      "name" : "PrestoDDL",
                      "doc" : "Schema holder for presto data definition language that describes a presto view.",
                      "fields" : [ {
                        "name" : "rawSchema",
                        "type" : "string",
                        "doc" : "The raw schema in the dataset's platform. This includes the DDL and the columns extracted from DDL."
                      } ]
                    }, {
                      "type" : "record",
                      "name" : "KafkaSchema",
                      "doc" : "Schema holder for kafka schema.",
                      "fields" : [ {
                        "name" : "documentSchema",
                        "type" : "string",
                        "doc" : "The native kafka document schema. This is a human readable avro document schema."
                      }, {
                        "name" : "keySchema",
                        "type" : "string",
                        "doc" : "The native kafka key schema as retrieved from Schema Registry",
                        "optional" : true
                      } ]
                    }, {
                      "type" : "record",
                      "name" : "BinaryJsonSchema",
                      "doc" : "Schema text of binary JSON schema.",
                      "fields" : [ {
                        "name" : "schema",
                        "type" : "string",
                        "doc" : "The native schema text for binary JSON file format."
                      } ]
                    }, {
                      "type" : "record",
                      "name" : "OrcSchema",
                      "doc" : "Schema text of an ORC schema.",
                      "fields" : [ {
                        "name" : "schema",
                        "type" : "string",
                        "doc" : "The native schema for ORC file format."
                      } ]
                    }, {
                      "type" : "record",
                      "name" : "Schemaless",
                      "doc" : "The dataset has no specific schema associated with it",
                      "fields" : [ ]
                    }, {
                      "type" : "record",
                      "name" : "KeyValueSchema",
                      "doc" : "Schema text of a key-value store schema.",
                      "fields" : [ {
                        "name" : "keySchema",
                        "type" : "string",
                        "doc" : "The raw schema for the key in the key-value store."
                      }, {
                        "name" : "valueSchema",
                        "type" : "string",
                        "doc" : "The raw schema for the value in the key-value store."
                      } ]
                    }, {
                      "type" : "record",
                      "name" : "OtherSchema",
                      "doc" : "Schema holder for undefined schema types.",
                      "fields" : [ {
                        "name" : "rawSchema",
                        "type" : "string",
                        "doc" : "The native schema in the dataset's platform."
                      } ]
                    } ],
                    "doc" : "The native schema in the dataset's platform."
                  }, {
                    "name" : "fields",
                    "type" : {
                      "type" : "array",
                      "items" : {
                        "type" : "record",
                        "name" : "SchemaField",
                        "doc" : "SchemaField to describe metadata related to dataset schema.",
                        "fields" : [ {
                          "name" : "fieldPath",
                          "type" : "com.linkedin.dataset.SchemaFieldPath",
                          "doc" : "Flattened name of the field. Field is computed from jsonPath field.",
                          "Searchable" : {
                            "fieldName" : "fieldPaths",
                            "fieldType" : "TEXT"
                          }
                        }, {
                          "name" : "jsonPath",
                          "type" : "string",
                          "doc" : "Flattened name of a field in JSON Path notation.",
                          "optional" : true,
                          "Deprecated" : true
                        }, {
                          "name" : "nullable",
                          "type" : "boolean",
                          "doc" : "Indicates if this field is optional or nullable",
                          "default" : false
                        }, {
                          "name" : "description",
                          "type" : "string",
                          "doc" : "Description",
                          "optional" : true,
                          "Searchable" : {
                            "boostScore" : 0.1,
                            "fieldName" : "fieldDescriptions",
                            "fieldType" : "TEXT"
                          }
                        }, {
                          "name" : "label",
                          "type" : "string",
                          "doc" : "Label of the field. Provides a more human-readable name for the field than field path. Some sources will\nprovide this metadata but not all sources have the concept of a label. If just one string is associated with\na field in a source, that is most likely a description.",
                          "optional" : true,
                          "Searchable" : {
                            "boostScore" : 0.2,
                            "fieldName" : "fieldLabels",
                            "fieldType" : "TEXT"
                          }
                        }, {
                          "name" : "created",
                          "type" : "com.linkedin.common.AuditStamp",
                          "doc" : "An AuditStamp corresponding to the creation of this schema field.",
                          "optional" : true
                        }, {
                          "name" : "lastModified",
                          "type" : "com.linkedin.common.AuditStamp",
                          "doc" : "An AuditStamp corresponding to the last modification of this schema field.",
                          "optional" : true
                        }, {
                          "name" : "type",
                          "type" : {
                            "type" : "record",
                            "name" : "SchemaFieldDataType",
                            "doc" : "Schema field data types",
                            "fields" : [ {
                              "name" : "type",
                              "type" : [ {
                                "type" : "record",
                                "name" : "BooleanType",
                                "doc" : "Boolean field type.",
                                "fields" : [ ]
                              }, {
                                "type" : "record",
                                "name" : "FixedType",
                                "doc" : "Fixed field type.",
                                "fields" : [ ]
                              }, {
                                "type" : "record",
                                "name" : "StringType",
                                "doc" : "String field type.",
                                "fields" : [ ]
                              }, {
                                "type" : "record",
                                "name" : "BytesType",
                                "doc" : "Bytes field type.",
                                "fields" : [ ]
                              }, {
                                "type" : "record",
                                "name" : "NumberType",
                                "doc" : "Number data type: long, integer, short, etc..",
                                "fields" : [ ]
                              }, {
                                "type" : "record",
                                "name" : "DateType",
                                "doc" : "Date field type.",
                                "fields" : [ ]
                              }, {
                                "type" : "record",
                                "name" : "TimeType",
                                "doc" : "Time field type. This should also be used for datetimes.",
                                "fields" : [ ]
                              }, {
                                "type" : "record",
                                "name" : "EnumType",
                                "doc" : "Enum field type.",
                                "fields" : [ ]
                              }, {
                                "type" : "record",
                                "name" : "NullType",
                                "doc" : "Null field type.",
                                "fields" : [ ]
                              }, {
                                "type" : "record",
                                "name" : "MapType",
                                "doc" : "Map field type.",
                                "fields" : [ {
                                  "name" : "keyType",
                                  "type" : "string",
                                  "doc" : "Key type in a map",
                                  "optional" : true
                                }, {
                                  "name" : "valueType",
                                  "type" : "string",
                                  "doc" : "Type of the value in a map",
                                  "optional" : true
                                } ]
                              }, {
                                "type" : "record",
                                "name" : "ArrayType",
                                "doc" : "Array field type.",
                                "fields" : [ {
                                  "name" : "nestedType",
                                  "type" : {
                                    "type" : "array",
                                    "items" : "string"
                                  },
                                  "doc" : "List of types this array holds.",
                                  "optional" : true
                                } ]
                              }, {
                                "type" : "record",
                                "name" : "UnionType",
                                "doc" : "Union field type.",
                                "fields" : [ {
                                  "name" : "nestedTypes",
                                  "type" : {
                                    "type" : "array",
                                    "items" : "string"
                                  },
                                  "doc" : "List of types in union type.",
                                  "optional" : true
                                } ]
                              }, {
                                "type" : "record",
                                "name" : "RecordType",
                                "doc" : "Record field type.",
                                "fields" : [ ]
                              } ],
                              "doc" : "Data platform specific types"
                            } ]
                          },
                          "doc" : "Platform independent field type of the field."
                        }, {
                          "name" : "nativeDataType",
                          "type" : "string",
                          "doc" : "The native type of the field in the dataset's platform as declared by platform schema."
                        }, {
                          "name" : "recursive",
                          "type" : "boolean",
                          "doc" : "There are use cases when a field in type B references type A. A field in A references field of type B. In such cases, we will mark the first field as recursive.",
                          "default" : false
                        }, {
                          "name" : "globalTags",
                          "type" : "com.linkedin.common.GlobalTags",
                          "doc" : "Tags associated with the field",
                          "optional" : true,
                          "Relationship" : {
                            "/tags/*/tag" : {
                              "entityTypes" : [ "tag" ],
                              "name" : "SchemaFieldTaggedWith"
                            }
                          },
                          "Searchable" : {
                            "/tags/*/tag" : {
                              "boostScore" : 0.5,
                              "fieldName" : "fieldTags",
                              "fieldType" : "URN"
                            }
                          }
                        }, {
                          "name" : "glossaryTerms",
                          "type" : "com.linkedin.common.GlossaryTerms",
                          "doc" : "Glossary terms associated with the field",
                          "optional" : true,
                          "Relationship" : {
                            "/terms/*/urn" : {
                              "entityTypes" : [ "glossaryTerm" ],
                              "name" : "SchemaFieldWithGlossaryTerm"
                            }
                          },
                          "Searchable" : {
                            "/terms/*/urn" : {
                              "boostScore" : 0.5,
                              "fieldName" : "fieldGlossaryTerms",
                              "fieldType" : "URN"
                            }
                          }
                        }, {
                          "name" : "isPartOfKey",
                          "type" : "boolean",
                          "doc" : "For schema fields that are part of complex keys, set this field to true\nWe do this to easily distinguish between value and key fields",
                          "default" : false
                        }, {
                          "name" : "isPartitioningKey",
                          "type" : "boolean",
                          "doc" : "For Datasets which are partitioned, this determines the partitioning key.",
                          "optional" : true
                        }, {
                          "name" : "jsonProps",
                          "type" : "string",
                          "doc" : "For schema fields that have other properties that are not modeled explicitly,\nuse this field to serialize those properties into a JSON string",
                          "optional" : true
                        } ]
                      }
                    },
                    "doc" : "Client provided a list of fields from document schema."
                  }, {
                    "name" : "primaryKeys",
                    "type" : {
                      "type" : "array",
                      "items" : "com.linkedin.dataset.SchemaFieldPath"
                    },
                    "doc" : "Client provided list of fields that define primary keys to access record. Field order defines hierarchical espresso keys. Empty lists indicates absence of primary key access patter. Value is a SchemaField@fieldPath.",
                    "optional" : true
                  }, {
                    "name" : "foreignKeysSpecs",
                    "type" : {
                      "type" : "map",
                      "values" : {
                        "type" : "record",
                        "name" : "ForeignKeySpec",
                        "doc" : "Description of a foreign key in a schema.",
                        "fields" : [ {
                          "name" : "foreignKey",
                          "type" : [ {
                            "type" : "record",
                            "name" : "DatasetFieldForeignKey",
                            "doc" : "For non-urn based foregin keys.",
                            "fields" : [ {
                              "name" : "parentDataset",
                              "type" : "com.linkedin.common.DatasetUrn",
                              "doc" : "dataset that stores the resource."
                            }, {
                              "name" : "currentFieldPaths",
                              "type" : {
                                "type" : "array",
                                "items" : "com.linkedin.dataset.SchemaFieldPath"
                              },
                              "doc" : "List of fields in hosting(current) SchemaMetadata that conform a foreign key. List can contain a single entry or multiple entries if several entries in hosting schema conform a foreign key in a single parent dataset."
                            }, {
                              "name" : "parentField",
                              "type" : "com.linkedin.dataset.SchemaFieldPath",
                              "doc" : "SchemaField@fieldPath that uniquely identify field in parent dataset that this field references."
                            } ]
                          }, {
                            "type" : "record",
                            "name" : "UrnForeignKey",
                            "doc" : "If SchemaMetadata fields make any external references and references are of type com.linkedin.common.Urn or any children, this models can be used to mark it.",
                            "fields" : [ {
                              "name" : "currentFieldPath",
                              "type" : "com.linkedin.dataset.SchemaFieldPath",
                              "doc" : "Field in hosting(current) SchemaMetadata."
                            } ]
                          } ],
                          "doc" : "Foreign key definition in metadata schema."
                        } ]
                      }
                    },
                    "doc" : "Map captures all the references schema makes to external datasets. Map key is ForeignKeySpecName typeref.",
                    "optional" : true,
                    "deprecated" : "Use foreignKeys instead."
                  }, {
                    "name" : "foreignKeys",
                    "type" : {
                      "type" : "array",
                      "items" : {
                        "type" : "record",
                        "name" : "ForeignKeyConstraint",
                        "doc" : "Description of a foreign key constraint in a schema.",
                        "fields" : [ {
                          "name" : "name",
                          "type" : "string",
                          "doc" : "Name of the constraint, likely provided from the source"
                        }, {
                          "name" : "foreignFields",
                          "type" : {
                            "type" : "array",
                            "items" : "com.linkedin.common.Urn"
                          },
                          "doc" : "Fields the constraint maps to on the foreign dataset",
                          "Relationship" : {
                            "/*" : {
                              "entityTypes" : [ "schemaField" ],
                              "name" : "ForeignKeyTo"
                            }
                          }
                        }, {
                          "name" : "sourceFields",
                          "type" : {
                            "type" : "array",
                            "items" : "com.linkedin.common.Urn"
                          },
                          "doc" : "Fields the constraint maps to on the source dataset"
                        }, {
                          "name" : "foreignDataset",
                          "type" : "com.linkedin.common.Urn",
                          "doc" : "Reference to the foreign dataset for ease of lookup",
                          "Relationship" : {
                            "entityTypes" : [ "dataset" ],
                            "name" : "ForeignKeyToDataset"
                          }
                        } ]
                      }
                    },
                    "doc" : "List of foreign key constraints for the schema",
                    "optional" : true
                  } ],
                  "Aspect" : {
                    "name" : "schemaMetadata"
                  }
                }, {
                  "type" : "record",
                  "name" : "EditableSchemaMetadata",
                  "namespace" : "com.linkedin.schema",
                  "doc" : "EditableSchemaMetadata stores editable changes made to schema metadata. This separates changes made from\ningestion pipelines and edits in the UI to avoid accidental overwrites of user-provided data by ingestion pipelines.",
                  "include" : [ "com.linkedin.common.ChangeAuditStamps" ],
                  "fields" : [ {
                    "name" : "editableSchemaFieldInfo",
                    "type" : {
                      "type" : "array",
                      "items" : {
                        "type" : "record",
                        "name" : "EditableSchemaFieldInfo",
                        "doc" : "SchemaField to describe metadata related to dataset schema.",
                        "fields" : [ {
                          "name" : "fieldPath",
                          "type" : "string",
                          "doc" : "FieldPath uniquely identifying the SchemaField this metadata is associated with"
                        }, {
                          "name" : "description",
                          "type" : "string",
                          "doc" : "Description",
                          "optional" : true,
                          "Searchable" : {
                            "boostScore" : 0.1,
                            "fieldName" : "editedFieldDescriptions",
                            "fieldType" : "TEXT"
                          }
                        }, {
                          "name" : "globalTags",
                          "type" : "com.linkedin.common.GlobalTags",
                          "doc" : "Tags associated with the field",
                          "optional" : true,
                          "Relationship" : {
                            "/tags/*/tag" : {
                              "entityTypes" : [ "tag" ],
                              "name" : "EditableSchemaFieldTaggedWith"
                            }
                          },
                          "Searchable" : {
                            "/tags/*/tag" : {
                              "boostScore" : 0.5,
                              "fieldName" : "editedFieldTags",
                              "fieldType" : "URN"
                            }
                          }
                        }, {
                          "name" : "glossaryTerms",
                          "type" : "com.linkedin.common.GlossaryTerms",
                          "doc" : "Glossary terms associated with the field",
                          "optional" : true,
                          "Relationship" : {
                            "/terms/*/urn" : {
                              "entityTypes" : [ "glossaryTerm" ],
                              "name" : "EditableSchemaFieldWithGlossaryTerm"
                            }
                          },
                          "Searchable" : {
                            "/terms/*/urn" : {
                              "boostScore" : 0.5,
                              "fieldName" : "editedFieldGlossaryTerms",
                              "fieldType" : "URN"
                            }
                          }
                        } ]
                      }
                    },
                    "doc" : "Client provided a list of fields from document schema."
                  } ],
                  "Aspect" : {
                    "name" : "editableSchemaMetadata"
                  }
                }, "com.linkedin.common.GlobalTags", "com.linkedin.common.GlossaryTerms", "com.linkedin.common.BrowsePaths", "com.linkedin.common.DataPlatformInstance", "com.linkedin.dataset.ViewProperties" ]
              }
            },
            "doc" : "The list of metadata aspects associated with the dataset. Depending on the use case, this can either be all, or a selection, of supported aspects."
          } ],
          "Entity" : {
            "keyAspect" : "datasetKey",
            "name" : "dataset"
          }
        }, {
          "type" : "record",
          "name" : "DataProcessSnapshot",
          "doc" : "A metadata snapshot for a specific Data process entity.",
          "fields" : [ {
            "name" : "urn",
            "type" : "com.linkedin.common.DataProcessUrn",
            "doc" : "URN for the entity the metadata snapshot is associated with."
          }, {
            "name" : "aspects",
            "type" : {
              "type" : "array",
              "items" : {
                "type" : "typeref",
                "name" : "DataProcessAspect",
                "namespace" : "com.linkedin.metadata.aspect",
                "doc" : "A union of all supported metadata aspects for a data process",
                "ref" : [ {
                  "type" : "record",
                  "name" : "DataProcessKey",
                  "namespace" : "com.linkedin.metadata.key",
                  "doc" : "Key for a Data Process",
                  "fields" : [ {
                    "name" : "name",
                    "type" : "string",
                    "doc" : "Process name i.e. an ETL job name",
                    "Searchable" : {
                      "boostScore" : 4.0,
                      "enableAutocomplete" : true,
                      "fieldType" : "TEXT_PARTIAL"
                    }
                  }, {
                    "name" : "orchestrator",
                    "type" : "string",
                    "doc" : "Standardized Orchestrator where data process is defined.\nTODO: Migrate towards something that can be validated like DataPlatform urn",
                    "Searchable" : {
                      "enableAutocomplete" : true,
                      "fieldType" : "TEXT_PARTIAL"
                    }
                  }, {
                    "name" : "origin",
                    "type" : "com.linkedin.common.FabricType",
                    "doc" : "Fabric type where dataset belongs to or where it was generated.",
                    "Searchable" : {
                      "fieldType" : "TEXT_PARTIAL",
                      "queryByDefault" : false
                    }
                  } ],
                  "Aspect" : {
                    "name" : "dataProcessKey"
                  }
                }, "com.linkedin.common.Ownership", "com.linkedin.dataprocess.DataProcessInfo", "com.linkedin.common.Status" ],
                "deprecated" : "Use DataJob instead."
              }
            },
            "doc" : "The list of metadata aspects associated with the data process. Depending on the use case, this can either be all, or a selection, of supported aspects."
          } ],
          "Entity" : {
            "keyAspect" : "dataProcessKey",
            "name" : "dataProcess"
          },
          "deprecated" : "Use DataJob instead."
        }, {
          "type" : "record",
          "name" : "DataPlatformSnapshot",
          "doc" : "A metadata snapshot for a specific dataplatform entity.",
          "fields" : [ {
            "name" : "urn",
            "type" : "com.linkedin.common.DataPlatformUrn",
            "doc" : "URN for the entity the metadata snapshot is associated with."
          }, {
            "name" : "aspects",
            "type" : {
              "type" : "array",
              "items" : {
                "type" : "typeref",
                "name" : "DataPlatformAspect",
                "namespace" : "com.linkedin.metadata.aspect",
                "doc" : "A union of all supported metadata aspects for a Data Platform",
                "ref" : [ {
                  "type" : "record",
                  "name" : "DataPlatformKey",
                  "namespace" : "com.linkedin.metadata.key",
                  "doc" : "Key for a Data Platform",
                  "fields" : [ {
                    "name" : "platformName",
                    "type" : "string",
                    "doc" : "Data platform name i.e. hdfs, oracle, espresso"
                  } ],
                  "Aspect" : {
                    "name" : "dataPlatformKey"
                  }
                }, "com.linkedin.dataplatform.DataPlatformInfo" ]
              }
            },
            "doc" : "The list of metadata aspects associated with the data platform. Depending on the use case, this can either be all, or a selection, of supported aspects."
          } ],
          "Entity" : {
            "keyAspect" : "dataPlatformKey",
            "name" : "dataPlatform"
          }
        }, {
          "type" : "record",
          "name" : "MLModelSnapshot",
          "doc" : "MLModel Snapshot entity details.",
          "fields" : [ {
            "name" : "urn",
            "type" : "com.linkedin.common.MLModelUrn",
            "doc" : "URN for the entity the metadata snapshot is associated with."
          }, {
            "name" : "aspects",
            "type" : {
              "type" : "array",
              "items" : {
                "type" : "typeref",
                "name" : "MLModelAspect",
                "namespace" : "com.linkedin.metadata.aspect",
                "doc" : "A union of all supported metadata aspects for a ML Model",
                "ref" : [ {
                  "type" : "record",
                  "name" : "MLModelKey",
                  "namespace" : "com.linkedin.metadata.key",
                  "doc" : "Key for an ML model",
                  "fields" : [ {
                    "name" : "platform",
                    "type" : "com.linkedin.common.Urn",
                    "doc" : "Standardized platform urn for the model"
                  }, {
                    "name" : "name",
                    "type" : "string",
                    "doc" : "Name of the MLModel",
                    "Searchable" : {
                      "boostScore" : 10.0,
                      "enableAutocomplete" : true,
                      "fieldType" : "TEXT_PARTIAL"
                    }
                  }, {
                    "name" : "origin",
                    "type" : "com.linkedin.common.FabricType",
                    "doc" : "Fabric type where model belongs to or where it was generated",
                    "Searchable" : {
                      "addToFilters" : true,
                      "fieldType" : "TEXT_PARTIAL",
                      "filterNameOverride" : "Environment",
                      "queryByDefault" : false
                    }
                  } ],
                  "Aspect" : {
                    "name" : "mlModelKey"
                  }
                }, "com.linkedin.common.Ownership", {
                  "type" : "record",
                  "name" : "MLModelProperties",
                  "namespace" : "com.linkedin.ml.metadata",
                  "doc" : "Properties associated with a ML Model",
                  "include" : [ "com.linkedin.common.CustomProperties", "com.linkedin.common.ExternalReference" ],
                  "fields" : [ {
                    "name" : "description",
                    "type" : "string",
                    "doc" : "Documentation of the MLModel",
                    "optional" : true,
                    "Searchable" : {
                      "fieldType" : "TEXT",
                      "hasValuesFieldName" : "hasDescription"
                    }
                  }, {
                    "name" : "date",
                    "type" : "com.linkedin.common.Time",
                    "doc" : "Date when the MLModel was developed",
                    "optional" : true
                  }, {
                    "name" : "version",
                    "type" : "com.linkedin.common.VersionTag",
                    "doc" : "Version of the MLModel",
                    "optional" : true
                  }, {
                    "name" : "type",
                    "type" : "string",
                    "doc" : "Type of Algorithm or MLModel such as whether it is a Naive Bayes classifier, Convolutional Neural Network, etc",
                    "optional" : true,
                    "Searchable" : {
                      "fieldType" : "TEXT_PARTIAL"
                    }
                  }, {
                    "name" : "hyperParameters",
                    "type" : {
                      "type" : "map",
                      "values" : {
                        "type" : "typeref",
                        "name" : "HyperParameterValueType",
                        "doc" : "A union of all supported metadata aspects for HyperParameter Value",
                        "ref" : [ "string", "int", "float", "double", "boolean" ]
                      }
                    },
                    "doc" : "Hyper Parameters of the MLModel\n\nNOTE: these are deprecated in favor of hyperParams",
                    "optional" : true
                  }, {
                    "name" : "hyperParams",
                    "type" : {
                      "type" : "array",
                      "items" : {
                        "type" : "record",
                        "name" : "MLHyperParam",
                        "doc" : "Properties associated with an ML Hyper Param",
                        "fields" : [ {
                          "name" : "name",
                          "type" : "string",
                          "doc" : "Name of the MLHyperParam"
                        }, {
                          "name" : "description",
                          "type" : "string",
                          "doc" : "Documentation of the MLHyperParam",
                          "optional" : true
                        }, {
                          "name" : "value",
                          "type" : "string",
                          "doc" : "The value of the MLHyperParam",
                          "optional" : true
                        }, {
                          "name" : "createdAt",
                          "type" : "com.linkedin.common.Time",
                          "doc" : "Date when the MLHyperParam was developed",
                          "optional" : true
                        } ],
                        "Aspect" : {
                          "name" : "mlHyperParam"
                        }
                      }
                    },
                    "doc" : "Hyperparameters of the MLModel",
                    "optional" : true
                  }, {
                    "name" : "trainingMetrics",
                    "type" : {
                      "type" : "array",
                      "items" : {
                        "type" : "record",
                        "name" : "MLMetric",
                        "doc" : "Properties associated with an ML Metric",
                        "fields" : [ {
                          "name" : "name",
                          "type" : "string",
                          "doc" : "Name of the mlMetric"
                        }, {
                          "name" : "description",
                          "type" : "string",
                          "doc" : "Documentation of the mlMetric",
                          "optional" : true
                        }, {
                          "name" : "value",
                          "type" : "string",
                          "doc" : "The value of the mlMetric",
                          "optional" : true
                        }, {
                          "name" : "createdAt",
                          "type" : "com.linkedin.common.Time",
                          "doc" : "Date when the mlMetric was developed",
                          "optional" : true
                        } ],
                        "Aspect" : {
                          "name" : "mlMetric"
                        }
                      }
                    },
                    "doc" : "Metrics of the MLModel used in training",
                    "optional" : true
                  }, {
                    "name" : "onlineMetrics",
                    "type" : {
                      "type" : "array",
                      "items" : "MLMetric"
                    },
                    "doc" : "Metrics of the MLModel used in production",
                    "optional" : true
                  }, {
                    "name" : "mlFeatures",
                    "type" : {
                      "type" : "array",
                      "items" : "com.linkedin.common.MLFeatureUrn"
                    },
                    "doc" : "List of features used for MLModel training",
                    "optional" : true,
                    "Relationship" : {
                      "/*" : {
                        "entityTypes" : [ "mlFeature" ],
                        "isLineage" : true,
                        "name" : "Consumes"
                      }
                    }
                  }, {
                    "name" : "tags",
                    "type" : {
                      "type" : "array",
                      "items" : "string"
                    },
                    "doc" : "Tags for the MLModel",
                    "default" : [ ]
                  }, {
                    "name" : "deployments",
                    "type" : {
                      "type" : "array",
                      "items" : "com.linkedin.common.Urn"
                    },
                    "doc" : "Deployments for the MLModel",
                    "optional" : true,
                    "Relationship" : {
                      "/*" : {
                        "entityTypes" : [ "mlModelDeployment" ],
                        "name" : "DeployedTo"
                      }
                    }
                  }, {
                    "name" : "trainingJobs",
                    "type" : {
                      "type" : "array",
                      "items" : "com.linkedin.common.Urn"
                    },
                    "doc" : "List of jobs (if any) used to train the model",
                    "optional" : true,
                    "Relationship" : {
                      "/*" : {
                        "entityTypes" : [ "dataJob" ],
                        "isLineage" : true,
                        "name" : "TrainedBy"
                      }
                    }
                  }, {
                    "name" : "downstreamJobs",
                    "type" : {
                      "type" : "array",
                      "items" : "com.linkedin.common.Urn"
                    },
                    "doc" : "List of jobs (if any) that use the model",
                    "optional" : true,
                    "Relationship" : {
                      "/*" : {
                        "entityTypes" : [ "dataJob" ],
                        "isLineage" : true,
                        "isUpstream" : false,
                        "name" : "UsedBy"
                      }
                    }
                  }, {
                    "name" : "groups",
                    "type" : {
                      "type" : "array",
                      "items" : "com.linkedin.common.Urn"
                    },
                    "doc" : "Groups the model belongs to",
                    "optional" : true,
                    "Relationship" : {
                      "/*" : {
                        "entityTypes" : [ "mlModelGroup" ],
                        "isLineage" : true,
                        "isUpstream" : false,
                        "name" : "MemberOf"
                      }
                    }
                  } ],
                  "Aspect" : {
                    "name" : "mlModelProperties"
                  }
                }, {
                  "type" : "record",
                  "name" : "IntendedUse",
                  "namespace" : "com.linkedin.ml.metadata",
                  "doc" : "Intended Use for the ML Model",
                  "fields" : [ {
                    "name" : "primaryUses",
                    "type" : {
                      "type" : "array",
                      "items" : "string"
                    },
                    "doc" : "Primary Use cases for the MLModel.",
                    "optional" : true
                  }, {
                    "name" : "primaryUsers",
                    "type" : {
                      "type" : "array",
                      "items" : {
                        "type" : "enum",
                        "name" : "IntendedUserType",
                        "symbols" : [ "ENTERPRISE", "HOBBY", "ENTERTAINMENT" ]
                      }
                    },
                    "doc" : "Primary Intended Users - For example, was the MLModel developed for entertainment purposes, for hobbyists, or enterprise solutions?",
                    "optional" : true
                  }, {
                    "name" : "outOfScopeUses",
                    "type" : {
                      "type" : "array",
                      "items" : "string"
                    },
                    "doc" : "Highlight technology that the MLModel might easily be confused with, or related contexts that users could try to apply the MLModel to.",
                    "optional" : true
                  } ],
                  "Aspect" : {
                    "name" : "intendedUse"
                  }
                }, {
                  "type" : "record",
                  "name" : "MLModelFactorPrompts",
                  "namespace" : "com.linkedin.ml.metadata",
                  "doc" : "Prompts which affect the performance of the MLModel",
                  "fields" : [ {
                    "name" : "relevantFactors",
                    "type" : {
                      "type" : "array",
                      "items" : {
                        "type" : "record",
                        "name" : "MLModelFactors",
                        "doc" : "Factors affecting the performance of the MLModel.",
                        "fields" : [ {
                          "name" : "groups",
                          "type" : {
                            "type" : "array",
                            "items" : "string"
                          },
                          "doc" : "Groups refers to distinct categories with similar characteristics that are present in the evaluation data instances.\nFor human-centric machine learning MLModels, groups are people who share one or multiple characteristics.",
                          "optional" : true
                        }, {
                          "name" : "instrumentation",
                          "type" : {
                            "type" : "array",
                            "items" : "string"
                          },
                          "doc" : "The performance of a MLModel can vary depending on what instruments were used to capture the input to the MLModel.\nFor example, a face detection model may perform differently depending on the camera's hardware and software,\nincluding lens, image stabilization, high dynamic range techniques, and background blurring for portrait mode.",
                          "optional" : true
                        }, {
                          "name" : "environment",
                          "type" : {
                            "type" : "array",
                            "items" : "string"
                          },
                          "doc" : "A further factor affecting MLModel performance is the environment in which it is deployed.",
                          "optional" : true
                        } ]
                      }
                    },
                    "doc" : "What are foreseeable salient factors for which MLModel performance may vary, and how were these determined?",
                    "optional" : true
                  }, {
                    "name" : "evaluationFactors",
                    "type" : {
                      "type" : "array",
                      "items" : "MLModelFactors"
                    },
                    "doc" : "Which factors are being reported, and why were these chosen?",
                    "optional" : true
                  } ],
                  "Aspect" : {
                    "name" : "mlModelFactorPrompts"
                  }
                }, {
                  "type" : "record",
                  "name" : "Metrics",
                  "namespace" : "com.linkedin.ml.metadata",
                  "doc" : "Metrics to be featured for the MLModel.",
                  "fields" : [ {
                    "name" : "performanceMeasures",
                    "type" : {
                      "type" : "array",
                      "items" : "string"
                    },
                    "doc" : "Measures of MLModel performance",
                    "optional" : true
                  }, {
                    "name" : "decisionThreshold",
                    "type" : {
                      "type" : "array",
                      "items" : "string"
                    },
                    "doc" : "Decision Thresholds used (if any)?",
                    "optional" : true
                  } ],
                  "Aspect" : {
                    "name" : "mlModelMetrics"
                  }
                }, {
                  "type" : "record",
                  "name" : "EvaluationData",
                  "namespace" : "com.linkedin.ml.metadata",
                  "doc" : "All referenced datasets would ideally point to any set of documents that provide visibility into the source and composition of the dataset.",
                  "fields" : [ {
                    "name" : "evaluationData",
                    "type" : {
                      "type" : "array",
                      "items" : {
                        "type" : "record",
                        "name" : "BaseData",
                        "doc" : "BaseData record",
                        "fields" : [ {
                          "name" : "dataset",
                          "type" : "com.linkedin.common.DatasetUrn",
                          "doc" : "What dataset were used in the MLModel?"
                        }, {
                          "name" : "motivation",
                          "type" : "string",
                          "doc" : "Why was this dataset chosen?",
                          "optional" : true
                        }, {
                          "name" : "preProcessing",
                          "type" : {
                            "type" : "array",
                            "items" : "string"
                          },
                          "doc" : "How was the data preprocessed (e.g., tokenization of sentences, cropping of images, any filtering such as dropping images without faces)?",
                          "optional" : true
                        } ]
                      }
                    },
                    "doc" : "Details on the dataset(s) used for the quantitative analyses in the MLModel"
                  } ],
                  "Aspect" : {
                    "name" : "mlModelEvaluationData"
                  }
                }, {
                  "type" : "record",
                  "name" : "TrainingData",
                  "namespace" : "com.linkedin.ml.metadata",
                  "doc" : "Ideally, the MLModel card would contain as much information about the training data as the evaluation data. However, there might be cases where it is not feasible to provide this level of detailed information about the training data. For example, the data may be proprietary, or require a non-disclosure agreement. In these cases, we advocate for basic details about the distributions over groups in the data, as well as any other details that could inform stakeholders on the kinds of biases the model may have encoded.",
                  "fields" : [ {
                    "name" : "trainingData",
                    "type" : {
                      "type" : "array",
                      "items" : "BaseData"
                    },
                    "doc" : "Details on the dataset(s) used for training the MLModel"
                  } ],
                  "Aspect" : {
                    "name" : "mlModelTrainingData"
                  }
                }, {
                  "type" : "record",
                  "name" : "QuantitativeAnalyses",
                  "namespace" : "com.linkedin.ml.metadata",
                  "doc" : "Quantitative analyses should be disaggregated, that is, broken down by the chosen factors. Quantitative analyses should provide the results of evaluating the MLModel according to the chosen metrics, providing confidence interval values when possible.",
                  "fields" : [ {
                    "name" : "unitaryResults",
                    "type" : {
                      "type" : "typeref",
                      "name" : "ResultsType",
                      "doc" : "A union of all supported metadata aspects for ResultsType",
                      "ref" : [ "string" ]
                    },
                    "doc" : "Link to a dashboard with results showing how the MLModel performed with respect to each factor",
                    "optional" : true
                  }, {
                    "name" : "intersectionalResults",
                    "type" : "ResultsType",
                    "doc" : "Link to a dashboard with results showing how the MLModel performed with respect to the intersection of evaluated factors?",
                    "optional" : true
                  } ],
                  "Aspect" : {
                    "name" : "mlModelQuantitativeAnalyses"
                  }
                }, {
                  "type" : "record",
                  "name" : "EthicalConsiderations",
                  "namespace" : "com.linkedin.ml.metadata",
                  "doc" : "This section is intended to demonstrate the ethical considerations that went into MLModel development, surfacing ethical challenges and solutions to stakeholders.",
                  "fields" : [ {
                    "name" : "data",
                    "type" : {
                      "type" : "array",
                      "items" : "string"
                    },
                    "doc" : "Does the MLModel use any sensitive data (e.g., protected classes)?",
                    "optional" : true
                  }, {
                    "name" : "humanLife",
                    "type" : {
                      "type" : "array",
                      "items" : "string"
                    },
                    "doc" : " Is the MLModel intended to inform decisions about matters central to human life or flourishing - e.g., health or safety? Or could it be used in such a way?",
                    "optional" : true
                  }, {
                    "name" : "mitigations",
                    "type" : {
                      "type" : "array",
                      "items" : "string"
                    },
                    "doc" : "What risk mitigation strategies were used during MLModel development?",
                    "optional" : true
                  }, {
                    "name" : "risksAndHarms",
                    "type" : {
                      "type" : "array",
                      "items" : "string"
                    },
                    "doc" : "What risks may be present in MLModel usage? Try to identify the potential recipients, likelihood, and magnitude of harms. If these cannot be determined, note that they were considered but remain unknown.",
                    "optional" : true
                  }, {
                    "name" : "useCases",
                    "type" : {
                      "type" : "array",
                      "items" : "string"
                    },
                    "doc" : "Are there any known MLModel use cases that are especially fraught? This may connect directly to the intended use section",
                    "optional" : true
                  } ],
                  "Aspect" : {
                    "name" : "mlModelEthicalConsiderations"
                  }
                }, {
                  "type" : "record",
                  "name" : "CaveatsAndRecommendations",
                  "namespace" : "com.linkedin.ml.metadata",
                  "doc" : "This section should list additional concerns that were not covered in the previous sections. For example, did the results suggest any further testing? Were there any relevant groups that were not represented in the evaluation dataset? Are there additional recommendations for model use?",
                  "fields" : [ {
                    "name" : "caveats",
                    "type" : {
                      "type" : "record",
                      "name" : "CaveatDetails",
                      "doc" : "This section should list additional concerns that were not covered in the previous sections. For example, did the results suggest any further testing? Were there any relevant groups that were not represented in the evaluation dataset? Are there additional recommendations for model use?",
                      "fields" : [ {
                        "name" : "needsFurtherTesting",
                        "type" : "boolean",
                        "doc" : "Did the results suggest any further testing?",
                        "optional" : true
                      }, {
                        "name" : "caveatDescription",
                        "type" : "string",
                        "doc" : "Caveat Description\nFor ex: Given gender classes are binary (male/not male), which we include as male/female. Further work needed to evaluate across a spectrum of genders.",
                        "optional" : true
                      }, {
                        "name" : "groupsNotRepresented",
                        "type" : {
                          "type" : "array",
                          "items" : "string"
                        },
                        "doc" : "Relevant groups that were not represented in the evaluation dataset?",
                        "optional" : true
                      } ]
                    },
                    "doc" : "This section should list additional concerns that were not covered in the previous sections. For example, did the results suggest any further testing? Were there any relevant groups that were not represented in the evaluation dataset?",
                    "optional" : true
                  }, {
                    "name" : "recommendations",
                    "type" : "string",
                    "doc" : "Recommendations on where this MLModel should be used.",
                    "optional" : true
                  }, {
                    "name" : "idealDatasetCharacteristics",
                    "type" : {
                      "type" : "array",
                      "items" : "string"
                    },
                    "doc" : "Ideal characteristics of an evaluation dataset for this MLModel",
                    "optional" : true
                  } ],
                  "Aspect" : {
                    "name" : "mlModelCaveatsAndRecommendations"
                  }
                }, "com.linkedin.common.InstitutionalMemory", {
                  "type" : "record",
                  "name" : "SourceCode",
                  "namespace" : "com.linkedin.ml.metadata",
                  "doc" : "Source Code",
                  "fields" : [ {
                    "name" : "sourceCode",
                    "type" : {
                      "type" : "array",
                      "items" : {
                        "type" : "record",
                        "name" : "SourceCodeUrl",
                        "doc" : "Source Code Url Entity",
                        "fields" : [ {
                          "name" : "type",
                          "type" : {
                            "type" : "enum",
                            "name" : "SourceCodeUrlType",
                            "symbols" : [ "ML_MODEL_SOURCE_CODE", "TRAINING_PIPELINE_SOURCE_CODE", "EVALUATION_PIPELINE_SOURCE_CODE" ]
                          },
                          "doc" : "Source Code Url Types"
                        }, {
                          "name" : "sourceCodeUrl",
                          "type" : "com.linkedin.common.Url",
                          "doc" : "Source Code Url"
                        } ]
                      }
                    },
                    "doc" : "Source Code along with types"
                  } ],
                  "Aspect" : {
                    "name" : "sourceCode"
                  }
                }, "com.linkedin.common.Status", "com.linkedin.common.Cost", "com.linkedin.common.Deprecation", "com.linkedin.common.BrowsePaths", "com.linkedin.common.GlobalTags", "com.linkedin.common.DataPlatformInstance" ]
              }
            },
            "doc" : "The list of metadata aspects associated with the MLModel. Depending on the use case, this can either be all, or a selection, of supported aspects."
          } ],
          "Entity" : {
            "keyAspect" : "mlModelKey",
            "name" : "mlModel"
          }
        }, {
          "type" : "record",
          "name" : "MLPrimaryKeySnapshot",
          "fields" : [ {
            "name" : "urn",
            "type" : "com.linkedin.common.Urn",
            "doc" : "URN for the entity the metadata snapshot is associated with."
          }, {
            "name" : "aspects",
            "type" : {
              "type" : "array",
              "items" : {
                "type" : "typeref",
                "name" : "MLPrimaryKeyAspect",
                "namespace" : "com.linkedin.metadata.aspect",
                "doc" : "A union of all supported metadata aspects for a MLPrimaryKey",
                "ref" : [ {
                  "type" : "record",
                  "name" : "MLPrimaryKeyKey",
                  "namespace" : "com.linkedin.metadata.key",
                  "doc" : "Key for an MLPrimaryKey",
                  "fields" : [ {
                    "name" : "featureNamespace",
                    "type" : "string",
                    "doc" : "Namespace for the primary key",
                    "Searchable" : {
                      "fieldType" : "TEXT_PARTIAL"
                    }
                  }, {
                    "name" : "name",
                    "type" : "string",
                    "doc" : "Name of the primary key",
                    "Searchable" : {
                      "boostScore" : 8.0,
                      "enableAutocomplete" : true,
                      "fieldType" : "TEXT_PARTIAL"
                    }
                  } ],
                  "Aspect" : {
                    "name" : "mlPrimaryKeyKey"
                  }
                }, {
                  "type" : "record",
                  "name" : "MLPrimaryKeyProperties",
                  "namespace" : "com.linkedin.ml.metadata",
                  "doc" : "Properties associated with a MLPrimaryKey",
                  "fields" : [ {
                    "name" : "description",
                    "type" : "string",
                    "doc" : "Documentation of the MLPrimaryKey",
                    "optional" : true
                  }, {
                    "name" : "dataType",
                    "type" : "com.linkedin.common.MLFeatureDataType",
                    "doc" : "Data Type of the MLPrimaryKey",
                    "optional" : true
                  }, {
                    "name" : "version",
                    "type" : "com.linkedin.common.VersionTag",
                    "doc" : "Version of the MLPrimaryKey",
                    "optional" : true
                  }, {
                    "name" : "sources",
                    "type" : {
                      "type" : "array",
                      "items" : "com.linkedin.common.Urn"
                    },
                    "doc" : "Source of the MLPrimaryKey",
                    "Relationship" : {
                      "/*" : {
                        "entityTypes" : [ "dataset" ],
                        "isLineage" : true,
                        "name" : "DerivedFrom"
                      }
                    }
                  } ],
                  "Aspect" : {
                    "name" : "mlPrimaryKeyProperties"
                  }
                }, "com.linkedin.common.Ownership", "com.linkedin.common.InstitutionalMemory", "com.linkedin.common.Status", "com.linkedin.common.Deprecation", "com.linkedin.common.GlobalTags", "com.linkedin.common.DataPlatformInstance" ]
              }
            },
            "doc" : "The list of metadata aspects associated with the MLPrimaryKey. Depending on the use case, this can either be all, or a selection, of supported aspects."
          } ],
          "Entity" : {
            "keyAspect" : "mlPrimaryKeyKey",
            "name" : "mlPrimaryKey"
          }
        }, {
          "type" : "record",
          "name" : "MLFeatureSnapshot",
          "fields" : [ {
            "name" : "urn",
            "type" : "com.linkedin.common.MLFeatureUrn",
            "doc" : "URN for the entity the metadata snapshot is associated with."
          }, {
            "name" : "aspects",
            "type" : {
              "type" : "array",
              "items" : {
                "type" : "typeref",
                "name" : "MLFeatureAspect",
                "namespace" : "com.linkedin.metadata.aspect",
                "doc" : "A union of all supported metadata aspects for a MLFeature",
                "ref" : [ {
                  "type" : "record",
                  "name" : "MLFeatureKey",
                  "namespace" : "com.linkedin.metadata.key",
                  "doc" : "Key for an MLFeature",
                  "fields" : [ {
                    "name" : "featureNamespace",
                    "type" : "string",
                    "doc" : "Namespace for the feature",
                    "Searchable" : {
                      "fieldType" : "TEXT_PARTIAL"
                    }
                  }, {
                    "name" : "name",
                    "type" : "string",
                    "doc" : "Name of the feature",
                    "Searchable" : {
                      "boostScore" : 8.0,
                      "enableAutocomplete" : true,
                      "fieldType" : "TEXT_PARTIAL"
                    }
                  } ],
                  "Aspect" : {
                    "name" : "mlFeatureKey"
                  }
                }, {
                  "type" : "record",
                  "name" : "MLFeatureProperties",
                  "namespace" : "com.linkedin.ml.metadata",
                  "doc" : "Properties associated with a MLFeature",
                  "fields" : [ {
                    "name" : "description",
                    "type" : "string",
                    "doc" : "Documentation of the MLFeature",
                    "optional" : true,
                    "Searchable" : {
                      "fieldType" : "TEXT",
                      "hasValuesFieldName" : "hasDescription"
                    }
                  }, {
                    "name" : "dataType",
                    "type" : "com.linkedin.common.MLFeatureDataType",
                    "doc" : "Data Type of the MLFeature",
                    "optional" : true
                  }, {
                    "name" : "version",
                    "type" : "com.linkedin.common.VersionTag",
                    "doc" : "Version of the MLFeature",
                    "optional" : true
                  }, {
                    "name" : "sources",
                    "type" : {
                      "type" : "array",
                      "items" : "com.linkedin.common.Urn"
                    },
                    "doc" : "Source of the MLFeature",
                    "optional" : true,
                    "Relationship" : {
                      "/*" : {
                        "entityTypes" : [ "dataset" ],
                        "isLineage" : true,
                        "name" : "DerivedFrom"
                      }
                    }
                  } ],
                  "Aspect" : {
                    "name" : "mlFeatureProperties"
                  }
                }, "com.linkedin.common.Ownership", "com.linkedin.common.InstitutionalMemory", "com.linkedin.common.Status", "com.linkedin.common.Deprecation", "com.linkedin.common.BrowsePaths", "com.linkedin.common.GlobalTags", "com.linkedin.common.DataPlatformInstance" ]
              }
            },
            "doc" : "The list of metadata aspects associated with the MLFeature. Depending on the use case, this can either be all, or a selection, of supported aspects."
          } ],
          "Entity" : {
            "keyAspect" : "mlFeatureKey",
            "name" : "mlFeature"
          }
        }, {
          "type" : "record",
          "name" : "MLFeatureTableSnapshot",
          "fields" : [ {
            "name" : "urn",
            "type" : "com.linkedin.common.Urn",
            "doc" : "URN for the entity the metadata snapshot is associated with."
          }, {
            "name" : "aspects",
            "type" : {
              "type" : "array",
              "items" : {
                "type" : "typeref",
                "name" : "MLFeatureTableAspect",
                "namespace" : "com.linkedin.metadata.aspect",
                "doc" : "A union of all supported metadata aspects for a MLFeatureTable",
                "ref" : [ {
                  "type" : "record",
                  "name" : "MLFeatureTableKey",
                  "namespace" : "com.linkedin.metadata.key",
                  "doc" : "Key for an MLFeatureTable",
                  "fields" : [ {
                    "name" : "platform",
                    "type" : "com.linkedin.common.Urn",
                    "doc" : "Data platform urn associated with the feature table",
                    "Relationship" : {
                      "entityTypes" : [ "dataPlatform" ],
                      "name" : "SourcePlatform"
                    }
                  }, {
                    "name" : "name",
                    "type" : "string",
                    "doc" : "Name of the feature table",
                    "Searchable" : {
                      "boostScore" : 8.0,
                      "enableAutocomplete" : true,
                      "fieldType" : "TEXT_PARTIAL"
                    }
                  } ],
                  "Aspect" : {
                    "name" : "mlFeatureTableKey"
                  }
                }, {
                  "type" : "record",
                  "name" : "MLFeatureTableProperties",
                  "namespace" : "com.linkedin.ml.metadata",
                  "doc" : "Properties associated with a MLFeatureTable",
                  "include" : [ "com.linkedin.common.CustomProperties" ],
                  "fields" : [ {
                    "name" : "description",
                    "type" : "string",
                    "doc" : "Documentation of the MLFeatureTable",
                    "optional" : true,
                    "Searchable" : {
                      "fieldType" : "TEXT",
                      "hasValuesFieldName" : "hasDescription"
                    }
                  }, {
                    "name" : "mlFeatures",
                    "type" : {
                      "type" : "array",
                      "items" : "com.linkedin.common.Urn"
                    },
                    "doc" : "List of features contained in the feature table",
                    "optional" : true,
                    "Relationship" : {
                      "/*" : {
                        "entityTypes" : [ "mlFeature" ],
                        "name" : "Contains"
                      }
                    },
                    "Searchable" : {
                      "/*" : {
                        "fieldName" : "features",
                        "fieldType" : "URN"
                      }
                    }
                  }, {
                    "name" : "mlPrimaryKeys",
                    "type" : {
                      "type" : "array",
                      "items" : "com.linkedin.common.Urn"
                    },
                    "doc" : "List of primary keys in the feature table (if multiple, assumed to act as a composite key)",
                    "optional" : true,
                    "Relationship" : {
                      "/*" : {
                        "entityTypes" : [ "mlPrimaryKey" ],
                        "name" : "KeyedBy"
                      }
                    },
                    "Searchable" : {
                      "/*" : {
                        "fieldName" : "primaryKeys",
                        "fieldType" : "URN"
                      }
                    }
                  } ],
                  "Aspect" : {
                    "name" : "mlFeatureTableProperties"
                  }
                }, "com.linkedin.common.Ownership", "com.linkedin.common.InstitutionalMemory", "com.linkedin.common.Status", "com.linkedin.common.Deprecation", "com.linkedin.common.BrowsePaths", "com.linkedin.common.GlobalTags", "com.linkedin.common.DataPlatformInstance" ]
              }
            },
            "doc" : "The list of metadata aspects associated with the MLFeatureTable. Depending on the use case, this can either be all, or a selection, of supported aspects."
          } ],
          "Entity" : {
            "keyAspect" : "mlFeatureTableKey",
            "name" : "mlFeatureTable"
          }
        }, {
          "type" : "record",
          "name" : "MLModelDeploymentSnapshot",
          "fields" : [ {
            "name" : "urn",
            "type" : "com.linkedin.common.Urn",
            "doc" : "URN for the entity the metadata snapshot is associated with."
          }, {
            "name" : "aspects",
            "type" : {
              "type" : "array",
              "items" : {
                "type" : "typeref",
                "name" : "MLModelDeploymentAspect",
                "namespace" : "com.linkedin.metadata.aspect",
                "doc" : "A union of all supported metadata aspects for a MLModelDeployment",
                "ref" : [ {
                  "type" : "record",
                  "name" : "MLModelDeploymentKey",
                  "namespace" : "com.linkedin.metadata.key",
                  "doc" : "Key for an ML model deployment",
                  "fields" : [ {
                    "name" : "platform",
                    "type" : "com.linkedin.common.Urn",
                    "doc" : "Standardized platform urn for the model Deployment"
                  }, {
                    "name" : "name",
                    "type" : "string",
                    "doc" : "Name of the MLModelDeployment",
                    "Searchable" : {
                      "boostScore" : 10.0,
                      "enableAutocomplete" : true,
                      "fieldType" : "TEXT_PARTIAL"
                    }
                  }, {
                    "name" : "origin",
                    "type" : "com.linkedin.common.FabricType",
                    "doc" : "Fabric type where model Deployment belongs to or where it was generated",
                    "Searchable" : {
                      "addToFilters" : true,
                      "fieldType" : "TEXT_PARTIAL",
                      "filterNameOverride" : "Environment",
                      "queryByDefault" : false
                    }
                  } ],
                  "Aspect" : {
                    "name" : "mlModelDeploymentKey"
                  }
                }, {
                  "type" : "record",
                  "name" : "MLModelDeploymentProperties",
                  "namespace" : "com.linkedin.ml.metadata",
                  "doc" : "Properties associated with an ML Model Deployment",
                  "include" : [ "com.linkedin.common.CustomProperties", "com.linkedin.common.ExternalReference" ],
                  "fields" : [ {
                    "name" : "description",
                    "type" : "string",
                    "doc" : "Documentation of the MLModelDeployment",
                    "optional" : true,
                    "Searchable" : {
                      "fieldType" : "TEXT",
                      "hasValuesFieldName" : "hasDescription"
                    }
                  }, {
                    "name" : "createdAt",
                    "type" : "com.linkedin.common.Time",
                    "doc" : "Date when the MLModelDeployment was developed",
                    "optional" : true
                  }, {
                    "name" : "version",
                    "type" : "com.linkedin.common.VersionTag",
                    "doc" : "Version of the MLModelDeployment",
                    "optional" : true
                  }, {
                    "name" : "status",
                    "type" : {
                      "type" : "enum",
                      "name" : "DeploymentStatus",
                      "doc" : "Model endpoint statuses",
                      "symbols" : [ "OUT_OF_SERVICE", "CREATING", "UPDATING", "ROLLING_BACK", "IN_SERVICE", "DELETING", "FAILED", "UNKNOWN" ],
                      "symbolDocs" : {
                        "CREATING" : "Deployments being created.",
                        "DELETING" : "Deployments being deleted.",
                        "FAILED" : "Deployments with an error state.",
                        "IN_SERVICE" : "Deployments that are active.",
                        "OUT_OF_SERVICE" : "Deployments out of service.",
                        "ROLLING_BACK" : "Deployments being reverted to a previous version.",
                        "UNKNOWN" : "Deployments with unknown/unmappable state.",
                        "UPDATING" : "Deployments being updated."
                      }
                    },
                    "doc" : "Status of the deployment",
                    "optional" : true
                  } ],
                  "Aspect" : {
                    "name" : "mlModelDeploymentProperties"
                  }
                }, "com.linkedin.common.Ownership", "com.linkedin.common.Status", "com.linkedin.common.Deprecation", "com.linkedin.common.GlobalTags", "com.linkedin.common.DataPlatformInstance" ]
              }
            },
            "doc" : "The list of metadata aspects associated with the MLModelDeployment. Depending on the use case, this can either be all, or a selection, of supported aspects."
          } ],
          "Entity" : {
            "keyAspect" : "mlModelDeploymentKey",
            "name" : "mlModelDeployment"
          }
        }, {
          "type" : "record",
          "name" : "MLModelGroupSnapshot",
          "fields" : [ {
            "name" : "urn",
            "type" : "com.linkedin.common.Urn",
            "doc" : "URN for the entity the metadata snapshot is associated with."
          }, {
            "name" : "aspects",
            "type" : {
              "type" : "array",
              "items" : {
                "type" : "typeref",
                "name" : "MLModelGroupAspect",
                "namespace" : "com.linkedin.metadata.aspect",
                "doc" : "A union of all supported metadata aspects for a MLModelGroup",
                "ref" : [ {
                  "type" : "record",
                  "name" : "MLModelGroupKey",
                  "namespace" : "com.linkedin.metadata.key",
                  "doc" : "Key for an ML model group",
                  "fields" : [ {
                    "name" : "platform",
                    "type" : "com.linkedin.common.Urn",
                    "doc" : "Standardized platform urn for the model group"
                  }, {
                    "name" : "name",
                    "type" : "string",
                    "doc" : "Name of the MLModelGroup",
                    "Searchable" : {
                      "boostScore" : 10.0,
                      "enableAutocomplete" : true,
                      "fieldType" : "TEXT_PARTIAL"
                    }
                  }, {
                    "name" : "origin",
                    "type" : "com.linkedin.common.FabricType",
                    "doc" : "Fabric type where model group belongs to or where it was generated",
                    "Searchable" : {
                      "fieldType" : "TEXT_PARTIAL",
                      "queryByDefault" : false
                    }
                  } ],
                  "Aspect" : {
                    "name" : "mlModelGroupKey"
                  }
                }, {
                  "type" : "record",
                  "name" : "MLModelGroupProperties",
                  "namespace" : "com.linkedin.ml.metadata",
                  "doc" : "Properties associated with an ML Model Group",
                  "include" : [ "com.linkedin.common.CustomProperties" ],
                  "fields" : [ {
                    "name" : "description",
                    "type" : "string",
                    "doc" : "Documentation of the MLModelGroup",
                    "optional" : true,
                    "Searchable" : {
                      "fieldType" : "TEXT",
                      "hasValuesFieldName" : "hasDescription"
                    }
                  }, {
                    "name" : "createdAt",
                    "type" : "com.linkedin.common.Time",
                    "doc" : "Date when the MLModelGroup was developed",
                    "optional" : true
                  }, {
                    "name" : "version",
                    "type" : "com.linkedin.common.VersionTag",
                    "doc" : "Version of the MLModelGroup",
                    "optional" : true
                  } ],
                  "Aspect" : {
                    "name" : "mlModelGroupProperties"
                  }
                }, "com.linkedin.common.Ownership", "com.linkedin.common.Status", "com.linkedin.common.Deprecation", "com.linkedin.common.BrowsePaths", "com.linkedin.common.GlobalTags", "com.linkedin.common.DataPlatformInstance" ]
              }
            },
            "doc" : "The list of metadata aspects associated with the MLModelGroup. Depending on the use case, this can either be all, or a selection, of supported aspects."
          } ],
          "Entity" : {
            "keyAspect" : "mlModelGroupKey",
            "name" : "mlModelGroup"
          }
        }, {
          "type" : "record",
          "name" : "TagSnapshot",
          "doc" : "A metadata snapshot for a specific dataset entity.",
          "fields" : [ {
            "name" : "urn",
            "type" : "com.linkedin.common.TagUrn",
            "doc" : "URN for the entity the metadata snapshot is associated with."
          }, {
            "name" : "aspects",
            "type" : {
              "type" : "array",
              "items" : {
                "type" : "typeref",
                "name" : "TagAspect",
                "namespace" : "com.linkedin.metadata.aspect",
                "doc" : "A union of all supported metadata aspects for a tag",
                "ref" : [ {
                  "type" : "record",
                  "name" : "TagKey",
                  "namespace" : "com.linkedin.metadata.key",
                  "doc" : "Key for a Tag",
                  "fields" : [ {
                    "name" : "name",
                    "type" : "string",
                    "doc" : "The tag name, which serves as a unique id",
                    "Searchable" : {
                      "boostScore" : 10.0,
                      "enableAutocomplete" : true,
                      "fieldName" : "id",
                      "fieldType" : "TEXT_PARTIAL"
                    }
                  } ],
                  "Aspect" : {
                    "name" : "tagKey"
                  }
                }, "com.linkedin.common.Ownership", {
                  "type" : "record",
                  "name" : "TagProperties",
                  "namespace" : "com.linkedin.tag",
                  "doc" : "Properties associated with a Tag",
                  "fields" : [ {
                    "name" : "name",
                    "type" : "string",
                    "doc" : "Display name of the tag",
                    "Searchable" : {
                      "boostScore" : 10.0,
                      "enableAutocomplete" : true,
                      "fieldType" : "TEXT_PARTIAL"
                    }
                  }, {
                    "name" : "description",
                    "type" : "string",
                    "doc" : "Documentation of the tag",
                    "optional" : true,
                    "Searchable" : { }
                  }, {
                    "name" : "colorHex",
                    "type" : "string",
                    "doc" : "The color associated with the Tag in Hex. For example #FFFFFF.",
                    "optional" : true
                  } ],
                  "Aspect" : {
                    "name" : "tagProperties"
                  }
                }, "com.linkedin.common.Status" ]
              }
            },
            "doc" : "The list of metadata aspects associated with the dataset. Depending on the use case, this can either be all, or a selection, of supported aspects."
          } ],
          "Entity" : {
            "keyAspect" : "tagKey",
            "name" : "tag"
          }
        }, {
          "type" : "record",
          "name" : "GlossaryTermSnapshot",
          "doc" : "A metadata snapshot for a specific GlossaryTerm entity.",
          "fields" : [ {
            "name" : "urn",
            "type" : "com.linkedin.common.GlossaryTermUrn",
            "doc" : "URN for the entity the metadata snapshot is associated with."
          }, {
            "name" : "aspects",
            "type" : {
              "type" : "array",
              "items" : {
                "type" : "typeref",
                "name" : "GlossaryTermAspect",
                "namespace" : "com.linkedin.metadata.aspect",
                "doc" : "A union of all supported metadata aspects for a CorpUser",
                "ref" : [ {
                  "type" : "record",
                  "name" : "GlossaryTermKey",
                  "namespace" : "com.linkedin.metadata.key",
                  "doc" : "Key for a GlossaryTerm",
                  "fields" : [ {
                    "name" : "name",
                    "type" : "string",
                    "doc" : "The term name, which serves as a unique id",
                    "Searchable" : {
                      "enableAutocomplete" : true,
                      "fieldName" : "id",
                      "fieldType" : "TEXT_PARTIAL"
                    }
                  } ],
                  "Aspect" : {
                    "name" : "glossaryTermKey"
                  }
                }, {
                  "type" : "record",
                  "name" : "GlossaryTermInfo",
                  "namespace" : "com.linkedin.glossary",
                  "doc" : "Properties associated with a GlossaryTerm",
                  "include" : [ "com.linkedin.common.CustomProperties" ],
                  "fields" : [ {
                    "name" : "id",
                    "type" : "string",
                    "doc" : "Optional id for the term",
                    "optional" : true,
                    "Searchable" : {
                      "fieldType" : "TEXT_PARTIAL"
                    }
                  }, {
                    "name" : "name",
                    "type" : "string",
                    "doc" : "Display name of the term",
                    "optional" : true,
                    "Searchable" : {
                      "boostScore" : 10.0,
                      "enableAutocomplete" : true,
                      "fieldType" : "TEXT_PARTIAL"
                    }
                  }, {
                    "name" : "definition",
                    "type" : "string",
                    "doc" : "Definition of business term.",
                    "Searchable" : { }
                  }, {
                    "name" : "parentNode",
                    "type" : "com.linkedin.common.GlossaryNodeUrn",
                    "doc" : "Parent node of the glossary term",
                    "optional" : true,
                    "Relationship" : {
                      "entityTypes" : [ "glossaryNode" ],
                      "name" : "IsPartOf"
                    },
                    "Searchable" : {
                      "fieldName" : "parentNode",
                      "fieldType" : "URN",
                      "hasValuesFieldName" : "hasParentNode"
                    }
                  }, {
                    "name" : "termSource",
                    "type" : "string",
                    "doc" : "Source of the Business Term (INTERNAL or EXTERNAL) with default value as INTERNAL",
                    "Searchable" : {
                      "fieldType" : "KEYWORD"
                    }
                  }, {
                    "name" : "sourceRef",
                    "type" : "string",
                    "doc" : "External Reference to the business-term",
                    "optional" : true,
                    "Searchable" : {
                      "fieldType" : "KEYWORD"
                    }
                  }, {
                    "name" : "sourceUrl",
                    "type" : "com.linkedin.common.Url",
                    "doc" : "The abstracted URL such as https://spec.edmcouncil.org/fibo/ontology/FBC/FinancialInstruments/FinancialInstruments/CashInstrument.",
                    "optional" : true
                  }, {
                    "name" : "rawSchema",
                    "type" : "string",
                    "doc" : "Schema definition of the glossary term",
                    "optional" : true,
                    "deprecated" : true
                  } ],
                  "Aspect" : {
                    "name" : "glossaryTermInfo"
                  }
                }, "com.linkedin.common.Ownership", "com.linkedin.common.Status", "com.linkedin.common.BrowsePaths", {
                  "type" : "record",
                  "name" : "GlossaryRelatedTerms",
                  "namespace" : "com.linkedin.glossary",
                  "doc" : "Has A / Is A lineage information about a glossary Term reporting the lineage",
                  "fields" : [ {
                    "name" : "isRelatedTerms",
                    "type" : {
                      "type" : "array",
                      "items" : "com.linkedin.common.GlossaryTermUrn"
                    },
                    "doc" : "The relationship Is A with glossary term",
                    "optional" : true,
                    "Relationship" : {
                      "/*" : {
                        "entityTypes" : [ "glossaryTerm" ],
                        "name" : "IsA"
                      }
                    },
                    "Searchable" : {
                      "/*" : {
                        "boostScore" : 2.0,
                        "fieldName" : "isRelatedTerms",
                        "fieldType" : "URN"
                      }
                    }
                  }, {
                    "name" : "hasRelatedTerms",
                    "type" : {
                      "type" : "array",
                      "items" : "com.linkedin.common.GlossaryTermUrn"
                    },
                    "doc" : "The relationship Has A with glossary term",
                    "optional" : true,
                    "Relationship" : {
                      "/*" : {
                        "entityTypes" : [ "glossaryTerm" ],
                        "name" : "HasA"
                      }
                    },
                    "Searchable" : {
                      "/*" : {
                        "boostScore" : 2.0,
                        "fieldName" : "hasRelatedTerms",
                        "fieldType" : "URN"
                      }
                    }
                  }, {
                    "name" : "values",
                    "type" : {
                      "type" : "array",
                      "items" : "com.linkedin.common.GlossaryTermUrn"
                    },
                    "doc" : "The relationship Has Value with glossary term.\nThese are fixed value a term has. For example a ColorEnum where RED, GREEN and YELLOW are fixed values.",
                    "optional" : true,
                    "Relationship" : {
                      "/*" : {
                        "entityTypes" : [ "glossaryTerm" ],
                        "name" : "HasValue"
                      }
                    },
                    "Searchable" : {
                      "/*" : {
                        "fieldName" : "values",
                        "fieldType" : "URN"
                      }
                    }
                  }, {
                    "name" : "relatedTerms",
                    "type" : {
                      "type" : "array",
                      "items" : "com.linkedin.common.GlossaryTermUrn"
                    },
                    "doc" : "The relationship isRelatedTo with glossary term",
                    "optional" : true,
                    "Relationship" : {
                      "/*" : {
                        "entityTypes" : [ "glossaryTerm" ],
                        "name" : "IsRelatedTo"
                      }
                    },
                    "Searchable" : {
                      "/*" : {
                        "fieldName" : "relatedTerms",
                        "fieldType" : "URN"
                      }
                    }
                  } ],
                  "Aspect" : {
                    "name" : "glossaryRelatedTerms"
                  }
                } ]
              }
            },
            "doc" : "The list of metadata aspects associated with the GlossaryTerm. Depending on the use case, this can either be all, or a selection, of supported aspects."
          } ],
          "Entity" : {
            "keyAspect" : "glossaryTermKey",
            "name" : "glossaryTerm"
          }
        }, {
          "type" : "record",
          "name" : "GlossaryNodeSnapshot",
          "doc" : "A metadata snapshot for a specific GlossaryNode entity.",
          "fields" : [ {
            "name" : "urn",
            "type" : "com.linkedin.common.GlossaryNodeUrn",
            "doc" : "URN for the entity the metadata snapshot is associated with."
          }, {
            "name" : "aspects",
            "type" : {
              "type" : "array",
              "items" : {
                "type" : "typeref",
                "name" : "GlossaryNodeAspect",
                "namespace" : "com.linkedin.metadata.aspect",
                "doc" : "A union of all supported metadata aspects for a GlossaryNode",
                "ref" : [ {
                  "type" : "record",
                  "name" : "GlossaryNodeKey",
                  "namespace" : "com.linkedin.metadata.key",
                  "doc" : "Key for a GlossaryNode",
                  "fields" : [ {
                    "name" : "name",
                    "type" : "string",
                    "Searchable" : {
                      "enableAutocomplete" : true,
                      "fieldType" : "TEXT_PARTIAL"
                    }
                  } ],
                  "Aspect" : {
                    "name" : "glossaryNodeKey"
                  }
                }, {
                  "type" : "record",
                  "name" : "GlossaryNodeInfo",
                  "namespace" : "com.linkedin.glossary",
                  "doc" : "Properties associated with a GlossaryNode",
                  "fields" : [ {
                    "name" : "definition",
                    "type" : "string",
                    "doc" : "Definition of business node",
                    "Searchable" : { }
                  }, {
                    "name" : "parentNode",
                    "type" : "com.linkedin.common.GlossaryNodeUrn",
                    "doc" : "Parent node of the glossary term",
                    "optional" : true,
                    "Relationship" : {
                      "entityTypes" : [ "glossaryNode" ],
                      "name" : "IsPartOf"
                    },
                    "Searchable" : {
                      "fieldName" : "parentNode",
                      "fieldType" : "URN",
                      "hasValuesFieldName" : "hasParentNode"
                    }
                  }, {
                    "name" : "name",
                    "type" : "string",
                    "doc" : "Display name of the node",
                    "optional" : true,
                    "Searchable" : {
                      "boostScore" : 10.0,
                      "enableAutocomplete" : true,
                      "fieldName" : "displayName",
                      "fieldType" : "TEXT_PARTIAL"
                    }
                  }, {
                    "name" : "id",
                    "type" : "string",
                    "doc" : "Optional id for the GlossaryNode",
                    "optional" : true,
                    "Searchable" : {
                      "fieldType" : "TEXT_PARTIAL"
                    }
                  } ],
                  "Aspect" : {
                    "name" : "glossaryNodeInfo"
                  }
                }, "com.linkedin.common.Ownership", "com.linkedin.common.Status" ]
              }
            },
            "doc" : "The list of metadata aspects associated with the GlossaryNode. Depending on the use case, this can either be all, or a selection, of supported aspects."
          } ],
          "Entity" : {
            "keyAspect" : "glossaryNodeKey",
            "name" : "glossaryNode"
          }
        }, {
          "type" : "record",
          "name" : "DataHubPolicySnapshot",
          "doc" : "A metadata snapshot for DataHub Access Policy data.",
          "fields" : [ {
            "name" : "urn",
            "type" : "com.linkedin.common.Urn",
            "doc" : "URN for the entity the metadata snapshot is associated with."
          }, {
            "name" : "aspects",
            "type" : {
              "type" : "array",
              "items" : {
                "type" : "typeref",
                "name" : "DataHubPolicyAspect",
                "namespace" : "com.linkedin.metadata.aspect",
                "doc" : "A union of all supported metadata aspects for a DataHub access policy.",
                "ref" : [ {
                  "type" : "record",
                  "name" : "DataHubPolicyKey",
                  "namespace" : "com.linkedin.metadata.key",
                  "doc" : "Key for a DataHub Policy",
                  "fields" : [ {
                    "name" : "id",
                    "type" : "string",
                    "doc" : "A unique id for the DataHub access policy record. Generated on the server side at policy creation time."
                  } ],
                  "Aspect" : {
                    "name" : "dataHubPolicyKey"
                  }
                }, {
                  "type" : "record",
                  "name" : "DataHubPolicyInfo",
                  "namespace" : "com.linkedin.policy",
                  "doc" : "Information about a DataHub (UI) access policy.",
                  "fields" : [ {
                    "name" : "displayName",
                    "type" : "string",
                    "doc" : "Display name of the Policy",
                    "Searchable" : {
                      "fieldType" : "TEXT_PARTIAL"
                    }
                  }, {
                    "name" : "description",
                    "type" : "string",
                    "doc" : "Description of the Policy",
                    "Searchable" : {
                      "fieldType" : "TEXT"
                    }
                  }, {
                    "name" : "type",
                    "type" : "string",
                    "doc" : "The type of policy"
                  }, {
                    "name" : "state",
                    "type" : "string",
                    "doc" : "The state of policy, ACTIVE or INACTIVE"
                  }, {
                    "name" : "resources",
                    "type" : {
                      "type" : "record",
                      "name" : "DataHubResourceFilter",
                      "doc" : "Information used to filter DataHub resource.",
                      "fields" : [ {
                        "name" : "type",
                        "type" : "string",
                        "doc" : "The type of resource that the policy applies to. This will most often be a data asset entity name, for\nexample 'dataset'. It is not strictly required because in the future we will want to support filtering a resource\nby domain, as well.",
                        "optional" : true,
                        "deprecated" : true
                      }, {
                        "name" : "resources",
                        "type" : {
                          "type" : "array",
                          "items" : "string"
                        },
                        "doc" : "A specific set of resources to apply the policy to, e.g. asset urns",
                        "optional" : true,
                        "deprecated" : true
                      }, {
                        "name" : "allResources",
                        "type" : "boolean",
                        "doc" : "Whether the policy should be applied to all assets matching the filter.",
                        "default" : false,
                        "deprecated" : true
                      }, {
                        "name" : "filter",
                        "type" : {
                          "type" : "record",
                          "name" : "PolicyMatchFilter",
                          "doc" : "The filter for specifying the resource or actor to apply privileges to",
                          "fields" : [ {
                            "name" : "criteria",
                            "type" : {
                              "type" : "array",
                              "items" : {
                                "type" : "record",
                                "name" : "PolicyMatchCriterion",
                                "doc" : "A criterion for matching a field with given value",
                                "fields" : [ {
                                  "name" : "field",
                                  "type" : "string",
                                  "doc" : "The name of the field that the criterion refers to"
                                }, {
                                  "name" : "values",
                                  "type" : {
                                    "type" : "array",
                                    "items" : "string"
                                  },
                                  "doc" : "Values. Matches criterion if any one of the values matches condition (OR-relationship)"
                                }, {
                                  "name" : "condition",
                                  "type" : {
                                    "type" : "enum",
                                    "name" : "PolicyMatchCondition",
                                    "doc" : "The matching condition in a filter criterion",
                                    "symbols" : [ "EQUALS" ],
                                    "symbolDocs" : {
                                      "EQUALS" : "Whether the field matches the value"
                                    }
                                  },
                                  "doc" : "The condition for the criterion",
                                  "default" : "EQUALS"
                                } ]
                              }
                            },
                            "doc" : "A list of criteria to apply conjunctively (so all criteria must pass)"
                          } ]
                        },
                        "doc" : "Filter to apply privileges to",
                        "optional" : true
                      } ]
                    },
                    "doc" : "The resource that the policy applies to. Not required for some 'Platform' privileges.",
                    "optional" : true
                  }, {
                    "name" : "privileges",
                    "type" : {
                      "type" : "array",
                      "items" : "string"
                    },
                    "doc" : "The privileges that the policy grants."
                  }, {
                    "name" : "actors",
                    "type" : {
                      "type" : "record",
                      "name" : "DataHubActorFilter",
                      "doc" : "Information used to filter DataHub actors.",
                      "fields" : [ {
                        "name" : "users",
                        "type" : {
                          "type" : "array",
                          "items" : "com.linkedin.common.Urn"
                        },
                        "doc" : "A specific set of users to apply the policy to (disjunctive)",
                        "optional" : true
                      }, {
                        "name" : "groups",
                        "type" : {
                          "type" : "array",
                          "items" : "com.linkedin.common.Urn"
                        },
                        "doc" : "A specific set of groups to apply the policy to (disjunctive)",
                        "optional" : true
                      }, {
                        "name" : "resourceOwners",
                        "type" : "boolean",
                        "doc" : "Whether the filter should return true for owners of a particular resource.\nOnly applies to policies of type 'Metadata', which have a resource associated with them.",
                        "default" : false
                      }, {
                        "name" : "allUsers",
                        "type" : "boolean",
                        "doc" : "Whether the filter should apply to all users.",
                        "default" : false
                      }, {
                        "name" : "allGroups",
                        "type" : "boolean",
                        "doc" : "Whether the filter should apply to all groups.",
                        "default" : false
                      }, {
                        "name" : "roles",
                        "type" : {
                          "type" : "array",
                          "items" : "com.linkedin.common.Urn"
                        },
                        "doc" : "A specific set of roles to apply the policy to (disjunctive).",
                        "optional" : true,
                        "Relationship" : {
                          "/*" : {
                            "entityTypes" : [ "dataHubRole" ],
                            "name" : "IsAssociatedWithRole"
                          }
                        }
                      } ]
                    },
                    "doc" : "The actors that the policy applies to."
                  }, {
                    "name" : "editable",
                    "type" : "boolean",
                    "doc" : "Whether the policy should be editable via the UI",
                    "default" : true
                  }, {
                    "name" : "lastUpdatedTimestamp",
                    "type" : "long",
                    "doc" : "Timestamp when the policy was last updated",
                    "optional" : true,
                    "Searchable" : {
                      "fieldType" : "DATETIME"
                    }
                  } ],
                  "Aspect" : {
                    "name" : "dataHubPolicyInfo"
                  }
                } ]
              }
            },
            "doc" : "The list of metadata aspects associated with the DataHub access policy."
          } ],
          "Entity" : {
            "keyAspect" : "dataHubPolicyKey",
            "name" : "dataHubPolicy"
          }
        }, {
          "type" : "record",
          "name" : "SchemaFieldSnapshot",
          "doc" : "A metadata snapshot for a specific schema field entity.",
          "fields" : [ {
            "name" : "urn",
            "type" : "com.linkedin.common.Urn",
            "doc" : "URN for the entity the metadata snapshot is associated with."
          }, {
            "name" : "aspects",
            "type" : {
              "type" : "array",
              "items" : {
                "type" : "typeref",
                "name" : "SchemaFieldAspect",
                "namespace" : "com.linkedin.metadata.aspect",
                "doc" : "A union of all supported metadata aspects for a SchemaField",
                "ref" : [ {
                  "type" : "record",
                  "name" : "SchemaFieldKey",
                  "namespace" : "com.linkedin.metadata.key",
                  "doc" : "Key for a SchemaField",
                  "fields" : [ {
                    "name" : "parent",
                    "type" : "com.linkedin.common.Urn",
                    "doc" : "Parent associated with the schema field",
                    "Searchable" : {
                      "fieldType" : "URN"
                    }
                  }, {
                    "name" : "fieldPath",
                    "type" : "string",
                    "doc" : "fieldPath identifying the schema field",
                    "Searchable" : {
                      "fieldType" : "KEYWORD"
                    }
                  } ],
                  "Aspect" : {
                    "name" : "schemaFieldKey"
                  }
                } ]
              }
            },
            "doc" : "The list of metadata aspects associated with the dataset. Depending on the use case, this can either be all, or a selection, of supported aspects."
          } ],
          "Entity" : {
            "keyAspect" : "schemaFieldKey",
            "name" : "schemaField"
          }
        }, {
          "type" : "record",
          "name" : "DataHubRetentionSnapshot",
          "doc" : "A metadata snapshot for DataHub Access Policy data.",
          "fields" : [ {
            "name" : "urn",
            "type" : "com.linkedin.common.Urn",
            "doc" : "URN for the entity the metadata snapshot is associated with."
          }, {
            "name" : "aspects",
            "type" : {
              "type" : "array",
              "items" : {
                "type" : "typeref",
                "name" : "DataHubRetentionAspect",
                "namespace" : "com.linkedin.metadata.aspect",
                "doc" : "A union of all supported metadata aspects for a DataHub access policy.",
                "ref" : [ {
                  "type" : "record",
                  "name" : "DataHubRetentionKey",
                  "namespace" : "com.linkedin.metadata.key",
                  "doc" : "Key for a DataHub Retention",
                  "fields" : [ {
                    "name" : "entityName",
                    "type" : "string",
                    "doc" : "Entity name to apply retention to. * (or empty) for applying defaults."
                  }, {
                    "name" : "aspectName",
                    "type" : "string",
                    "doc" : "Aspect name to apply retention to. * (or empty) for applying defaults."
                  } ],
                  "Aspect" : {
                    "name" : "dataHubRetentionKey"
                  }
                }, {
                  "type" : "record",
                  "name" : "DataHubRetentionConfig",
                  "namespace" : "com.linkedin.retention",
                  "fields" : [ {
                    "name" : "retention",
                    "type" : {
                      "type" : "record",
                      "name" : "Retention",
                      "doc" : "Base class that encapsulates different retention policies.\nOnly one of the fields should be set",
                      "fields" : [ {
                        "name" : "version",
                        "type" : {
                          "type" : "record",
                          "name" : "VersionBasedRetention",
                          "doc" : "Keep max N latest records",
                          "fields" : [ {
                            "name" : "maxVersions",
                            "type" : "int"
                          } ]
                        },
                        "optional" : true
                      }, {
                        "name" : "time",
                        "type" : {
                          "type" : "record",
                          "name" : "TimeBasedRetention",
                          "doc" : "Keep records that are less than X seconds old",
                          "fields" : [ {
                            "name" : "maxAgeInSeconds",
                            "type" : "int"
                          } ]
                        },
                        "optional" : true
                      } ]
                    }
                  } ],
                  "Aspect" : {
                    "name" : "dataHubRetentionConfig"
                  }
                } ]
              }
            },
            "doc" : "The list of metadata aspects associated with the DataHub access policy."
          } ],
          "Entity" : {
            "keyAspect" : "dataHubRetentionKey",
            "name" : "dataHubRetention"
          }
        } ]
      }
    } ]
  }, "com.linkedin.glossary.GlossaryNodeInfo", "com.linkedin.glossary.GlossaryRelatedTerms", "com.linkedin.glossary.GlossaryTermInfo", "com.linkedin.identity.CorpGroupInfo", "com.linkedin.identity.CorpUserEditableInfo", "com.linkedin.identity.CorpUserInfo", "com.linkedin.identity.CorpUserStatus", "com.linkedin.identity.GroupMembership", "com.linkedin.metadata.aspect.ChartAspect", "com.linkedin.metadata.aspect.CorpGroupAspect", "com.linkedin.metadata.aspect.CorpUserAspect", "com.linkedin.metadata.aspect.DashboardAspect", "com.linkedin.metadata.aspect.DataFlowAspect", "com.linkedin.metadata.aspect.DataHubPolicyAspect", "com.linkedin.metadata.aspect.DataHubRetentionAspect", "com.linkedin.metadata.aspect.DataJobAspect", "com.linkedin.metadata.aspect.DataPlatformAspect", "com.linkedin.metadata.aspect.DataProcessAspect", "com.linkedin.metadata.aspect.DatasetAspect", "com.linkedin.metadata.aspect.GlossaryNodeAspect", "com.linkedin.metadata.aspect.GlossaryTermAspect", "com.linkedin.metadata.aspect.MLFeatureAspect", "com.linkedin.metadata.aspect.MLFeatureTableAspect", "com.linkedin.metadata.aspect.MLModelAspect", "com.linkedin.metadata.aspect.MLModelDeploymentAspect", "com.linkedin.metadata.aspect.MLModelGroupAspect", "com.linkedin.metadata.aspect.MLPrimaryKeyAspect", "com.linkedin.metadata.aspect.SchemaFieldAspect", "com.linkedin.metadata.aspect.TagAspect", {
    "type" : "record",
    "name" : "BrowseResult",
    "namespace" : "com.linkedin.metadata.browse",
    "doc" : "The model for the result of a browse query",
    "fields" : [ {
      "name" : "entities",
      "type" : {
        "type" : "array",
        "items" : {
          "type" : "record",
          "name" : "BrowseResultEntity",
          "doc" : "Data model for an entity returned as part of a browse query",
          "fields" : [ {
            "name" : "name",
            "type" : "string",
            "doc" : "Name of the entity",
            "optional" : true
          }, {
            "name" : "urn",
            "type" : "com.linkedin.common.Urn",
            "doc" : "URN of the entity"
          } ]
        }
      },
      "doc" : "A list of entities under the queried path"
    }, {
      "name" : "groups",
      "type" : {
        "type" : "array",
        "items" : {
          "type" : "record",
          "name" : "BrowseResultGroup",
          "fields" : [ {
            "name" : "name",
            "type" : "string",
            "doc" : "Name of the group"
          }, {
            "name" : "count",
            "type" : "long",
            "doc" : "Number of entities that can be reached from this path"
          } ]
        }
      },
      "doc" : "A list of groups and total number of entities inside those groups under the queried path",
      "default" : [ ]
    }, {
      "name" : "metadata",
      "type" : {
        "type" : "record",
        "name" : "BrowseResultMetadata",
        "doc" : "The model for browse result metadata",
        "fields" : [ {
          "name" : "path",
          "type" : "string",
          "doc" : "Path that is being browsed"
        }, {
          "name" : "totalNumEntities",
          "type" : "long",
          "doc" : "Total number of entities we can reach from path"
        } ]
      },
      "doc" : "Metadata specific to the browse result of the queried path"
    }, {
      "name" : "from",
      "type" : "int",
      "doc" : "Offset of the first entity in the result"
    }, {
      "name" : "pageSize",
      "type" : "int",
      "doc" : "Size of each page in the result"
    }, {
      "name" : "numEntities",
      "type" : "int",
      "doc" : "The total number of entities directly under queried path"
    }, {
      "name" : "numGroups",
      "type" : "int",
      "doc" : "The total number of groups directly under queried path"
    }, {
      "name" : "numElements",
      "type" : "int",
      "doc" : "The total number of elements (entities + groups) directly under queried path"
    } ]
  }, "com.linkedin.metadata.browse.BrowseResultEntity", "com.linkedin.metadata.browse.BrowseResultGroup", "com.linkedin.metadata.browse.BrowseResultMetadata", "com.linkedin.metadata.key.ChartKey", "com.linkedin.metadata.key.CorpGroupKey", "com.linkedin.metadata.key.CorpUserKey", "com.linkedin.metadata.key.DashboardKey", "com.linkedin.metadata.key.DataFlowKey", "com.linkedin.metadata.key.DataHubPolicyKey", "com.linkedin.metadata.key.DataHubRetentionKey", "com.linkedin.metadata.key.DataJobKey", "com.linkedin.metadata.key.DataPlatformKey", "com.linkedin.metadata.key.DataProcessKey", "com.linkedin.metadata.key.DatasetKey", "com.linkedin.metadata.key.GlossaryNodeKey", "com.linkedin.metadata.key.GlossaryTermKey", "com.linkedin.metadata.key.MLFeatureKey", "com.linkedin.metadata.key.MLFeatureTableKey", "com.linkedin.metadata.key.MLModelDeploymentKey", "com.linkedin.metadata.key.MLModelGroupKey", "com.linkedin.metadata.key.MLModelKey", "com.linkedin.metadata.key.MLPrimaryKeyKey", "com.linkedin.metadata.key.SchemaFieldKey", "com.linkedin.metadata.key.TagKey", {
    "type" : "record",
    "name" : "AutoCompleteEntity",
    "namespace" : "com.linkedin.metadata.query",
    "doc" : "Data model for an entity returned as an autocomplete suggestion",
    "fields" : [ {
      "name" : "urn",
      "type" : "com.linkedin.common.Urn",
      "doc" : "Urn of the entity"
    } ]
  }, {
    "type" : "record",
    "name" : "AutoCompleteResult",
    "namespace" : "com.linkedin.metadata.query",
    "doc" : "The model for the auto complete result",
    "fields" : [ {
      "name" : "query",
      "type" : "string",
      "doc" : "The original chars typed by user"
    }, {
      "name" : "suggestions",
      "type" : {
        "type" : "array",
        "items" : "string"
      },
      "doc" : "A list of typeahead suggestions -- Just the text"
    }, {
      "name" : "entities",
      "type" : {
        "type" : "array",
        "items" : "AutoCompleteEntity"
      },
      "doc" : "Specific entities to recommend"
    } ]
  }, {
    "type" : "record",
    "name" : "ListResult",
    "namespace" : "com.linkedin.metadata.query",
    "doc" : "The model for the result of a list query",
    "fields" : [ {
      "name" : "entities",
      "type" : {
        "type" : "array",
        "items" : "com.linkedin.common.Urn"
      },
      "doc" : "A list of entities returned in the list"
    }, {
      "name" : "start",
      "type" : "int",
      "doc" : "Offset of the first entity in the result"
    }, {
      "name" : "count",
      "type" : "int",
      "doc" : "Size of each page in the result"
    }, {
      "name" : "total",
      "type" : "int",
      "doc" : "The total number of entities directly under searched path"
    } ]
  }, {
    "type" : "record",
    "name" : "ListUrnsResult",
    "namespace" : "com.linkedin.metadata.query",
    "doc" : "The model for listing a set of entity urns.",
    "fields" : [ {
      "name" : "entities",
      "type" : {
        "type" : "array",
        "items" : "com.linkedin.common.Urn"
      },
      "doc" : "A list of entities returned from the list"
    }, {
      "name" : "start",
      "type" : "int",
      "doc" : "Offset of the first entity in the result"
    }, {
      "name" : "count",
      "type" : "int",
      "doc" : "Size of each page in the result"
    }, {
      "name" : "total",
      "type" : "int",
      "doc" : "The total number of entities directly under searched path"
    } ]
  }, {
    "type" : "record",
    "name" : "SearchFlags",
    "namespace" : "com.linkedin.metadata.query",
    "doc" : "Set of flags to control search behavior",
    "fields" : [ {
      "name" : "skipCache",
      "type" : "boolean",
      "doc" : "Whether to skip cache",
      "default" : false
    }, {
      "name" : "maxAggValues",
      "type" : "int",
      "doc" : "The maximum number of values in an facet aggregation",
      "default" : 20
    }, {
      "name" : "fulltext",
      "type" : "boolean",
      "doc" : "Structured or unstructured fulltext query",
      "optional" : true
    } ]
  }, {
    "type" : "enum",
    "name" : "Condition",
    "namespace" : "com.linkedin.metadata.query.filter",
    "doc" : "The matching condition in a filter criterion",
    "symbols" : [ "CONTAIN", "END_WITH", "EQUAL", "IS_NULL", "GREATER_THAN", "GREATER_THAN_OR_EQUAL_TO", "IN", "LESS_THAN", "LESS_THAN_OR_EQUAL_TO", "START_WITH" ],
    "symbolDocs" : {
      "CONTAIN" : "Represent the relation: String field contains value, e.g. name contains Profile",
      "END_WITH" : "Represent the relation: String field ends with value, e.g. name ends with Event",
      "EQUAL" : "Represent the relation: field = value, e.g. platform = hdfs",
      "GREATER_THAN" : "Represent the relation greater than, e.g. ownerCount > 5",
      "GREATER_THAN_OR_EQUAL_TO" : "Represent the relation greater than or equal to, e.g. ownerCount >= 5",
      "IN" : "Represent the relation: String field is one of the array values to, e.g. name in [\"Profile\", \"Event\"]",
      "IS_NULL" : "Represent the relation: field is null, e.g. platform is null",
      "LESS_THAN" : "Represent the relation less than, e.g. ownerCount < 3",
      "LESS_THAN_OR_EQUAL_TO" : "Represent the relation less than or equal to, e.g. ownerCount <= 3",
      "START_WITH" : "Represent the relation: String field starts with value, e.g. name starts with PageView"
    }
  }, {
    "type" : "record",
    "name" : "ConjunctiveCriterion",
    "namespace" : "com.linkedin.metadata.query.filter",
    "doc" : "A list of criterion and'd together.",
    "fields" : [ {
      "name" : "and",
      "type" : {
        "type" : "array",
        "items" : {
          "type" : "record",
          "name" : "Criterion",
          "doc" : "A criterion for matching a field with given value",
          "fields" : [ {
            "name" : "field",
            "type" : "string",
            "doc" : "The name of the field that the criterion refers to"
          }, {
            "name" : "value",
            "type" : "string",
            "doc" : "The value of the intended field"
          }, {
            "name" : "values",
            "type" : {
              "type" : "array",
              "items" : "string"
            },
            "doc" : "Values. one of which the intended field should match\nNote, if values is set, the above \"value\" field will be ignored",
            "default" : [ ]
          }, {
            "name" : "condition",
            "type" : "Condition",
            "doc" : "The condition for the criterion, e.g. EQUAL, START_WITH",
            "default" : "EQUAL"
          }, {
            "name" : "negated",
            "type" : "boolean",
            "doc" : "Whether the condition should be negated",
            "default" : false
          } ]
        }
      },
      "doc" : "A list of and criteria the filter applies to the query"
    } ]
  }, "com.linkedin.metadata.query.filter.Criterion", {
    "type" : "record",
    "name" : "Filter",
    "namespace" : "com.linkedin.metadata.query.filter",
    "doc" : "The filter for finding a record or a collection of records",
    "fields" : [ {
      "name" : "or",
      "type" : {
        "type" : "array",
        "items" : "ConjunctiveCriterion"
      },
      "doc" : "A list of disjunctive criterion for the filter. (or operation to combine filters)",
      "optional" : true
    }, {
      "name" : "criteria",
      "type" : {
        "type" : "array",
        "items" : "Criterion"
      },
      "doc" : "Deprecated! A list of conjunctive criterion for the filter. If \"or\" field is provided, then this field is ignored.",
      "optional" : true
    } ]
  }, {
    "type" : "record",
    "name" : "SortCriterion",
    "namespace" : "com.linkedin.metadata.query.filter",
    "doc" : "Sort order along with the field to sort it on, to be applied to the results.",
    "fields" : [ {
      "name" : "field",
      "type" : "string",
      "doc" : "The name of the field that sorting has to be applied to"
    }, {
      "name" : "order",
      "type" : {
        "type" : "enum",
        "name" : "SortOrder",
        "doc" : "The order used to sort the results",
        "symbols" : [ "ASCENDING", "DESCENDING" ],
        "symbolDocs" : {
          "ASCENDING" : "If results need to be sorted in ascending order",
          "DESCENDING" : "If results need to be sorted in descending order"
        }
      },
      "doc" : "The order to sort the results i.e. ASCENDING or DESCENDING"
    } ]
  }, "com.linkedin.metadata.query.filter.SortOrder", {
    "type" : "record",
    "name" : "AspectRowSummary",
    "namespace" : "com.linkedin.metadata.run",
    "fields" : [ {
      "name" : "runId",
      "type" : "string"
    }, {
      "name" : "aspectName",
      "type" : "string"
    }, {
      "name" : "urn",
      "type" : "string"
    }, {
      "name" : "timestamp",
      "type" : "long"
    }, {
      "name" : "metadata",
      "type" : "string"
    }, {
      "name" : "version",
      "type" : "long"
    }, {
      "name" : "keyAspect",
      "type" : "boolean"
    }, {
      "name" : "aspect",
      "type" : "com.linkedin.entity.Aspect",
      "optional" : true
    } ]
  }, {
    "type" : "record",
    "name" : "DeleteEntityResponse",
    "namespace" : "com.linkedin.metadata.run",
    "fields" : [ {
      "name" : "urn",
      "type" : "string"
    }, {
      "name" : "rows",
      "type" : "long"
    }, {
      "name" : "timeseriesRows",
      "type" : "long",
      "optional" : true
    } ]
  }, {
    "type" : "record",
    "name" : "DeleteReferencesResponse",
    "namespace" : "com.linkedin.metadata.run",
    "doc" : "The model for the result of a relationship query.\nUsed to get the relationships of a given entity run.",
    "fields" : [ {
      "name" : "relatedAspects",
      "type" : {
        "type" : "array",
        "items" : {
          "type" : "record",
          "name" : "RelatedAspect",
          "doc" : "Metadata about how an aspect is related to some urn",
          "fields" : [ {
            "name" : "entity",
            "type" : "com.linkedin.common.Urn",
            "doc" : " Urn of the entity that is referenced by the aspect."
          }, {
            "name" : "aspect",
            "type" : "string"
          }, {
            "name" : "relationship",
            "type" : "string"
          } ]
        }
      }
    }, {
      "name" : "total",
      "type" : "int",
      "doc" : "Total number of relationships that an entity urn has."
    } ]
  }, "com.linkedin.metadata.run.RelatedAspect", {
    "type" : "record",
    "name" : "RollbackResponse",
    "namespace" : "com.linkedin.metadata.run",
    "fields" : [ {
      "name" : "aspectRowSummaries",
      "type" : {
        "type" : "array",
        "items" : "AspectRowSummary"
      }
    }, {
      "name" : "entitiesAffected",
      "type" : "long"
    }, {
      "name" : "aspectsAffected",
      "type" : "long"
    }, {
      "name" : "entitiesDeleted",
      "type" : "long",
      "optional" : true
    }, {
      "name" : "aspectsReverted",
      "type" : "long",
      "optional" : true
    }, {
      "name" : "unsafeEntitiesCount",
      "type" : "long",
      "optional" : true
    }, {
      "name" : "unsafeEntities",
      "type" : {
        "type" : "array",
        "items" : {
          "type" : "record",
          "name" : "UnsafeEntityInfo",
          "doc" : " This record serves as a holder of information for entities that were unsafe to fully delete as part of a rollback operation.",
          "fields" : [ {
            "name" : "urn",
            "type" : "string",
            "doc" : "Name of the entity this aspect information instance refers to."
          } ]
        }
      }
    } ]
  }, "com.linkedin.metadata.run.UnsafeEntityInfo", {
    "type" : "record",
    "name" : "AggregationMetadata",
    "namespace" : "com.linkedin.metadata.search",
    "fields" : [ {
      "name" : "name",
      "type" : "string",
      "doc" : "The name of the aggregation, e.g, platform, origin"
    }, {
      "name" : "displayName",
      "type" : "string",
      "doc" : "Name of the filter to be displayed in the UI",
      "optional" : true
    }, {
      "name" : "aggregations",
      "type" : {
        "type" : "map",
        "values" : "long"
      },
      "doc" : "List of aggregations showing the number of documents falling into each bucket. e.g, for platform aggregation, the bucket can be hive, kafka, etc"
    }, {
      "name" : "filterValues",
      "type" : {
        "type" : "array",
        "items" : {
          "type" : "record",
          "name" : "FilterValue",
          "fields" : [ {
            "name" : "value",
            "type" : "string"
          }, {
            "name" : "entity",
            "type" : "com.linkedin.common.Urn",
            "optional" : true
          }, {
            "name" : "facetCount",
            "type" : "long"
          }, {
            "name" : "filtered",
            "type" : "boolean",
            "optional" : true
          } ]
        }
      }
    } ]
  }, "com.linkedin.metadata.search.FilterValue", {
    "type" : "record",
    "name" : "LineageScrollResult",
    "namespace" : "com.linkedin.metadata.search",
    "doc" : "The model for the result of a lineage search query",
    "fields" : [ {
      "name" : "entities",
      "type" : {
        "type" : "array",
        "items" : {
          "type" : "record",
          "name" : "LineageSearchEntity",
          "doc" : "The model for each entity returned by the lineage search query",
          "include" : [ {
            "type" : "record",
            "name" : "SearchEntity",
            "doc" : "The model for each entity returned by the search query",
            "fields" : [ {
              "name" : "entity",
              "type" : "com.linkedin.common.Urn",
              "doc" : "Urn of the entity being returned"
            }, {
              "name" : "matchedFields",
              "type" : {
                "type" : "array",
                "items" : {
                  "type" : "record",
                  "name" : "MatchedField",
                  "fields" : [ {
                    "name" : "name",
                    "type" : "string",
                    "doc" : "Matched field name"
                  }, {
                    "name" : "value",
                    "type" : "string",
                    "doc" : "Matched field value"
                  } ]
                }
              },
              "doc" : "Matched field name and values",
              "default" : [ ]
            }, {
              "name" : "features",
              "type" : {
                "type" : "map",
                "values" : "double"
              },
              "optional" : true
            }, {
              "name" : "score",
              "type" : "double",
              "optional" : true
            } ]
          } ],
          "fields" : [ {
            "name" : "paths",
            "type" : {
              "type" : "array",
              "items" : {
                "type" : "array",
                "items" : "com.linkedin.common.Urn"
              }
            },
            "doc" : "Optional list of entities between the source and destination node.\nThere can be multiple paths from the source to the destination.",
            "default" : [ ]
          }, {
            "name" : "path",
            "type" : {
              "type" : "array",
              "items" : "com.linkedin.common.Urn"
            },
            "doc" : "Optional list of entities between the source and destination node",
            "default" : [ ],
            "deprecated" : true
          }, {
            "name" : "degree",
            "type" : "int",
            "doc" : "Degree of relationship (number of hops to get to entity)",
            "default" : 1
          } ]
        }
      },
      "doc" : "A list of entities returned from the search results"
    }, {
      "name" : "metadata",
      "type" : {
        "type" : "record",
        "name" : "SearchResultMetadata",
        "doc" : "The model for the search result",
        "fields" : [ {
          "name" : "aggregations",
          "type" : {
            "type" : "array",
            "items" : "AggregationMetadata"
          },
          "doc" : "A list of search result metadata such as aggregations",
          "default" : [ ]
        } ]
      },
      "doc" : "Metadata specific to the browse result of the queried path"
    }, {
      "name" : "scrollId",
      "type" : "string",
      "doc" : "Scroll Identifier for subsequent requests, if not present then no further results to fetch",
      "optional" : true
    }, {
      "name" : "pageSize",
      "type" : "int",
      "doc" : "Size of each page in the result"
    }, {
      "name" : "numEntities",
      "type" : "int",
      "doc" : "The total number of entities directly under searched path"
    } ]
  }, "com.linkedin.metadata.search.LineageSearchEntity", {
    "type" : "record",
    "name" : "LineageSearchResult",
    "namespace" : "com.linkedin.metadata.search",
    "doc" : "The model for the result of a lineage search query",
    "fields" : [ {
      "name" : "entities",
      "type" : {
        "type" : "array",
        "items" : "LineageSearchEntity"
      },
      "doc" : "A list of entities returned from the search results"
    }, {
      "name" : "metadata",
      "type" : "SearchResultMetadata",
      "doc" : "Metadata specific to the browse result of the queried path"
    }, {
      "name" : "from",
      "type" : "int",
      "doc" : "Offset of the first entity in the result"
    }, {
      "name" : "pageSize",
      "type" : "int",
      "doc" : "Size of each page in the result"
    }, {
      "name" : "numEntities",
      "type" : "int",
      "doc" : "The total number of entities directly under searched path"
    } ]
  }, "com.linkedin.metadata.search.MatchedField", {
    "type" : "record",
    "name" : "ScrollResult",
    "namespace" : "com.linkedin.metadata.search",
    "doc" : "The model for the result of a search query",
    "fields" : [ {
      "name" : "entities",
      "type" : {
        "type" : "array",
        "items" : "SearchEntity"
      },
      "doc" : "A list of entities returned from the search results"
    }, {
      "name" : "metadata",
      "type" : "SearchResultMetadata",
      "doc" : "Metadata specific to the browse result of the queried path"
    }, {
      "name" : "scrollId",
      "type" : "string",
      "doc" : "Scroll Identifier for subsequent requests, if not present then no further results to fetch",
      "optional" : true
    }, {
      "name" : "pageSize",
      "type" : "int",
      "doc" : "Size of each page in the result"
    }, {
      "name" : "numEntities",
      "type" : "int",
      "doc" : "The total number of entities directly under searched path"
    } ]
  }, "com.linkedin.metadata.search.SearchEntity", {
    "type" : "record",
    "name" : "SearchResult",
    "namespace" : "com.linkedin.metadata.search",
    "doc" : "The model for the result of a search query",
    "fields" : [ {
      "name" : "entities",
      "type" : {
        "type" : "array",
        "items" : "SearchEntity"
      },
      "doc" : "A list of entities returned from the search results"
    }, {
      "name" : "metadata",
      "type" : "SearchResultMetadata",
      "doc" : "Metadata specific to the browse result of the queried path"
    }, {
      "name" : "from",
      "type" : "int",
      "doc" : "Offset of the first entity in the result"
    }, {
      "name" : "pageSize",
      "type" : "int",
      "doc" : "Size of each page in the result"
    }, {
      "name" : "numEntities",
      "type" : "int",
      "doc" : "The total number of entities directly under searched path"
    } ]
  }, "com.linkedin.metadata.search.SearchResultMetadata", "com.linkedin.metadata.snapshot.ChartSnapshot", "com.linkedin.metadata.snapshot.CorpGroupSnapshot", "com.linkedin.metadata.snapshot.CorpUserSnapshot", "com.linkedin.metadata.snapshot.DashboardSnapshot", "com.linkedin.metadata.snapshot.DataFlowSnapshot", "com.linkedin.metadata.snapshot.DataHubPolicySnapshot", "com.linkedin.metadata.snapshot.DataHubRetentionSnapshot", "com.linkedin.metadata.snapshot.DataJobSnapshot", "com.linkedin.metadata.snapshot.DataPlatformSnapshot", "com.linkedin.metadata.snapshot.DataProcessSnapshot", "com.linkedin.metadata.snapshot.DatasetSnapshot", "com.linkedin.metadata.snapshot.GlossaryNodeSnapshot", "com.linkedin.metadata.snapshot.GlossaryTermSnapshot", "com.linkedin.metadata.snapshot.MLFeatureSnapshot", "com.linkedin.metadata.snapshot.MLFeatureTableSnapshot", "com.linkedin.metadata.snapshot.MLModelDeploymentSnapshot", "com.linkedin.metadata.snapshot.MLModelGroupSnapshot", "com.linkedin.metadata.snapshot.MLModelSnapshot", "com.linkedin.metadata.snapshot.MLPrimaryKeySnapshot", "com.linkedin.metadata.snapshot.SchemaFieldSnapshot", "com.linkedin.metadata.snapshot.Snapshot", "com.linkedin.metadata.snapshot.TagSnapshot", "com.linkedin.ml.metadata.BaseData", "com.linkedin.ml.metadata.CaveatDetails", "com.linkedin.ml.metadata.CaveatsAndRecommendations", "com.linkedin.ml.metadata.DeploymentStatus", "com.linkedin.ml.metadata.EthicalConsiderations", "com.linkedin.ml.metadata.EvaluationData", "com.linkedin.ml.metadata.HyperParameterValueType", "com.linkedin.ml.metadata.IntendedUse", "com.linkedin.ml.metadata.IntendedUserType", "com.linkedin.ml.metadata.MLFeatureProperties", "com.linkedin.ml.metadata.MLFeatureTableProperties", "com.linkedin.ml.metadata.MLHyperParam", "com.linkedin.ml.metadata.MLMetric", "com.linkedin.ml.metadata.MLModelDeploymentProperties", "com.linkedin.ml.metadata.MLModelFactorPrompts", "com.linkedin.ml.metadata.MLModelFactors", "com.linkedin.ml.metadata.MLModelGroupProperties", "com.linkedin.ml.metadata.MLModelProperties", "com.linkedin.ml.metadata.MLPrimaryKeyProperties", "com.linkedin.ml.metadata.Metrics", "com.linkedin.ml.metadata.QuantitativeAnalyses", "com.linkedin.ml.metadata.ResultsType", "com.linkedin.ml.metadata.SourceCode", "com.linkedin.ml.metadata.SourceCodeUrl", "com.linkedin.ml.metadata.SourceCodeUrlType", "com.linkedin.ml.metadata.TrainingData", {
    "type" : "record",
    "name" : "SystemMetadata",
    "namespace" : "com.linkedin.mxe",
    "doc" : "Metadata associated with each metadata change that is processed by the system",
    "fields" : [ {
      "name" : "lastObserved",
      "type" : "long",
      "doc" : "The timestamp the metadata was observed at",
      "default" : 0,
      "optional" : true
    }, {
      "name" : "runId",
      "type" : "string",
      "doc" : "The run id that produced the metadata. Populated in case of batch-ingestion.",
      "default" : "no-run-id-provided",
      "optional" : true
    }, {
      "name" : "registryName",
      "type" : "string",
      "doc" : "The model registry name that was used to process this event",
      "optional" : true
    }, {
      "name" : "registryVersion",
      "type" : "string",
      "doc" : "The model registry version that was used to process this event",
      "optional" : true
    }, {
      "name" : "properties",
      "type" : {
        "type" : "map",
        "values" : "string"
      },
      "doc" : "Additional properties",
      "optional" : true
    } ]
  }, "com.linkedin.policy.DataHubActorFilter", "com.linkedin.policy.DataHubPolicyInfo", "com.linkedin.policy.DataHubResourceFilter", "com.linkedin.policy.PolicyMatchCondition", "com.linkedin.policy.PolicyMatchCriterion", "com.linkedin.policy.PolicyMatchFilter", "com.linkedin.retention.DataHubRetentionConfig", "com.linkedin.retention.Retention", "com.linkedin.retention.TimeBasedRetention", "com.linkedin.retention.VersionBasedRetention", "com.linkedin.schema.ArrayType", "com.linkedin.schema.BinaryJsonSchema", "com.linkedin.schema.BooleanType", "com.linkedin.schema.BytesType", "com.linkedin.schema.DatasetFieldForeignKey", "com.linkedin.schema.DateType", "com.linkedin.schema.EditableSchemaFieldInfo", "com.linkedin.schema.EditableSchemaMetadata", "com.linkedin.schema.EnumType", "com.linkedin.schema.EspressoSchema", "com.linkedin.schema.FixedType", "com.linkedin.schema.ForeignKeyConstraint", "com.linkedin.schema.ForeignKeySpec", "com.linkedin.schema.KafkaSchema", "com.linkedin.schema.KeyValueSchema", "com.linkedin.schema.MapType", "com.linkedin.schema.MySqlDDL", "com.linkedin.schema.NullType", "com.linkedin.schema.NumberType", "com.linkedin.schema.OracleDDL", "com.linkedin.schema.OrcSchema", "com.linkedin.schema.OtherSchema", "com.linkedin.schema.PrestoDDL", "com.linkedin.schema.RecordType", "com.linkedin.schema.SchemaField", "com.linkedin.schema.SchemaFieldDataType", "com.linkedin.schema.SchemaMetadata", "com.linkedin.schema.SchemaMetadataKey", "com.linkedin.schema.Schemaless", "com.linkedin.schema.StringType", "com.linkedin.schema.TimeType", "com.linkedin.schema.UnionType", "com.linkedin.schema.UrnForeignKey", "com.linkedin.tag.TagProperties" ],
  "schema" : {
    "name" : "entities",
    "namespace" : "com.linkedin.entity",
    "path" : "/entities",
    "schema" : "com.linkedin.entity.Entity",
    "doc" : "Single unified resource for fetching, updating, searching, & browsing DataHub entities\n\ngenerated from: com.linkedin.metadata.resources.entity.EntityResource",
    "collection" : {
      "identifier" : {
        "name" : "entitiesId",
        "type" : "string"
      },
      "supports" : [ "batch_get", "get" ],
      "methods" : [ {
        "method" : "get",
        "doc" : "Retrieves the value for an entity that is made up of latest versions of specified aspects.",
        "parameters" : [ {
          "name" : "aspects",
          "type" : "{ \"type\" : \"array\", \"items\" : \"string\" }",
          "optional" : true
        } ]
      }, {
        "method" : "batch_get",
        "parameters" : [ {
          "name" : "aspects",
          "type" : "{ \"type\" : \"array\", \"items\" : \"string\" }",
          "optional" : true
        } ]
      } ],
      "actions" : [ {
        "name" : "applyRetention",
        "parameters" : [ {
          "name" : "start",
          "type" : "int",
          "optional" : true
        }, {
          "name" : "count",
          "type" : "int",
          "optional" : true
        }, {
          "name" : "attemptWithVersion",
          "type" : "int",
          "optional" : true
        }, {
          "name" : "aspectName",
          "type" : "string",
          "optional" : true
        }, {
          "name" : "urn",
          "type" : "string",
          "optional" : true
        } ],
        "returns" : "string"
      }, {
        "name" : "autocomplete",
        "parameters" : [ {
          "name" : "entity",
          "type" : "string"
        }, {
          "name" : "query",
          "type" : "string"
        }, {
          "name" : "field",
          "type" : "string",
          "optional" : true
        }, {
          "name" : "filter",
          "type" : "com.linkedin.metadata.query.filter.Filter",
          "optional" : true
        }, {
          "name" : "limit",
          "type" : "int"
        } ],
        "returns" : "com.linkedin.metadata.query.AutoCompleteResult"
      }, {
        "name" : "batchGetTotalEntityCount",
        "parameters" : [ {
          "name" : "entities",
          "type" : "{ \"type\" : \"array\", \"items\" : \"string\" }"
        } ],
        "returns" : "{ \"type\" : \"map\", \"values\" : \"long\" }"
      }, {
        "name" : "batchIngest",
        "parameters" : [ {
          "name" : "entities",
          "type" : "{ \"type\" : \"array\", \"items\" : \"com.linkedin.entity.Entity\" }"
        }, {
          "name" : "systemMetadata",
          "type" : "{ \"type\" : \"array\", \"items\" : \"com.linkedin.mxe.SystemMetadata\" }",
          "optional" : true
        } ]
      }, {
        "name" : "browse",
        "parameters" : [ {
          "name" : "entity",
          "type" : "string"
        }, {
          "name" : "path",
          "type" : "string"
        }, {
          "name" : "filter",
          "type" : "com.linkedin.metadata.query.filter.Filter",
          "optional" : true
        }, {
          "name" : "start",
          "type" : "int"
        }, {
          "name" : "limit",
          "type" : "int"
        } ],
        "returns" : "com.linkedin.metadata.browse.BrowseResult"
      }, {
        "name" : "delete",
        "doc" : "Deletes all data related to an individual urn(entity).\nService Returns: - a DeleteEntityResponse object.",
        "parameters" : [ {
          "name" : "urn",
          "type" : "string",
          "doc" : "- the urn of the entity."
        }, {
          "name" : "aspectName",
          "type" : "string",
          "optional" : true,
          "doc" : "- the optional aspect name if only want to delete the aspect (applicable only for timeseries aspects)."
        }, {
          "name" : "startTimeMillis",
          "type" : "long",
          "optional" : true,
          "doc" : "- the optional start time (applicable only for timeseries aspects)."
        }, {
          "name" : "endTimeMillis",
          "type" : "long",
          "optional" : true,
          "doc" : "- the optional end time (applicable only for the timeseries aspects)."
        } ],
        "returns" : "com.linkedin.metadata.run.DeleteEntityResponse"
      }, {
        "name" : "deleteAll",
        "parameters" : [ {
          "name" : "registryId",
          "type" : "string",
          "optional" : true
        }, {
          "name" : "dryRun",
          "type" : "boolean",
          "optional" : true
        } ],
        "returns" : "com.linkedin.metadata.run.RollbackResponse"
      }, {
        "name" : "deleteReferences",
        "parameters" : [ {
          "name" : "urn",
          "type" : "string"
        }, {
          "name" : "dryRun",
          "type" : "boolean",
          "optional" : true
        } ],
        "returns" : "com.linkedin.metadata.run.DeleteReferencesResponse"
      }, {
        "name" : "exists",
        "parameters" : [ {
          "name" : "urn",
          "type" : "string"
        } ],
        "returns" : "boolean"
      }, {
        "name" : "filter",
        "parameters" : [ {
          "name" : "entity",
          "type" : "string"
        }, {
          "name" : "filter",
          "type" : "com.linkedin.metadata.query.filter.Filter"
        }, {
          "name" : "sort",
          "type" : "com.linkedin.metadata.query.filter.SortCriterion",
          "optional" : true
        }, {
          "name" : "start",
          "type" : "int"
        }, {
          "name" : "count",
          "type" : "int"
        } ],
        "returns" : "com.linkedin.metadata.search.SearchResult"
      }, {
        "name" : "getBrowsePaths",
        "parameters" : [ {
          "name" : "urn",
          "type" : "com.linkedin.common.Urn"
        } ],
        "returns" : "{ \"type\" : \"array\", \"items\" : \"string\" }"
      }, {
        "name" : "getTotalEntityCount",
        "parameters" : [ {
          "name" : "entity",
          "type" : "string"
        } ],
        "returns" : "long"
      }, {
        "name" : "ingest",
        "parameters" : [ {
          "name" : "entity",
          "type" : "com.linkedin.entity.Entity"
        }, {
          "name" : "systemMetadata",
          "type" : "com.linkedin.mxe.SystemMetadata",
          "optional" : true
        } ]
      }, {
        "name" : "list",
        "parameters" : [ {
          "name" : "entity",
          "type" : "string"
        }, {
          "name" : "filter",
          "type" : "com.linkedin.metadata.query.filter.Filter",
          "optional" : true
        }, {
          "name" : "sort",
          "type" : "com.linkedin.metadata.query.filter.SortCriterion",
          "optional" : true
        }, {
          "name" : "start",
          "type" : "int"
        }, {
          "name" : "count",
          "type" : "int"
        } ],
        "returns" : "com.linkedin.metadata.query.ListResult"
      }, {
        "name" : "listUrns",
        "parameters" : [ {
          "name" : "entity",
          "type" : "string"
        }, {
          "name" : "start",
          "type" : "int"
        }, {
          "name" : "count",
          "type" : "int"
        } ],
        "returns" : "com.linkedin.metadata.query.ListUrnsResult"
      }, {
        "name" : "scrollAcrossEntities",
        "parameters" : [ {
          "name" : "entities",
          "type" : "{ \"type\" : \"array\", \"items\" : \"string\" }",
          "optional" : true
        }, {
          "name" : "input",
          "type" : "string"
        }, {
          "name" : "filter",
          "type" : "com.linkedin.metadata.query.filter.Filter",
          "optional" : true
        }, {
          "name" : "sort",
          "type" : "com.linkedin.metadata.query.filter.SortCriterion",
          "optional" : true
        }, {
          "name" : "scrollId",
          "type" : "string"
        }, {
          "name" : "keepAlive",
          "type" : "string"
        }, {
          "name" : "count",
          "type" : "int"
        } ],
        "returns" : "com.linkedin.metadata.search.ScrollResult"
      }, {
        "name" : "scrollAcrossLineage",
        "parameters" : [ {
          "name" : "urn",
          "type" : "string"
        }, {
          "name" : "direction",
          "type" : "string"
        }, {
          "name" : "entities",
          "type" : "{ \"type\" : \"array\", \"items\" : \"string\" }",
          "optional" : true
        }, {
          "name" : "input",
          "type" : "string",
          "optional" : true
        }, {
          "name" : "maxHops",
          "type" : "int",
          "optional" : true
        }, {
          "name" : "filter",
          "type" : "com.linkedin.metadata.query.filter.Filter",
          "optional" : true
        }, {
          "name" : "sort",
          "type" : "com.linkedin.metadata.query.filter.SortCriterion",
          "optional" : true
        }, {
          "name" : "scrollId",
          "type" : "string"
        }, {
          "name" : "keepAlive",
          "type" : "string"
        }, {
          "name" : "count",
          "type" : "int"
        }, {
          "name" : "startTimeMillis",
          "type" : "long",
          "default" : "0"
        }, {
          "name" : "endTimeMillis",
          "type" : "long",
          "default" : "0"
        } ],
        "returns" : "com.linkedin.metadata.search.LineageScrollResult"
      }, {
        "name" : "search",
        "parameters" : [ {
          "name" : "entity",
          "type" : "string"
        }, {
          "name" : "input",
          "type" : "string"
        }, {
          "name" : "filter",
          "type" : "com.linkedin.metadata.query.filter.Filter",
          "optional" : true
        }, {
          "name" : "sort",
          "type" : "com.linkedin.metadata.query.filter.SortCriterion",
          "optional" : true
        }, {
          "name" : "start",
          "type" : "int"
        }, {
          "name" : "count",
          "type" : "int"
        }, {
          "annotations" : {
            "deprecated" : { }
          },
          "name" : "fulltext",
          "type" : "boolean",
<<<<<<< HEAD
=======
          "optional" : true
        }, {
          "name" : "searchFlags",
          "type" : "com.linkedin.metadata.query.SearchFlags",
>>>>>>> 70222108
          "optional" : true
        } ],
        "returns" : "com.linkedin.metadata.search.SearchResult"
      }, {
        "name" : "searchAcrossEntities",
        "parameters" : [ {
          "name" : "entities",
          "type" : "{ \"type\" : \"array\", \"items\" : \"string\" }",
          "optional" : true
        }, {
          "name" : "input",
          "type" : "string"
        }, {
          "name" : "filter",
          "type" : "com.linkedin.metadata.query.filter.Filter",
          "optional" : true
        }, {
          "name" : "sort",
          "type" : "com.linkedin.metadata.query.filter.SortCriterion",
          "optional" : true
        }, {
          "name" : "start",
          "type" : "int"
        }, {
          "name" : "count",
          "type" : "int"
        }, {
          "name" : "searchFlags",
          "type" : "com.linkedin.metadata.query.SearchFlags",
          "optional" : true
        } ],
        "returns" : "com.linkedin.metadata.search.SearchResult"
      }, {
        "name" : "searchAcrossLineage",
        "parameters" : [ {
          "name" : "urn",
          "type" : "string"
        }, {
          "name" : "direction",
          "type" : "string"
        }, {
          "name" : "entities",
          "type" : "{ \"type\" : \"array\", \"items\" : \"string\" }",
          "optional" : true
        }, {
          "name" : "input",
          "type" : "string",
          "optional" : true
        }, {
          "name" : "maxHops",
          "type" : "int",
          "optional" : true
        }, {
          "name" : "filter",
          "type" : "com.linkedin.metadata.query.filter.Filter",
          "optional" : true
        }, {
          "name" : "sort",
          "type" : "com.linkedin.metadata.query.filter.SortCriterion",
          "optional" : true
        }, {
          "name" : "start",
          "type" : "int"
        }, {
          "name" : "count",
          "type" : "int"
        }, {
<<<<<<< HEAD
          "name" : "startTimeMillis",
          "type" : "long",
          "default" : "0"
        }, {
          "name" : "endTimeMillis",
          "type" : "long",
          "default" : "0"
=======
          "name" : "searchFlags",
          "type" : "com.linkedin.metadata.query.SearchFlags",
          "optional" : true
>>>>>>> 70222108
        } ],
        "returns" : "com.linkedin.metadata.search.LineageSearchResult"
      }, {
        "name" : "setWritable",
        "parameters" : [ {
          "name" : "value",
          "type" : "boolean",
          "default" : "true"
        } ]
      } ],
      "entity" : {
        "path" : "/entities/{entitiesId}"
      }
    }
  }
}<|MERGE_RESOLUTION|>--- conflicted
+++ resolved
@@ -6368,6 +6368,10 @@
         }, {
           "name" : "count",
           "type" : "int"
+        }, {
+          "name" : "searchFlags",
+          "type" : "com.linkedin.metadata.query.SearchFlags",
+          "optional" : true
         } ],
         "returns" : "com.linkedin.metadata.search.ScrollResult"
       }, {
@@ -6410,11 +6414,15 @@
         }, {
           "name" : "startTimeMillis",
           "type" : "long",
-          "default" : "0"
+          "optional" : true
         }, {
           "name" : "endTimeMillis",
           "type" : "long",
-          "default" : "0"
+          "optional" : true
+        }, {
+          "name" : "searchFlags",
+          "type" : "com.linkedin.metadata.query.SearchFlags",
+          "optional" : true
         } ],
         "returns" : "com.linkedin.metadata.search.LineageScrollResult"
       }, {
@@ -6445,13 +6453,10 @@
           },
           "name" : "fulltext",
           "type" : "boolean",
-<<<<<<< HEAD
-=======
           "optional" : true
         }, {
           "name" : "searchFlags",
           "type" : "com.linkedin.metadata.query.SearchFlags",
->>>>>>> 70222108
           "optional" : true
         } ],
         "returns" : "com.linkedin.metadata.search.SearchResult"
@@ -6519,19 +6524,17 @@
           "name" : "count",
           "type" : "int"
         }, {
-<<<<<<< HEAD
           "name" : "startTimeMillis",
           "type" : "long",
-          "default" : "0"
+          "optional" : true
         }, {
           "name" : "endTimeMillis",
           "type" : "long",
-          "default" : "0"
-=======
+          "optional" : true
+        }, {
           "name" : "searchFlags",
           "type" : "com.linkedin.metadata.query.SearchFlags",
           "optional" : true
->>>>>>> 70222108
         } ],
         "returns" : "com.linkedin.metadata.search.LineageSearchResult"
       }, {
