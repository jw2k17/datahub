package com.linkedin.metadata.resources.entity;

import com.codahale.metrics.MetricRegistry;
import com.linkedin.aspect.GetTimeseriesAspectValuesResponse;
import com.linkedin.common.AuditStamp;
import com.linkedin.common.urn.Urn;
import com.linkedin.data.template.RecordTemplate;
import com.linkedin.events.metadata.ChangeType;
import com.linkedin.metadata.Constants;
import com.linkedin.metadata.aspect.EnvelopedAspectArray;
import com.linkedin.metadata.aspect.VersionedAspect;
import com.linkedin.metadata.entity.EntityService;
import com.linkedin.metadata.restli.RestliUtil;
import com.linkedin.metadata.timeseries.TimeseriesAspectService;
import com.linkedin.metadata.utils.EntityKeyUtils;
import com.linkedin.metadata.utils.GenericAspectUtils;
import com.linkedin.mxe.GenericAspect;
import com.linkedin.mxe.MetadataChangeProposal;
import com.linkedin.parseq.Task;
import com.linkedin.restli.internal.server.methods.AnyRecord;
import com.linkedin.restli.server.annotations.Action;
import com.linkedin.restli.server.annotations.ActionParam;
import com.linkedin.restli.server.annotations.Optional;
import com.linkedin.restli.server.annotations.QueryParam;
import com.linkedin.restli.server.annotations.RestLiCollection;
import com.linkedin.restli.server.annotations.RestMethod;
import com.linkedin.restli.server.resources.CollectionResourceTaskTemplate;
import io.opentelemetry.extension.annotations.WithSpan;
import java.net.URISyntaxException;
import java.time.Clock;
import java.util.ArrayList;
import java.util.Collections;
import java.util.List;
import java.util.Objects;
import java.util.stream.Collectors;
import javax.annotation.Nonnull;
import javax.annotation.Nullable;
import javax.inject.Inject;
import javax.inject.Named;
import lombok.extern.slf4j.Slf4j;

<<<<<<< HEAD
import static com.linkedin.metadata.resources.ResourceUtils.validateOrWarn;
=======
>>>>>>> d0548408
import static com.linkedin.metadata.restli.RestliConstants.PARAM_LIMIT;
import static com.linkedin.metadata.restli.RestliConstants.PARAM_URN;


/**
 * Single unified resource for fetching, updating, searching, & browsing DataHub entities
 */
@Slf4j
@RestLiCollection(name = "aspects", namespace = "com.linkedin.entity")
public class AspectResource extends CollectionResourceTaskTemplate<String, VersionedAspect> {

  private static final String ACTION_GET_TIMESERIES_ASPECT = "getTimeseriesAspectValues";
  private static final String ACTION_INGEST_PROPOSAL = "ingestProposal";

  private static final String PARAM_ENTITY = "entity";
  private static final String PARAM_ASPECT = "aspect";
  private static final String PARAM_PROPOSAL = "proposal";
  private static final String PARAM_START_TIME_MILLIS = "startTimeMillis";
  private static final String PARAM_END_TIME_MILLIS = "endTimeMillis";

  private final Clock _clock = Clock.systemUTC();

  @Inject
  @Named("entityService")
  private EntityService _entityService;

  @Inject
  @Named("timeseriesAspectService")
  private TimeseriesAspectService _timeseriesAspectService;

  /**
   * Retrieves the value for an entity that is made up of latest versions of specified aspects.
   * TODO: Get rid of this and migrate to getAspect.
   */
  @RestMethod.Get
  @Nonnull
  @WithSpan
<<<<<<< HEAD
  public Task<VersionedAspect> get(@Nonnull String urnStr, @QueryParam("aspect") @Optional @Nullable String aspectName,
=======
  public Task<AnyRecord> get(@Nonnull String urnStr, @QueryParam("aspect") @Optional @Nullable String aspectName,
>>>>>>> d0548408
      @QueryParam("version") @Optional @Nullable Long version) throws URISyntaxException {
    log.info("GET ASPECT urn: {} aspect: {} version: {}", urnStr, aspectName, version);
    final Urn urn = Urn.createFromString(urnStr);
    return RestliUtil.toTask(() -> {
      final VersionedAspect aspect = _entityService.getVersionedAspect(urn, aspectName, version);
      if (aspect == null) {
        throw RestliUtil.resourceNotFoundException();
      }
      return new AnyRecord(aspect.data());
    }, MetricRegistry.name(this.getClass(), "get"));
  }

  @Action(name = ACTION_GET_TIMESERIES_ASPECT)
  @Nonnull
  @WithSpan
  public Task<GetTimeseriesAspectValuesResponse> getTimeseriesAspectValues(
      @ActionParam(PARAM_URN) @Nonnull String urnStr, @ActionParam(PARAM_ENTITY) @Nonnull String entityName,
      @ActionParam(PARAM_ASPECT) @Nonnull String aspectName,
      @ActionParam(PARAM_START_TIME_MILLIS) @Optional @Nullable Long startTimeMillis,
      @ActionParam(PARAM_END_TIME_MILLIS) @Optional @Nullable Long endTimeMillis,
      @ActionParam(PARAM_LIMIT) @Optional("10000") int limit) throws URISyntaxException {
    log.info(
        "Get Timeseries Aspect values for aspect {} for entity {} with startTimeMillis {}, endTimeMillis {} and limit {}.",
        aspectName, entityName, startTimeMillis, endTimeMillis, limit);
    final Urn urn = Urn.createFromString(urnStr);
    return RestliUtil.toTask(() -> {
      GetTimeseriesAspectValuesResponse response = new GetTimeseriesAspectValuesResponse();
      response.setEntityName(entityName);
      response.setAspectName(aspectName);
      if (startTimeMillis != null) {
        response.setStartTimeMillis(startTimeMillis);
      }
      if (endTimeMillis != null) {
        response.setEndTimeMillis(endTimeMillis);
      }
      response.setLimit(limit);
      response.setValues(new EnvelopedAspectArray(
          _timeseriesAspectService.getAspectValues(urn, entityName, aspectName, startTimeMillis, endTimeMillis,
              limit)));
      return response;
    }, MetricRegistry.name(this.getClass(), "getTimeseriesAspectValues"));
  }

  @Action(name = ACTION_INGEST_PROPOSAL)
  @Nonnull
  @WithSpan
  public Task<String> ingestProposal(
      @ActionParam(PARAM_PROPOSAL) @Nonnull MetadataChangeProposal metadataChangeProposal) throws URISyntaxException {
<<<<<<< HEAD
=======

>>>>>>> d0548408
    log.info("INGEST PROPOSAL proposal: {}", metadataChangeProposal);

    // TODO: Use the actor present in the IC.
    final AuditStamp auditStamp =
        new AuditStamp().setTime(_clock.millis()).setActor(Urn.createFromString(Constants.UNKNOWN_ACTOR));
    final List<MetadataChangeProposal> additionalChanges = getAdditionalChanges(metadataChangeProposal);

    return RestliUtil.toTask(() -> {
      log.debug("Proposal: {}", metadataChangeProposal);
      Urn urn = _entityService.ingestProposal(metadataChangeProposal, auditStamp);
      additionalChanges.forEach(proposal -> _entityService.ingestProposal(proposal, auditStamp));
      return urn.toString();
    }, MetricRegistry.name(this.getClass(), "ingestProposal"));
  }

  private List<MetadataChangeProposal> getAdditionalChanges(@Nonnull MetadataChangeProposal metadataChangeProposal) {
    // No additional changes for delete operation
    if (metadataChangeProposal.getChangeType() == ChangeType.DELETE) {
      return Collections.emptyList();
    }

    final List<MetadataChangeProposal> additionalChanges = new ArrayList<>();

    final Urn urn = EntityKeyUtils.getUrnFromProposal(metadataChangeProposal,
        _entityService.getKeyAspectSpec(metadataChangeProposal.getEntityType()));

    return _entityService.getDefaultAspectsFromUrn(urn)
        .entrySet()
        .stream()
        .map(entry -> getProposalFromAspect(entry.getKey(), entry.getValue(), metadataChangeProposal))
        .filter(Objects::nonNull)
        .collect(Collectors.toList());
  }

  private MetadataChangeProposal getProposalFromAspect(String aspectName, RecordTemplate aspect,
      MetadataChangeProposal original) {
    try {
      MetadataChangeProposal proposal = original.copy();
      GenericAspect genericAspect = GenericAspectUtils.serializeAspect(aspect);
      proposal.setAspect(genericAspect);
      proposal.setAspectName(aspectName);
      return proposal;
    } catch (CloneNotSupportedException e) {
      log.error("Issue while generating additional proposals corresponding to the input proposal", e);
    }
    return null;
  }
<<<<<<< HEAD

=======
>>>>>>> d0548408
}<|MERGE_RESOLUTION|>--- conflicted
+++ resolved
@@ -39,10 +39,6 @@
 import javax.inject.Named;
 import lombok.extern.slf4j.Slf4j;
 
-<<<<<<< HEAD
-import static com.linkedin.metadata.resources.ResourceUtils.validateOrWarn;
-=======
->>>>>>> d0548408
 import static com.linkedin.metadata.restli.RestliConstants.PARAM_LIMIT;
 import static com.linkedin.metadata.restli.RestliConstants.PARAM_URN;
 
@@ -80,11 +76,7 @@
   @RestMethod.Get
   @Nonnull
   @WithSpan
-<<<<<<< HEAD
-  public Task<VersionedAspect> get(@Nonnull String urnStr, @QueryParam("aspect") @Optional @Nullable String aspectName,
-=======
   public Task<AnyRecord> get(@Nonnull String urnStr, @QueryParam("aspect") @Optional @Nullable String aspectName,
->>>>>>> d0548408
       @QueryParam("version") @Optional @Nullable Long version) throws URISyntaxException {
     log.info("GET ASPECT urn: {} aspect: {} version: {}", urnStr, aspectName, version);
     final Urn urn = Urn.createFromString(urnStr);
@@ -133,10 +125,7 @@
   @WithSpan
   public Task<String> ingestProposal(
       @ActionParam(PARAM_PROPOSAL) @Nonnull MetadataChangeProposal metadataChangeProposal) throws URISyntaxException {
-<<<<<<< HEAD
-=======
 
->>>>>>> d0548408
     log.info("INGEST PROPOSAL proposal: {}", metadataChangeProposal);
 
     // TODO: Use the actor present in the IC.
@@ -184,8 +173,4 @@
     }
     return null;
   }
-<<<<<<< HEAD
-
-=======
->>>>>>> d0548408
 }