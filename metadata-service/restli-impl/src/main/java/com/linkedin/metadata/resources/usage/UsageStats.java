--- conflicted
+++ resolved
@@ -307,10 +307,7 @@
             .setValue(endTime.toString());
         criteria.add(endTimeCriterion);
       }
-<<<<<<< HEAD
-=======
-      
->>>>>>> 61bd7fd0
+
       filter.setOr(new ConjunctiveCriterionArray(new ConjunctiveCriterion().setAnd(new CriterionArray(criteria))));
 
       // 2. Get buckets.
