--- conflicted
+++ resolved
@@ -128,7 +128,14 @@
   private EventProducer _eventProducer;
 
   @Inject
-<<<<<<< HEAD
+  @Named("graphService")
+  private GraphService _graphService;
+
+  @Inject
+  @Named("deleteEntityService")
+  private DeleteEntityService _deleteEntityService;
+
+  @Inject
   @Named("timeseriesAspectService")
   private TimeseriesAspectService _timeseriesAspectService;
 
@@ -144,14 +151,6 @@
         new UrnArray(searchResult.getEntities().stream().map(SearchEntity::getEntity).collect(Collectors.toList())));
     return listResult;
   }
-=======
-  @Named("graphService")
-  private GraphService _graphService;
-
-  @Inject
-  @Named("deleteEntityService")
-  private DeleteEntityService _deleteEntityService;
->>>>>>> a9ff2033
 
   /**
    * Retrieves the value for an entity that is made up of latest versions of specified aspects.
@@ -434,7 +433,6 @@
       @ActionParam(PARAM_END_TIME_MILLIS) @Optional Long endTimeMillis) throws URISyntaxException {
     Urn urn = Urn.createFromString(urnStr);
     return RestliUtil.toTask(() -> {
-<<<<<<< HEAD
       // Find the timeseries aspects to delete. If aspectName is null, delete all.
       List<String> timeseriesAspectNames =
           EntitySpecUtils.getEntityTimeseriesAspectNames(_entityService.getEntityRegistry(), urn.getEntityType());
@@ -444,8 +442,6 @@
       List<String> timeseriesAspectsToDelete =
           (aspectName == null) ? timeseriesAspectNames : ImmutableList.of(aspectName);
 
-=======
->>>>>>> a9ff2033
       DeleteEntityResponse response = new DeleteEntityResponse();
       RollbackRunResult result = _entityService.deleteUrn(urn);
       Long numTimeseriesDocsDeleted =
@@ -459,7 +455,6 @@
     }, MetricRegistry.name(this.getClass(), "delete"));
   }
 
-<<<<<<< HEAD
   private Long deleteTimeseriesAspects(@Nonnull Urn urn, @Nullable Long startTimeMillis, @Nullable Long endTimeMillis,
       @Nonnull List<String> aspectsToDelete) {
     long totalNumberOfDocsDeleted = 0;
@@ -493,18 +488,18 @@
           entityType, aspect, urn, startTimeMillis, endTimeMillis, result.getNumDocsDeleted());
     }
     return totalNumberOfDocsDeleted;
-=======
+  }
+
   @Action(name = "deleteReferences")
   @Nonnull
   @WithSpan
   public Task<DeleteReferencesResponse> deleteReferencesTo(@ActionParam(PARAM_URN) @Nonnull String urnStr,
-      @ActionParam("dryRun") @Optional Boolean dry)
-      throws URISyntaxException {
+      @ActionParam("dryRun") @Optional Boolean dry) throws URISyntaxException {
     boolean dryRun = dry != null ? dry : false;
 
     Urn urn = Urn.createFromString(urnStr);
-    return RestliUtil.toTask(() -> _deleteEntityService.deleteReferencesTo(urn, dryRun), MetricRegistry.name(this.getClass(), "deleteReferences"));
->>>>>>> a9ff2033
+    return RestliUtil.toTask(() -> _deleteEntityService.deleteReferencesTo(urn, dryRun),
+        MetricRegistry.name(this.getClass(), "deleteReferences"));
   }
 
   /*
