package com.linkedin.metadata.resources.entity;

import static com.datahub.authorization.AuthUtil.*;
import static com.linkedin.metadata.authorization.ApiGroup.COUNTS;
import static com.linkedin.metadata.authorization.ApiGroup.LINEAGE;
import static com.linkedin.metadata.authorization.ApiGroup.TIMESERIES;
import static com.linkedin.metadata.authorization.ApiOperation.CREATE;
import static com.linkedin.metadata.authorization.ApiOperation.DELETE;
import static com.linkedin.metadata.authorization.ApiOperation.EXISTS;
import static com.linkedin.metadata.authorization.ApiOperation.READ;
import static com.linkedin.metadata.entity.validation.ValidationApiUtils.validateOrThrow;
import static com.linkedin.metadata.entity.validation.ValidationUtils.*;
import static com.linkedin.metadata.resources.restli.RestliConstants.*;
import static com.linkedin.metadata.search.utils.SearchUtils.*;
import static com.linkedin.metadata.utils.PegasusUtils.*;
import static com.linkedin.metadata.utils.SystemMetadataUtils.generateSystemMetadataIfEmpty;

import com.codahale.metrics.MetricRegistry;
import com.datahub.authentication.Authentication;
import com.datahub.authentication.AuthenticationContext;
import com.datahub.authorization.AuthUtil;
import com.datahub.authorization.EntitySpec;

import com.linkedin.metadata.utils.SystemMetadataUtils;
import io.datahubproject.metadata.context.RequestContext;
import io.datahubproject.metadata.services.RestrictedService;
import com.linkedin.data.template.SetMode;
import io.datahubproject.metadata.context.OperationContext;
import com.datahub.plugins.auth.authorization.Authorizer;
import com.google.common.collect.ImmutableList;
import com.linkedin.common.AuditStamp;
import com.linkedin.common.urn.Urn;
import com.linkedin.common.urn.UrnUtils;
import com.linkedin.data.template.LongMap;
import com.linkedin.data.template.StringArray;
import com.linkedin.entity.Entity;
import com.linkedin.metadata.authorization.PoliciesConfig;
import com.linkedin.metadata.browse.BrowseResult;
import com.linkedin.metadata.entity.DeleteEntityService;
import com.linkedin.metadata.entity.EntityService;
import com.linkedin.metadata.entity.RollbackRunResult;
import com.linkedin.metadata.entity.validation.ValidationException;
import com.linkedin.metadata.event.EventProducer;
import com.linkedin.metadata.graph.GraphService;
import com.linkedin.metadata.graph.LineageDirection;
import com.linkedin.metadata.models.EntitySpecUtils;
import com.linkedin.metadata.query.AutoCompleteResult;
import com.linkedin.metadata.query.ListResult;
import com.linkedin.metadata.query.ListUrnsResult;
import com.linkedin.metadata.query.SearchFlags;
import com.linkedin.metadata.query.filter.Condition;
import com.linkedin.metadata.query.filter.Criterion;
import com.linkedin.metadata.query.filter.Filter;
import com.linkedin.metadata.query.filter.SortCriterion;
import com.linkedin.metadata.restli.RestliUtil;
import com.linkedin.metadata.run.AspectRowSummary;
import com.linkedin.metadata.run.AspectRowSummaryArray;
import com.linkedin.metadata.run.DeleteEntityResponse;
import com.linkedin.metadata.run.DeleteReferencesResponse;
import com.linkedin.metadata.run.RollbackResponse;
import com.linkedin.metadata.search.EntitySearchService;
import com.linkedin.metadata.search.LineageScrollResult;
import com.linkedin.metadata.search.LineageSearchResult;
import com.linkedin.metadata.search.LineageSearchService;
import com.linkedin.metadata.search.ScrollResult;
import com.linkedin.metadata.search.SearchResult;
import com.linkedin.metadata.search.SearchService;
import com.linkedin.metadata.search.utils.ESUtils;
import com.linkedin.metadata.search.utils.QueryUtils;
import com.linkedin.metadata.systemmetadata.SystemMetadataService;
import com.linkedin.metadata.timeseries.TimeseriesAspectService;
import com.linkedin.mxe.SystemMetadata;
import com.linkedin.parseq.Task;
import com.linkedin.restli.common.HttpStatus;
import com.linkedin.restli.internal.server.methods.AnyRecord;
import com.linkedin.restli.server.RestLiServiceException;
import com.linkedin.restli.server.annotations.Action;
import com.linkedin.restli.server.annotations.ActionParam;
import com.linkedin.restli.server.annotations.Optional;
import com.linkedin.restli.server.annotations.QueryParam;
import com.linkedin.restli.server.annotations.RestLiCollection;
import com.linkedin.restli.server.annotations.RestMethod;
import com.linkedin.restli.server.resources.CollectionResourceTaskTemplate;
import com.linkedin.timeseries.DeleteAspectValuesResult;
import io.opentelemetry.extension.annotations.WithSpan;
import java.net.URISyntaxException;
import java.time.Clock;
import java.util.ArrayList;
import java.util.Arrays;
import java.util.Collections;
import java.util.HashMap;
import java.util.HashSet;
import java.util.List;
import java.util.Map;
import java.util.Set;
import java.util.stream.Collectors;
import javax.annotation.Nonnull;
import javax.annotation.Nullable;
import javax.inject.Inject;
import javax.inject.Named;
import lombok.extern.slf4j.Slf4j;
import org.apache.commons.lang3.StringUtils;
import org.apache.maven.artifact.versioning.ComparableVersion;

/** Single unified resource for fetching, updating, searching, & browsing DataHub entities */
@Slf4j
@RestLiCollection(name = "entities", namespace = "com.linkedin.entity")
public class EntityResource extends CollectionResourceTaskTemplate<String, Entity> {

  private static final String ACTION_SEARCH = "search";
  private static final String ACTION_LIST = "list";
  private static final String ACTION_SEARCH_ACROSS_ENTITIES = "searchAcrossEntities";
  private static final String ACTION_SEARCH_ACROSS_LINEAGE = "searchAcrossLineage";
  private static final String ACTION_SCROLL_ACROSS_ENTITIES = "scrollAcrossEntities";
  private static final String ACTION_SCROLL_ACROSS_LINEAGE = "scrollAcrossLineage";
  private static final String ACTION_BATCH_INGEST = "batchIngest";
  private static final String ACTION_LIST_URNS = "listUrns";
  private static final String ACTION_APPLY_RETENTION = "applyRetention";
  private static final String ACTION_FILTER = "filter";
  private static final String ACTION_DELETE = "delete";
  private static final String ACTION_EXISTS = "exists";
  private static final String PARAM_ENTITY = "entity";
  private static final String PARAM_ENTITIES = "entities";
  private static final String PARAM_COUNT = "count";
  private static final String PARAM_FULLTEXT = "fulltext";
  private static final String PARAM_VALUE = "value";
  private static final String PARAM_ASPECT_NAME = "aspectName";
  private static final String PARAM_START_TIME_MILLIS = "startTimeMillis";
  private static final String PARAM_END_TIME_MILLIS = "endTimeMillis";
  private static final String PARAM_URN = "urn";
  private static final String PARAM_INCLUDE_SOFT_DELETE = "includeSoftDelete";
  private static final String SYSTEM_METADATA = "systemMetadata";
  private static final String ES_FIELD_TIMESTAMP = "timestampMillis";
  private static final Integer ELASTIC_MAX_PAGE_SIZE = 10000;
  private final Clock _clock = Clock.systemUTC();

  @Inject
  @Named("entityService")
  private EntityService<?> entityService;

  @Inject
  @Named("searchService")
  private SearchService searchService;

  @Inject
  @Named("entitySearchService")
  private EntitySearchService entitySearchService;

  @Inject
  @Named("systemMetadataService")
  private SystemMetadataService systemMetadataService;

  @Inject
  @Named("relationshipSearchService")
  private LineageSearchService lineageSearchService;

  @Inject
  @Named("kafkaEventProducer")
  private EventProducer eventProducer;

  @Inject
  @Named("graphService")
  private GraphService graphService;

  @Inject
  @Named("deleteEntityService")
  private DeleteEntityService deleteEntityService;

  @Inject
  @Named("timeseriesAspectService")
  private TimeseriesAspectService timeseriesAspectService;

  @Inject
  @Named("authorizerChain")
  private Authorizer authorizer;

  @Inject
  @Named("systemOperationContext")
  private OperationContext systemOperationContext;

  @Inject
  @Named("restrictedService")
  private RestrictedService restrictedService;

  /** Retrieves the value for an entity that is made up of latest versions of specified aspects. */
  @RestMethod.Get
  @Nonnull
  @WithSpan
  public Task<AnyRecord> get(
      @Nonnull String urnStr, @QueryParam(PARAM_ASPECTS) @Optional @Nullable String[] aspectNames)
      throws URISyntaxException {
    log.info("GET {}", urnStr);
    final Urn urn = Urn.createFromString(urnStr);

    Authentication auth = AuthenticationContext.getAuthentication();
    if (!isAPIAuthorizedEntityUrns(
            auth,
            authorizer,
            READ,
            List.of(urn))) {
      throw new RestLiServiceException(
              HttpStatus.S_403_FORBIDDEN, "User is unauthorized to get entity " + urn);
    }
    final OperationContext opContext = OperationContext.asSession(
            systemOperationContext, RequestContext.builder().buildRestli(auth.getActor().toUrnStr(), getContext(), "restrictedService", urn.getEntityType()), authorizer, auth, true);

    return RestliUtil.toTask(
        () -> {
          final Set<String> projectedAspects =
              aspectNames == null
                  ? Collections.emptySet()
                  : new HashSet<>(Arrays.asList(aspectNames));
          final Entity entity = entityService.getEntity(opContext, urn, projectedAspects, true);
          if (entity == null) {
            throw RestliUtil.resourceNotFoundException(String.format("Did not find %s", urnStr));
          }
          return new AnyRecord(entity.data());
        },
        MetricRegistry.name(this.getClass(), "get"));
  }

  @RestMethod.BatchGet
  @Nonnull
  @WithSpan
  public Task<Map<String, AnyRecord>> batchGet(
      @Nonnull Set<String> urnStrs,
      @QueryParam(PARAM_ASPECTS) @Optional @Nullable String[] aspectNames)
      throws URISyntaxException {
    log.info("BATCH GET {}", urnStrs);
    final Set<Urn> urns = new HashSet<>();
    for (final String urnStr : urnStrs) {
      urns.add(Urn.createFromString(urnStr));
    }

    Authentication auth = AuthenticationContext.getAuthentication();
    if (!isAPIAuthorizedEntityUrns(
            auth,
            authorizer,
            READ,
            urns)) {
      throw new RestLiServiceException(
          HttpStatus.S_403_FORBIDDEN, "User is unauthorized to get entities: " + urnStrs);
    }
    final OperationContext opContext = OperationContext.asSession(
            systemOperationContext, RequestContext.builder().buildRestli(auth.getActor().toUrnStr(), getContext(), "batchGet", urnStrs), authorizer, auth, true);

    return RestliUtil.toTask(
        () -> {
          final Set<String> projectedAspects =
              aspectNames == null
                  ? Collections.emptySet()
                  : new HashSet<>(Arrays.asList(aspectNames));
          return entityService.getEntities(opContext, urns, projectedAspects, true).entrySet().stream()
              .collect(
                  Collectors.toMap(
                      entry -> entry.getKey().toString(),
                      entry -> new AnyRecord(entry.getValue().data())));
        },
        MetricRegistry.name(this.getClass(), "batchGet"));
  }

  @Action(name = ACTION_INGEST)
  @Nonnull
  @WithSpan
  public Task<Void> ingest(
      @ActionParam(PARAM_ENTITY) @Nonnull Entity entity,
      @ActionParam(SYSTEM_METADATA) @Optional @Nullable SystemMetadata providedSystemMetadata)
      throws URISyntaxException {
    Authentication authentication = AuthenticationContext.getAuthentication();
    String actorUrnStr = authentication.getActor().toUrnStr();
    final Urn urn = com.datahub.util.ModelUtils.getUrnFromSnapshotUnion(entity.getValue());
    if (!isAPIAuthorizedEntityUrns(
            authentication,
            authorizer,
            CREATE,
            List.of(urn))) {
      throw new RestLiServiceException(
          HttpStatus.S_403_FORBIDDEN, "User is unauthorized to edit entity " + urn);
    }
    final OperationContext opContext = OperationContext.asSession(
            systemOperationContext, RequestContext.builder().buildRestli(authentication.getActor().toUrnStr(), getContext(), ACTION_INGEST, urn.getEntityType()), authorizer, authentication, true);

    try {
      validateOrThrow(entity);
    } catch (ValidationException e) {
      throw new RestLiServiceException(HttpStatus.S_422_UNPROCESSABLE_ENTITY, e);
    }

    SystemMetadata systemMetadata = generateSystemMetadataIfEmpty(providedSystemMetadata);

    final AuditStamp auditStamp =
        new AuditStamp().setTime(_clock.millis()).setActor(Urn.createFromString(actorUrnStr));

    // variables referenced in lambdas are required to be final
    final SystemMetadata finalSystemMetadata = systemMetadata;
    return RestliUtil.toTask(
        () -> {
          entityService.ingestEntity(opContext, entity, auditStamp, finalSystemMetadata);
          return null;
        },
        MetricRegistry.name(this.getClass(), "ingest"));
  }

  @Action(name = ACTION_BATCH_INGEST)
  @Nonnull
  @WithSpan
  public Task<Void> batchIngest(
      @ActionParam(PARAM_ENTITIES) @Nonnull Entity[] entities,
      @ActionParam(SYSTEM_METADATA) @Optional @Nullable SystemMetadata[] systemMetadataList)
      throws URISyntaxException {

    Authentication authentication = AuthenticationContext.getAuthentication();
    String actorUrnStr = authentication.getActor().toUrnStr();

    List<Urn> urns = Arrays.stream(entities)
            .map(Entity::getValue)
            .map(com.datahub.util.ModelUtils::getUrnFromSnapshotUnion).collect(Collectors.toList());
    if (!isAPIAuthorizedEntityUrns(
            authentication,
            authorizer,
            CREATE, urns)) {
      throw new RestLiServiceException(
          HttpStatus.S_403_FORBIDDEN, "User is unauthorized to edit entities.");
    }
    final OperationContext opContext = OperationContext.asSession(
            systemOperationContext, RequestContext.builder().buildRestli(authentication.getActor().toUrnStr(), getContext(), ACTION_BATCH_INGEST, urns.stream()
                    .map(Urn::getEntityType).collect(Collectors.toList())), authorizer, authentication, true);

    for (Entity entity : entities) {
      try {
        validateOrThrow(entity);
      } catch (ValidationException e) {
        throw new RestLiServiceException(HttpStatus.S_422_UNPROCESSABLE_ENTITY, e);
      }
    }

    final AuditStamp auditStamp =
        new AuditStamp().setTime(_clock.millis()).setActor(Urn.createFromString(actorUrnStr));

    if (systemMetadataList == null) {
      systemMetadataList = new SystemMetadata[entities.length];
    }

    if (entities.length != systemMetadataList.length) {
      throw RestliUtil.invalidArgumentsException("entities and systemMetadata length must match");
    }

    final List<SystemMetadata> finalSystemMetadataList =
        Arrays.stream(systemMetadataList)
            .map(SystemMetadataUtils::generateSystemMetadataIfEmpty)
            .collect(Collectors.toList());

    return RestliUtil.toTask(
        () -> {
          entityService.ingestEntities(opContext,
              Arrays.asList(entities), auditStamp, finalSystemMetadataList);
          return null;
        },
        MetricRegistry.name(this.getClass(), "batchIngest"));
  }

  @Action(name = ACTION_SEARCH)
  @Nonnull
  @WithSpan
  public Task<SearchResult> search(
      @ActionParam(PARAM_ENTITY) @Nonnull String entityName,
      @ActionParam(PARAM_INPUT) @Nonnull String input,
      @ActionParam(PARAM_FILTER) @Optional @Nullable Filter filter,
      @ActionParam(PARAM_SORT) @Optional @Nullable SortCriterion sortCriterion,
      @ActionParam(PARAM_SORT_CRITERIA) @Optional @Nullable SortCriterion[] sortCriteria,
      @ActionParam(PARAM_START) int start,
      @ActionParam(PARAM_COUNT) int count,
      @Optional @Deprecated @Nullable @ActionParam(PARAM_FULLTEXT) Boolean fulltext,
      @Optional @Nullable @ActionParam(PARAM_SEARCH_FLAGS) SearchFlags searchFlags) {

    final Authentication auth = AuthenticationContext.getAuthentication();
    if (!AuthUtil.isAPIAuthorizedEntityType(
            auth,
            authorizer,
             READ,
            entityName)) {
      throw new RestLiServiceException(
          HttpStatus.S_403_FORBIDDEN, "User is unauthorized to search.");
    }

    OperationContext opContext = OperationContext.asSession(systemOperationContext,
                    RequestContext.builder().buildRestli(auth.getActor().toUrnStr(), getContext(), ACTION_SEARCH, entityName), authorizer, auth, true)
            .withSearchFlags(flags -> searchFlags != null ? searchFlags : new SearchFlags().setFulltext(Boolean.TRUE.equals(fulltext)));

    List<SortCriterion> sortCriterionList = getSortCriteria(sortCriteria, sortCriterion);

    log.info("GET SEARCH RESULTS for {} with query {}", entityName, input);
    // TODO - change it to use _searchService once we are confident on it's latency
    return RestliUtil.toTask(
        () -> {
          final SearchResult result;
          // This API is not used by the frontend for search bars so we default to structured
          result =
              entitySearchService.search(opContext,
                  List.of(entityName), input, filter, sortCriterionList, start, count);

          if (!isAPIAuthorizedResult(
                  auth,
                  authorizer,
                  result)) {
            throw new RestLiServiceException(
                    HttpStatus.S_403_FORBIDDEN, "User is unauthorized get entity.");
          }

          return validateSearchResult(opContext, result, entityService);
        },
        MetricRegistry.name(this.getClass(), "search"));
  }

  @Action(name = ACTION_SEARCH_ACROSS_ENTITIES)
  @Nonnull
  @WithSpan
  public Task<SearchResult> searchAcrossEntities(
      @ActionParam(PARAM_ENTITIES) @Optional @Nullable String[] entities,
      @ActionParam(PARAM_INPUT) @Nonnull String input,
      @ActionParam(PARAM_FILTER) @Optional @Nullable Filter filter,
      @ActionParam(PARAM_SORT) @Optional @Nullable SortCriterion sortCriterion,
      @ActionParam(PARAM_SORT_CRITERIA) @Optional @Nullable SortCriterion[] sortCriteria,
      @ActionParam(PARAM_START) int start,
      @ActionParam(PARAM_COUNT) int count,
      @ActionParam(PARAM_SEARCH_FLAGS) @Optional SearchFlags searchFlags) {

    final Authentication auth = AuthenticationContext.getAuthentication();
    OperationContext opContext = OperationContext.asSession(
            systemOperationContext, RequestContext.builder().buildRestli(auth.getActor().toUrnStr(), getContext(), ACTION_SEARCH_ACROSS_ENTITIES, entities), authorizer, auth, true)
            .withSearchFlags(flags -> searchFlags != null ? searchFlags : new SearchFlags().setFulltext(true));

    List<String> entityList = searchService.getEntitiesToSearch(opContext, entities == null ? Collections.emptyList() : Arrays.asList(entities), count);
    if (!isAPIAuthorizedEntityType(
            auth,
            authorizer,
            READ,
            entityList)) {
      throw new RestLiServiceException(
              HttpStatus.S_403_FORBIDDEN, "User is unauthorized to search.");
    }

    List<SortCriterion> sortCriterionList = getSortCriteria(sortCriteria, sortCriterion);

    log.info("GET SEARCH RESULTS ACROSS ENTITIES for {} with query {}", entityList, input);
    return RestliUtil.toTask(
        () -> {
          SearchResult result = searchService.searchAcrossEntities(opContext, entityList, input, filter, sortCriterionList, start, count);
          if (!isAPIAuthorizedResult(
                  auth,
                  authorizer,
                  result)) {
            throw new RestLiServiceException(
                    HttpStatus.S_403_FORBIDDEN, "User is unauthorized get entity.");
          }

          return validateSearchResult(opContext, result, entityService);
        });
  }

  private List<SortCriterion> getSortCriteria(@Nullable SortCriterion[] sortCriteria, @Nullable SortCriterion sortCriterion) {
    List<SortCriterion> sortCriterionList;
    if (sortCriteria != null) {
      sortCriterionList = Arrays.asList(sortCriteria);
    } else if (sortCriterion != null) {
      sortCriterionList = Collections.singletonList(sortCriterion);
    } else {
      sortCriterionList = Collections.emptyList();
    }
    return sortCriterionList;
  }

  @Action(name = ACTION_SCROLL_ACROSS_ENTITIES)
  @Nonnull
  @WithSpan
  public Task<ScrollResult> scrollAcrossEntities(
      @ActionParam(PARAM_ENTITIES) @Optional @Nullable String[] entities,
      @ActionParam(PARAM_INPUT) @Nonnull String input,
      @ActionParam(PARAM_FILTER) @Optional @Nullable Filter filter,
      @ActionParam(PARAM_SORT) @Optional @Nullable SortCriterion sortCriterion,
      @ActionParam(PARAM_SORT_CRITERIA) @Optional @Nullable SortCriterion[] sortCriteria,
      @ActionParam(PARAM_SCROLL_ID) @Optional @Nullable String scrollId,
      @ActionParam(PARAM_KEEP_ALIVE) String keepAlive,
      @ActionParam(PARAM_COUNT) int count,
      @ActionParam(PARAM_SEARCH_FLAGS) @Optional SearchFlags searchFlags) {

    final Authentication auth = AuthenticationContext.getAuthentication();
    OperationContext opContext = OperationContext.asSession(
                    systemOperationContext, RequestContext.builder().buildRestli(auth.getActor().toUrnStr(), getContext(), ACTION_SCROLL_ACROSS_ENTITIES, entities), authorizer, auth, true)
            .withSearchFlags(flags -> searchFlags != null ? searchFlags : new SearchFlags().setFulltext(true));

    List<String> entityList = searchService.getEntitiesToSearch(opContext, entities == null ? Collections.emptyList() : Arrays.asList(entities), count);
    if (!isAPIAuthorizedEntityType(
            auth,
            authorizer,
            READ, entityList)) {
      throw new RestLiServiceException(
              HttpStatus.S_403_FORBIDDEN, "User is unauthorized to search.");
    }

    List<SortCriterion> sortCriterionList = getSortCriteria(sortCriteria, sortCriterion);

    log.info(
        "GET SCROLL RESULTS ACROSS ENTITIES for {} with query {} and scroll ID: {}",
        entityList,
        input,
        scrollId);

    return RestliUtil.toTask(
        () -> {
          ScrollResult result = searchService.scrollAcrossEntities(
                  opContext,
                  entityList,
                  input,
                  filter,
                  sortCriterionList,
                  scrollId,
                  keepAlive,
                  count);
          if (!isAPIAuthorizedResult(
                  auth,
                  authorizer,
                  result)) {
            throw new RestLiServiceException(
                    HttpStatus.S_403_FORBIDDEN, "User is unauthorized get entity.");
          }

          return validateScrollResult(opContext, result, entityService);
        },
        "scrollAcrossEntities");
  }

  @Action(name = ACTION_SEARCH_ACROSS_LINEAGE)
  @Nonnull
  @WithSpan
  public Task<LineageSearchResult> searchAcrossLineage(
      @ActionParam(PARAM_URN) @Nonnull String urnStr,
      @ActionParam(PARAM_DIRECTION) String direction,
      @ActionParam(PARAM_ENTITIES) @Optional @Nullable String[] entities,
      @ActionParam(PARAM_INPUT) @Optional @Nullable String input,
      @ActionParam(PARAM_MAX_HOPS) @Optional @Nullable Integer maxHops,
      @ActionParam(PARAM_FILTER) @Optional @Nullable Filter filter,
      @ActionParam(PARAM_SORT) @Optional @Nullable SortCriterion sortCriterion,
      @ActionParam(PARAM_SORT_CRITERIA) @Optional @Nullable SortCriterion[] sortCriteria,
      @ActionParam(PARAM_START) int start,
      @ActionParam(PARAM_COUNT) int count,
      @ActionParam(PARAM_START_TIME_MILLIS) @Optional @Nullable Long startTimeMillis,
      @ActionParam(PARAM_END_TIME_MILLIS) @Optional @Nullable Long endTimeMillis,
      @Optional @Nullable @ActionParam(PARAM_SEARCH_FLAGS) SearchFlags searchFlags)
      throws URISyntaxException {
    final Authentication auth = AuthenticationContext.getAuthentication();
    if (!isAPIAuthorized(
            auth,
            authorizer,
            LINEAGE, READ)) {
      throw new RestLiServiceException(
              HttpStatus.S_403_FORBIDDEN, "User is unauthorized to search.");
    }

    List<SortCriterion> sortCriterionList = getSortCriteria(sortCriteria, sortCriterion);

    OperationContext opContext = OperationContext.asSession(
                    systemOperationContext, RequestContext.builder().buildRestli(auth.getActor().toUrnStr(), getContext(), ACTION_SEARCH_ACROSS_LINEAGE, entities), authorizer, auth, true)
            .withSearchFlags(flags -> (searchFlags != null ? searchFlags : new SearchFlags().setFulltext(true))
                    .setIncludeRestricted(true))
            .withLineageFlags(flags -> flags.setStartTimeMillis(startTimeMillis, SetMode.REMOVE_IF_NULL)
                    .setEndTimeMillis(endTimeMillis, SetMode.REMOVE_IF_NULL));

    Urn urn = Urn.createFromString(urnStr);
    List<String> entityList = entities == null ? Collections.emptyList() : Arrays.asList(entities);
    log.info(
        "GET SEARCH RESULTS ACROSS RELATIONSHIPS for source urn {}, direction {}, entities {} with query {}",
        urnStr,
        direction,
        entityList,
        input);
    return RestliUtil.toTask(
        () -> validateLineageSearchResult(opContext, lineageSearchService.searchAcrossLineage(
                  opContext,
                  urn,
                  LineageDirection.valueOf(direction),
                  entityList,
                  input,
                  maxHops,
                  filter,
                  sortCriterionList,
                  start,
                  count),
            entityService),
        "searchAcrossRelationships");
  }

  @Action(name = ACTION_SCROLL_ACROSS_LINEAGE)
  @Nonnull
  @WithSpan
  public Task<LineageScrollResult> scrollAcrossLineage(
      @ActionParam(PARAM_URN) @Nonnull String urnStr,
      @ActionParam(PARAM_DIRECTION) String direction,
      @ActionParam(PARAM_ENTITIES) @Optional @Nullable String[] entities,
      @ActionParam(PARAM_INPUT) @Optional @Nullable String input,
      @ActionParam(PARAM_MAX_HOPS) @Optional @Nullable Integer maxHops,
      @ActionParam(PARAM_FILTER) @Optional @Nullable Filter filter,
      @ActionParam(PARAM_SORT) @Optional @Nullable SortCriterion sortCriterion,
      @ActionParam(PARAM_SORT_CRITERIA) @Optional @Nullable SortCriterion[] sortCriteria,
      @ActionParam(PARAM_SCROLL_ID) @Optional @Nullable String scrollId,
      @ActionParam(PARAM_KEEP_ALIVE) String keepAlive,
      @ActionParam(PARAM_COUNT) int count,
      @ActionParam(PARAM_START_TIME_MILLIS) @Optional @Nullable Long startTimeMillis,
      @ActionParam(PARAM_END_TIME_MILLIS) @Optional @Nullable Long endTimeMillis,
      @ActionParam(PARAM_SEARCH_FLAGS) @Optional @Nullable SearchFlags searchFlags)
      throws URISyntaxException {

    final Authentication auth = AuthenticationContext.getAuthentication();
    if (!isAPIAuthorized(
            auth,
            authorizer,
            LINEAGE, READ)) {
      throw new RestLiServiceException(
              HttpStatus.S_403_FORBIDDEN, "User is unauthorized to search.");
    }

    OperationContext opContext = OperationContext.asSession(
                    systemOperationContext, RequestContext.builder().buildRestli(auth.getActor().toUrnStr(), getContext(), ACTION_SCROLL_ACROSS_LINEAGE, entities),
            authorizer, auth, true)
            .withSearchFlags(flags -> (searchFlags != null ? searchFlags : new SearchFlags().setSkipCache(true))
                    .setIncludeRestricted(true))
            .withLineageFlags(flags -> flags.setStartTimeMillis(startTimeMillis, SetMode.REMOVE_IF_NULL)
                    .setEndTimeMillis(endTimeMillis, SetMode.REMOVE_IF_NULL));

    Urn urn = Urn.createFromString(urnStr);
    List<String> entityList = entities == null ? Collections.emptyList() : Arrays.asList(entities);
    log.info(
        "GET SCROLL RESULTS ACROSS RELATIONSHIPS for source urn {}, direction {}, entities {} with query {}",
        urnStr,
        direction,
        entityList,
        input);

    List<SortCriterion> sortCriterionList = getSortCriteria(sortCriteria, sortCriterion);

    return RestliUtil.toTask(
        () ->
            validateLineageScrollResult(opContext,
                lineageSearchService.scrollAcrossLineage(
                        opContext,
                    urn,
                    LineageDirection.valueOf(direction),
                    entityList,
                    input,
                    maxHops,
                    filter,
                    sortCriterionList,
                    scrollId,
                    keepAlive,
                    count),
                entityService),
        "scrollAcrossLineage");
  }

  @Action(name = ACTION_LIST)
  @Nonnull
  @WithSpan
  public Task<ListResult> list(
      @ActionParam(PARAM_ENTITY) @Nonnull String entityName,
      @ActionParam(PARAM_FILTER) @Optional @Nullable Filter filter,
      @ActionParam(PARAM_SORT) @Optional @Nullable SortCriterion sortCriterion,
      @ActionParam(PARAM_SORT_CRITERIA) @Optional @Nullable SortCriterion[] sortCriteria,
      @ActionParam(PARAM_START) int start,
      @ActionParam(PARAM_COUNT) int count) {

    final Authentication auth = AuthenticationContext.getAuthentication();
    if (!AuthUtil.isAPIAuthorizedEntityType(
            auth,
            authorizer,
            READ, entityName)) {
      throw new RestLiServiceException(
              HttpStatus.S_403_FORBIDDEN, "User is unauthorized to search.");
    }

    OperationContext opContext = OperationContext.asSession(
            systemOperationContext, RequestContext.builder().buildRestli(auth.getActor().toUrnStr(), getContext(), ACTION_LIST, entityName), authorizer, auth, true)
            .withSearchFlags(flags -> new SearchFlags().setFulltext(false));

    List<SortCriterion> sortCriterionList = getSortCriteria(sortCriteria, sortCriterion);

    log.info("GET LIST RESULTS for {} with filter {}", entityName, filter);
    return RestliUtil.toTask(
        () -> {
            SearchResult result = entitySearchService.filter(opContext, entityName, filter, sortCriterionList, start, count);
          if (!AuthUtil.isAPIAuthorizedResult(
                  auth,
                  authorizer,
                  result)) {
            throw new RestLiServiceException(
                    HttpStatus.S_403_FORBIDDEN, "User is unauthorized get entity.");
          }
            return validateListResult(opContext,
                toListResult(result), entityService);
          },
        MetricRegistry.name(this.getClass(), "filter"));
  }

  @Action(name = ACTION_AUTOCOMPLETE)
  @Nonnull
  @WithSpan
  public Task<AutoCompleteResult> autocomplete(
      @ActionParam(PARAM_ENTITY) @Nonnull String entityName,
      @ActionParam(PARAM_QUERY) @Nonnull String query,
      @ActionParam(PARAM_FIELD) @Optional @Nullable String field,
      @ActionParam(PARAM_FILTER) @Optional @Nullable Filter filter,
      @ActionParam(PARAM_LIMIT) int limit,
      @ActionParam(PARAM_SEARCH_FLAGS) @Optional @Nullable SearchFlags searchFlags) {

    final Authentication auth = AuthenticationContext.getAuthentication();
    if (!AuthUtil.isAPIAuthorizedEntityType(
            auth,
            authorizer,
             READ, entityName)) {
      throw new RestLiServiceException(
              HttpStatus.S_403_FORBIDDEN, "User is unauthorized to search.");
    }

    OperationContext opContext = OperationContext.asSession(
            systemOperationContext, RequestContext.builder().buildRestli(auth.getActor().toUrnStr(), getContext(), ACTION_AUTOCOMPLETE, entityName), authorizer, auth, true)
            .withSearchFlags(flags -> searchFlags != null ? searchFlags : flags);

    return RestliUtil.toTask(
        () -> {
          AutoCompleteResult result = entitySearchService.autoComplete(opContext, entityName, query, field, filter, limit);
          if (!isAPIAuthorizedResult(
                  auth,
                  authorizer,
                  result)) {
            throw new RestLiServiceException(
                    HttpStatus.S_403_FORBIDDEN, "User is unauthorized get entity.");
          }
          return result; },
        MetricRegistry.name(this.getClass(), "autocomplete"));
  }

  @Action(name = ACTION_BROWSE)
  @Nonnull
  @WithSpan
  public Task<BrowseResult> browse(
      @ActionParam(PARAM_ENTITY) @Nonnull String entityName,
      @ActionParam(PARAM_PATH) @Nonnull String path,
      @ActionParam(PARAM_FILTER) @Optional @Nullable Filter filter,
      @ActionParam(PARAM_START) int start,
      @ActionParam(PARAM_LIMIT) int limit,
      @ActionParam(PARAM_SEARCH_FLAGS) @Optional @Nullable SearchFlags searchFlags) {

    final Authentication auth = AuthenticationContext.getAuthentication();
    if (!AuthUtil.isAPIAuthorizedEntityType(
            auth,
            authorizer,
             READ, entityName)) {
      throw new RestLiServiceException(
              HttpStatus.S_403_FORBIDDEN, "User is unauthorized to search.");
    }

    OperationContext opContext = OperationContext.asSession(
                    systemOperationContext, RequestContext.builder().buildRestli(auth.getActor().toUrnStr(), getContext(), ACTION_BROWSE, entityName), authorizer, auth, true)
            .withSearchFlags(flags -> searchFlags != null ? searchFlags : flags);

    log.info("GET BROWSE RESULTS for {} at path {}", entityName, path);
    return RestliUtil.toTask(
        () -> {
          BrowseResult result = entitySearchService.browse(opContext, entityName, path, filter, start, limit);
          if (!isAPIAuthorizedResult(
                  auth,
                  authorizer,
                  result)) {
            throw new RestLiServiceException(
                    HttpStatus.S_403_FORBIDDEN, "User is unauthorized get entity.");
          }
          return validateBrowseResult(opContext,
                result,
                  entityService);
            },
        MetricRegistry.name(this.getClass(), "browse"));
  }

  @Action(name = ACTION_GET_BROWSE_PATHS)
  @Nonnull
  @WithSpan
  public Task<StringArray> getBrowsePaths(
      @ActionParam(value = PARAM_URN, typeref = com.linkedin.common.Urn.class) @Nonnull Urn urn) {

    final Authentication auth = AuthenticationContext.getAuthentication();
    if (!isAPIAuthorizedEntityUrns(
            auth,
            authorizer,
             READ,
            List.of(urn))) {
      throw new RestLiServiceException(
          HttpStatus.S_403_FORBIDDEN, "User is unauthorized to get entity: " + urn);
    }
    log.info("GET BROWSE PATHS for {}", urn);

    OperationContext opContext = OperationContext.asSession(
                    systemOperationContext, RequestContext.builder().buildRestli(auth.getActor().toUrnStr(), getContext(), ACTION_GET_BROWSE_PATHS, urn.getEntityType()), authorizer, auth, true);

    return RestliUtil.toTask(
        () -> new StringArray(entitySearchService.getBrowsePaths(opContext, urnToEntityName(urn), urn)),
        MetricRegistry.name(this.getClass(), "getBrowsePaths"));
  }

  private String stringifyRowCount(int size) {
    if (size < ELASTIC_MAX_PAGE_SIZE) {
      return String.valueOf(size);
    } else {
      return "at least " + size;
    }
  }

  /*
  Used to delete all data related to a filter criteria based on registryId, runId etc.
  */
  @Action(name = "deleteAll")
  @Nonnull
  @WithSpan
  public Task<RollbackResponse> deleteEntities(
      @ActionParam("registryId") @Optional String registryId,
      @ActionParam("dryRun") @Optional Boolean dryRun) {
    String registryName = null;
    ComparableVersion registryVersion = new ComparableVersion("0.0.0-dev");

    if (registryId != null) {
      try {
        registryName = registryId.split(":")[0];
        registryVersion = new ComparableVersion(registryId.split(":")[1]);
      } catch (Exception e) {
        throw new RestLiServiceException(
            HttpStatus.S_500_INTERNAL_SERVER_ERROR,
            "Failed to parse registry id: " + registryId,
            e);
      }
    }
    String finalRegistryName = registryName;
    ComparableVersion finalRegistryVersion = registryVersion;
    String finalRegistryName1 = registryName;
    ComparableVersion finalRegistryVersion1 = registryVersion;
    return RestliUtil.toTask(
        () -> {
          RollbackResponse response = new RollbackResponse();
          List<AspectRowSummary> aspectRowsToDelete =
              systemMetadataService.findByRegistry(
                  finalRegistryName,
                  finalRegistryVersion.toString(),
                  false,
                  0,
                  ESUtils.MAX_RESULT_SIZE);
          log.info("found {} rows to delete...", stringifyRowCount(aspectRowsToDelete.size()));
          response.setAspectsAffected(aspectRowsToDelete.size());
          Set<String> urns =
              aspectRowsToDelete.stream()
                  .collect(Collectors.groupingBy(AspectRowSummary::getUrn))
                  .keySet();

          final Authentication auth = AuthenticationContext.getAuthentication();
          if (!isAPIAuthorizedEntityUrns(
                  auth,
                  authorizer,
                  DELETE,
                  urns.stream().map(UrnUtils::getUrn).collect(Collectors.toSet()))) {
            throw new RestLiServiceException(
                HttpStatus.S_403_FORBIDDEN, "User is unauthorized to delete entities.");
          }
          OperationContext opContext = OperationContext.asSession(
                  systemOperationContext, RequestContext.builder().buildRestli(auth.getActor().toUrnStr(), getContext(), "deleteAll", urns), authorizer, auth, true);

          response.setEntitiesAffected(urns.size());
          response.setEntitiesDeleted(
              aspectRowsToDelete.stream().filter(AspectRowSummary::isKeyAspect).count());
          response.setAspectRowSummaries(
              new AspectRowSummaryArray(
                  aspectRowsToDelete.subList(0, Math.min(100, aspectRowsToDelete.size()))));
          if ((dryRun == null) || (!dryRun)) {
            Map<String, String> conditions = new HashMap();
            conditions.put("registryName", finalRegistryName1);
            conditions.put("registryVersion", finalRegistryVersion1.toString());
            entityService.rollbackWithConditions(opContext, aspectRowsToDelete, conditions, false);
          }
          return response;
        },
        MetricRegistry.name(this.getClass(), "deleteAll"));
  }

  /**
   * Deletes all data related to an individual urn(entity).
   *
   * @param urnStr - the urn of the entity.
   * @param aspectName - the optional aspect name if only want to delete the aspect (applicable only
   *     for timeseries aspects).
   * @param startTimeMills - the optional start time (applicable only for timeseries aspects).
   * @param endTimeMillis - the optional end time (applicable only for the timeseries aspects).
   * @return - a DeleteEntityResponse object.
   * @throws URISyntaxException
   */
  @Action(name = ACTION_DELETE)
  @Nonnull
  @WithSpan
  public Task<DeleteEntityResponse> deleteEntity(
      @ActionParam(PARAM_URN) @Nonnull String urnStr,
      @ActionParam(PARAM_ASPECT_NAME) @Optional String aspectName,
      @ActionParam(PARAM_START_TIME_MILLIS) @Optional Long startTimeMills,
      @ActionParam(PARAM_END_TIME_MILLIS) @Optional Long endTimeMillis)
      throws URISyntaxException {
    Urn urn = Urn.createFromString(urnStr);

    final Authentication auth = AuthenticationContext.getAuthentication();
    if (!isAPIAuthorizedEntityUrns(
            auth,
            authorizer,
            DELETE,
            List.of(urn))) {
      throw new RestLiServiceException(
          HttpStatus.S_403_FORBIDDEN, "User is unauthorized to delete entity: " + urnStr);
    }
    final OperationContext opContext = OperationContext.asSession(
            systemOperationContext, RequestContext.builder().buildRestli(auth.getActor().toUrnStr(), getContext(), ACTION_DELETE, urn.getEntityType()), authorizer, auth, true);

    return RestliUtil.toTask(
        () -> {
          // Find the timeseries aspects to delete. If aspectName is null, delete all.
          List<String> timeseriesAspectNames =
              EntitySpecUtils.getEntityTimeseriesAspectNames(
                  opContext.getEntityRegistry(), urn.getEntityType());
          if (aspectName != null && !timeseriesAspectNames.contains(aspectName)) {
            throw new UnsupportedOperationException(
                String.format("Not supported for non-timeseries aspect '{}'.", aspectName));
          }
          List<String> timeseriesAspectsToDelete =
              (aspectName == null) ? timeseriesAspectNames : ImmutableList.of(aspectName);

          DeleteEntityResponse response = new DeleteEntityResponse();
          if (aspectName == null) {
            RollbackRunResult result = entityService.deleteUrn(opContext, urn);
            response.setRows(result.getRowsDeletedFromEntityDeletion());
          }
          Long numTimeseriesDocsDeleted =
              deleteTimeseriesAspects(
                  urn, startTimeMills, endTimeMillis, timeseriesAspectsToDelete);
          log.info("Total number of timeseries aspect docs deleted: {}", numTimeseriesDocsDeleted);

          response.setUrn(urnStr);
          response.setTimeseriesRows(numTimeseriesDocsDeleted);

          return response;
        },
        MetricRegistry.name(this.getClass(), "delete"));
  }

  /**
   * Deletes the set of timeseries aspect values for the specified aspects that are associated with
   * the given entity urn between startTimeMillis and endTimeMillis.
   *
   * @param urn The entity urn whose timeseries aspect values need to be deleted.
   * @param startTimeMillis The start time in milliseconds from when the aspect values need to be
   *     deleted. If this is null, the deletion starts from the oldest value.
   * @param endTimeMillis The end time in milliseconds up to when the aspect values need to be
   *     deleted. If this is null, the deletion will go till the most recent value.
   * @param aspectsToDelete - The list of aspect names whose values need to be deleted.
   * @return The total number of documents deleted.
   */
  private Long deleteTimeseriesAspects(
      @Nonnull Urn urn,
      @Nullable Long startTimeMillis,
      @Nullable Long endTimeMillis,
      @Nonnull List<String> aspectsToDelete) {
    long totalNumberOfDocsDeleted = 0;

    final Authentication auth = AuthenticationContext.getAuthentication();
    if (!isAPIAuthorizedUrns(
            auth,
            authorizer,
            TIMESERIES, DELETE,
            List.of(urn))) {
      throw new RestLiServiceException(
          HttpStatus.S_403_FORBIDDEN, "User is unauthorized to delete entity " + urn);
    }
    final OperationContext opContext = OperationContext.asSession(
            systemOperationContext, RequestContext.builder().buildRestli(auth.getActor().toUrnStr(), getContext(), "deleteTimeseriesAspects", urn.getEntityType()), authorizer, auth, true);

    // Construct the filter.
    List<Criterion> criteria = new ArrayList<>();
    criteria.add(QueryUtils.newCriterion("urn", urn.toString()));
    if (startTimeMillis != null) {
      criteria.add(
          QueryUtils.newCriterion(
              ES_FIELD_TIMESTAMP, startTimeMillis.toString(), Condition.GREATER_THAN_OR_EQUAL_TO));
    }
    if (endTimeMillis != null) {
      criteria.add(
          QueryUtils.newCriterion(
              ES_FIELD_TIMESTAMP, endTimeMillis.toString(), Condition.LESS_THAN_OR_EQUAL_TO));
    }
    final Filter filter = QueryUtils.getFilterFromCriteria(criteria);

    // Delete all the timeseries aspects by the filter.
    final String entityType = urn.getEntityType();
    for (final String aspect : aspectsToDelete) {
      DeleteAspectValuesResult result =
          timeseriesAspectService.deleteAspectValues(opContext, entityType, aspect, filter);
      totalNumberOfDocsDeleted += result.getNumDocsDeleted();

      log.debug(
          "Number of timeseries docs deleted for entity:{}, aspect:{}, urn:{}, startTime:{}, endTime:{}={}",
          entityType,
          aspect,
          urn,
          startTimeMillis,
          endTimeMillis,
          result.getNumDocsDeleted());
    }
    return totalNumberOfDocsDeleted;
  }

  @Action(name = "deleteReferences")
  @Nonnull
  @WithSpan
  public Task<DeleteReferencesResponse> deleteReferencesTo(
      @ActionParam(PARAM_URN) @Nonnull String urnStr, @ActionParam("dryRun") @Optional Boolean dry)
      throws URISyntaxException {
    boolean dryRun = dry != null ? dry : false;

    Urn urn = Urn.createFromString(urnStr);

    final Authentication auth = AuthenticationContext.getAuthentication();
    if (!isAPIAuthorizedEntityUrns(
            auth,
            authorizer,
            DELETE,
            List.of(urn))) {
      throw new RestLiServiceException(
          HttpStatus.S_403_FORBIDDEN, "User is unauthorized to delete entity " + urnStr);
    }
    final OperationContext opContext = OperationContext.asSession(
            systemOperationContext, RequestContext.builder().buildRestli(auth.getActor().toUrnStr(), getContext(), "deleteReferences", urn.getEntityType()), authorizer, auth, true);

    return RestliUtil.toTask(
        () -> deleteEntityService.deleteReferencesTo(opContext, urn, dryRun),
        MetricRegistry.name(this.getClass(), "deleteReferences"));
  }

  /*
  Used to enable writes in GMS after data migration is complete
   */
  @Action(name = "setWritable")
  @Nonnull
  @WithSpan
  public Task<Void> setWriteable(
      @ActionParam(PARAM_VALUE) @Optional("true") @Nonnull Boolean value) {

    if (!isAPIAuthorized(
            AuthenticationContext.getAuthentication(),
            authorizer,
            PoliciesConfig.SET_WRITEABLE_PRIVILEGE)) {
      throw new RestLiServiceException(
          HttpStatus.S_403_FORBIDDEN, "User is unauthorized to enable and disable write mode.");
    }
    log.info("setting entity resource to be writable");
    return RestliUtil.toTask(
        () -> {
          entityService.setWritable(value);
          return null;
        });
  }

  @Action(name = "getTotalEntityCount")
  @Nonnull
  @WithSpan
  public Task<Long> getTotalEntityCount(@ActionParam(PARAM_ENTITY) @Nonnull String entityName) {

    final Authentication auth = AuthenticationContext.getAuthentication();
    if (!isAPIAuthorized(
            auth,
            authorizer,
            COUNTS, READ)) {
      throw new RestLiServiceException(
          HttpStatus.S_403_FORBIDDEN, "User is unauthorized to get entity counts.");
    }
    OperationContext opContext = OperationContext.asSession(
                    systemOperationContext, RequestContext.builder().buildRestli(auth.getActor().toUrnStr(), getContext(), "getTotalEntityCount", entityName), authorizer, auth, true);
    return RestliUtil.toTask(() -> entitySearchService.docCount(opContext, entityName));
  }

  @Action(name = "batchGetTotalEntityCount")
  @Nonnull
  @WithSpan
  public Task<LongMap> batchGetTotalEntityCount(
      @ActionParam(PARAM_ENTITIES) @Nonnull String[] entityNames) {
    final Authentication auth = AuthenticationContext.getAuthentication();
    if (!isAPIAuthorized(
            auth,
            authorizer,
            COUNTS, READ)) {
      throw new RestLiServiceException(
          HttpStatus.S_403_FORBIDDEN, "User is unauthorized to get entity counts.");
    }
    OperationContext opContext = OperationContext.asSession(
            systemOperationContext, RequestContext.builder().buildRestli(auth.getActor().toUrnStr(), getContext(), "batchGetTotalEntityCount", entityNames), authorizer, auth, true);
    return RestliUtil.toTask(
        () -> new LongMap(searchService.docCountPerEntity(opContext, Arrays.asList(entityNames))));
  }

  @Action(name = ACTION_LIST_URNS)
  @Nonnull
  @WithSpan
  public Task<ListUrnsResult> listUrns(
      @ActionParam(PARAM_ENTITY) @Nonnull String entityName,
      @ActionParam(PARAM_START) int start,
      @ActionParam(PARAM_COUNT) int count)
      throws URISyntaxException {

    final Authentication auth = AuthenticationContext.getAuthentication();
    if (!AuthUtil.isAPIAuthorizedEntityType(
            auth,
            authorizer,
            READ, entityName)) {
      throw new RestLiServiceException(
          HttpStatus.S_403_FORBIDDEN, "User is unauthorized to search.");
    }
    OperationContext opContext = OperationContext.asSession(
            systemOperationContext, RequestContext.builder().buildRestli(auth.getActor().toUrnStr(), getContext(), ACTION_LIST_URNS, entityName), authorizer, auth, true);

    log.info("LIST URNS for {} with start {} and count {}", entityName, start, count);
    return RestliUtil.toTask(() -> {
      ListUrnsResult result = entityService.listUrns(opContext, entityName, start, count);
      if (!isAPIAuthorizedEntityUrns(
              auth,
              authorizer,
              READ, result.getEntities())) {
        throw new RestLiServiceException(
                HttpStatus.S_403_FORBIDDEN, "User is unauthorized to get entity counts.");
      }
      return result;
      }, "listUrns");
  }

  @Action(name = ACTION_APPLY_RETENTION)
  @Nonnull
  @WithSpan
  public Task<String> applyRetention(
      @ActionParam(PARAM_START) @Optional @Nullable Integer start,
      @ActionParam(PARAM_COUNT) @Optional @Nullable Integer count,
      @ActionParam("attemptWithVersion") @Optional @Nullable Integer attemptWithVersion,
      @ActionParam(PARAM_ASPECT_NAME) @Optional @Nullable String aspectName,
      @ActionParam(PARAM_URN) @Optional @Nullable String urn) {

    EntitySpec resourceSpec = null;
    if (StringUtils.isNotBlank(urn)) {
      Urn resource = UrnUtils.getUrn(urn);
      resourceSpec = new EntitySpec(resource.getEntityType(), resource.toString());
    }

    final Authentication auth = AuthenticationContext.getAuthentication();
    if (!isAPIAuthorized(
            auth,
            authorizer,
            PoliciesConfig.APPLY_RETENTION_PRIVILEGE,
            resourceSpec)) {
      throw new RestLiServiceException(
          HttpStatus.S_403_FORBIDDEN, "User is unauthorized to apply retention.");
    }
    OperationContext opContext = OperationContext.asSession(
            systemOperationContext, RequestContext.builder().buildRestli(auth.getActor().toUrnStr(), getContext(), ACTION_APPLY_RETENTION, resourceSpec.getType()), authorizer, auth, true);

    return RestliUtil.toTask(
        () -> entityService.batchApplyRetention(opContext, start, count, attemptWithVersion, aspectName, urn),
        ACTION_APPLY_RETENTION);
  }

  @Action(name = ACTION_FILTER)
  @Nonnull
  @WithSpan
  public Task<SearchResult> filter(
      @ActionParam(PARAM_ENTITY) @Nonnull String entityName,
      @ActionParam(PARAM_FILTER) Filter filter,
      @ActionParam(PARAM_SORT) @Optional @Nullable SortCriterion sortCriterion,
      @ActionParam(PARAM_SORT_CRITERIA) @Optional @Nullable SortCriterion[] sortCriteria,
      @ActionParam(PARAM_START) int start,
      @ActionParam(PARAM_COUNT) int count) {

    final Authentication auth = AuthenticationContext.getAuthentication();
    if (!AuthUtil.isAPIAuthorizedEntityType(
            auth,
            authorizer,
            READ, entityName)) {
      throw new RestLiServiceException(
          HttpStatus.S_403_FORBIDDEN, "User is unauthorized to search.");
    }
    OperationContext opContext = OperationContext.asSession(
<<<<<<< HEAD
            systemOperationContext, RequestContext.builder().buildRestli(ACTION_FILTER, entityName), authorizer, auth, true);

    List<SortCriterion> sortCriterionList = getSortCriteria(sortCriteria, sortCriterion);

=======
            systemOperationContext, RequestContext.builder().buildRestli(auth.getActor().toUrnStr(), getContext(), ACTION_FILTER, entityName), authorizer, auth, true);
>>>>>>> 900c2598
    log.info("FILTER RESULTS for {} with filter {}", entityName, filter);
    return RestliUtil.toTask(
        () -> {
          SearchResult result = entitySearchService.filter(opContext.withSearchFlags(flags -> flags.setFulltext(true)), entityName, filter, sortCriterionList, start, count);
          if (!isAPIAuthorizedResult(
                  auth,
                  authorizer,
                  result)) {
            throw new RestLiServiceException(
                    HttpStatus.S_403_FORBIDDEN, "User is unauthorized to get entity counts.");
          }
            return validateSearchResult(opContext,
                result,
                    entityService);},
        MetricRegistry.name(this.getClass(), "search"));
  }

  @Action(name = ACTION_EXISTS)
  @Nonnull
  @WithSpan
  public Task<Boolean> exists(@ActionParam(PARAM_URN) @Nonnull String urnStr, @ActionParam(PARAM_INCLUDE_SOFT_DELETE) @Nullable @Optional Boolean includeSoftDelete)
      throws URISyntaxException {
    Urn urn = UrnUtils.getUrn(urnStr);

    final Authentication auth = AuthenticationContext.getAuthentication();
    if (!isAPIAuthorizedEntityUrns(
            auth,
            authorizer,
            EXISTS,
            List.of(urn))) {
      throw new RestLiServiceException(
          HttpStatus.S_403_FORBIDDEN, "User is unauthorized check entity existence: " + urnStr);
    }
    OperationContext opContext = OperationContext.asSession(
            systemOperationContext, RequestContext.builder().buildRestli(auth.getActor().toUrnStr(), getContext(), ACTION_EXISTS, urn.getEntityType()), authorizer, auth, true);
    log.info("EXISTS for {}", urnStr);
    final boolean includeRemoved = includeSoftDelete == null || includeSoftDelete;
    return RestliUtil.toTask(
        () -> entityService.exists(opContext, urn, includeRemoved), MetricRegistry.name(this.getClass(), "exists"));
  }
}<|MERGE_RESOLUTION|>--- conflicted
+++ resolved
@@ -1191,14 +1191,9 @@
           HttpStatus.S_403_FORBIDDEN, "User is unauthorized to search.");
     }
     OperationContext opContext = OperationContext.asSession(
-<<<<<<< HEAD
-            systemOperationContext, RequestContext.builder().buildRestli(ACTION_FILTER, entityName), authorizer, auth, true);
+            systemOperationContext, RequestContext.builder().buildRestli(auth.getActor().toUrnStr(), getContext(), ACTION_FILTER, entityName), authorizer, auth, true);
 
     List<SortCriterion> sortCriterionList = getSortCriteria(sortCriteria, sortCriterion);
-
-=======
-            systemOperationContext, RequestContext.builder().buildRestli(auth.getActor().toUrnStr(), getContext(), ACTION_FILTER, entityName), authorizer, auth, true);
->>>>>>> 900c2598
     log.info("FILTER RESULTS for {} with filter {}", entityName, filter);
     return RestliUtil.toTask(
         () -> {
