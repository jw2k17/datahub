package com.linkedin.metadata.resources.entity;

import com.codahale.metrics.MetricRegistry;
import com.linkedin.common.AuditStamp;
import com.linkedin.common.urn.Urn;
import com.linkedin.common.urn.UrnUtils;
import com.linkedin.entity.EnvelopedAspect;
import com.linkedin.events.metadata.ChangeType;
import com.linkedin.execution.ExecutionRequestResult;
import com.linkedin.metadata.Constants;
import com.linkedin.metadata.aspect.VersionedAspect;
import com.linkedin.metadata.entity.EntityService;
import com.linkedin.metadata.entity.RollbackRunResult;
import com.linkedin.metadata.key.ExecutionRequestKey;
import com.linkedin.metadata.restli.RestliUtil;
import com.linkedin.metadata.run.AspectRowSummary;
import com.linkedin.metadata.run.AspectRowSummaryArray;
import com.linkedin.metadata.run.IngestionRunSummary;
import com.linkedin.metadata.run.IngestionRunSummaryArray;
import com.linkedin.metadata.run.RollbackResponse;
import com.linkedin.metadata.run.UnsafeEntityInfo;
import com.linkedin.metadata.run.UnsafeEntityInfoArray;
import com.linkedin.metadata.search.utils.ESUtils;
import com.linkedin.metadata.systemmetadata.SystemMetadataService;
<<<<<<< HEAD
import com.linkedin.metadata.timeseries.TimeseriesAspectService;
=======
import com.linkedin.metadata.utils.EntityKeyUtils;
import com.linkedin.metadata.utils.GenericRecordUtils;
import com.linkedin.mxe.MetadataChangeProposal;
>>>>>>> 4cbb7966
import com.linkedin.parseq.Task;
import com.linkedin.restli.server.annotations.Action;
import com.linkedin.restli.server.annotations.ActionParam;
import com.linkedin.restli.server.annotations.Optional;
import com.linkedin.restli.server.annotations.RestLiCollection;
import com.linkedin.restli.server.resources.CollectionResourceTaskTemplate;
import com.linkedin.timeseries.DeleteAspectValuesResult;
import io.opentelemetry.extension.annotations.WithSpan;
import java.util.List;
import java.util.Map;
import java.util.concurrent.TimeUnit;
import java.util.stream.Collectors;
import javax.annotation.Nonnull;
import javax.annotation.Nullable;
import javax.inject.Inject;
import javax.inject.Named;
import lombok.extern.slf4j.Slf4j;


/**
 * resource for showing information and rolling back runs
 */
@Slf4j
@RestLiCollection(name = "runs", namespace = "com.linkedin.entity")
public class BatchIngestionRunResource extends CollectionResourceTaskTemplate<String, VersionedAspect> {

  private static final Integer DEFAULT_OFFSET = 0;
  private static final Integer DEFAULT_PAGE_SIZE = 100;
  private static final Integer DEFAULT_UNSAFE_ENTITIES_PAGE_SIZE = 1000000;
  private static final boolean DEFAULT_INCLUDE_SOFT_DELETED = false;
  private static final boolean DEFAULT_HARD_DELETE = false;
  private static final Integer ELASTIC_MAX_PAGE_SIZE = 10000;
  private static final Integer ELASTIC_BATCH_DELETE_SLEEP_SEC = 5;
  private static final String ROLLING_BACK_STATUS = "ROLLING_BACK";
  private static final String ROLLED_BACK_STATUS = "ROLLED_BACK";
  private static final String ROLLBACK_FAILED_STATUS = "ROLLBACK_FAILED";

  @Inject
  @Named("systemMetadataService")
  private SystemMetadataService _systemMetadataService;

  @Inject
  @Named("entityService")
  private EntityService _entityService;

  @Inject
  @Named("timeseriesAspectService")
  private TimeseriesAspectService _timeseriesAspectService;

  /**
   * Rolls back an ingestion run
   */
  @Action(name = "rollback")
  @Nonnull
  @WithSpan
  public Task<RollbackResponse> rollback(@ActionParam("runId") @Nonnull String runId,
      @ActionParam("dryRun") @Optional Boolean dryRun,
      @Deprecated @ActionParam("hardDelete") @Optional Boolean hardDelete,
      @ActionParam("safe") @Optional Boolean safe) throws Exception {
    log.info("ROLLBACK RUN runId: {} dry run: {}", runId, dryRun);

    boolean doHardDelete = safe != null ? !safe : hardDelete != null ? hardDelete : DEFAULT_HARD_DELETE;

    if (safe != null && hardDelete != null) {
      log.warn("Both Safe & hardDelete flags were defined, honouring safe flag as hardDelete is deprecated");
    }
    try {
      return RestliUtil.toTask(() -> {
        if (runId.equals(EntityService.DEFAULT_RUN_ID)) {
          throw new IllegalArgumentException(String.format(
              "%s is a default run-id provided for non labeled ingestion runs. You cannot delete using this reserved run-id",
              runId));
        }
        if (!dryRun) {
          updateExecutionRequestStatus(runId, ROLLING_BACK_STATUS);
        }

        RollbackResponse response = new RollbackResponse();
        List<AspectRowSummary> aspectRowsToDelete;
        aspectRowsToDelete = _systemMetadataService.findByRunId(runId, doHardDelete, 0, ESUtils.MAX_RESULT_SIZE);

        log.info("found {} rows to delete...", stringifyRowCount(aspectRowsToDelete.size()));
        if (dryRun) {

          final Map<Boolean, List<AspectRowSummary>> aspectsSplitByIsKeyAspects =
              aspectRowsToDelete.stream().collect(Collectors.partitioningBy(AspectRowSummary::isKeyAspect));

          final List<AspectRowSummary> keyAspects = aspectsSplitByIsKeyAspects.get(true);

          long entitiesDeleted = keyAspects.size();
          long aspectsReverted = aspectRowsToDelete.size();

          final long affectedEntities =
              aspectRowsToDelete.stream().collect(Collectors.groupingBy(AspectRowSummary::getUrn)).keySet().size();

          final AspectRowSummaryArray rowSummaries =
              new AspectRowSummaryArray(aspectRowsToDelete.subList(0, Math.min(100, aspectRowsToDelete.size())));

          // If we are soft deleting, remove key aspects from count of aspects being deleted
          if (!doHardDelete) {
            aspectsReverted -= keyAspects.size();
            rowSummaries.removeIf(AspectRowSummary::isKeyAspect);
          }
          // Compute the aspects that exist referencing the key aspects we are deleting
          final List<AspectRowSummary> affectedAspectsList = keyAspects.stream()
              .map((AspectRowSummary urn) -> _systemMetadataService.findByUrn(urn.getUrn(), false, 0,
                  ESUtils.MAX_RESULT_SIZE))
              .flatMap(List::stream)
              .filter(row -> !row.getRunId().equals(runId) && !row.isKeyAspect() && !row.getAspectName()
                  .equals(Constants.STATUS_ASPECT_NAME))
              .collect(Collectors.toList());

          long affectedAspects = affectedAspectsList.size();
          long unsafeEntitiesCount =
              affectedAspectsList.stream().collect(Collectors.groupingBy(AspectRowSummary::getUrn)).keySet().size();

          final List<UnsafeEntityInfo> unsafeEntityInfos =
              affectedAspectsList.stream().map(AspectRowSummary::getUrn).distinct().map(urn -> {
                    UnsafeEntityInfo unsafeEntityInfo = new UnsafeEntityInfo();
                    unsafeEntityInfo.setUrn(urn);
                    return unsafeEntityInfo;
                  })
                  // Return at most 1 million rows
                  .limit(DEFAULT_UNSAFE_ENTITIES_PAGE_SIZE).collect(Collectors.toList());

          return response.setAspectsAffected(affectedAspects)
              .setAspectsReverted(aspectsReverted)
              .setEntitiesAffected(affectedEntities)
              .setEntitiesDeleted(entitiesDeleted)
              .setUnsafeEntitiesCount(unsafeEntitiesCount)
              .setUnsafeEntities(new UnsafeEntityInfoArray(unsafeEntityInfos))
              .setAspectRowSummaries(rowSummaries);
        }

        RollbackRunResult rollbackRunResult = _entityService.rollbackRun(aspectRowsToDelete, runId, doHardDelete);
        final List<AspectRowSummary> deletedRows = rollbackRunResult.getRowsRolledBack();
        int rowsDeletedFromEntityDeletion = rollbackRunResult.getRowsDeletedFromEntityDeletion();

        // since elastic limits how many rows we can access at once, we need to iteratively delete
        while (aspectRowsToDelete.size() >= ELASTIC_MAX_PAGE_SIZE) {
          sleep(ELASTIC_BATCH_DELETE_SLEEP_SEC);
          aspectRowsToDelete = _systemMetadataService.findByRunId(runId, doHardDelete, 0, ESUtils.MAX_RESULT_SIZE);
          log.info("{} remaining rows to delete...", stringifyRowCount(aspectRowsToDelete.size()));
          log.info("deleting...");
          rollbackRunResult = _entityService.rollbackRun(aspectRowsToDelete, runId, doHardDelete);
          deletedRows.addAll(rollbackRunResult.getRowsRolledBack());
          rowsDeletedFromEntityDeletion += rollbackRunResult.getRowsDeletedFromEntityDeletion();
        }

        log.info("finished deleting {} rows", deletedRows.size());
        int aspectsReverted = deletedRows.size() + rowsDeletedFromEntityDeletion;

        final Map<Boolean, List<AspectRowSummary>> aspectsSplitByIsKeyAspects =
            aspectRowsToDelete.stream().collect(Collectors.partitioningBy(AspectRowSummary::isKeyAspect));

        final List<AspectRowSummary> keyAspects = aspectsSplitByIsKeyAspects.get(true);

        final long entitiesDeleted = keyAspects.size();
        final long affectedEntities =
            deletedRows.stream().collect(Collectors.groupingBy(AspectRowSummary::getUrn)).keySet().size();

        final AspectRowSummaryArray rowSummaries =
            new AspectRowSummaryArray(aspectRowsToDelete.subList(0, Math.min(100, aspectRowsToDelete.size())));

        log.info("computing aspects affected by this rollback...");
        // Compute the aspects that exist referencing the key aspects we are deleting
        final List<AspectRowSummary> affectedAspectsList = keyAspects.stream()
            .map((AspectRowSummary urn) -> _systemMetadataService.findByUrn(urn.getUrn(), false, 0,
                ESUtils.MAX_RESULT_SIZE))
            .flatMap(List::stream)
            .filter(row -> !row.getRunId().equals(runId) && !row.isKeyAspect() && !row.getAspectName()
                .equals(Constants.STATUS_ASPECT_NAME))
            .collect(Collectors.toList());

        long affectedAspects = affectedAspectsList.size();
        long unsafeEntitiesCount =
            affectedAspectsList.stream().collect(Collectors.groupingBy(AspectRowSummary::getUrn)).keySet().size();

        final List<UnsafeEntityInfo> unsafeEntityInfos =
            affectedAspectsList.stream().map(AspectRowSummary::getUrn).distinct().map(urn -> {
                  UnsafeEntityInfo unsafeEntityInfo = new UnsafeEntityInfo();
                  unsafeEntityInfo.setUrn(urn);
                  return unsafeEntityInfo;
                })
                // Return at most 1 million rows
                .limit(DEFAULT_UNSAFE_ENTITIES_PAGE_SIZE).collect(Collectors.toList());

        log.info("calculation done.");

        updateExecutionRequestStatus(runId, ROLLED_BACK_STATUS);

        return response.setAspectsAffected(affectedAspects)
            .setAspectsReverted(aspectsReverted)
            .setEntitiesAffected(affectedEntities)
            .setEntitiesDeleted(entitiesDeleted)
            .setUnsafeEntitiesCount(unsafeEntitiesCount)
            .setUnsafeEntities(new UnsafeEntityInfoArray(unsafeEntityInfos))
            .setAspectRowSummaries(rowSummaries);
<<<<<<< HEAD
      }

      RollbackRunResult rollbackRunResult = _entityService.rollbackRun(aspectRowsToDelete, runId, doHardDelete);
      final List<AspectRowSummary> deletedRows = rollbackRunResult.getRowsRolledBack();
      int rowsDeletedFromEntityDeletion = rollbackRunResult.getRowsDeletedFromEntityDeletion();

      // since elastic limits how many rows we can access at once, we need to iteratively delete
      while (aspectRowsToDelete.size() >= ELASTIC_MAX_PAGE_SIZE) {
        sleep(ELASTIC_BATCH_DELETE_SLEEP_SEC);
        aspectRowsToDelete = _systemMetadataService.findByRunId(runId, doHardDelete, 0, ESUtils.MAX_RESULT_SIZE);
        log.info("{} remaining rows to delete...", stringifyRowCount(aspectRowsToDelete.size()));
        log.info("deleting...");
        rollbackRunResult = _entityService.rollbackRun(aspectRowsToDelete, runId, doHardDelete);
        deletedRows.addAll(rollbackRunResult.getRowsRolledBack());
        rowsDeletedFromEntityDeletion += rollbackRunResult.getRowsDeletedFromEntityDeletion();
      }

      // Rollback timeseries aspects
      DeleteAspectValuesResult result = _timeseriesAspectService.rollbackTimeseriesAspects(runId);
      rowsDeletedFromEntityDeletion += result.getNumDocsDeleted();

      log.info("finished deleting {} rows", deletedRows.size());
      int aspectsReverted = deletedRows.size() + rowsDeletedFromEntityDeletion;

      final Map<Boolean, List<AspectRowSummary>> aspectsSplitByIsKeyAspects =
          aspectRowsToDelete.stream().collect(Collectors.partitioningBy(AspectRowSummary::isKeyAspect));

      final List<AspectRowSummary> keyAspects = aspectsSplitByIsKeyAspects.get(true);

      final long entitiesDeleted = keyAspects.size();
      final long affectedEntities =
          deletedRows.stream().collect(Collectors.groupingBy(AspectRowSummary::getUrn)).keySet().size();

      final AspectRowSummaryArray rowSummaries =
          new AspectRowSummaryArray(aspectRowsToDelete.subList(0, Math.min(100, aspectRowsToDelete.size())));

      log.info("computing aspects affected by this rollback...");
      // Compute the aspects that exist referencing the key aspects we are deleting
      final List<AspectRowSummary> affectedAspectsList = keyAspects.stream()
          .map((AspectRowSummary urn) -> _systemMetadataService.findByUrn(urn.getUrn(), false, 0,
              ESUtils.MAX_RESULT_SIZE))
          .flatMap(List::stream)
          .filter(row -> !row.getRunId().equals(runId) && !row.isKeyAspect() && !row.getAspectName()
              .equals(Constants.STATUS_ASPECT_NAME))
          .collect(Collectors.toList());

      long affectedAspects = affectedAspectsList.size();
      long unsafeEntitiesCount =
          affectedAspectsList.stream().collect(Collectors.groupingBy(AspectRowSummary::getUrn)).keySet().size();

      final List<UnsafeEntityInfo> unsafeEntityInfos =
          affectedAspectsList.stream().map(AspectRowSummary::getUrn).distinct().map(urn -> {
                UnsafeEntityInfo unsafeEntityInfo = new UnsafeEntityInfo();
                unsafeEntityInfo.setUrn(urn);
                return unsafeEntityInfo;
              })
              // Return at most 1 million rows
              .limit(DEFAULT_UNSAFE_ENTITIES_PAGE_SIZE).collect(Collectors.toList());

      log.info("calculation done.");

      return response.setAspectsAffected(affectedAspects)
          .setAspectsReverted(aspectsReverted)
          .setEntitiesAffected(affectedEntities)
          .setEntitiesDeleted(entitiesDeleted)
          .setUnsafeEntitiesCount(unsafeEntitiesCount)
          .setUnsafeEntities(new UnsafeEntityInfoArray(unsafeEntityInfos))
          .setAspectRowSummaries(rowSummaries);
    }, MetricRegistry.name(this.getClass(), "rollback"));
=======
      }, MetricRegistry.name(this.getClass(), "rollback"));
    } catch (Exception e) {
      updateExecutionRequestStatus(runId, ROLLBACK_FAILED_STATUS);
      throw new RuntimeException(String.format("There was an issue rolling back ingestion run with runId %s", runId), e);
    }
>>>>>>> 4cbb7966
  }

  private String stringifyRowCount(int size) {
    if (size < ELASTIC_MAX_PAGE_SIZE) {
      return String.valueOf(size);
    } else {
      return "at least " + size;
    }
  }

  private void sleep(Integer seconds) {
    try {
      TimeUnit.SECONDS.sleep(seconds);
    } catch (InterruptedException e) {
      e.printStackTrace();
    }
  }

  private void updateExecutionRequestStatus(String runId, String status) {
    try {
      final Urn executionRequestUrn = EntityKeyUtils.convertEntityKeyToUrn(new ExecutionRequestKey().setId(runId), Constants.EXECUTION_REQUEST_ENTITY_NAME);
      EnvelopedAspect aspect =
          _entityService.getLatestEnvelopedAspect(executionRequestUrn.getEntityType(), executionRequestUrn, Constants.EXECUTION_REQUEST_RESULT_ASPECT_NAME);
      if (aspect == null) {
        log.warn("Aspect for execution request with runId {} not found", runId);
      } else {
        final MetadataChangeProposal proposal = new MetadataChangeProposal();
        ExecutionRequestResult requestResult = new ExecutionRequestResult(aspect.getValue().data());
        requestResult.setStatus(status);
        proposal.setEntityUrn(executionRequestUrn);
        proposal.setEntityType(Constants.EXECUTION_REQUEST_ENTITY_NAME);
        proposal.setAspectName(Constants.EXECUTION_REQUEST_RESULT_ASPECT_NAME);
        proposal.setAspect(GenericRecordUtils.serializeAspect(requestResult));
        proposal.setChangeType(ChangeType.UPSERT);

        _entityService.ingestProposal(proposal, new AuditStamp().setActor(UrnUtils.getUrn(Constants.SYSTEM_ACTOR)).setTime(System.currentTimeMillis()));
      }
    } catch (Exception e) {
      log.error(String.format("Not able to update execution result aspect with runId %s and new status %s.", runId, status), e);
    }
  }

  /**
   * Retrieves the value for an entity that is made up of latest versions of specified aspects.
   */
  @Action(name = "list")
  @Nonnull
  @WithSpan
  public Task<IngestionRunSummaryArray> list(@ActionParam("pageOffset") @Optional @Nullable Integer pageOffset,
      @ActionParam("pageSize") @Optional @Nullable Integer pageSize,
      @ActionParam("includeSoft") @Optional @Nullable Boolean includeSoft) {
    log.info("LIST RUNS offset: {} size: {}", pageOffset, pageSize);

    return RestliUtil.toTask(() -> {
      List<IngestionRunSummary> summaries =
          _systemMetadataService.listRuns(pageOffset != null ? pageOffset : DEFAULT_OFFSET,
              pageSize != null ? pageSize : DEFAULT_PAGE_SIZE,
              includeSoft != null ? includeSoft : DEFAULT_INCLUDE_SOFT_DELETED);

      return new IngestionRunSummaryArray(summaries);
    }, MetricRegistry.name(this.getClass(), "list"));
  }

  @Action(name = "describe")
  @Nonnull
  @WithSpan
  public Task<AspectRowSummaryArray> describe(@ActionParam("runId") @Nonnull String runId,
      @ActionParam("start") Integer start, @ActionParam("count") Integer count,
      @ActionParam("includeSoft") @Optional @Nullable Boolean includeSoft,
      @ActionParam("includeAspect") @Optional @Nullable Boolean includeAspect) {
    log.info("DESCRIBE RUN runId: {}, start: {}, count: {}", runId, start, count);

    return RestliUtil.toTask(() -> {
      List<AspectRowSummary> summaries =
          _systemMetadataService.findByRunId(runId, includeSoft != null && includeSoft, start, count);

      if (includeAspect != null && includeAspect) {
        summaries.forEach(summary -> {
          Urn urn = UrnUtils.getUrn(summary.getUrn());
          try {
            EnvelopedAspect aspect =
                _entityService.getLatestEnvelopedAspect(urn.getEntityType(), urn, summary.getAspectName());
            if (aspect == null) {
              log.error("Aspect for summary {} not found", summary);
            } else {
              summary.setAspect(aspect.getValue());
            }
          } catch (Exception e) {
            log.error("Error while fetching aspect for summary {}", summary, e);
          }
        });
      }
      return new AspectRowSummaryArray(summaries);
    }, MetricRegistry.name(this.getClass(), "describe"));
  }
}<|MERGE_RESOLUTION|>--- conflicted
+++ resolved
@@ -22,13 +22,10 @@
 import com.linkedin.metadata.run.UnsafeEntityInfoArray;
 import com.linkedin.metadata.search.utils.ESUtils;
 import com.linkedin.metadata.systemmetadata.SystemMetadataService;
-<<<<<<< HEAD
 import com.linkedin.metadata.timeseries.TimeseriesAspectService;
-=======
 import com.linkedin.metadata.utils.EntityKeyUtils;
 import com.linkedin.metadata.utils.GenericRecordUtils;
 import com.linkedin.mxe.MetadataChangeProposal;
->>>>>>> 4cbb7966
 import com.linkedin.parseq.Task;
 import com.linkedin.restli.server.annotations.Action;
 import com.linkedin.restli.server.annotations.ActionParam;
@@ -178,6 +175,10 @@
           rowsDeletedFromEntityDeletion += rollbackRunResult.getRowsDeletedFromEntityDeletion();
         }
 
+        // Rollback timeseries aspects
+        DeleteAspectValuesResult timeseriesRollbackResult = _timeseriesAspectService.rollbackTimeseriesAspects(runId);
+        rowsDeletedFromEntityDeletion += timeseriesRollbackResult.getNumDocsDeleted();
+
         log.info("finished deleting {} rows", deletedRows.size());
         int aspectsReverted = deletedRows.size() + rowsDeletedFromEntityDeletion;
 
@@ -227,83 +228,11 @@
             .setUnsafeEntitiesCount(unsafeEntitiesCount)
             .setUnsafeEntities(new UnsafeEntityInfoArray(unsafeEntityInfos))
             .setAspectRowSummaries(rowSummaries);
-<<<<<<< HEAD
-      }
-
-      RollbackRunResult rollbackRunResult = _entityService.rollbackRun(aspectRowsToDelete, runId, doHardDelete);
-      final List<AspectRowSummary> deletedRows = rollbackRunResult.getRowsRolledBack();
-      int rowsDeletedFromEntityDeletion = rollbackRunResult.getRowsDeletedFromEntityDeletion();
-
-      // since elastic limits how many rows we can access at once, we need to iteratively delete
-      while (aspectRowsToDelete.size() >= ELASTIC_MAX_PAGE_SIZE) {
-        sleep(ELASTIC_BATCH_DELETE_SLEEP_SEC);
-        aspectRowsToDelete = _systemMetadataService.findByRunId(runId, doHardDelete, 0, ESUtils.MAX_RESULT_SIZE);
-        log.info("{} remaining rows to delete...", stringifyRowCount(aspectRowsToDelete.size()));
-        log.info("deleting...");
-        rollbackRunResult = _entityService.rollbackRun(aspectRowsToDelete, runId, doHardDelete);
-        deletedRows.addAll(rollbackRunResult.getRowsRolledBack());
-        rowsDeletedFromEntityDeletion += rollbackRunResult.getRowsDeletedFromEntityDeletion();
-      }
-
-      // Rollback timeseries aspects
-      DeleteAspectValuesResult result = _timeseriesAspectService.rollbackTimeseriesAspects(runId);
-      rowsDeletedFromEntityDeletion += result.getNumDocsDeleted();
-
-      log.info("finished deleting {} rows", deletedRows.size());
-      int aspectsReverted = deletedRows.size() + rowsDeletedFromEntityDeletion;
-
-      final Map<Boolean, List<AspectRowSummary>> aspectsSplitByIsKeyAspects =
-          aspectRowsToDelete.stream().collect(Collectors.partitioningBy(AspectRowSummary::isKeyAspect));
-
-      final List<AspectRowSummary> keyAspects = aspectsSplitByIsKeyAspects.get(true);
-
-      final long entitiesDeleted = keyAspects.size();
-      final long affectedEntities =
-          deletedRows.stream().collect(Collectors.groupingBy(AspectRowSummary::getUrn)).keySet().size();
-
-      final AspectRowSummaryArray rowSummaries =
-          new AspectRowSummaryArray(aspectRowsToDelete.subList(0, Math.min(100, aspectRowsToDelete.size())));
-
-      log.info("computing aspects affected by this rollback...");
-      // Compute the aspects that exist referencing the key aspects we are deleting
-      final List<AspectRowSummary> affectedAspectsList = keyAspects.stream()
-          .map((AspectRowSummary urn) -> _systemMetadataService.findByUrn(urn.getUrn(), false, 0,
-              ESUtils.MAX_RESULT_SIZE))
-          .flatMap(List::stream)
-          .filter(row -> !row.getRunId().equals(runId) && !row.isKeyAspect() && !row.getAspectName()
-              .equals(Constants.STATUS_ASPECT_NAME))
-          .collect(Collectors.toList());
-
-      long affectedAspects = affectedAspectsList.size();
-      long unsafeEntitiesCount =
-          affectedAspectsList.stream().collect(Collectors.groupingBy(AspectRowSummary::getUrn)).keySet().size();
-
-      final List<UnsafeEntityInfo> unsafeEntityInfos =
-          affectedAspectsList.stream().map(AspectRowSummary::getUrn).distinct().map(urn -> {
-                UnsafeEntityInfo unsafeEntityInfo = new UnsafeEntityInfo();
-                unsafeEntityInfo.setUrn(urn);
-                return unsafeEntityInfo;
-              })
-              // Return at most 1 million rows
-              .limit(DEFAULT_UNSAFE_ENTITIES_PAGE_SIZE).collect(Collectors.toList());
-
-      log.info("calculation done.");
-
-      return response.setAspectsAffected(affectedAspects)
-          .setAspectsReverted(aspectsReverted)
-          .setEntitiesAffected(affectedEntities)
-          .setEntitiesDeleted(entitiesDeleted)
-          .setUnsafeEntitiesCount(unsafeEntitiesCount)
-          .setUnsafeEntities(new UnsafeEntityInfoArray(unsafeEntityInfos))
-          .setAspectRowSummaries(rowSummaries);
-    }, MetricRegistry.name(this.getClass(), "rollback"));
-=======
       }, MetricRegistry.name(this.getClass(), "rollback"));
     } catch (Exception e) {
       updateExecutionRequestStatus(runId, ROLLBACK_FAILED_STATUS);
       throw new RuntimeException(String.format("There was an issue rolling back ingestion run with runId %s", runId), e);
     }
->>>>>>> 4cbb7966
   }
 
   private String stringifyRowCount(int size) {
