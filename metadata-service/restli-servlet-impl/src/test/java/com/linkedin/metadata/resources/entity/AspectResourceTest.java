package com.linkedin.metadata.resources.entity;

import com.datahub.authentication.Actor;
import com.datahub.authentication.ActorType;
import com.datahub.authentication.Authentication;
import com.datahub.authentication.AuthenticationContext;
import com.datahub.plugins.auth.authorization.Authorizer;
import com.linkedin.common.AuditStamp;
import com.linkedin.common.FabricType;
import com.linkedin.common.urn.DataPlatformUrn;
import com.linkedin.common.urn.DatasetUrn;
import com.linkedin.common.urn.Urn;
import com.linkedin.dataset.DatasetProperties;
import com.linkedin.events.metadata.ChangeType;
import com.linkedin.metadata.config.PreProcessHooks;
import com.linkedin.metadata.entity.AspectDao;
import com.linkedin.metadata.entity.EntityService;
<<<<<<< HEAD
import com.linkedin.metadata.entity.ebean.transactions.UpsertBatchItem;
=======
import com.linkedin.metadata.entity.EntityServiceImpl;
import com.linkedin.metadata.entity.UpdateAspectResult;
>>>>>>> 056d3619
import com.linkedin.metadata.event.EventProducer;
import com.linkedin.metadata.models.AspectSpec;
import com.linkedin.metadata.models.registry.EntityRegistry;
import com.linkedin.metadata.service.UpdateIndicesService;
import com.linkedin.metadata.utils.GenericRecordUtils;
import com.linkedin.mxe.MetadataChangeLog;
import com.linkedin.mxe.MetadataChangeProposal;
import java.net.URISyntaxException;
import java.util.List;

import mock.MockEntityRegistry;
import org.testng.annotations.BeforeTest;
import org.testng.annotations.Test;

import static com.linkedin.metadata.Constants.*;
import static org.mockito.Mockito.*;


public class AspectResourceTest {
  private AspectResource _aspectResource;
  private EntityService _entityService;
  private AspectDao _aspectDao;
  private EventProducer _producer;
  private EntityRegistry _entityRegistry;
  private UpdateIndicesService _updateIndicesService;
  private PreProcessHooks _preProcessHooks;
  private Authorizer _authorizer;

  @BeforeTest
  public void setup() {
    _aspectResource = new AspectResource();
    _aspectDao = mock(AspectDao.class);
    _producer = mock(EventProducer.class);
    _entityRegistry = new MockEntityRegistry();
    _updateIndicesService = mock(UpdateIndicesService.class);
    _preProcessHooks = mock(PreProcessHooks.class);
    _entityService = new EntityServiceImpl(_aspectDao, _producer, _entityRegistry, false, _updateIndicesService, _preProcessHooks);
    _authorizer = mock(Authorizer.class);
    _aspectResource.setAuthorizer(_authorizer);
    _aspectResource.setEntityService(_entityService);
  }

  @Test
  public void testAsyncDefaultAspects() throws URISyntaxException {
    MetadataChangeProposal mcp = new MetadataChangeProposal();
    mcp.setEntityType(DATASET_ENTITY_NAME);
    Urn urn = new DatasetUrn(new DataPlatformUrn("platform"), "name", FabricType.PROD);
    mcp.setEntityUrn(urn);
    DatasetProperties properties = new DatasetProperties().setName("name");
    mcp.setAspect(GenericRecordUtils.serializeAspect(properties));
    mcp.setAspectName(DATASET_PROPERTIES_ASPECT_NAME);
    mcp.setChangeType(ChangeType.UPSERT);

    Authentication mockAuthentication = mock(Authentication.class);
    AuthenticationContext.setAuthentication(mockAuthentication);
    Actor actor = new Actor(ActorType.USER, "user");
    when(mockAuthentication.getActor()).thenReturn(actor);
    _aspectResource.ingestProposal(mcp, "true");
    verify(_producer, times(1)).produceMetadataChangeProposal(urn, mcp);
    verifyNoMoreInteractions(_producer);
    verifyNoMoreInteractions(_aspectDao);

    reset(_producer, _aspectDao);

    UpsertBatchItem req = UpsertBatchItem.builder()
            .urn(urn)
            .aspectName(mcp.getAspectName())
            .aspect(mcp.getAspect())
            .metadataChangeProposal(mcp)
            .build(_entityRegistry);
    when(_aspectDao.runInTransactionWithRetry(any(), anyInt()))
<<<<<<< HEAD
        .thenReturn(List.of(
                EntityService.UpdateAspectResult.builder().urn(urn)
                        .newValue(new DatasetProperties().setName("name1"))
                        .auditStamp(new AuditStamp())
                        .request(req).build(),
                EntityService.UpdateAspectResult.builder().urn(urn)
                        .newValue(new DatasetProperties().setName("name2"))
                        .auditStamp(new AuditStamp())
                        .request(req).build(),
                EntityService.UpdateAspectResult.builder().urn(urn)
                        .newValue(new DatasetProperties().setName("name3"))
                        .auditStamp(new AuditStamp())
                        .request(req).build(),
                EntityService.UpdateAspectResult.builder().urn(urn)
                        .newValue(new DatasetProperties().setName("name4"))
                        .auditStamp(new AuditStamp())
                        .request(req).build(),
                EntityService.UpdateAspectResult.builder().urn(urn)
                        .newValue(new DatasetProperties().setName("name5"))
                        .auditStamp(new AuditStamp())
                        .request(req).build()));
=======
        .thenReturn(new UpdateAspectResult(urn, null, properties, null, null, null, null, 0));
>>>>>>> 056d3619
    _aspectResource.ingestProposal(mcp, "false");
    verify(_producer, times(5)).produceMetadataChangeLog(eq(urn), any(AspectSpec.class), any(MetadataChangeLog.class));
    verifyNoMoreInteractions(_producer);
  }
}<|MERGE_RESOLUTION|>--- conflicted
+++ resolved
@@ -15,12 +15,9 @@
 import com.linkedin.metadata.config.PreProcessHooks;
 import com.linkedin.metadata.entity.AspectDao;
 import com.linkedin.metadata.entity.EntityService;
-<<<<<<< HEAD
 import com.linkedin.metadata.entity.ebean.transactions.UpsertBatchItem;
-=======
 import com.linkedin.metadata.entity.EntityServiceImpl;
 import com.linkedin.metadata.entity.UpdateAspectResult;
->>>>>>> 056d3619
 import com.linkedin.metadata.event.EventProducer;
 import com.linkedin.metadata.models.AspectSpec;
 import com.linkedin.metadata.models.registry.EntityRegistry;
@@ -92,7 +89,6 @@
             .metadataChangeProposal(mcp)
             .build(_entityRegistry);
     when(_aspectDao.runInTransactionWithRetry(any(), anyInt()))
-<<<<<<< HEAD
         .thenReturn(List.of(
                 EntityService.UpdateAspectResult.builder().urn(urn)
                         .newValue(new DatasetProperties().setName("name1"))
@@ -114,9 +110,6 @@
                         .newValue(new DatasetProperties().setName("name5"))
                         .auditStamp(new AuditStamp())
                         .request(req).build()));
-=======
-        .thenReturn(new UpdateAspectResult(urn, null, properties, null, null, null, null, 0));
->>>>>>> 056d3619
     _aspectResource.ingestProposal(mcp, "false");
     verify(_producer, times(5)).produceMetadataChangeLog(eq(urn), any(AspectSpec.class), any(MetadataChangeLog.class));
     verifyNoMoreInteractions(_producer);
