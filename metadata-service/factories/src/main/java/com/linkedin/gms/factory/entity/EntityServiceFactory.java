--- conflicted
+++ resolved
@@ -32,9 +32,8 @@
       CassandraAspectDao aspectDao,
       EntityRegistry entityRegistry) {
 
-<<<<<<< HEAD
-    final EntityKafkaMetadataEventProducer metadataProducer = new EntityKafkaMetadataEventProducer(producer, convention);
-    return new CassandraEntityService(aspectDao, metadataProducer, entityRegistry);
+    final KafkaEventProducer eventProducer = new KafkaEventProducer(producer, convention);
+    return new CassandraEntityService(aspectDao, eventProducer, entityRegistry);
   }
 
   @Bean(name = "entityService")
@@ -46,14 +45,8 @@
       TopicConvention convention,
       EbeanAspectDao aspectDao,
       EntityRegistry entityRegistry) {
-=======
-    final KafkaEventProducer producer =
-        new KafkaEventProducer(
-            applicationContext.getBean(Producer.class),
-            applicationContext.getBean(TopicConvention.class));
->>>>>>> a10a4ac6
 
-    final EntityKafkaMetadataEventProducer metadataProducer = new EntityKafkaMetadataEventProducer(producer, convention);
-    return new EbeanEntityService(aspectDao, metadataProducer, entityRegistry);
+    final KafkaEventProducer eventProducer = new KafkaEventProducer(producer, convention);
+    return new EbeanEntityService(aspectDao, eventProducer, entityRegistry);
   }
 }