package com.linkedin.gms.factory.recommendation;

import com.google.common.collect.ImmutableList;
import com.linkedin.gms.factory.recommendation.candidatesource.DomainsCandidateSourceFactory;
import com.linkedin.gms.factory.recommendation.candidatesource.HighUsageCandidateSourceFactory;
import com.linkedin.gms.factory.recommendation.candidatesource.RecentlyViewedCandidateSourceFactory;
import com.linkedin.gms.factory.recommendation.candidatesource.TopPlatformsCandidateSourceFactory;
import com.linkedin.gms.factory.recommendation.candidatesource.TopTagsCandidateSourceFactory;
import com.linkedin.gms.factory.recommendation.candidatesource.TopTermsCandidateSourceFactory;
import com.linkedin.metadata.recommendation.RecommendationsService;
import com.linkedin.metadata.recommendation.candidatesource.DomainsCandidateSource;
import com.linkedin.metadata.recommendation.candidatesource.MostPopularSource;
import com.linkedin.metadata.recommendation.candidatesource.RecentlySearchedSource;
import com.linkedin.metadata.recommendation.candidatesource.RecentlyViewedSource;
import com.linkedin.metadata.recommendation.candidatesource.RecommendationSource;
import com.linkedin.metadata.recommendation.candidatesource.TopPlatformsSource;
import com.linkedin.metadata.recommendation.candidatesource.TopTagsSource;
import com.linkedin.metadata.recommendation.candidatesource.TopTermsSource;
import com.linkedin.metadata.recommendation.ranker.SimpleRecommendationRanker;
import java.util.List;
import javax.annotation.Nonnull;
import org.springframework.beans.factory.annotation.Autowired;
import org.springframework.beans.factory.annotation.Qualifier;
import org.springframework.context.annotation.Bean;
import org.springframework.context.annotation.Configuration;
import org.springframework.context.annotation.Import;


@Configuration
@Import({TopPlatformsCandidateSourceFactory.class, RecentlyViewedCandidateSourceFactory.class,
    HighUsageCandidateSourceFactory.class, TopTagsCandidateSourceFactory.class, TopTermsCandidateSourceFactory.class, DomainsCandidateSourceFactory.class})
public class RecommendationServiceFactory {

  @Autowired
  @Qualifier("topPlatformsCandidateSource")
  private TopPlatformsSource topPlatformsCandidateSource;

  @Autowired
  @Qualifier("recentlyViewedCandidateSource")
  private RecentlyViewedSource recentlyViewedCandidateSource;

  @Autowired
  @Qualifier("highUsageCandidateSource")
  private MostPopularSource _mostPopularCandidateSource;

  @Autowired
  @Qualifier("topTagsCandidateSource")
  private TopTagsSource topTagsCandidateSource;

  @Autowired
  @Qualifier("topTermsCandidateSource")
  private TopTermsSource topTermsCandidateSource;

  @Autowired
<<<<<<< HEAD
  @Qualifier("recentlySearchedCandidateSource")
  private RecentlySearchedSource recentlySearchedCandidateSource;
=======
  @Qualifier("domainsCandidateSource")
  private DomainsCandidateSource domainsCandidateSource;
>>>>>>> beb51ebf

  @Bean
  @Nonnull
  protected RecommendationsService getInstance() {
    // TODO: Make this class-name pluggable to minimize merge conflict potential.
    // This is where you can add new recommendation modules.
    final List<RecommendationSource> candidateSources = ImmutableList.of(
        topPlatformsCandidateSource,
        domainsCandidateSource,
        recentlyViewedCandidateSource, _mostPopularCandidateSource,
        topTagsCandidateSource, topTermsCandidateSource, recentlySearchedCandidateSource);
    return new RecommendationsService(candidateSources, new SimpleRecommendationRanker());
  }
}<|MERGE_RESOLUTION|>--- conflicted
+++ resolved
@@ -52,13 +52,12 @@
   private TopTermsSource topTermsCandidateSource;
 
   @Autowired
-<<<<<<< HEAD
+  @Qualifier("domainsCandidateSource")
+  private DomainsCandidateSource domainsCandidateSource;
+
+  @Autowired
   @Qualifier("recentlySearchedCandidateSource")
   private RecentlySearchedSource recentlySearchedCandidateSource;
-=======
-  @Qualifier("domainsCandidateSource")
-  private DomainsCandidateSource domainsCandidateSource;
->>>>>>> beb51ebf
 
   @Bean
   @Nonnull
