package com.linkedin.gms.factory.config;

import com.datahub.authentication.AuthenticationConfiguration;
import com.datahub.authorization.AuthorizationConfiguration;
import com.linkedin.metadata.config.DatahubConfiguration;
import com.linkedin.metadata.config.IngestionConfiguration;
import com.linkedin.metadata.config.TestsConfiguration;
import com.linkedin.metadata.telemetry.TelemetryConfiguration;
import com.linkedin.gms.factory.spring.YamlPropertySourceFactory;
import com.linkedin.metadata.config.events.EventSinksConfiguration;
import com.linkedin.metadata.config.notification.NotificationConfiguration;
import lombok.Data;
import org.springframework.boot.context.properties.ConfigurationProperties;
import org.springframework.context.annotation.Configuration;
import org.springframework.context.annotation.PropertySource;


@Configuration
@ConfigurationProperties
@PropertySource(value = "classpath:/application.yml", factory = YamlPropertySourceFactory.class)
@Data
public class ConfigurationProvider {
  /**
   * The base URL where DataHub is hosted.
   */
  private String baseUrl;
  /**
   * Authentication related configs
   */
  private AuthenticationConfiguration authentication;
  /**
   * Authentication related configs
   */
  private AuthorizationConfiguration authorization;
  /**
   * Ingestion related configs
   */
  private IngestionConfiguration ingestion;
  /**
   * Notification related configs
   */
  private NotificationConfiguration notifications;
  /**
   * Telemetry related configs
   */
  private TelemetryConfiguration telemetry;
  /**
   * Tests related configs
   */
  private TestsConfiguration metadataTests;
  /**
<<<<<<< HEAD
   * Event mirroring related configs
   */
  private EventSinksConfiguration eventSinks;
=======
   * DataHub top-level server configurations
   */
  private DatahubConfiguration datahub;
>>>>>>> 4da3d132
}<|MERGE_RESOLUTION|>--- conflicted
+++ resolved
@@ -45,17 +45,15 @@
    */
   private TelemetryConfiguration telemetry;
   /**
+   * DataHub top-level server configurations
+   */
+  private DatahubConfiguration datahub;
+  /**
    * Tests related configs
    */
   private TestsConfiguration metadataTests;
   /**
-<<<<<<< HEAD
    * Event mirroring related configs
    */
   private EventSinksConfiguration eventSinks;
-=======
-   * DataHub top-level server configurations
-   */
-  private DatahubConfiguration datahub;
->>>>>>> 4da3d132
 }