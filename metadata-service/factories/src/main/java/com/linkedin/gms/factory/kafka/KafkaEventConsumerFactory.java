--- conflicted
+++ resolved
@@ -32,17 +32,11 @@
     return provider.getKafka().getListener().getConcurrency();
   }
 
-<<<<<<< HEAD
   @Bean(name = "kafkaEventConsumer")
   protected KafkaListenerContainerFactory<?> createInstance(@Qualifier("configurationProvider") ConfigurationProvider
       provider, SchemaRegistryConfig schemaRegistryConfig, KafkaProperties properties,
       @Qualifier("kafkaEventConsumerConcurrency") int concurrency) {
     KafkaConfiguration kafkaConfiguration = provider.getKafka();
-
-=======
-  @Bean(name = "kafkaConsumerFactory")
-  public DefaultKafkaConsumerFactory<String, GenericRecord> defaultKafkaConsumerFactory(KafkaProperties properties) {
->>>>>>> 7cb3d720
     KafkaProperties.Consumer consumerProps = properties.getConsumer();
 
     // Specify (de)serializers for record keys and for record values.
@@ -65,17 +59,6 @@
         .stream()
         .filter(entry -> entry.getValue() != null && !entry.getValue().toString().isEmpty())
         .forEach(entry -> props.put(entry.getKey(), entry.getValue()));
-<<<<<<< HEAD
-=======
-
-    return new DefaultKafkaConsumerFactory<>(props);
-  }
-
-  @Bean(name = "kafkaEventConsumer")
-  protected KafkaListenerContainerFactory<?> createInstance(
-          @Qualifier("kafkaConsumerFactory") DefaultKafkaConsumerFactory<String, GenericRecord> defaultKafkaConsumerFactory,
-          @Qualifier("kafkaEventConsumerConcurrency") int concurrency) {
->>>>>>> 7cb3d720
 
     ConcurrentKafkaListenerContainerFactory<String, GenericRecord> factory =
             new ConcurrentKafkaListenerContainerFactory<>();
