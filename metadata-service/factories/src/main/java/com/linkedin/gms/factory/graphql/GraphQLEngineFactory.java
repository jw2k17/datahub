package com.linkedin.gms.factory.graphql;

import com.datahub.authentication.token.TokenService;
import com.linkedin.datahub.graphql.GmsGraphQLEngine;
import com.linkedin.datahub.graphql.GraphQLEngine;
import com.linkedin.datahub.graphql.analytics.service.AnalyticsService;
import com.linkedin.entity.client.JavaEntityClient;
import com.linkedin.gms.factory.auth.DataHubTokenServiceFactory;
import com.linkedin.gms.factory.common.GitVersionFactory;
import com.linkedin.gms.factory.common.IndexConventionFactory;
import com.linkedin.gms.factory.common.RestHighLevelClientFactory;
import com.linkedin.gms.factory.config.ConfigurationProvider;
import com.linkedin.gms.factory.entityregistry.EntityRegistryFactory;
import com.linkedin.gms.factory.entity.RestliEntityClientFactory;
import com.linkedin.gms.factory.recommendation.RecommendationServiceFactory;
import com.linkedin.metadata.entity.EntityService;
import com.linkedin.metadata.graph.GraphClient;
import com.linkedin.metadata.graph.GraphService;
import com.linkedin.metadata.models.registry.EntityRegistry;
import com.linkedin.metadata.recommendation.RecommendationsService;
import com.linkedin.metadata.secret.SecretService;
import com.linkedin.metadata.timeseries.TimeseriesAspectService;
import com.linkedin.metadata.utils.elasticsearch.IndexConvention;
import com.linkedin.metadata.version.GitVersion;
import com.linkedin.usage.UsageClient;
import javax.annotation.Nonnull;
import org.elasticsearch.client.RestHighLevelClient;
import org.springframework.beans.factory.annotation.Autowired;
import org.springframework.beans.factory.annotation.Qualifier;
import org.springframework.beans.factory.annotation.Value;
import org.springframework.context.annotation.Bean;
import org.springframework.context.annotation.Configuration;
import org.springframework.context.annotation.Import;


@Configuration
@Import({RestHighLevelClientFactory.class, IndexConventionFactory.class, RestliEntityClientFactory.class,
    RecommendationServiceFactory.class, EntityRegistryFactory.class, DataHubTokenServiceFactory.class,
    GitVersionFactory.class})
public class GraphQLEngineFactory {
  @Autowired
  @Qualifier("elasticSearchRestHighLevelClient")
  private RestHighLevelClient elasticClient;

  @Autowired
  @Qualifier(IndexConventionFactory.INDEX_CONVENTION_BEAN)
  private IndexConvention indexConvention;

  @Autowired
  @Qualifier("javaEntityClient")
  private JavaEntityClient _entityClient;

  @Autowired
  @Qualifier("graphClient")
  private GraphClient _graphClient;

  @Autowired
  @Qualifier("usageClient")
  private UsageClient _usageClient;

  @Autowired
  @Qualifier("entityService")
  private EntityService _entityService;

  @Autowired
<<<<<<< HEAD
  @Qualifier("graphService")
  private GraphService _graphService;
=======
  @Qualifier("timeseriesAspectService")
  private TimeseriesAspectService _timeseriesAspectService;
>>>>>>> 787a7e6d

  @Autowired
  private RecommendationsService _recommendationsService;

  @Autowired
  @Qualifier("dataHubTokenService")
  private TokenService _tokenService;

  @Autowired
  @Qualifier("dataHubSecretService")
  private SecretService _secretService;

  @Autowired
  @Qualifier("entityRegistry")
  private EntityRegistry _entityRegistry;

  @Autowired
  private ConfigurationProvider _configProvider;

  @Autowired
  @Qualifier("gitVersion")
  private GitVersion _gitVersion;

  @Value("${platformAnalytics.enabled}") // TODO: Migrate to DATAHUB_ANALYTICS_ENABLED
  private Boolean isAnalyticsEnabled;

  @Bean(name = "graphQLEngine")
  @Nonnull
  protected GraphQLEngine getInstance() {
    if (isAnalyticsEnabled) {
      return new GmsGraphQLEngine(
          _entityClient,
          _graphClient,
          _usageClient,
          new AnalyticsService(elasticClient, indexConvention),
          _entityService,
          _recommendationsService,
          _tokenService,
          _timeseriesAspectService,
          _entityRegistry,
          _secretService,
          _configProvider.getIngestion(),
          _gitVersion,
          _graphService.supportsMultiHop()
          ).builder().build();
    }
    return new GmsGraphQLEngine(
        _entityClient,
        _graphClient,
        _usageClient,
        null,
        _entityService,
        _recommendationsService,
        _tokenService,
        _timeseriesAspectService,
        _entityRegistry,
        _secretService,
        _configProvider.getIngestion(),
        _gitVersion,
        _graphService.supportsMultiHop()
    ).builder().build();
  }
}<|MERGE_RESOLUTION|>--- conflicted
+++ resolved
@@ -63,13 +63,12 @@
   private EntityService _entityService;
 
   @Autowired
-<<<<<<< HEAD
   @Qualifier("graphService")
   private GraphService _graphService;
-=======
+
+  @Autowired
   @Qualifier("timeseriesAspectService")
   private TimeseriesAspectService _timeseriesAspectService;
->>>>>>> 787a7e6d
 
   @Autowired
   private RecommendationsService _recommendationsService;
