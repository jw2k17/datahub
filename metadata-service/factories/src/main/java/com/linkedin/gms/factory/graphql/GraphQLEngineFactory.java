--- conflicted
+++ resolved
@@ -171,12 +171,10 @@
   @Value("${platformAnalytics.enabled}") // TODO: Migrate to DATAHUB_ANALYTICS_ENABLED
   private Boolean isAnalyticsEnabled;
 
-<<<<<<< HEAD
   @Autowired
   @Qualifier("businessAttributeService")
   private BusinessAttributeService _businessAttributeService;
-=======
->>>>>>> 1d514cb0
+
   @Bean(name = "graphQLEngine")
   @Nonnull
   protected GraphQLEngine getInstance(
@@ -221,13 +219,7 @@
     args.setFeatureFlags(_configProvider.getFeatureFlags());
     args.setFormService(_formService);
     args.setDataProductService(_dataProductService);
-<<<<<<< HEAD
     args.setBusinessAttributeService(_businessAttributeService);
-    return new GmsGraphQLEngine(
-            args
-    ).builder().build();
-=======
     return new GmsGraphQLEngine(args).builder().build();
->>>>>>> 1d514cb0
   }
 }