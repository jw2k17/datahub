package com.linkedin.gms.factory.graphql;

import com.datahub.authentication.token.StatefulTokenService;
import com.linkedin.datahub.graphql.GmsGraphQLEngine;
import com.linkedin.datahub.graphql.GraphQLEngine;
import com.linkedin.datahub.graphql.analytics.service.AnalyticsService;
import com.linkedin.datahub.graphql.generated.VisualConfiguration;
import com.linkedin.entity.client.JavaEntityClient;
import com.linkedin.gms.factory.auth.DataHubTokenServiceFactory;
import com.linkedin.gms.factory.common.GitVersionFactory;
import com.linkedin.gms.factory.common.IndexConventionFactory;
import com.linkedin.gms.factory.common.RestHighLevelClientFactory;
import com.linkedin.gms.factory.common.SiblingGraphServiceFactory;
import com.linkedin.gms.factory.config.ConfigurationProvider;
import com.linkedin.gms.factory.entityregistry.EntityRegistryFactory;
import com.linkedin.gms.factory.entity.RestliEntityClientFactory;
import com.linkedin.gms.factory.recommendation.RecommendationServiceFactory;
import com.linkedin.metadata.entity.EntityService;
import com.linkedin.metadata.graph.GraphClient;
import com.linkedin.metadata.graph.GraphService;
import com.linkedin.metadata.graph.SiblingGraphService;
import com.linkedin.metadata.models.registry.EntityRegistry;
import com.linkedin.metadata.recommendation.RecommendationsService;
import com.linkedin.metadata.secret.SecretService;
import com.linkedin.metadata.timeline.TimelineService;
import com.linkedin.metadata.timeseries.TimeseriesAspectService;
import com.linkedin.metadata.utils.elasticsearch.IndexConvention;
import com.linkedin.metadata.version.GitVersion;
import com.linkedin.usage.UsageClient;
import javax.annotation.Nonnull;
import org.elasticsearch.client.RestHighLevelClient;
import org.springframework.beans.factory.annotation.Autowired;
import org.springframework.beans.factory.annotation.Qualifier;
import org.springframework.beans.factory.annotation.Value;
import org.springframework.context.annotation.Bean;
import org.springframework.context.annotation.Configuration;
import org.springframework.context.annotation.Import;


@Configuration
@Import({RestHighLevelClientFactory.class, IndexConventionFactory.class, RestliEntityClientFactory.class,
    RecommendationServiceFactory.class, EntityRegistryFactory.class, DataHubTokenServiceFactory.class,
    GitVersionFactory.class, SiblingGraphServiceFactory.class})
public class GraphQLEngineFactory {
  @Autowired
  @Qualifier("elasticSearchRestHighLevelClient")
  private RestHighLevelClient elasticClient;

  @Autowired
  @Qualifier(IndexConventionFactory.INDEX_CONVENTION_BEAN)
  private IndexConvention indexConvention;

  @Autowired
  @Qualifier("javaEntityClient")
  private JavaEntityClient _entityClient;

  @Autowired
  @Qualifier("graphClient")
  private GraphClient _graphClient;

  @Autowired
  @Qualifier("usageClient")
  private UsageClient _usageClient;

  @Autowired
  @Qualifier("entityService")
  private EntityService _entityService;

  @Autowired
  @Qualifier("graphService")
  private GraphService _graphService;

  @Autowired
  @Qualifier("siblingGraphService")
  private SiblingGraphService _siblingGraphService;

  @Autowired
  @Qualifier("timeseriesAspectService")
  private TimeseriesAspectService _timeseriesAspectService;

  @Autowired
  private RecommendationsService _recommendationsService;

  @Autowired
  @Qualifier("dataHubTokenService")
  private StatefulTokenService _statefulTokenService;

  @Autowired
  @Qualifier("dataHubSecretService")
  private SecretService _secretService;

  @Autowired
  @Qualifier("entityRegistry")
  private EntityRegistry _entityRegistry;

  @Autowired
  private ConfigurationProvider _configProvider;

  @Autowired
  @Qualifier("gitVersion")
  private GitVersion _gitVersion;

  @Autowired
  @Qualifier("visualConfig")
  private VisualConfiguration _visualConfiguration;

  @Autowired
  @Qualifier("timelineService")
  private TimelineService _timelineService;

  @Value("${platformAnalytics.enabled}") // TODO: Migrate to DATAHUB_ANALYTICS_ENABLED
  private Boolean isAnalyticsEnabled;

  @Bean(name = "graphQLEngine")
  @Nonnull
  protected GraphQLEngine getInstance() {

    if (isAnalyticsEnabled) {
      return new GmsGraphQLEngine(
          _entityClient,
          _graphClient,
          _usageClient,
          new AnalyticsService(elasticClient, indexConvention),
          _entityService,
          _recommendationsService,
          _statefulTokenService,
          _timeseriesAspectService,
          _entityRegistry,
          _secretService,
          _configProvider.getIngestion(),
          _configProvider.getAuthentication(),
          _configProvider.getAuthorization(),
          _gitVersion,
          _timelineService,
          _graphService.supportsMultiHop(),
          _visualConfiguration,
          _configProvider.getTelemetry(),
          _configProvider.getMetadataTests(),
<<<<<<< HEAD
          _configProvider.getDatahub()
=======
          _siblingGraphService
>>>>>>> 8156abe6
          ).builder().build();
    }
    return new GmsGraphQLEngine(
        _entityClient,
        _graphClient,
        _usageClient,
        null,
        _entityService,
        _recommendationsService,
        _statefulTokenService,
        _timeseriesAspectService,
        _entityRegistry,
        _secretService,
        _configProvider.getIngestion(),
        _configProvider.getAuthentication(),
        _configProvider.getAuthorization(),
        _gitVersion,
        _timelineService,
        _graphService.supportsMultiHop(),
        _visualConfiguration,
        _configProvider.getTelemetry(),
        _configProvider.getMetadataTests(),
<<<<<<< HEAD
        _configProvider.getDatahub()
=======
        _siblingGraphService
>>>>>>> 8156abe6
    ).builder().build();
  }
}<|MERGE_RESOLUTION|>--- conflicted
+++ resolved
@@ -136,11 +136,8 @@
           _visualConfiguration,
           _configProvider.getTelemetry(),
           _configProvider.getMetadataTests(),
-<<<<<<< HEAD
-          _configProvider.getDatahub()
-=======
+          _configProvider.getDatahub(),
           _siblingGraphService
->>>>>>> 8156abe6
           ).builder().build();
     }
     return new GmsGraphQLEngine(
@@ -163,11 +160,8 @@
         _visualConfiguration,
         _configProvider.getTelemetry(),
         _configProvider.getMetadataTests(),
-<<<<<<< HEAD
-        _configProvider.getDatahub()
-=======
+        _configProvider.getDatahub(),
         _siblingGraphService
->>>>>>> 8156abe6
     ).builder().build();
   }
 }