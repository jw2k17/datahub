package com.linkedin.metadata.boot.factories;

import com.google.common.collect.ImmutableList;
import com.linkedin.gms.factory.entity.EntityServiceFactory;
import com.linkedin.metadata.boot.BootstrapManager;
import com.linkedin.metadata.boot.steps.IngestDataPlatformInstancesStep;
import com.linkedin.metadata.boot.steps.IngestDataPlatformsStep;
import com.linkedin.metadata.boot.steps.IngestPoliciesStep;
import com.linkedin.metadata.boot.steps.IngestRetentionPoliciesStep;
import com.linkedin.metadata.boot.steps.IngestRootUserStep;
import com.linkedin.metadata.entity.EntityService;
import io.ebean.EbeanServer;
import javax.annotation.Nonnull;
import org.springframework.beans.factory.annotation.Autowired;
import org.springframework.beans.factory.annotation.Qualifier;
import org.springframework.context.annotation.Bean;
import org.springframework.context.annotation.Configuration;
import org.springframework.context.annotation.Import;
import org.springframework.context.annotation.Scope;


@Configuration
@Import({EntityServiceFactory.class})
public class BootstrapManagerFactory {

  @Autowired
  @Qualifier("entityService")
  private EntityService _entityService;

  @Autowired
<<<<<<< HEAD
  @Qualifier("entityRegistry")
  private EntityRegistry _entityRegistry;

  @Autowired
  @Qualifier("entitySearchService")
  private EntitySearchService _entitySearchService;

  @Autowired(required = false)
=======
>>>>>>> 6b78ff87
  @Qualifier("ebeanServer")
  private EbeanServer _server;

  @Autowired
  @Qualifier("ingestRetentionPoliciesStep")
  private IngestRetentionPoliciesStep _ingestRetentionPoliciesStep;

  @Bean(name = "bootstrapManager")
  @Scope("singleton")
  @Nonnull
  protected BootstrapManager createInstance() {
    final IngestRootUserStep ingestRootUserStep = new IngestRootUserStep(_entityService);
    final IngestPoliciesStep ingestPoliciesStep = new IngestPoliciesStep(_entityService);
    final IngestDataPlatformsStep ingestDataPlatformsStep = new IngestDataPlatformsStep(_entityService);
    final IngestDataPlatformInstancesStep ingestDataPlatformInstancesStep =
        new IngestDataPlatformInstancesStep(_entityService, _server);
    return new BootstrapManager(ImmutableList.of(ingestRootUserStep, ingestPoliciesStep, ingestDataPlatformsStep,
        ingestDataPlatformInstancesStep, _ingestRetentionPoliciesStep));
  }
}<|MERGE_RESOLUTION|>--- conflicted
+++ resolved
@@ -27,18 +27,7 @@
   @Qualifier("entityService")
   private EntityService _entityService;
 
-  @Autowired
-<<<<<<< HEAD
-  @Qualifier("entityRegistry")
-  private EntityRegistry _entityRegistry;
-
-  @Autowired
-  @Qualifier("entitySearchService")
-  private EntitySearchService _entitySearchService;
-
   @Autowired(required = false)
-=======
->>>>>>> 6b78ff87
   @Qualifier("ebeanServer")
   private EbeanServer _server;
 
