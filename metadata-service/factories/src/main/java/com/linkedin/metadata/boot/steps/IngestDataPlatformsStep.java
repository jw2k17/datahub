--- conflicted
+++ resolved
@@ -22,50 +22,44 @@
 @RequiredArgsConstructor
 public class IngestDataPlatformsStep implements BootstrapStep {
 
-    private static final String PLATFORM_ASPECT_NAME = "dataPlatformInfo";
+  private static final String PLATFORM_ASPECT_NAME = "dataPlatformInfo";
 
-    private final EntityService _entityService;
+  private final EntityService _entityService;
 
-    @Override
-    public String name() {
-        return "IngestDataPlatformsStep";
+  @Override
+  public String name() {
+    return "IngestDataPlatformsStep";
+  }
+
+  @Override
+  public void execute() throws IOException, URISyntaxException {
+
+    final ObjectMapper mapper = new ObjectMapper();
+
+    // 1. Read from the file into JSON.
+    final JsonNode dataPlatforms = mapper.readTree(new ClassPathResource("./boot/data_platforms.json").getFile());
+
+    if (!dataPlatforms.isArray()) {
+      throw new RuntimeException(String.format("Found malformed data platforms file, expected an Array but found %s",
+          dataPlatforms.getNodeType()));
     }
 
-    @Override
-    public void execute() throws IOException, URISyntaxException {
+    // 2. For each JSON object, cast into a DataPlatformSnapshot object.
+    for (final JsonNode dataPlatform : dataPlatforms) {
+      final Urn urn;
+      try {
+        urn = Urn.createFromString(dataPlatform.get("urn").asText());
+      } catch (URISyntaxException e) {
+        log.error("Malformed urn: {}", dataPlatform.get("urn").asText());
+        throw new RuntimeException("Malformed urn", e);
+      }
+      final DataPlatformInfo info =
+          RecordUtils.toRecordTemplate(DataPlatformInfo.class, dataPlatform.get("aspect").toString());
 
-        final ObjectMapper mapper = new ObjectMapper();
-
-        // 1. Read from the file into JSON.
-        final JsonNode dataPlatforms = mapper.readTree(new ClassPathResource("./boot/data_platforms.json").getFile());
-
-        if (!dataPlatforms.isArray()) {
-            throw new RuntimeException(String.format("Found malformed data platforms file, expected an Array but found %s",
-                    dataPlatforms.getNodeType()));
-        }
-
-        // 2. For each JSON object, cast into a DataPlatformSnapshot object.
-        for (final JsonNode dataPlatform : dataPlatforms) {
-            final Urn urn;
-            try {
-                urn = Urn.createFromString(dataPlatform.get("urn").asText());
-            } catch (URISyntaxException e) {
-                log.error("Malformed urn: {}", dataPlatform.get("urn").asText());
-                throw new RuntimeException("Malformed urn", e);
-            }
-            final DataPlatformInfo info =
-                    RecordUtils.toRecordTemplate(DataPlatformInfo.class, dataPlatform.get("aspect").toString());
-
-<<<<<<< HEAD
-            final AuditStamp aspectAuditStamp =
-                    new AuditStamp().setActor(Urn.createFromString(Constants.UNKNOWN_ACTOR)).setTime(System.currentTimeMillis());
-=======
       final AuditStamp aspectAuditStamp =
           new AuditStamp().setActor(Urn.createFromString(Constants.SYSTEM_ACTOR)).setTime(System.currentTimeMillis());
->>>>>>> dd1f6fbc
 
-            // Todo get entityName
-            _entityService.ingestAspect(urn, "dataPlatform", PLATFORM_ASPECT_NAME, info, aspectAuditStamp);
-        }
+        _entityService.ingestAspect(urn, "dataPlatform", PLATFORM_ASPECT_NAME, info, aspectAuditStamp);
+      }
     }
 }