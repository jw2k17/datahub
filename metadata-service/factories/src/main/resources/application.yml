# App Layer
authentication:
  # Enable if you want all requests to the Metadata Service to be authenticated. Disabled by default.
  enabled: ${METADATA_SERVICE_AUTH_ENABLED:false}

  # Required if enabled is true! A configurable chain of Authenticators
  authenticators:
      # Required for authenticating requests with DataHub-issued Access Tokens - best not to remove.
    - type: com.datahub.authentication.authenticator.DataHubTokenAuthenticator
      configs:
        # Key used to validate incoming tokens. Should typically be the same as authentication.tokenService.signingKey
        signingKey: ${DATAHUB_TOKEN_SERVICE_SIGNING_KEY:WnEdIeTG/VVCLQqGwC/BAkqyY0k+H8NEAtWGejrBI94=}

  # Required separately from the DataHubTokenAuthenticator as this is used by the AuthServiceController to authorize token generation
  # at user login time.
  systemClientId: ${DATAHUB_SYSTEM_CLIENT_ID:__datahub_system}
  systemClientSecret: ${DATAHUB_SYSTEM_CLIENT_SECRET:JohnSnowKnowsNothing}

  # Configurations for DataHub token service
  tokenService:
    # Key used to sign new tokens.
    signingKey: ${DATAHUB_TOKEN_SERVICE_SIGNING_KEY:WnEdIeTG/VVCLQqGwC/BAkqyY0k+H8NEAtWGejrBI94=}

  # The max duration of a UI session in milliseconds. Defaults to 1 day.
  sessionTokenDurationMs: ${SESSION_TOKEN_DURATION_MS:86400000}

<<<<<<< HEAD
secretService:
  encryptionKey: ${SECRET_SERVICE_ENCRYPTION_KEY:ENCRYPTION_KEY}
=======
datahub:
  gms:
    host: ${DATAHUB_GMS_HOST:${GMS_HOST:localhost}}
    port: ${DATAHUB_GMS_PORT:${GMS_PORT:8080}}
    useSSL: ${DATAHUB_GMS_USE_SSL:${GMS_USE_SSL:false}}
    sslContext:
      protocol: ${DATAHUB_GMS_SSL_PROTOCOL:${GMS_SSL_PROTOCOL:#{null}}}

  plugin:
    entityRegistry:
      path: ${ENTITY_REGISTRY_PLUGIN_PATH:/etc/datahub/plugins/models}
    retention:
      path: ${RETENTION_PLUGIN_PATH:/etc/datahub/plugins/retention}

entityService:
  retention:
    enabled: ${ENTITY_SERVICE_ENABLE_RETENTION:false}
>>>>>>> 895af09a

graphService:
  type: ${GRAPH_SERVICE_IMPL:elasticsearch}

searchService:
  resultBatchSize: ${SEARCH_SERVICE_BATCH_SIZE:100}

configEntityRegistry:
  # TODO: Change to read from resources on classpath.
  path: ${ENTITY_REGISTRY_CONFIG_PATH:../../metadata-models/src/main/resources/entity-registry.yml}

authorizationManager:
  enabled: ${AUTH_POLICIES_ENABLED:true}
  cacheRefreshIntervalSecs: ${POLICY_CACHE_REFRESH_INTERVAL_SECONDS:120}

platformAnalytics:
  enabled: ${ANALYTICS_ENABLED:true}

managedIngestion:
  enabled: ${MANAGED_INGESTION_ENABLED:true}

# Storage Layer
ebean:
  username: ${EBEAN_DATASOURCE_USERNAME:datahub}
  password: ${EBEAN_DATASOURCE_PASSWORD:datahub}
  url: ${EBEAN_DATASOURCE_URL:jdbc:mysql://localhost:3306/datahub} # JDBC URL
  driver: ${EBEAN_DATASOURCE_DRIVER:com.mysql.jdbc.Driver} # JDBC Driver
  minConnections: ${EBEAN_MIN_CONNECTIONS:2}
  maxConnections: ${EBEAN_MAX_CONNECTIONS:50}
  maxInactiveTimeSeconds: ${EBEAN_MAX_INACTIVE_TIME_IN_SECS:120}
  maxAgeMinutes: ${EBEAN_MAX_AGE_MINUTES:120}
  leakTimeMinutes: ${EBEAN_LEAK_TIME_MINUTES:15}
  autoCreateDdl: ${EBEAN_AUTOCREATE:false}

elasticsearch:
  host: ${ELASTICSEARCH_HOST:localhost}
  port: ${ELASTICSEARCH_PORT:9200}
  threadCount: ${ELASTICSEARCH_THREAD_COUNT:1}
  connectionRequestTimeout: ${ELASTICSEARCH_CONNECTION_REQUEST_TIMEOUT:0}
  username: ${ELASTICSEARCH_USERNAME:#{null}}
  password: ${ELASTICSEARCH_PASSWORD:#{null}}
  pathPrefix: ${ELASTICSEARCH_PATH_PREFIX:#{null}}
  useSSL: ${ELASTICSEARCH_USE_SSL:false}
  sslContext: # Required if useSSL is true
    protocol: ${ELASTICSEARCH_SSL_PROTOCOL:#{null}}
    secureRandomImplementation: ${ELASTICSEARCH_SSL_SECURE_RANDOM_IMPL:#{null}}
    trustStoreFile: ${ELASTICSEARCH_SSL_TRUSTSTORE_FILE:#{null}}
    trustStoreType: ${ELASTICSEARCH_SSL_TRUSTSTORE_TYPE:#{null}}
    trustStorePassword: ${ELASTICSEARCH_SSL_TRUSTSTORE_PASSWORD:#{null}}
    keyStoreFile: ${ELASTICSEARCH_SSL_KEYSTORE_FILE:#{null}}
    keyStoreType: ${ELASTICSEARCH_SSL_KEYSTORE_TYPE:#{null}}
    keyStorePassword: ${ELASTICSEARCH_SSL_KEYSTORE_PASSWORD:#{null}}
    keyPassword: ${ELASTICSEARCH_SSL_KEY_PASSWORD:#{null}}
  bulkProcessor:
    requestsLimit: ${ES_BULK_REQUESTS_LIMIT:1}
    flushPeriod: ${ES_BULK_FLUSH_PERIOD:1}
    numRetries: ${ES_BULK_NUM_RETRIES:3}
    retryInterval: ${ES_BULK_RETRY_INTERVAL:1}
  index:
    prefix: ${INDEX_PREFIX:}
    numShards: ${ELASTICSEARCH_NUM_SHARDS_PER_INDEX:1}
    numReplicas: ${ELASTICSEARCH_NUM_REPLICAS_PER_INDEX:1}
    maxArrayLength: ${SEARCH_DOCUMENT_MAX_ARRAY_LENGTH:1000}

# TODO: Kafka topic convention
kafka:
  bootstrapServers: ${KAFKA_BOOTSTRAP_SERVER:http://localhost:9092}
  schemaRegistry:
    type: ${SCHEMA_REGISTRY_TYPE:KAFKA} # KAFKA or AWS_GLUE
    url: ${KAFKA_SCHEMAREGISTRY_URL:http://localhost:8081} # Application only for type = kafka
    awsGlue:
      region: ${AWS_GLUE_SCHEMA_REGISTRY_REGION:us-east-1}
      registryName: ${AWS_GLUE_SCHEMA_REGISTRY_NAME:#{null}}

# Only required if GraphService type is neo4j
neo4j:
  username: ${NEO4J_USERNAME:neo4j}
  password: ${NEO4J_PASSWORD:datahub}
  uri: ${NEO4J_URI:bolt://localhost}
  maxConnectionPoolSize: ${NEO4J_MAX_CONNECTION_POOL_SIZE:100}
  maxConnectionAcquisitionTimeout: ${NEO4J_MAX_CONNECTION_ACQUISITION_TIMEOUT_IN_SECONDS:60}
  maxConnectionLifetimeInSeconds: ${NEO4j_MAX_CONNECTION_LIFETIME_IN_SECONDS:3600}
  maxTransactionRetryTime: ${NEO4J_MAX_TRANSACTION_RETRY_TIME_IN_SECONDS:30}
  connectionLivenessCheckTimeout: ${NEO4J_CONNECTION_LIVENESS_CHECK_TIMEOUT_IN_SECONDS:-1}<|MERGE_RESOLUTION|>--- conflicted
+++ resolved
@@ -24,10 +24,9 @@
   # The max duration of a UI session in milliseconds. Defaults to 1 day.
   sessionTokenDurationMs: ${SESSION_TOKEN_DURATION_MS:86400000}
 
-<<<<<<< HEAD
 secretService:
   encryptionKey: ${SECRET_SERVICE_ENCRYPTION_KEY:ENCRYPTION_KEY}
-=======
+
 datahub:
   gms:
     host: ${DATAHUB_GMS_HOST:${GMS_HOST:localhost}}
@@ -45,7 +44,6 @@
 entityService:
   retention:
     enabled: ${ENTITY_SERVICE_ENABLE_RETENTION:false}
->>>>>>> 895af09a
 
 graphService:
   type: ${GRAPH_SERVICE_IMPL:elasticsearch}
