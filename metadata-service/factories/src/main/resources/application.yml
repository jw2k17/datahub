# App Layer
authentication:
  # Enable if you want all requests to the Metadata Service to be authenticated. Disabled by default.
  enabled: ${METADATA_SERVICE_AUTH_ENABLED:false}

  # Required if enabled is true! A configurable chain of Authenticators
  authenticators:
      # Required for authenticating requests with DataHub-issued Access Tokens - best not to remove.
    - type: com.datahub.authentication.authenticator.DataHubTokenAuthenticator
      configs:
        # Key used to validate incoming tokens. Should typically be the same as authentication.tokenService.signingKey
        signingKey: ${DATAHUB_TOKEN_SERVICE_SIGNING_KEY:WnEdIeTG/VVCLQqGwC/BAkqyY0k+H8NEAtWGejrBI94=}
        salt: ${DATAHUB_TOKEN_SERVICE_SALT:ohDVbJBvHHVJh9S/UA4BYF9COuNnqqVhr9MLKEGXk1O=}

  # Required separately from the DataHubTokenAuthenticator as this is used by the AuthServiceController to authorize token generation
  # at user login time.
  systemClientId: ${DATAHUB_SYSTEM_CLIENT_ID:__datahub_system}
  systemClientSecret: ${DATAHUB_SYSTEM_CLIENT_SECRET:JohnSnowKnowsNothing}

  # Configurations for DataHub token service
  tokenService:
    # Key used to sign new tokens.
    signingKey: ${DATAHUB_TOKEN_SERVICE_SIGNING_KEY:WnEdIeTG/VVCLQqGwC/BAkqyY0k+H8NEAtWGejrBI94=}
    salt: ${DATAHUB_TOKEN_SERVICE_SALT:ohDVbJBvHHVJh9S/UA4BYF9COuNnqqVhr9MLKEGXk1O=}

  # The max duration of a UI session in milliseconds. Defaults to 1 day.
  sessionTokenDurationMs: ${SESSION_TOKEN_DURATION_MS:86400000}

# Authorization-related configurations.
authorization:

  # Configurations for the default DataHub policies-based authorizer.
  defaultAuthorizer:
    enabled: ${AUTH_POLICIES_ENABLED:true}
    cacheRefreshIntervalSecs: ${POLICY_CACHE_REFRESH_INTERVAL_SECONDS:120}

  # Optional: A set of custom authorizers, serving in addition to the default DataHub policies-based authorizer.
  authorizers:
    - type: com.datahub.authorization.ranger.RangerAuthorizer
      enabled: ${RANGER_AUTHORIZER_ENABLED:false}
      configs:
        username: ${RANGER_USERNAME}
        password: ${RANGER_PASSWORD}

ingestion:
  enabled: ${UI_INGESTION_ENABLED:true}
  defaultCliVersion: '${UI_INGESTION_DEFAULT_CLI_VERSION:0.8.42}'

telemetry:
  enabledCli: ${CLI_TELEMETRY_ENABLED:true}
  enabledIngestion: ${INGESTION_REPORTING_ENABLED:false}
  enableThirdPartyLogging: ${ENABLE_THIRD_PARTY_LOGGING:false}
  enabledServer: ${DATAHUB_TELEMETRY_ENABLED:true}

secretService:
  encryptionKey: ${SECRET_SERVICE_ENCRYPTION_KEY:ENCRYPTION_KEY}

datahub:
  serverType: ${DATAHUB_SERVER_TYPE:prod}
  gms:
    host: ${DATAHUB_GMS_HOST:localhost}
    port: ${DATAHUB_GMS_PORT:8080}
    useSSL: ${DATAHUB_GMS_USE_SSL:${GMS_USE_SSL:false}}
    sslContext:
      protocol: ${DATAHUB_GMS_SSL_PROTOCOL:${GMS_SSL_PROTOCOL:#{null}}}

  plugin:
    entityRegistry:
      path: ${ENTITY_REGISTRY_PLUGIN_PATH:/etc/datahub/plugins/models}
    retention:
      path: ${RETENTION_PLUGIN_PATH:/etc/datahub/plugins/retention}

entityService:
  impl: ${ENTITY_SERVICE_IMPL:ebean}
  retention:
    enabled: ${ENTITY_SERVICE_ENABLE_RETENTION:true}

graphService:
  type: ${GRAPH_SERVICE_IMPL:elasticsearch}

searchService:
  resultBatchSize: ${SEARCH_SERVICE_BATCH_SIZE:100}
  enableCache: ${SEARCH_SERVICE_ENABLE_CACHE:false}

configEntityRegistry:
  # TODO: Change to read from resources on classpath.
  path: ${ENTITY_REGISTRY_CONFIG_PATH:../../metadata-models/src/main/resources/entity-registry.yml}

platformAnalytics:
  enabled: ${DATAHUB_ANALYTICS_ENABLED:true}

visualConfig:
  assets:
    logoUrl: ${REACT_APP_LOGO_URL:/assets/platforms/datahublogo.png}
    faviconUrl: ${REACT_APP_FAVICON_URL:/assets/favicon.ico}

# Storage Layer

# Only required if entityService.impl is ebean
ebean:
  username: ${EBEAN_DATASOURCE_USERNAME:datahub}
  password: ${EBEAN_DATASOURCE_PASSWORD:datahub}
  url: ${EBEAN_DATASOURCE_URL:jdbc:mysql://localhost:3306/datahub} # JDBC URL
  driver: ${EBEAN_DATASOURCE_DRIVER:com.mysql.jdbc.Driver} # JDBC Driver
  minConnections: ${EBEAN_MIN_CONNECTIONS:2}
  maxConnections: ${EBEAN_MAX_CONNECTIONS:50}
  maxInactiveTimeSeconds: ${EBEAN_MAX_INACTIVE_TIME_IN_SECS:120}
  maxAgeMinutes: ${EBEAN_MAX_AGE_MINUTES:120}
  leakTimeMinutes: ${EBEAN_LEAK_TIME_MINUTES:15}
  waitTimeoutMillis: ${EBEAN_WAIT_TIMEOUT_MILLIS:1000}
  autoCreateDdl: ${EBEAN_AUTOCREATE:false}

# Only required if entityService.impl is cassandra
cassandra:
  datasourceUsername: ${CASSANDRA_DATASOURCE_USERNAME:cassandra}
  datasourcePassword: ${CASSANDRA_DATASOURCE_PASSWORD:cassandra}
  hosts: ${CASSANDRA_HOSTS:cassandra}
  port: ${CASSANDRA_PORT:9042}
  datacenter: ${CASSANDRA_DATACENTER:datacenter1}
  keyspace: ${CASSANDRA_KEYSPACE:datahub}
  useSsl: ${CASSANDRA_USE_SSL:false}

elasticsearch:
  host: ${ELASTICSEARCH_HOST:localhost}
  port: ${ELASTICSEARCH_PORT:9200}
  threadCount: ${ELASTICSEARCH_THREAD_COUNT:1}
  connectionRequestTimeout: ${ELASTICSEARCH_CONNECTION_REQUEST_TIMEOUT:0}
  username: ${ELASTICSEARCH_USERNAME:#{null}}
  password: ${ELASTICSEARCH_PASSWORD:#{null}}
  pathPrefix: ${ELASTICSEARCH_PATH_PREFIX:#{null}}
  useSSL: ${ELASTICSEARCH_USE_SSL:false}
  sslContext: # Required if useSSL is true
    protocol: ${ELASTICSEARCH_SSL_PROTOCOL:#{null}}
    secureRandomImplementation: ${ELASTICSEARCH_SSL_SECURE_RANDOM_IMPL:#{null}}
    trustStoreFile: ${ELASTICSEARCH_SSL_TRUSTSTORE_FILE:#{null}}
    trustStoreType: ${ELASTICSEARCH_SSL_TRUSTSTORE_TYPE:#{null}}
    trustStorePassword: ${ELASTICSEARCH_SSL_TRUSTSTORE_PASSWORD:#{null}}
    keyStoreFile: ${ELASTICSEARCH_SSL_KEYSTORE_FILE:#{null}}
    keyStoreType: ${ELASTICSEARCH_SSL_KEYSTORE_TYPE:#{null}}
    keyStorePassword: ${ELASTICSEARCH_SSL_KEYSTORE_PASSWORD:#{null}}
    keyPassword: ${ELASTICSEARCH_SSL_KEY_PASSWORD:#{null}}
  bulkProcessor:
    requestsLimit: ${ES_BULK_REQUESTS_LIMIT:1000}
    flushPeriod: ${ES_BULK_FLUSH_PERIOD:1}
    numRetries: ${ES_BULK_NUM_RETRIES:3}
    retryInterval: ${ES_BULK_RETRY_INTERVAL:1}
  index:
    prefix: ${INDEX_PREFIX:}
    numShards: ${ELASTICSEARCH_NUM_SHARDS_PER_INDEX:1}
    numReplicas: ${ELASTICSEARCH_NUM_REPLICAS_PER_INDEX:1}
    numRetries: ${ELASTICSEARCH_INDEX_BUILDER_NUM_RETRIES:3}
    maxArrayLength: ${SEARCH_DOCUMENT_MAX_ARRAY_LENGTH:1000}
    maxObjectKeys: ${SEARCH_DOCUMENT_MAX_OBJECT_KEYS:1000}
    mainTokenizer: ${ELASTICSEARCH_MAIN_TOKENIZER:#{null}}

# TODO: Kafka topic convention
kafka:
  listener:
    concurrency: ${KAFKA_LISTENER_CONCURRENCY:1}
  bootstrapServers: ${KAFKA_BOOTSTRAP_SERVER:http://localhost:9092}
  schemaRegistry:
    type: ${SCHEMA_REGISTRY_TYPE:KAFKA} # KAFKA or AWS_GLUE
    url: ${KAFKA_SCHEMAREGISTRY_URL:http://localhost:8081} # Application only for type = kafka
    awsGlue:
      region: ${AWS_GLUE_SCHEMA_REGISTRY_REGION:us-east-1}
      registryName: ${AWS_GLUE_SCHEMA_REGISTRY_NAME:#{null}}
  schema:
    registry:
      security:
        protocol: ${KAFKA_PROPERTIES_SECURITY_PROTOCOL:PLAINTEXT}

# Only required if GraphService type is neo4j
neo4j:
  username: ${NEO4J_USERNAME:neo4j}
  password: ${NEO4J_PASSWORD:datahub}
  uri: ${NEO4J_URI:bolt://localhost}
  maxConnectionPoolSize: ${NEO4J_MAX_CONNECTION_POOL_SIZE:100}
  maxConnectionAcquisitionTimeout: ${NEO4J_MAX_CONNECTION_ACQUISITION_TIMEOUT_IN_SECONDS:60}
  maxConnectionLifetimeInSeconds: ${NEO4j_MAX_CONNECTION_LIFETIME_IN_SECONDS:3600}
  maxTransactionRetryTime: ${NEO4J_MAX_TRANSACTION_RETRY_TIME_IN_SECONDS:30}
  connectionLivenessCheckTimeout: ${NEO4J_CONNECTION_LIVENESS_CHECK_TIMEOUT_IN_SECONDS:-1}

spring:
  mvc:
    servlet:
      path: /openapi
  kafka:
    security:
      protocol: ${KAFKA_PROPERTIES_SECURITY_PROTOCOL:PLAINTEXT}

springdoc:
  cache:
    disabled: true

metadataTests:
<<<<<<< HEAD
  enabled: ${METADATA_TESTS_ENABLED:true}

siblings:
  enabled: ${ENABLE_SIBLING_HOOK:true} # enable to turn on automatic sibling associations for dbt
=======
  enabled: ${METADATA_TESTS_ENABLED:false}

siblings:
  enabled: ${ENABLE_SIBLING_HOOK:true} # enable to turn on automatic sibling associations for dbt

bootstrap:
  upgradeDefaultBrowsePaths:
    enabled: ${UPGRADE_DEFAULT_BROWSE_PATHS_ENABLED:false} # enable to run the upgrade to migrate legacy default browse paths to new ones

featureFlags:
  showSimplifiedHomepageByDefault: ${SHOW_SIMPLIFIED_HOMEPAGE_BY_DEFAULT:false} # shows a simplified homepage with just datasets, charts and dashboards by default to users. this can be configured in user settings
  lineageSearchCacheEnabled: ${LINEAGE_SEARCH_CACHE_ENABLED:false} # Enables in-memory cache for searchAcrossLineage query, disabled by default to prevent unexpected update delays

entityChangeEvents:
  enabled: ${ENABLE_ENTITY_CHANGE_EVENTS_HOOK:true}
>>>>>>> af6a423f
<|MERGE_RESOLUTION|>--- conflicted
+++ resolved
@@ -193,12 +193,6 @@
     disabled: true
 
 metadataTests:
-<<<<<<< HEAD
-  enabled: ${METADATA_TESTS_ENABLED:true}
-
-siblings:
-  enabled: ${ENABLE_SIBLING_HOOK:true} # enable to turn on automatic sibling associations for dbt
-=======
   enabled: ${METADATA_TESTS_ENABLED:false}
 
 siblings:
@@ -213,5 +207,4 @@
   lineageSearchCacheEnabled: ${LINEAGE_SEARCH_CACHE_ENABLED:false} # Enables in-memory cache for searchAcrossLineage query, disabled by default to prevent unexpected update delays
 
 entityChangeEvents:
-  enabled: ${ENABLE_ENTITY_CHANGE_EVENTS_HOOK:true}
->>>>>>> af6a423f
+  enabled: ${ENABLE_ENTITY_CHANGE_EVENTS_HOOK:true}