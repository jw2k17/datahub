apply plugin: 'java-library'
apply from: "../../gradle/versioning/versioning.gradle"

dependencies {
 implementation project(':metadata-io')
 implementation project(':metadata-utils')
 implementation project(':metadata-service:auth-impl')
 implementation project(':metadata-service:auth-config')
 implementation project(':metadata-service:plugin')
 implementation project(':datahub-graphql-core')
 implementation project(':metadata-service:restli-servlet-impl')
 implementation project(':metadata-dao-impl:kafka-producer')
 implementation project(':ingestion-scheduler')

 implementation (externalDependency.awsGlueSchemaRegistrySerde) {
    exclude group: 'org.json', module: 'json'
  }
<<<<<<< HEAD
 implementation externalDependency.elasticSearchRest
 implementation externalDependency.httpClient
 implementation externalDependency.gson
 implementation externalDependency.hazelcast
 implementation externalDependency.hazelcastSpring
 implementation externalDependency.kafkaClients
 implementation externalDependency.kafkaAvroSerde
implementation externalDependency.lombok
 implementation externalDependency.servletApi
 implementation externalDependency.springBeans
 implementation externalDependency.springBootAutoconfigure
 implementation externalDependency.springBootStarterCache
 implementation externalDependency.springContext
 implementation externalDependency.springCore
 implementation externalDependency.springKafka
 implementation externalDependency.springWeb
=======
  compile externalDependency.elasticSearchRest
  compile externalDependency.httpClient
  compile externalDependency.gson
  implementation (externalDependency.hazelcast) {
    exclude group: 'org.json', module: 'json'
  }
  compile externalDependency.hazelcastSpring
  compile externalDependency.kafkaClients
  compile externalDependency.kafkaAvroSerde
  compileOnly externalDependency.lombok
  compile externalDependency.servletApi
  compile externalDependency.springBeans
  compile externalDependency.springBootAutoconfigure
  compile externalDependency.springBootStarterCache
  compile externalDependency.springContext
  compile externalDependency.springCore
  compile externalDependency.springKafka
  compile externalDependency.springWeb
>>>>>>> e7d1b900
  implementation externalDependency.awsPostgresIamAuth
  implementation externalDependency.awsRds

  annotationProcessor externalDependency.lombok

 implementation spec.product.pegasus.restliSpringBridge
  implementation spec.product.pegasus.restliDocgen

  testImplementation externalDependency.springBootTest

 testImplementation externalDependency.mockito
 testImplementation externalDependency.testng
 testImplementation externalDependency.hazelcastTest
  implementation externalDependency.jline
  implementation externalDependency.common
}

configurations.all{
  exclude group: "commons-io", module:"commons-io"
  exclude group: "jline", module:"jline"
}

processResources.configure {
  finalizedBy printVersionDetails // always print version details
}<|MERGE_RESOLUTION|>--- conflicted
+++ resolved
@@ -15,7 +15,7 @@
  implementation (externalDependency.awsGlueSchemaRegistrySerde) {
     exclude group: 'org.json', module: 'json'
   }
-<<<<<<< HEAD
+  
  implementation externalDependency.elasticSearchRest
  implementation externalDependency.httpClient
  implementation externalDependency.gson
@@ -32,26 +32,7 @@
  implementation externalDependency.springCore
  implementation externalDependency.springKafka
  implementation externalDependency.springWeb
-=======
-  compile externalDependency.elasticSearchRest
-  compile externalDependency.httpClient
-  compile externalDependency.gson
-  implementation (externalDependency.hazelcast) {
-    exclude group: 'org.json', module: 'json'
-  }
-  compile externalDependency.hazelcastSpring
-  compile externalDependency.kafkaClients
-  compile externalDependency.kafkaAvroSerde
-  compileOnly externalDependency.lombok
-  compile externalDependency.servletApi
-  compile externalDependency.springBeans
-  compile externalDependency.springBootAutoconfigure
-  compile externalDependency.springBootStarterCache
-  compile externalDependency.springContext
-  compile externalDependency.springCore
-  compile externalDependency.springKafka
-  compile externalDependency.springWeb
->>>>>>> e7d1b900
+
   implementation externalDependency.awsPostgresIamAuth
   implementation externalDependency.awsRds
 
