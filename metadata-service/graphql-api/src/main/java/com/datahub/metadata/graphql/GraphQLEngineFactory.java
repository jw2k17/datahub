--- conflicted
+++ resolved
@@ -9,11 +9,8 @@
 import com.linkedin.gms.factory.common.RestHighLevelClientFactory;
 import com.linkedin.gms.factory.recommendation.RecommendationServiceFactory;
 import com.linkedin.metadata.entity.EntityService;
-<<<<<<< HEAD
 import com.linkedin.metadata.recommendation.RecommendationService;
-=======
 import com.linkedin.metadata.graph.GraphClient;
->>>>>>> d5a42e3d
 import com.linkedin.metadata.utils.elasticsearch.IndexConvention;
 import javax.annotation.Nonnull;
 import org.elasticsearch.client.RestHighLevelClient;
@@ -46,12 +43,10 @@
   private EntityService _entityService;
 
   @Autowired
-<<<<<<< HEAD
   private RecommendationService _recommendationService;
-=======
+
   @Qualifier("graphClient")
   private GraphClient _graphClient;
->>>>>>> d5a42e3d
 
   @Autowired
   private AuthorizationManager authorizationManager;
@@ -64,12 +59,8 @@
   protected GraphQLEngine getInstance() {
     if (isAnalyticsEnabled) {
       return new GmsGraphQLEngine(
-<<<<<<< HEAD
-          new AnalyticsService(elasticClient, indexConvention.getPrefix()), _entityService, _entityClient, _recommendationService).builder().build();
-=======
-          new AnalyticsService(elasticClient, indexConvention.getPrefix()), _entityService, _graphClient, _entityClient
+          new AnalyticsService(elasticClient, indexConvention.getPrefix()), _entityService, _recommendationService,  _graphClient, _entityClient
       ).builder().build();
->>>>>>> d5a42e3d
     }
     return new GmsGraphQLEngine().builder().build();
   }
