--- conflicted
+++ resolved
@@ -56,20 +56,12 @@
     if (isAnalyticsEnabled) {
       return new GmsGraphQLEngine(
           new AnalyticsService(elasticClient, indexConvention.getPrefix()),
-          _entityService, _recommendationsService,
+          _entityService,
           _graphClient,
-          _entityClient
-      ).builder().build();
+          _entityClient,
+          _recommendationsService
+          ).builder().build();
     }
-<<<<<<< HEAD
-    return new GmsGraphQLEngine(
-        null,
-        _entityService, _recommendationsService,
-        _graphClient,
-        _entityClient
-    ).builder().build();
-=======
-    return new GmsGraphQLEngine(null, _entityService, _graphClient, _entityClient).builder().build();
->>>>>>> 87e93ab8
+    return new GmsGraphQLEngine(null, _entityService, _graphClient, _entityClient, _recommendationsService).builder().build();
   }
 }