--- conflicted
+++ resolved
@@ -8,10 +8,7 @@
 import com.linkedin.gms.factory.common.RestHighLevelClientFactory;
 import com.linkedin.gms.factory.recommendation.RecommendationServiceFactory;
 import com.linkedin.metadata.entity.EntityService;
-<<<<<<< HEAD
-=======
 import com.linkedin.metadata.recommendation.RecommendationsService;
->>>>>>> 8a600205
 import com.linkedin.metadata.graph.GraphClient;
 import com.linkedin.metadata.utils.elasticsearch.IndexConvention;
 import javax.annotation.Nonnull;
@@ -43,20 +40,12 @@
   @Qualifier("entityService")
   private EntityService _entityService;
 
-  @Autowired
-<<<<<<< HEAD
-  @Qualifier("graphClient")
-  private GraphClient _graphClient;
-
-  @Autowired
-  private AuthorizationManager authorizationManager;
-=======
   private RecommendationsService _recommendationsService;
 
   @Autowired
   @Qualifier("graphClient")
   private GraphClient _graphClient;
->>>>>>> 8a600205
+
 
   @Value("${ANALYTICS_ENABLED:true}") // TODO: Migrate to DATAHUB_ANALYTICS_ENABLED
   private Boolean isAnalyticsEnabled;
@@ -66,17 +55,12 @@
   protected GraphQLEngine getInstance() {
     if (isAnalyticsEnabled) {
       return new GmsGraphQLEngine(
-<<<<<<< HEAD
-          new AnalyticsService(elasticClient, indexConvention.getPrefix()), _entityService, _graphClient, _entityClient
-      ).builder().build();
-=======
           new AnalyticsService(elasticClient, indexConvention.getPrefix()),
           _entityService,
           _graphClient,
           _entityClient,
           _recommendationsService
           ).builder().build();
->>>>>>> 8a600205
     }
     return new GmsGraphQLEngine(null, _entityService, _graphClient, _entityClient, _recommendationsService).builder().build();
   }
