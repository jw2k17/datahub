package io.datahubproject.openapi.operations.elastic;

import com.datahub.authentication.Authentication;
import com.datahub.authentication.AuthenticationContext;
import com.datahub.authorization.AuthUtil;
import com.datahub.authorization.AuthorizerChain;
import com.deblock.jsondiff.DiffGenerator;
import com.deblock.jsondiff.matcher.CompositeJsonMatcher;
import com.deblock.jsondiff.matcher.LenientJsonArrayPartialMatcher;
import com.deblock.jsondiff.matcher.LenientJsonObjectPartialMatcher;
import com.deblock.jsondiff.matcher.LenientNumberPrimitivePartialMatcher;
import com.deblock.jsondiff.matcher.StrictPrimitivePartialMatcher;
import com.deblock.jsondiff.viewer.PatchDiffViewer;
import com.fasterxml.jackson.core.JsonProcessingException;
import com.fasterxml.jackson.databind.ObjectMapper;
import com.linkedin.common.urn.UrnUtils;
import com.linkedin.metadata.authorization.PoliciesConfig;
import com.linkedin.metadata.entity.EntityService;
import com.linkedin.metadata.entity.restoreindices.RestoreIndicesArgs;
import com.linkedin.metadata.entity.restoreindices.RestoreIndicesResult;
import com.linkedin.metadata.query.SearchFlags;
import com.linkedin.metadata.query.filter.Filter;
import com.linkedin.metadata.search.EntitySearchService;
import com.linkedin.metadata.systemmetadata.SystemMetadataService;
import com.linkedin.metadata.timeseries.TimeseriesAspectService;
import com.linkedin.r2.RemoteInvocationException;
import com.linkedin.timeseries.TimeseriesIndexSizeResult;
import io.datahubproject.metadata.context.OperationContext;
import io.datahubproject.metadata.context.RequestContext;
import io.datahubproject.openapi.util.ElasticsearchUtils;
import io.swagger.v3.oas.annotations.Operation;
import io.swagger.v3.oas.annotations.Parameter;
import io.swagger.v3.oas.annotations.tags.Tag;
import java.net.URISyntaxException;
import java.net.URLEncoder;
import java.nio.charset.StandardCharsets;
import java.util.List;
import java.util.Optional;
import java.util.Set;
import java.util.stream.Collectors;
import javax.annotation.Nonnull;
import javax.annotation.Nullable;
import lombok.extern.slf4j.Slf4j;
import org.json.JSONObject;
import org.opensearch.action.explain.ExplainResponse;
import org.opensearch.client.tasks.GetTaskResponse;
import org.springframework.beans.propertyeditors.StringArrayPropertyEditor;
import org.springframework.http.HttpStatus;
import org.springframework.http.MediaType;
import org.springframework.http.ResponseEntity;
import org.springframework.web.bind.WebDataBinder;
import org.springframework.web.bind.annotation.GetMapping;
import org.springframework.web.bind.annotation.InitBinder;
import org.springframework.web.bind.annotation.PostMapping;
import org.springframework.web.bind.annotation.RequestBody;
import org.springframework.web.bind.annotation.RequestMapping;
import org.springframework.web.bind.annotation.RequestParam;
import org.springframework.web.bind.annotation.RestController;

@RestController
@RequestMapping("/operations/elasticSearch")
@Slf4j
@Tag(
    name = "ElasticSearchOperations",
    description = "An API for managing your elasticsearch instance")
public class OperationsController {
  private final AuthorizerChain authorizerChain;
  private final OperationContext systemOperationContext;
  private final SystemMetadataService systemMetadataService;
  private final TimeseriesAspectService timeseriesAspectService;
  private final EntitySearchService searchService;
  private final EntityService<?> entityService;
  private final ObjectMapper objectMapper;

  public OperationsController(
      OperationContext systemOperationContext,
      SystemMetadataService systemMetadataService,
      TimeseriesAspectService timeseriesAspectService,
      EntitySearchService searchService,
      EntityService<?> entityService,
      AuthorizerChain authorizerChain,
      ObjectMapper objectMapper) {
    this.systemOperationContext = systemOperationContext;
    this.authorizerChain = authorizerChain;
    this.systemMetadataService = systemMetadataService;
    this.timeseriesAspectService = timeseriesAspectService;
    this.searchService = searchService;
    this.entityService = entityService;
    this.objectMapper = objectMapper;
  }

  @InitBinder
  public void initBinder(WebDataBinder binder) {
    binder.registerCustomEditor(String[].class, new StringArrayPropertyEditor(null));
  }

  @Tag(name = "ElasticSearchOperations")
  @GetMapping(path = "/getTaskStatus", produces = MediaType.APPLICATION_JSON_VALUE)
  @Operation(summary = "Get Task Status")
  public ResponseEntity<String> getTaskStatus(String task) {
    Authentication authentication = AuthenticationContext.getAuthentication();
    String actorUrnStr = authentication.getActor().toUrnStr();

    if (!AuthUtil.isAPIAuthorized(
        authentication, authorizerChain, PoliciesConfig.GET_ES_TASK_STATUS_PRIVILEGE)) {
      return ResponseEntity.status(HttpStatus.FORBIDDEN)
          .body(String.format(actorUrnStr + " is not authorized to get ElasticSearch task status"));
    }
    if (!ElasticsearchUtils.isTaskIdValid(task)) {
      return ResponseEntity.status(HttpStatus.BAD_REQUEST)
          .body(
              String.format(
                  "Task ID should be in the form nodeId:taskId e.g. aB1cdEf2GHI-JKLMnoPQr3:123456 (got %s)",
                  task));
    }
    String nodeIdToQuery = task.split(":")[0];
    long taskIdToQuery = Long.parseLong(task.split(":")[1]);
    java.util.Optional<GetTaskResponse> res =
        systemMetadataService.getTaskStatus(nodeIdToQuery, taskIdToQuery);
    if (res.isEmpty()) {
      return ResponseEntity.status(HttpStatus.INTERNAL_SERVER_ERROR)
          .body(String.format("Could not get task status for %s:%d", nodeIdToQuery, taskIdToQuery));
    }
    GetTaskResponse resp = res.get();
    JSONObject j = new JSONObject();
    j.put("completed", resp.isCompleted());
    j.put("taskId", res.get().getTaskInfo().getTaskId());
    j.put("status", res.get().getTaskInfo().getStatus());
    j.put("runTimeNanos", res.get().getTaskInfo().getRunningTimeNanos());
    return ResponseEntity.ok(j.toString());
  }

  @Tag(name = "ElasticSearchOperations")
  @GetMapping(path = "/getIndexSizes", produces = MediaType.APPLICATION_JSON_VALUE)
  @Operation(summary = "Get Index Sizes")
  public ResponseEntity<String> getIndexSizes() {
    Authentication authentication = AuthenticationContext.getAuthentication();
    String actorUrnStr = authentication.getActor().toUrnStr();

    if (!AuthUtil.isAPIAuthorized(
        authentication, authorizerChain, PoliciesConfig.GET_TIMESERIES_INDEX_SIZES_PRIVILEGE)) {
      return ResponseEntity.status(HttpStatus.FORBIDDEN)
          .body(String.format(actorUrnStr + " is not authorized to get timeseries index sizes"));
    }
    OperationContext opContext =
        OperationContext.asSession(
            systemOperationContext,
            RequestContext.builder().buildOpenapi("getIndexSizes", List.of()),
            authorizerChain,
            authentication,
            true);

    List<TimeseriesIndexSizeResult> indexSizeResults =
        timeseriesAspectService.getIndexSizes(opContext);
    JSONObject j = new JSONObject();
    j.put(
        "sizes",
        indexSizeResults.stream()
            .map(
                timeseriesIndexSizeResult ->
                    new JSONObject()
                        .put("aspectName", timeseriesIndexSizeResult.getAspectName())
                        .put("entityName", timeseriesIndexSizeResult.getEntityName())
                        .put("indexName", timeseriesIndexSizeResult.getIndexName())
                        .put("sizeMb", timeseriesIndexSizeResult.getSizeInMb()))
            .collect(Collectors.toList()));
    return ResponseEntity.ok(j.toString());
  }

  @Tag(name = "ElasticSearchOperations")
  @GetMapping(path = "/explainSearchQuery", produces = MediaType.APPLICATION_JSON_VALUE)
  @Operation(summary = "Explain Search Query")
  public ResponseEntity<ExplainResponse> explainSearchQuery(
      @Parameter(
              name = "query",
              required = true,
              description =
                  "Query to evaluate for specified document, will be applied as an input string to standard search query builder.")
          @RequestParam(value = "query", defaultValue = "*")
          @Nonnull
          String query,
      @Parameter(
              name = "documentId",
              required = true,
              description = "Document ID to apply explain to.")
          @RequestParam("documentId")
          @Nonnull
          String documentId,
      @Parameter(
              name = "entityName",
              required = true,
              description = "Name of the entity the document belongs to.")
          @RequestParam(value = "entityName", defaultValue = "dataset")
          @Nonnull
          String entityName,
      @Parameter(name = "scrollId", description = "Scroll ID for pagination.")
          @RequestParam("scrollId")
          @Nullable
          String scrollId,
      @Parameter(
              name = "keepAlive",
              description =
                  "Keep alive time for point in time scroll context"
                      + ", only relevant where point in time is supported.")
          @RequestParam("keepAlive")
          @Nullable
          String keepAlive,
      @Parameter(name = "size", required = true, description = "Page size for pagination.")
          @RequestParam(value = "size", required = false, defaultValue = "1")
          int size,
      @Parameter(name = "filters", description = "Additional filters to apply to query.")
          @RequestParam(value = "filters", required = false)
          @Nullable
<<<<<<< HEAD
          Filter filters,
      @Parameter(
              name = "sortCriteria",
              required = false,
              description = "Criterion to sort results on.")
          @RequestParam("sortCriteria")
          @Nullable
          List<SortCriterion> sortCriteria,
=======
          String filters,
      @Parameter(name = "searchFlags", description = "Optional configuration flags.")
          @RequestParam(value = "searchFlags", required = false)
          @Nullable
          String searchFlags)
      throws JsonProcessingException {

    Authentication authentication = AuthenticationContext.getAuthentication();
    String actorUrnStr = authentication.getActor().toUrnStr();

    if (!AuthUtil.isAPIAuthorized(
        authentication, authorizerChain, PoliciesConfig.ES_EXPLAIN_QUERY_PRIVILEGE)) {
      log.error("{} is not authorized to get explain queries", actorUrnStr);
      return ResponseEntity.status(HttpStatus.FORBIDDEN).body(null);
    }
    OperationContext opContext =
        systemOperationContext
            .asSession(
                RequestContext.builder().buildOpenapi("explainSearchQuery", entityName),
                authorizerChain,
                authentication)
            .withSearchFlags(
                flags -> {
                  try {
                    return searchFlags == null
                        ? flags
                        : objectMapper.readValue(searchFlags, SearchFlags.class);
                  } catch (JsonProcessingException e) {
                    throw new RuntimeException(e);
                  }
                });

    ExplainResponse response =
        searchService.explain(
            opContext,
            query,
            encodeValue(documentId),
            entityName,
            filters == null ? null : objectMapper.readValue(filters, Filter.class),
            null,
            scrollId,
            keepAlive,
            size,
            null);

    return ResponseEntity.ok(response);
  }

  @Tag(name = "ElasticSearchOperations")
  @GetMapping(path = "/explainSearchQueryDiff", produces = MediaType.TEXT_PLAIN_VALUE)
  @Operation(summary = "Explain the differences in scoring for 2 documents")
  public ResponseEntity<String> explainSearchQueryDiff(
>>>>>>> 5857a22b
      @Parameter(
              name = "query",
              required = true,
              description =
                  "Query to evaluate for specified document, will be applied as an input string to standard search query builder.")
          @RequestParam(value = "query", defaultValue = "*")
          @Nonnull
          String query,
      @Parameter(
              name = "documentIdA",
              required = true,
              description = "Document 1st ID to apply explain to.")
          @RequestParam("documentIdA")
          @Nonnull
          String documentIdA,
      @Parameter(
              name = "documentIdB",
              required = true,
              description = "Document 2nd ID to apply explain to.")
          @RequestParam("documentIdB")
          @Nonnull
          String documentIdB,
      @Parameter(
              name = "entityName",
              required = true,
              description = "Name of the entity the document belongs to.")
          @RequestParam(value = "entityName", defaultValue = "dataset")
          @Nonnull
          String entityName,
      @Parameter(name = "scrollId", description = "Scroll ID for pagination.")
          @RequestParam("scrollId")
          @Nullable
          String scrollId,
      @Parameter(
              name = "keepAlive",
              description =
                  "Keep alive time for point in time scroll context"
                      + ", only relevant where point in time is supported.")
          @RequestParam("keepAlive")
          @Nullable
          String keepAlive,
      @Parameter(name = "size", required = true, description = "Page size for pagination.")
          @RequestParam(value = "size", required = false, defaultValue = "1")
          int size,
      @Parameter(name = "filters", description = "Additional filters to apply to query.")
          @RequestParam(value = "filters", required = false)
          @Nullable
          String filters,
      @Parameter(name = "searchFlags", description = "Optional configuration flags.")
          @RequestParam(value = "searchFlags", required = false)
          @Nullable
          String searchFlags)
      throws JsonProcessingException {

    Authentication authentication = AuthenticationContext.getAuthentication();
    String actorUrnStr = authentication.getActor().toUrnStr();

    if (!AuthUtil.isAPIAuthorized(
        authentication, authorizerChain, PoliciesConfig.ES_EXPLAIN_QUERY_PRIVILEGE)) {
      log.error("{} is not authorized to get explain queries", actorUrnStr);
      return ResponseEntity.status(HttpStatus.FORBIDDEN).body(null);
    }
    OperationContext opContext =
        systemOperationContext
            .asSession(
                RequestContext.builder().buildOpenapi("explainSearchQuery", entityName),
                authorizerChain,
                authentication)
            .withSearchFlags(
                flags -> {
                  try {
                    return searchFlags == null
                        ? flags
                        : objectMapper.readValue(searchFlags, SearchFlags.class);
                  } catch (JsonProcessingException e) {
                    throw new RuntimeException(e);
                  }
                });

    ExplainResponse responseA =
        searchService.explain(
            opContext,
            query,
            encodeValue(documentIdA),
            entityName,
<<<<<<< HEAD
            filters,
            sortCriteria,
=======
            filters == null ? null : objectMapper.readValue(filters, Filter.class),
            null,
>>>>>>> 5857a22b
            scrollId,
            keepAlive,
            size,
            null);

    ExplainResponse responseB =
        searchService.explain(
            opContext,
            query,
            encodeValue(documentIdB),
            entityName,
            filters == null ? null : objectMapper.readValue(filters, Filter.class),
            null,
            scrollId,
            keepAlive,
            size,
            null);

    String a = objectMapper.writerWithDefaultPrettyPrinter().writeValueAsString(responseA);
    String b = objectMapper.writerWithDefaultPrettyPrinter().writeValueAsString(responseB);

    CompositeJsonMatcher fullLenient =
        new CompositeJsonMatcher(
            new LenientJsonArrayPartialMatcher(), // comparing array using lenient mode (ignore
            // array order and extra items)
            new LenientJsonObjectPartialMatcher(), // comparing object using lenient mode (ignoring
            // extra properties)
            new LenientNumberPrimitivePartialMatcher(
                new StrictPrimitivePartialMatcher()) // comparing primitive types and manage numbers
            // (100.00 == 100)
            );

    // generate a diff
    final var jsondiff = DiffGenerator.diff(a, b, fullLenient);
    PatchDiffViewer patch = PatchDiffViewer.from(jsondiff);

    return ResponseEntity.ok(patch.toString());
  }

  private static String encodeValue(String value) {
    if (value.startsWith("urn:li:")) {
      return URLEncoder.encode(value, StandardCharsets.UTF_8);
    }
    return value;
  }

  @Tag(name = "RestoreIndices")
  @GetMapping(path = "/restoreIndices", produces = MediaType.APPLICATION_JSON_VALUE)
  @Operation(summary = "Restore ElasticSearch indices from primary storage based on URNs.")
  public ResponseEntity<List<RestoreIndicesResult>> restoreIndices(
      @RequestParam(required = false, name = "aspectName") @Nullable String aspectName,
      @RequestParam(required = false, name = "urn") @Nullable String urn,
      @RequestParam(required = false, name = "urnLike") @Nullable String urnLike,
      @RequestParam(required = false, name = "batchSize", defaultValue = "500") @Nullable
          Integer batchSize,
      @RequestParam(required = false, name = "start", defaultValue = "0") @Nullable Integer start,
      @RequestParam(required = false, name = "limit", defaultValue = "0") @Nullable Integer limit,
      @RequestParam(required = false, name = "gePitEpochMs", defaultValue = "0") @Nullable
          Long gePitEpochMs,
      @RequestParam(required = false, name = "lePitEpochMs") @Nullable Long lePitEpochMs) {

    Authentication authentication = AuthenticationContext.getAuthentication();
    if (!AuthUtil.isAPIAuthorized(
        authentication, authorizerChain, PoliciesConfig.RESTORE_INDICES_PRIVILEGE)) {
      return ResponseEntity.status(HttpStatus.FORBIDDEN).build();
    }
    OperationContext opContext =
        OperationContext.asSession(
            systemOperationContext,
            RequestContext.builder().buildOpenapi("restoreIndices", List.of()),
            authorizerChain,
            authentication,
            true);

    RestoreIndicesArgs args =
        new RestoreIndicesArgs()
            .aspectName(aspectName)
            .urnLike(urnLike)
            .urn(
                Optional.ofNullable(urn)
                    .map(urnStr -> UrnUtils.getUrn(urnStr).toString())
                    .orElse(null))
            .start(start)
            .batchSize(batchSize)
            .limit(limit)
            .gePitEpochMs(gePitEpochMs)
            .lePitEpochMs(lePitEpochMs);

    return ResponseEntity.of(Optional.of(entityService.restoreIndices(opContext, args, log::info)));
  }

  @Tag(name = "RestoreIndices")
  @PostMapping(path = "/restoreIndices", produces = MediaType.APPLICATION_JSON_VALUE)
  @Operation(summary = "Restore ElasticSearch indices from primary storage based on URNs.")
  public ResponseEntity<List<RestoreIndicesResult>> restoreIndices(
      @RequestParam(required = false, name = "aspectNames") @Nullable Set<String> aspectNames,
      @RequestParam(required = false, name = "batchSize", defaultValue = "100") @Nullable
          Integer batchSize,
      @RequestBody @Nonnull Set<String> urns)
      throws RemoteInvocationException, URISyntaxException {

    Authentication authentication = AuthenticationContext.getAuthentication();
    if (!AuthUtil.isAPIAuthorized(
        authentication, authorizerChain, PoliciesConfig.RESTORE_INDICES_PRIVILEGE)) {
      return ResponseEntity.status(HttpStatus.FORBIDDEN).build();
    }
    OperationContext opContext =
        OperationContext.asSession(
            systemOperationContext,
            RequestContext.builder().buildOpenapi("restoreIndices", List.of()),
            authorizerChain,
            authentication,
            true);

    return ResponseEntity.of(
        Optional.of(
            entityService.restoreIndices(
                opContext,
                urns.stream().map(UrnUtils::getUrn).collect(Collectors.toSet()),
                aspectNames,
                batchSize)));
  }
}<|MERGE_RESOLUTION|>--- conflicted
+++ resolved
@@ -211,17 +211,14 @@
       @Parameter(name = "filters", description = "Additional filters to apply to query.")
           @RequestParam(value = "filters", required = false)
           @Nullable
-<<<<<<< HEAD
-          Filter filters,
+          String filters,
       @Parameter(
               name = "sortCriteria",
               required = false,
-              description = "Criterion to sort results on.")
+              description = "Criteria to sort results on.")
           @RequestParam("sortCriteria")
           @Nullable
           List<SortCriterion> sortCriteria,
-=======
-          String filters,
       @Parameter(name = "searchFlags", description = "Optional configuration flags.")
           @RequestParam(value = "searchFlags", required = false)
           @Nullable
@@ -260,7 +257,7 @@
             encodeValue(documentId),
             entityName,
             filters == null ? null : objectMapper.readValue(filters, Filter.class),
-            null,
+            sortCriteria,
             scrollId,
             keepAlive,
             size,
@@ -273,7 +270,6 @@
   @GetMapping(path = "/explainSearchQueryDiff", produces = MediaType.TEXT_PLAIN_VALUE)
   @Operation(summary = "Explain the differences in scoring for 2 documents")
   public ResponseEntity<String> explainSearchQueryDiff(
->>>>>>> 5857a22b
       @Parameter(
               name = "query",
               required = true,
@@ -322,6 +318,13 @@
           @RequestParam(value = "filters", required = false)
           @Nullable
           String filters,
+      @Parameter(
+              name = "sortCriteria",
+              required = false,
+              description = "Criteria to sort results on.")
+          @RequestParam("sortCriteria")
+          @Nullable
+          List<SortCriterion> sortCriteria,
       @Parameter(name = "searchFlags", description = "Optional configuration flags.")
           @RequestParam(value = "searchFlags", required = false)
           @Nullable
@@ -359,13 +362,8 @@
             query,
             encodeValue(documentIdA),
             entityName,
-<<<<<<< HEAD
-            filters,
+            filters == null ? null : objectMapper.readValue(filters, Filter.class),
             sortCriteria,
-=======
-            filters == null ? null : objectMapper.readValue(filters, Filter.class),
-            null,
->>>>>>> 5857a22b
             scrollId,
             keepAlive,
             size,
@@ -378,7 +376,7 @@
             encodeValue(documentIdB),
             entityName,
             filters == null ? null : objectMapper.readValue(filters, Filter.class),
-            null,
+            sortCriteria,
             scrollId,
             keepAlive,
             size,
