package com.linkedin.entity.client;

import com.datahub.authentication.Authentication;
import com.linkedin.common.client.BaseClient;
import com.linkedin.common.urn.Urn;
import com.linkedin.data.DataMap;
import com.linkedin.data.template.RecordTemplate;
import com.linkedin.data.template.StringArray;
import com.linkedin.entity.AspectsDoGetTimeseriesAspectValuesRequestBuilder;
import com.linkedin.entity.AspectsDoIngestProposalRequestBuilder;
import com.linkedin.entity.AspectsGetRequestBuilder;
import com.linkedin.entity.AspectsRequestBuilders;
import com.linkedin.entity.EntitiesBatchGetRequestBuilder;
import com.linkedin.entity.EntitiesDoAutocompleteRequestBuilder;
import com.linkedin.entity.EntitiesDoBatchGetTotalEntityCountRequestBuilder;
import com.linkedin.entity.EntitiesDoBatchIngestRequestBuilder;
import com.linkedin.entity.EntitiesDoBrowseRequestBuilder;
import com.linkedin.entity.EntitiesDoDeleteRequestBuilder;
import com.linkedin.entity.EntitiesDoFilterRequestBuilder;
import com.linkedin.entity.EntitiesDoGetBrowsePathsRequestBuilder;
import com.linkedin.entity.EntitiesDoGetTotalEntityCountRequestBuilder;
import com.linkedin.entity.EntitiesDoIngestRequestBuilder;
import com.linkedin.entity.EntitiesDoListRequestBuilder;
import com.linkedin.entity.EntitiesDoListUrnsRequestBuilder;
import com.linkedin.entity.EntitiesDoSearchAcrossEntitiesRequestBuilder;
import com.linkedin.entity.EntitiesDoSearchRequestBuilder;
import com.linkedin.entity.EntitiesDoSetWritableRequestBuilder;
import com.linkedin.entity.EntitiesRequestBuilders;
import com.linkedin.entity.EntitiesV2BatchGetRequestBuilder;
import com.linkedin.entity.EntitiesV2RequestBuilders;
import com.linkedin.entity.Entity;
import com.linkedin.entity.EntityArray;
import com.linkedin.entity.EntityResponse;
import com.linkedin.metadata.aspect.EnvelopedAspect;
import com.linkedin.metadata.aspect.VersionedAspect;
import com.linkedin.metadata.browse.BrowseResult;
import com.linkedin.metadata.dao.utils.RecordUtils;
import com.linkedin.metadata.query.AutoCompleteResult;
import com.linkedin.metadata.query.ListResult;
import com.linkedin.metadata.query.ListUrnsResult;
import com.linkedin.metadata.query.filter.Filter;
import com.linkedin.metadata.query.filter.SortCriterion;
import com.linkedin.metadata.search.SearchResult;
import com.linkedin.mxe.MetadataChangeProposal;
import com.linkedin.mxe.SystemMetadata;
import com.linkedin.r2.RemoteInvocationException;
import com.linkedin.restli.client.Client;
import com.linkedin.restli.client.RestLiResponseException;
import com.linkedin.restli.common.HttpStatus;
import java.net.URISyntaxException;
import java.util.Collection;
import java.util.HashMap;
import java.util.List;
import java.util.Map;
import java.util.Optional;
import java.util.Set;
import java.util.concurrent.atomic.AtomicInteger;
import java.util.stream.Collectors;
import javax.annotation.Nonnull;
import javax.annotation.Nullable;
import javax.mail.MethodNotSupportedException;
import lombok.SneakyThrows;
import lombok.extern.slf4j.Slf4j;

import static com.linkedin.metadata.search.utils.QueryUtils.newFilter;


@Slf4j
public class RestliEntityClient extends BaseClient implements EntityClient {

  private static final EntitiesRequestBuilders ENTITIES_REQUEST_BUILDERS = new EntitiesRequestBuilders();
  private static final EntitiesV2RequestBuilders ENTITIES_V2_REQUEST_BUILDERS = new EntitiesV2RequestBuilders();
<<<<<<< HEAD
=======

>>>>>>> f63f592b
  private static final AspectsRequestBuilders ASPECTS_REQUEST_BUILDERS = new AspectsRequestBuilders();

  public RestliEntityClient(@Nonnull final Client restliClient) {
      super(restliClient);

  @Nonnull
  public Entity get(@Nonnull final Urn urn, @Nonnull final Authentication authentication)
      throws RemoteInvocationException {
    return sendClientRequest(ENTITIES_REQUEST_BUILDERS.get().id(urn.toString()), authentication).getEntity();
  }

  /**
   * Legacy! Use {#batchGetV2} instead, as this method leverages Snapshot models, and will not work
   * for fetching entities + aspects added by Entity Registry configuration. 
   * 
   * Batch get a set of {@link Entity} objects by urn.  
   *
   * @param urns the urns of the entities to batch get
   * @param authentication the authentication to include in the request to the Metadata Service
   * @throws RemoteInvocationException
   */
  @Nonnull
  public Map<Urn, Entity> batchGet(@Nonnull final Set<Urn> urns, @Nonnull final Authentication authentication)
      throws RemoteInvocationException {

    final Integer batchSize = 25;
    final AtomicInteger index = new AtomicInteger(0);

    final Collection<List<Urn>> entityUrnBatches =
        urns.stream().collect(Collectors.groupingBy(x -> index.getAndIncrement() / batchSize)).values();

    final Map<Urn, Entity> response = new HashMap<>();

    for (List<Urn> urnsInBatch : entityUrnBatches) {
      EntitiesBatchGetRequestBuilder batchGetRequestBuilder =
          ENTITIES_REQUEST_BUILDERS.batchGet().ids(urnsInBatch.stream().map(Urn::toString).collect(Collectors.toSet()));
      final Map<Urn, Entity> batchResponse = sendClientRequest(batchGetRequestBuilder, authentication).getEntity()
          .getResults()
          .entrySet()
          .stream()
          .collect(Collectors.toMap(entry -> {
            try {
              return Urn.createFromString(entry.getKey());
            } catch (URISyntaxException e) {
              throw new RuntimeException(String.format("Failed to create Urn from key string %s", entry.getKey()));
            }
          }, entry -> entry.getValue().getEntity()));
      response.putAll(batchResponse);
    }
    return response;
  }
    
  /**
   * Batch get a set of aspects for a single entity. 
   *
   * @param entityName the entity type to fetch 
   * @param urns the urns of the entities to batch get
   * @param aspectNames the aspect names to batch get
   * @param authentication the authentication to include in the request to the Metadata Service
   * @throws RemoteInvocationException
   */
  @Nonnull
  public Map<Urn, EntityResponse> batchGetV2(
      @Nonnull String entityName,
      @Nonnull final Set<Urn> urns,
      @Nullable final Set<String> aspectNames,
      @Nonnull final Authentication authentication) throws Exception {

      final EntitiesV2BatchGetRequestBuilder requestBuilder = ENTITIES_V2_REQUEST_BUILDERS
          .batchGet()
          .aspectsParam(aspectNames)
          .ids(urns.stream().map(Urn::toString).collect(Collectors.toList()));

      return sendClientRequest(requestBuilder, authentication)
          .getEntity()
          .getResults()
          .entrySet()
          .stream()
          .collect(Collectors.toMap(entry -> {
              try {
                  return Urn.createFromString(entry.getKey());
              } catch (URISyntaxException e) {
                  throw new RuntimeException(String.format("Failed to bind urn string with value %s into urn", entry.getKey()));
              }
          }, entry -> entry.getValue().getEntity()));
  }

  /**
   * Autocomplete a search query for a particular field of an entity. 
   *
   * @param entityType the entity type to autocomplete against, e.g. 'dataset' 
   * @param query search query
   * @param field field of the dataset
   * @param requestFilters autocomplete filters
   * @param limit max number of autocomplete results
   * @param field the field to autocomplete against, e.g. 'name'
   * @throws RemoteInvocationException
   */
  @Nonnull
  public AutoCompleteResult autoComplete(@Nonnull String entityType, @Nonnull String query,
      @Nonnull Map<String, String> requestFilters, @Nonnull int limit, @Nullable String field,
      @Nonnull final Authentication authentication) throws RemoteInvocationException {
    EntitiesDoAutocompleteRequestBuilder requestBuilder = ENTITIES_REQUEST_BUILDERS.actionAutocomplete()
        .entityParam(entityType)
        .queryParam(query)
        .fieldParam(field)
        .filterParam(newFilter(requestFilters))
        .limitParam(limit);
    return sendClientRequest(requestBuilder, authentication).getEntity();
  }

  /**
   * Autocomplete a search query for a particular entity type. 
   * 
   * @param entityType the entity type to autocomplete against, e.g. 'dataset' 
   * @param query search query
   * @param requestFilters autocomplete filters
   * @param limit max number of autocomplete results
   * @throws RemoteInvocationException
   */
  @Nonnull
  public AutoCompleteResult autoComplete(@Nonnull String entityType, @Nonnull String query,
      @Nonnull Map<String, String> requestFilters, @Nonnull int limit, @Nonnull final Authentication authentication)
      throws RemoteInvocationException {
    EntitiesDoAutocompleteRequestBuilder requestBuilder = ENTITIES_REQUEST_BUILDERS.actionAutocomplete()
        .entityParam(entityType)
        .queryParam(query)
        .filterParam(newFilter(requestFilters))
        .limitParam(limit);
    return sendClientRequest(requestBuilder, authentication).getEntity();
  }

  /**
   * Gets browse snapshot of a given path
   *
   * @param entityType entity type being browse
   * @param path path being browsed
   * @param requestFilters browse filters
   * @param start start offset of first dataset
   * @param limit max number of datasets
   * @throws RemoteInvocationException
   */
  @Nonnull
  public BrowseResult browse(@Nonnull String entityType, @Nonnull String path,
      @Nullable Map<String, String> requestFilters, int start, int limit, @Nonnull final Authentication authentication)
      throws RemoteInvocationException {
    EntitiesDoBrowseRequestBuilder requestBuilder = ENTITIES_REQUEST_BUILDERS.actionBrowse()
        .pathParam(path)
        .entityParam(entityType)
        .startParam(start)
        .limitParam(limit);
    if (requestFilters != null) {
      requestBuilder.filterParam(newFilter(requestFilters));
    }
    return sendClientRequest(requestBuilder, authentication).getEntity();
  }

  public void update(@Nonnull final Entity entity, @Nonnull final Authentication authentication)
      throws RemoteInvocationException {
    EntitiesDoIngestRequestBuilder requestBuilder = ENTITIES_REQUEST_BUILDERS.actionIngest().entityParam(entity);
<<<<<<< HEAD
  }

  @Nonnull
  public Map<Urn, EntityResponse> batchGetV2(@Nonnull String entityName, @Nonnull final Set<Urn> urns,
      @Nullable final Set<String> aspectNames, @Nonnull final Authentication authentication) throws Exception {

    final EntitiesV2BatchGetRequestBuilder requestBuilder = ENTITIES_V2_REQUEST_BUILDERS.batchGet()
        .aspectsParam(aspectNames)
        .ids(urns.stream().map(Urn::toString).collect(Collectors.toList()));

    return sendClientRequest(requestBuilder, authentication).getEntity()
        .getResults()
        .entrySet()
        .stream()
        .collect(Collectors.toMap(entry -> {
          try {
            return Urn.createFromString(entry.getKey());
          } catch (URISyntaxException e) {
            throw new RuntimeException(
                String.format("Failed to bind urn string with value %s into urn", entry.getKey()));
          }
        }, entry -> entry.getValue().getEntity()));
=======
    sendClientRequest(requestBuilder, authentication);
>>>>>>> f63f592b
  }
    
  public void updateWithSystemMetadata(@Nonnull final Entity entity, @Nullable final SystemMetadata systemMetadata,
      @Nonnull final Authentication authentication) throws RemoteInvocationException {
    if (systemMetadata == null) {
      update(entity, authentication);
      return;
    }

    EntitiesDoIngestRequestBuilder requestBuilder =
        ENTITIES_REQUEST_BUILDERS.actionIngest().entityParam(entity).systemMetadataParam(systemMetadata);

    sendClientRequest(requestBuilder, authentication);
  }

  public void batchUpdate(@Nonnull final Set<Entity> entities, @Nonnull final Authentication authentication)
      throws RemoteInvocationException {
    EntitiesDoBatchIngestRequestBuilder requestBuilder =
        ENTITIES_REQUEST_BUILDERS.actionBatchIngest().entitiesParam(new EntityArray(entities));

    sendClientRequest(requestBuilder, authentication);
  }

  /**
   * Searches for entities matching to a given query and filters
   *
   * @param input search query
   * @param requestFilters search filters
   * @param start start offset for search results
   * @param count max number of search results requested
   * @return a set of search results
   * @throws RemoteInvocationException
   */
  @Nonnull
  public SearchResult search(@Nonnull String entity, @Nonnull String input,
      @Nullable Map<String, String> requestFilters, int start, int count, @Nonnull final Authentication authentication)
      throws RemoteInvocationException {

    final EntitiesDoSearchRequestBuilder requestBuilder = ENTITIES_REQUEST_BUILDERS.actionSearch()
        .entityParam(entity)
        .inputParam(input)
        .filterParam(newFilter(requestFilters))
        .startParam(start)
        .countParam(count);

    return sendClientRequest(requestBuilder, authentication).getEntity();
  }

  /**
   * Filters for entities matching to a given query and filters
   *
   * @param requestFilters search filters
   * @param start start offset for search results
   * @param count max number of search results requested
   * @return a set of list results
   * @throws RemoteInvocationException
   */
  @Nonnull
  public ListResult list(@Nonnull String entity, @Nullable Map<String, String> requestFilters, int start, int count,
      @Nonnull final Authentication authentication) throws RemoteInvocationException {
    final EntitiesDoListRequestBuilder requestBuilder = ENTITIES_REQUEST_BUILDERS.actionList()
        .entityParam(entity)
        .filterParam(newFilter(requestFilters))
        .startParam(start)
        .countParam(count);

    return sendClientRequest(requestBuilder, authentication).getEntity();
  }

  /**
   * Searches for datasets matching to a given query and filters
   *
   * @param input search query
   * @param filter search filters
   * @param start start offset for search results
   * @param count max number of search results requested
   * @return Snapshot key
   * @throws RemoteInvocationException
   */
  @Nonnull
  public SearchResult search(@Nonnull String entity, @Nonnull String input, @Nullable Filter filter, int start,
      int count, @Nonnull final Authentication authentication) throws RemoteInvocationException {

    final EntitiesDoSearchRequestBuilder requestBuilder = ENTITIES_REQUEST_BUILDERS.actionSearch()
        .entityParam(entity)
        .inputParam(input)
        .startParam(start)
        .countParam(count);

    if (filter != null) {
      requestBuilder.filterParam(filter);
    }

    return sendClientRequest(requestBuilder, authentication).getEntity();
  }

  /**
   * Searches for entities matching to a given query and filters across multiple entity types
   *
   * @param entities entity types to search (if empty, searches all entities)
   * @param input search query
   * @param filter search filters
   * @param start start offset for search results
   * @param count max number of search results requested
   * @return Snapshot key
   * @throws RemoteInvocationException
   */
  @Nonnull
  public SearchResult searchAcrossEntities(@Nonnull List<String> entities, @Nonnull String input,
      @Nullable Filter filter, int start, int count, @Nonnull final Authentication authentication)
      throws RemoteInvocationException {

    final EntitiesDoSearchAcrossEntitiesRequestBuilder requestBuilder =
        ENTITIES_REQUEST_BUILDERS.actionSearchAcrossEntities().inputParam(input).startParam(start).countParam(count);

    if (entities != null) {
      requestBuilder.entitiesParam(new StringArray(entities));
    }
    if (filter != null) {
      requestBuilder.filterParam(filter);
    }

    return sendClientRequest(requestBuilder, authentication).getEntity();
  }

  /**
   * Gets browse path(s) given dataset urn
   *
   * @param urn urn for the entity
   * @return list of paths given urn
   * @throws RemoteInvocationException
   */
  @Nonnull
  public StringArray getBrowsePaths(@Nonnull Urn urn, @Nonnull final Authentication authentication)
      throws RemoteInvocationException {
    EntitiesDoGetBrowsePathsRequestBuilder requestBuilder =
        ENTITIES_REQUEST_BUILDERS.actionGetBrowsePaths().urnParam(urn);
    return sendClientRequest(requestBuilder, authentication).getEntity();
  }

  public void setWritable(boolean canWrite, @Nonnull final Authentication authentication)
      throws RemoteInvocationException {
    EntitiesDoSetWritableRequestBuilder requestBuilder =
        ENTITIES_REQUEST_BUILDERS.actionSetWritable().valueParam(canWrite);
    sendClientRequest(requestBuilder, authentication);
  }

  @Nonnull
  public long getTotalEntityCount(@Nonnull String entityName, @Nonnull final Authentication authentication)
      throws RemoteInvocationException {
    EntitiesDoGetTotalEntityCountRequestBuilder requestBuilder =
        ENTITIES_REQUEST_BUILDERS.actionGetTotalEntityCount().entityParam(entityName);
    return sendClientRequest(requestBuilder, authentication).getEntity();
  }

  @Nonnull
  public Map<String, Long> batchGetTotalEntityCount(@Nonnull List<String> entityName,
      @Nonnull final Authentication authentication) throws RemoteInvocationException {
    EntitiesDoBatchGetTotalEntityCountRequestBuilder requestBuilder =
        ENTITIES_REQUEST_BUILDERS.actionBatchGetTotalEntityCount().entitiesParam(new StringArray(entityName));
    return sendClientRequest(requestBuilder, authentication).getEntity();
  }

  /**
   * List all urns existing for a particular Entity type.
   */
  public ListUrnsResult listUrns(@Nonnull final String entityName, final int start, final int count,
      @Nonnull final Authentication authentication) throws RemoteInvocationException {
    EntitiesDoListUrnsRequestBuilder requestBuilder =
        ENTITIES_REQUEST_BUILDERS.actionListUrns().entityParam(entityName).startParam(start).countParam(count);
    return sendClientRequest(requestBuilder, authentication).getEntity();
  }

  /**
   * Hard delete an entity with a particular urn.
   */
  public void deleteEntity(@Nonnull final Urn urn, @Nonnull final Authentication authentication)
      throws RemoteInvocationException {
    EntitiesDoDeleteRequestBuilder requestBuilder = ENTITIES_REQUEST_BUILDERS.actionDelete().urnParam(urn.toString());
    sendClientRequest(requestBuilder, authentication);
  }

  @Nonnull
  @Override
  public SearchResult filter(@Nonnull String entity, @Nonnull Filter filter, @Nullable SortCriterion sortCriterion,
      int start, int count, @Nonnull final Authentication authentication) throws RemoteInvocationException {
    EntitiesDoFilterRequestBuilder requestBuilder = ENTITIES_REQUEST_BUILDERS.actionFilter()
        .entityParam(entity)
        .filterParam(filter)
        .startParam(start)
        .countParam(count);
    if (sortCriterion != null) {
      requestBuilder.sortParam(sortCriterion);
    }
    return sendClientRequest(requestBuilder, authentication).getEntity();
  }

  /**
   * Gets aspect at version for an entity
   *
   * @param urn urn for the entity
   * @return list of paths given urn
   * @throws RemoteInvocationException on remote request error.
   */
  @Nonnull
  public VersionedAspect getAspect(@Nonnull String urn, @Nonnull String aspect, @Nonnull Long version,
      @Nonnull final Authentication authentication) throws RemoteInvocationException {

    AspectsGetRequestBuilder requestBuilder =
        ASPECTS_REQUEST_BUILDERS.get().id(urn).aspectParam(aspect).versionParam(version);

    return sendClientRequest(requestBuilder, authentication).getEntity();
  }

  /**
   * Gets aspect at version for an entity, or null if one doesn't exist.
   *
   * @param urn urn for the entity
   * @return list of paths given urn
   * @throws RemoteInvocationException on remote request error.
   */
  @Nullable
  public VersionedAspect getAspectOrNull(@Nonnull String urn, @Nonnull String aspect, @Nonnull Long version,
      @Nonnull final Authentication authentication) throws RemoteInvocationException {

    AspectsGetRequestBuilder requestBuilder =
        ASPECTS_REQUEST_BUILDERS.get().id(urn).aspectParam(aspect).versionParam(version);
    try {
      return sendClientRequest(requestBuilder, authentication).getEntity();
    } catch (RestLiResponseException e) {
      if (e.getStatus() == HttpStatus.S_404_NOT_FOUND.getCode()) {
        // Then the aspect was not found. Return null.
        return null;
      }
      throw e;
    }
  }

  /**
   * Retrieve instances of a particular aspect.
   *
   * @param urn urn for the entity.
   * @param entity the name of the entity.
   * @param aspect the name of the aspect.
   * @param startTimeMillis the earliest desired event time of the aspect value in milliseconds.
   * @param endTimeMillis the latest desired event time of the aspect value in milliseconds.
   * @param limit the maximum number of desired aspect values.
   * @param authentication the actor associated with the request [internal]
   * @return the list of EnvelopedAspect values satisfying the input parameters.
   * @throws RemoteInvocationException on remote request error.
   */
  @Nonnull
  public List<EnvelopedAspect> getTimeseriesAspectValues(@Nonnull String urn, @Nonnull String entity,
      @Nonnull String aspect, @Nullable Long startTimeMillis, @Nullable Long endTimeMillis, @Nullable Integer limit,
      @Nonnull Boolean getLatestValue, @Nullable Filter filter, @Nonnull final Authentication authentication)
      throws RemoteInvocationException {

    AspectsDoGetTimeseriesAspectValuesRequestBuilder requestBuilder =
        ASPECTS_REQUEST_BUILDERS.actionGetTimeseriesAspectValues()
            .urnParam(urn)
            .entityParam(entity)
            .aspectParam(aspect)
            .latestValueParam(getLatestValue);

    if (startTimeMillis != null) {
      requestBuilder.startTimeMillisParam(startTimeMillis);
    }

    if (endTimeMillis != null) {
      requestBuilder.endTimeMillisParam(endTimeMillis);
    }

    if (limit != null) {
      requestBuilder.limitParam(limit);
    }

    if (getLatestValue != null) {
      requestBuilder.latestValueParam(getLatestValue);
    }

    if (filter != null) {
      requestBuilder.filterParam(filter);
    }

    return sendClientRequest(requestBuilder, authentication).getEntity().getValues();
  }

  /**
   * Ingest a MetadataChangeProposal event.
   * @return
   */
  public String ingestProposal(@Nonnull final MetadataChangeProposal metadataChangeProposal,
      @Nonnull final Authentication authentication) throws RemoteInvocationException {
    final AspectsDoIngestProposalRequestBuilder requestBuilder =
        ASPECTS_REQUEST_BUILDERS.actionIngestProposal().proposalParam(metadataChangeProposal);
    return sendClientRequest(requestBuilder, authentication).getEntity();
  }

  public <T extends RecordTemplate> Optional<T> getVersionedAspect(@Nonnull String urn, @Nonnull String aspect,
      @Nonnull Long version, @Nonnull Class<T> aspectClass, @Nonnull final Authentication authentication)
      throws RemoteInvocationException {

    AspectsGetRequestBuilder requestBuilder =
        ASPECTS_REQUEST_BUILDERS.get().id(urn).aspectParam(aspect).versionParam(version);

    try {
      VersionedAspect entity = sendClientRequest(requestBuilder, authentication).getEntity();
      if (entity.hasAspect()) {
        DataMap rawAspect = ((DataMap) entity.data().get("aspect"));
        if (rawAspect.containsKey(aspectClass.getCanonicalName())) {
          DataMap aspectDataMap = rawAspect.getDataMap(aspectClass.getCanonicalName());
          return Optional.of(RecordUtils.toRecordTemplate(aspectClass, aspectDataMap));
        }
      }
    } catch (RestLiResponseException e) {
      if (e.getStatus() == 404) {
        log.debug("Could not find aspect {} for entity {}", aspect, urn);
        return Optional.empty();
      } else {
        // re-throw other exceptions
        throw e;
      }
    }

    return Optional.empty();
  }

  @SneakyThrows
  @Override
  public DataMap getRawAspect(@Nonnull String urn, @Nonnull String aspect, @Nonnull Long version,
      @Nonnull Authentication authentication) throws RemoteInvocationException {
    throw new MethodNotSupportedException();
  }
}<|MERGE_RESOLUTION|>--- conflicted
+++ resolved
@@ -70,14 +70,11 @@
 
   private static final EntitiesRequestBuilders ENTITIES_REQUEST_BUILDERS = new EntitiesRequestBuilders();
   private static final EntitiesV2RequestBuilders ENTITIES_V2_REQUEST_BUILDERS = new EntitiesV2RequestBuilders();
-<<<<<<< HEAD
-=======
-
->>>>>>> f63f592b
   private static final AspectsRequestBuilders ASPECTS_REQUEST_BUILDERS = new AspectsRequestBuilders();
 
   public RestliEntityClient(@Nonnull final Client restliClient) {
-      super(restliClient);
+    super(restliClient);
+  }
 
   @Nonnull
   public Entity get(@Nonnull final Urn urn, @Nonnull final Authentication authentication)
@@ -88,7 +85,7 @@
   /**
    * Legacy! Use {#batchGetV2} instead, as this method leverages Snapshot models, and will not work
    * for fetching entities + aspects added by Entity Registry configuration. 
-   * 
+   *
    * Batch get a set of {@link Entity} objects by urn.  
    *
    * @param urns the urns of the entities to batch get
@@ -125,7 +122,7 @@
     }
     return response;
   }
-    
+
   /**
    * Batch get a set of aspects for a single entity. 
    *
@@ -135,108 +132,6 @@
    * @param authentication the authentication to include in the request to the Metadata Service
    * @throws RemoteInvocationException
    */
-  @Nonnull
-  public Map<Urn, EntityResponse> batchGetV2(
-      @Nonnull String entityName,
-      @Nonnull final Set<Urn> urns,
-      @Nullable final Set<String> aspectNames,
-      @Nonnull final Authentication authentication) throws Exception {
-
-      final EntitiesV2BatchGetRequestBuilder requestBuilder = ENTITIES_V2_REQUEST_BUILDERS
-          .batchGet()
-          .aspectsParam(aspectNames)
-          .ids(urns.stream().map(Urn::toString).collect(Collectors.toList()));
-
-      return sendClientRequest(requestBuilder, authentication)
-          .getEntity()
-          .getResults()
-          .entrySet()
-          .stream()
-          .collect(Collectors.toMap(entry -> {
-              try {
-                  return Urn.createFromString(entry.getKey());
-              } catch (URISyntaxException e) {
-                  throw new RuntimeException(String.format("Failed to bind urn string with value %s into urn", entry.getKey()));
-              }
-          }, entry -> entry.getValue().getEntity()));
-  }
-
-  /**
-   * Autocomplete a search query for a particular field of an entity. 
-   *
-   * @param entityType the entity type to autocomplete against, e.g. 'dataset' 
-   * @param query search query
-   * @param field field of the dataset
-   * @param requestFilters autocomplete filters
-   * @param limit max number of autocomplete results
-   * @param field the field to autocomplete against, e.g. 'name'
-   * @throws RemoteInvocationException
-   */
-  @Nonnull
-  public AutoCompleteResult autoComplete(@Nonnull String entityType, @Nonnull String query,
-      @Nonnull Map<String, String> requestFilters, @Nonnull int limit, @Nullable String field,
-      @Nonnull final Authentication authentication) throws RemoteInvocationException {
-    EntitiesDoAutocompleteRequestBuilder requestBuilder = ENTITIES_REQUEST_BUILDERS.actionAutocomplete()
-        .entityParam(entityType)
-        .queryParam(query)
-        .fieldParam(field)
-        .filterParam(newFilter(requestFilters))
-        .limitParam(limit);
-    return sendClientRequest(requestBuilder, authentication).getEntity();
-  }
-
-  /**
-   * Autocomplete a search query for a particular entity type. 
-   * 
-   * @param entityType the entity type to autocomplete against, e.g. 'dataset' 
-   * @param query search query
-   * @param requestFilters autocomplete filters
-   * @param limit max number of autocomplete results
-   * @throws RemoteInvocationException
-   */
-  @Nonnull
-  public AutoCompleteResult autoComplete(@Nonnull String entityType, @Nonnull String query,
-      @Nonnull Map<String, String> requestFilters, @Nonnull int limit, @Nonnull final Authentication authentication)
-      throws RemoteInvocationException {
-    EntitiesDoAutocompleteRequestBuilder requestBuilder = ENTITIES_REQUEST_BUILDERS.actionAutocomplete()
-        .entityParam(entityType)
-        .queryParam(query)
-        .filterParam(newFilter(requestFilters))
-        .limitParam(limit);
-    return sendClientRequest(requestBuilder, authentication).getEntity();
-  }
-
-  /**
-   * Gets browse snapshot of a given path
-   *
-   * @param entityType entity type being browse
-   * @param path path being browsed
-   * @param requestFilters browse filters
-   * @param start start offset of first dataset
-   * @param limit max number of datasets
-   * @throws RemoteInvocationException
-   */
-  @Nonnull
-  public BrowseResult browse(@Nonnull String entityType, @Nonnull String path,
-      @Nullable Map<String, String> requestFilters, int start, int limit, @Nonnull final Authentication authentication)
-      throws RemoteInvocationException {
-    EntitiesDoBrowseRequestBuilder requestBuilder = ENTITIES_REQUEST_BUILDERS.actionBrowse()
-        .pathParam(path)
-        .entityParam(entityType)
-        .startParam(start)
-        .limitParam(limit);
-    if (requestFilters != null) {
-      requestBuilder.filterParam(newFilter(requestFilters));
-    }
-    return sendClientRequest(requestBuilder, authentication).getEntity();
-  }
-
-  public void update(@Nonnull final Entity entity, @Nonnull final Authentication authentication)
-      throws RemoteInvocationException {
-    EntitiesDoIngestRequestBuilder requestBuilder = ENTITIES_REQUEST_BUILDERS.actionIngest().entityParam(entity);
-<<<<<<< HEAD
-  }
-
   @Nonnull
   public Map<Urn, EntityResponse> batchGetV2(@Nonnull String entityName, @Nonnull final Set<Urn> urns,
       @Nullable final Set<String> aspectNames, @Nonnull final Authentication authentication) throws Exception {
@@ -257,11 +152,84 @@
                 String.format("Failed to bind urn string with value %s into urn", entry.getKey()));
           }
         }, entry -> entry.getValue().getEntity()));
-=======
+  }
+
+  /**
+   * Autocomplete a search query for a particular field of an entity. 
+   *
+   * @param entityType the entity type to autocomplete against, e.g. 'dataset' 
+   * @param query search query
+   * @param field field of the dataset
+   * @param requestFilters autocomplete filters
+   * @param limit max number of autocomplete results
+   * @param field the field to autocomplete against, e.g. 'name'
+   * @throws RemoteInvocationException
+   */
+  @Nonnull
+  public AutoCompleteResult autoComplete(@Nonnull String entityType, @Nonnull String query,
+      @Nonnull Map<String, String> requestFilters, @Nonnull int limit, @Nullable String field,
+      @Nonnull final Authentication authentication) throws RemoteInvocationException {
+    EntitiesDoAutocompleteRequestBuilder requestBuilder = ENTITIES_REQUEST_BUILDERS.actionAutocomplete()
+        .entityParam(entityType)
+        .queryParam(query)
+        .fieldParam(field)
+        .filterParam(newFilter(requestFilters))
+        .limitParam(limit);
+    return sendClientRequest(requestBuilder, authentication).getEntity();
+  }
+
+  /**
+   * Autocomplete a search query for a particular entity type. 
+   *
+   * @param entityType the entity type to autocomplete against, e.g. 'dataset' 
+   * @param query search query
+   * @param requestFilters autocomplete filters
+   * @param limit max number of autocomplete results
+   * @throws RemoteInvocationException
+   */
+  @Nonnull
+  public AutoCompleteResult autoComplete(@Nonnull String entityType, @Nonnull String query,
+      @Nonnull Map<String, String> requestFilters, @Nonnull int limit, @Nonnull final Authentication authentication)
+      throws RemoteInvocationException {
+    EntitiesDoAutocompleteRequestBuilder requestBuilder = ENTITIES_REQUEST_BUILDERS.actionAutocomplete()
+        .entityParam(entityType)
+        .queryParam(query)
+        .filterParam(newFilter(requestFilters))
+        .limitParam(limit);
+    return sendClientRequest(requestBuilder, authentication).getEntity();
+  }
+
+  /**
+   * Gets browse snapshot of a given path
+   *
+   * @param entityType entity type being browse
+   * @param path path being browsed
+   * @param requestFilters browse filters
+   * @param start start offset of first dataset
+   * @param limit max number of datasets
+   * @throws RemoteInvocationException
+   */
+  @Nonnull
+  public BrowseResult browse(@Nonnull String entityType, @Nonnull String path,
+      @Nullable Map<String, String> requestFilters, int start, int limit, @Nonnull final Authentication authentication)
+      throws RemoteInvocationException {
+    EntitiesDoBrowseRequestBuilder requestBuilder = ENTITIES_REQUEST_BUILDERS.actionBrowse()
+        .pathParam(path)
+        .entityParam(entityType)
+        .startParam(start)
+        .limitParam(limit);
+    if (requestFilters != null) {
+      requestBuilder.filterParam(newFilter(requestFilters));
+    }
+    return sendClientRequest(requestBuilder, authentication).getEntity();
+  }
+
+  public void update(@Nonnull final Entity entity, @Nonnull final Authentication authentication)
+      throws RemoteInvocationException {
+    EntitiesDoIngestRequestBuilder requestBuilder = ENTITIES_REQUEST_BUILDERS.actionIngest().entityParam(entity);
     sendClientRequest(requestBuilder, authentication);
->>>>>>> f63f592b
-  }
-    
+  }
+
   public void updateWithSystemMetadata(@Nonnull final Entity entity, @Nullable final SystemMetadata systemMetadata,
       @Nonnull final Authentication authentication) throws RemoteInvocationException {
     if (systemMetadata == null) {
