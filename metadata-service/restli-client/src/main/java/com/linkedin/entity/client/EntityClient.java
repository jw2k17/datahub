package com.linkedin.entity.client;

import com.datahub.authentication.Authentication;
import com.linkedin.common.urn.Urn;
import com.linkedin.data.DataMap;
import com.linkedin.data.template.RecordTemplate;
import com.linkedin.data.template.StringArray;
import com.linkedin.entity.Entity;
import com.linkedin.entity.EntityResponse;
import com.linkedin.metadata.aspect.EnvelopedAspect;
import com.linkedin.metadata.aspect.VersionedAspect;
import com.linkedin.metadata.browse.BrowseResult;
import com.linkedin.metadata.query.AutoCompleteResult;
import com.linkedin.metadata.query.ListResult;
import com.linkedin.metadata.query.ListUrnsResult;
import com.linkedin.metadata.query.filter.Filter;
import com.linkedin.metadata.query.filter.SortCriterion;
import com.linkedin.metadata.search.SearchResult;
import com.linkedin.mxe.MetadataChangeProposal;
import com.linkedin.mxe.SystemMetadata;
import com.linkedin.r2.RemoteInvocationException;
import java.util.List;
import java.util.Map;
import java.util.Optional;
import java.util.Set;
import javax.annotation.Nonnull;
import javax.annotation.Nullable;


public interface EntityClient {

  @Nonnull
  public Entity get(@Nonnull final Urn urn, @Nonnull final Authentication authentication)
      throws RemoteInvocationException;

  @Nonnull
<<<<<<< HEAD
  public Map<Urn, EntityResponse> batchGetV2(
      @Nonnull String entityName,
      @Nonnull final Set<Urn> urns,
      @Nullable final Set<String> aspectNames,
      @Nonnull final Authentication authentication) throws Exception;

  public Map<Urn, Entity> batchGet(@Nonnull final Set<Urn> urns, @Nonnull final Authentication authentication) throws RemoteInvocationException;
=======
  public Map<Urn, Entity> batchGet(@Nonnull final Set<Urn> urns, @Nonnull final Authentication authentication)
      throws RemoteInvocationException;
>>>>>>> 450cdc17

  /**
   * Gets browse snapshot of a given path
   *
   * @param query search query
   * @param field field of the dataset
   * @param requestFilters autocomplete filters
   * @param limit max number of autocomplete results
   * @throws RemoteInvocationException
   */
  @Nonnull
  public AutoCompleteResult autoComplete(@Nonnull String entityType, @Nonnull String query,
      @Nonnull Map<String, String> requestFilters, @Nonnull int limit, @Nullable String field,
      @Nonnull Authentication authentication) throws RemoteInvocationException;

  /**
   * Gets browse snapshot of a given path
   *
   * @param query search query
   * @param requestFilters autocomplete filters
   * @param limit max number of autocomplete results
   * @throws RemoteInvocationException
   */
  @Nonnull
  public AutoCompleteResult autoComplete(@Nonnull String entityType, @Nonnull String query,
      @Nonnull Map<String, String> requestFilters, @Nonnull int limit, @Nonnull Authentication authentication)
      throws RemoteInvocationException;

  /**
   * Gets browse snapshot of a given path
   *
   * @param entityType entity type being browse
   * @param path path being browsed
   * @param requestFilters browse filters
   * @param start start offset of first dataset
   * @param limit max number of datasets
   * @throws RemoteInvocationException
   */
  @Nonnull
  public BrowseResult browse(@Nonnull String entityType, @Nonnull String path,
      @Nullable Map<String, String> requestFilters, int start, int limit, @Nonnull Authentication authentication)
      throws RemoteInvocationException;

  public void update(@Nonnull final Entity entity, @Nonnull final Authentication authentication)
      throws RemoteInvocationException;

  public void updateWithSystemMetadata(@Nonnull final Entity entity, @Nullable final SystemMetadata systemMetadata,
      @Nonnull final Authentication authentication) throws RemoteInvocationException;

  public void batchUpdate(@Nonnull final Set<Entity> entities, @Nonnull final Authentication authentication)
      throws RemoteInvocationException;

  /**
   * Searches for entities matching to a given query and filters
   *
   * @param input search query
   * @param requestFilters search filters
   * @param start start offset for search results
   * @param count max number of search results requested
   * @return a set of search results
   * @throws RemoteInvocationException
   */
  @Nonnull
  public SearchResult search(@Nonnull String entity, @Nonnull String input,
      @Nullable Map<String, String> requestFilters, int start, int count, @Nonnull Authentication authentication)
      throws RemoteInvocationException;

  /**
   * Filters for entities matching to a given query and filters
   *
   * @param requestFilters search filters
   * @param start start offset for search results
   * @param count max number of search results requested
   * @return a set of list results
   * @throws RemoteInvocationException
   */
  @Nonnull
  public ListResult list(@Nonnull String entity, @Nullable Map<String, String> requestFilters, int start, int count,
      @Nonnull Authentication authentication) throws RemoteInvocationException;

  /**
   * Searches for datasets matching to a given query and filters
   *
   * @param input search query
   * @param filter search filters
   * @param start start offset for search results
   * @param count max number of search results requested
   * @return Snapshot key
   * @throws RemoteInvocationException
   */
  @Nonnull
  public SearchResult search(@Nonnull String entity, @Nonnull String input, @Nullable Filter filter, int start,
      int count, @Nonnull Authentication authentication) throws RemoteInvocationException;

  /**
   * Searches for entities matching to a given query and filters across multiple entity types
   *
   * @param entities entity types to search (if empty, searches all entities)
   * @param input search query
   * @param filter search filters
   * @param start start offset for search results
   * @param count max number of search results requested
   * @return Snapshot key
   * @throws RemoteInvocationException
   */
  @Nonnull
  public SearchResult searchAcrossEntities(@Nonnull List<String> entities, @Nonnull String input,
      @Nullable Filter filter, int start, int count, @Nonnull Authentication authentication)
      throws RemoteInvocationException;

  /**
   * Gets browse path(s) given dataset urn
   *
   * @param urn urn for the entity
   * @return list of paths given urn
   * @throws RemoteInvocationException
   */
  @Nonnull
  public StringArray getBrowsePaths(@Nonnull Urn urn, @Nonnull Authentication authentication)
      throws RemoteInvocationException;

  public void setWritable(boolean canWrite, @Nonnull Authentication authentication) throws RemoteInvocationException;

  @Nonnull
  public long getTotalEntityCount(@Nonnull String entityName, @Nonnull Authentication authentication)
      throws RemoteInvocationException;

  @Nonnull
  public Map<String, Long> batchGetTotalEntityCount(@Nonnull List<String> entityName,
      @Nonnull Authentication authentication) throws RemoteInvocationException;

  /**
   * List all urns existing for a particular Entity type.
   */
  public ListUrnsResult listUrns(@Nonnull final String entityName, final int start, final int count,
      @Nonnull final Authentication authentication) throws RemoteInvocationException;

  /**
   * Hard delete an entity with a particular urn.
   */
  public void deleteEntity(@Nonnull final Urn urn, @Nonnull final Authentication authentication)
      throws RemoteInvocationException;

  /**
   * Filters entities based on a particular Filter and Sort criterion
   *
   * @param entity filter entity
   * @param filter search filters
   * @param sortCriterion sort criterion
   * @param start start offset for search results
   * @param count max number of search results requested
   * @return a set of {@link SearchResult}s
   * @throws RemoteInvocationException
   */
  @Nonnull
  public SearchResult filter(@Nonnull String entity, @Nonnull Filter filter, @Nullable SortCriterion sortCriterion,
      int start, int count, @Nonnull Authentication authentication) throws RemoteInvocationException;

  @Nullable
  public VersionedAspect getAspect(@Nonnull String urn, @Nonnull String aspect, @Nonnull Long version,
      @Nonnull Authentication authentication) throws RemoteInvocationException;

  @Nullable
  public VersionedAspect getAspectOrNull(@Nonnull String urn, @Nonnull String aspect, @Nonnull Long version,
      @Nonnull Authentication authentication) throws RemoteInvocationException;

  public List<EnvelopedAspect> getTimeseriesAspectValues(@Nonnull String urn, @Nonnull String entity,
      @Nonnull String aspect, @Nullable Long startTimeMillis, @Nullable Long endTimeMillis, @Nullable Integer limit,
      @Nonnull Boolean getLatestValue, @Nullable Filter filter, @Nonnull Authentication authentication)
      throws RemoteInvocationException;

  public String ingestProposal(@Nonnull final MetadataChangeProposal metadataChangeProposal,
      @Nonnull final Authentication authentication) throws RemoteInvocationException;

  @Nonnull
  public <T extends RecordTemplate> Optional<T> getVersionedAspect(@Nonnull String urn, @Nonnull String aspect,
      @Nonnull Long version, @Nonnull Class<T> aspectClass, @Nonnull Authentication authentication)
      throws RemoteInvocationException;

  public DataMap getRawAspect(@Nonnull String urn, @Nonnull String aspect, @Nonnull Long version,
      @Nonnull Authentication authentication) throws RemoteInvocationException;
}<|MERGE_RESOLUTION|>--- conflicted
+++ resolved
@@ -34,18 +34,15 @@
       throws RemoteInvocationException;
 
   @Nonnull
-<<<<<<< HEAD
   public Map<Urn, EntityResponse> batchGetV2(
       @Nonnull String entityName,
       @Nonnull final Set<Urn> urns,
       @Nullable final Set<String> aspectNames,
       @Nonnull final Authentication authentication) throws Exception;
 
-  public Map<Urn, Entity> batchGet(@Nonnull final Set<Urn> urns, @Nonnull final Authentication authentication) throws RemoteInvocationException;
-=======
+  @Nonnull
   public Map<Urn, Entity> batchGet(@Nonnull final Set<Urn> urns, @Nonnull final Authentication authentication)
       throws RemoteInvocationException;
->>>>>>> 450cdc17
 
   /**
    * Gets browse snapshot of a given path
