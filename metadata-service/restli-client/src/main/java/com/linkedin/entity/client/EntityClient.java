package com.linkedin.entity.client;

import com.datahub.authentication.Authentication;
import com.linkedin.common.urn.Urn;
import com.linkedin.data.template.RecordTemplate;
import com.linkedin.data.template.StringArray;
import com.linkedin.entity.Entity;
import com.linkedin.entity.EntityResponse;
import com.linkedin.metadata.aspect.EnvelopedAspect;
import com.linkedin.metadata.aspect.VersionedAspect;
import com.linkedin.metadata.browse.BrowseResult;
import com.linkedin.metadata.query.AutoCompleteResult;
import com.linkedin.metadata.query.filter.Filter;
import com.linkedin.metadata.query.ListResult;
import com.linkedin.metadata.query.filter.SortCriterion;
import com.linkedin.metadata.search.SearchResult;
import com.linkedin.metadata.query.ListUrnsResult;
import com.linkedin.mxe.MetadataChangeProposal;
import com.linkedin.mxe.SystemMetadata;
import com.linkedin.r2.RemoteInvocationException;
import java.util.List;
import java.util.Map;
import java.util.Optional;
import java.util.Set;
import javax.annotation.Nonnull;
import javax.annotation.Nullable;

public interface EntityClient {

  @Nonnull
  public Entity get(@Nonnull final Urn urn, @Nonnull final Authentication authentication) throws RemoteInvocationException;

  @Nonnull
<<<<<<< HEAD
  public Map<Urn, Entity> batchGet(@Nonnull final Set<Urn> urns, @Nonnull final String actor) throws RemoteInvocationException;

  @Nonnull
    public Map<Urn, EntityResponse> batchGetV2(@Nonnull String entityName, @Nonnull final Set<Urn> urns, @Nonnull final String actor) throws Exception;

=======
  public Map<Urn, Entity> batchGet(@Nonnull final Set<Urn> urns, @Nonnull final Authentication authentication) throws RemoteInvocationException;
>>>>>>> f49666a2
  /**
   * Gets browse snapshot of a given path
   *
   * @param query search query
   * @param field field of the dataset
   * @param requestFilters autocomplete filters
   * @param limit max number of autocomplete results
   * @throws RemoteInvocationException
   */
  @Nonnull
  public AutoCompleteResult autoComplete(
      @Nonnull String entityType,
      @Nonnull String query,
      @Nonnull Map<String, String> requestFilters,
      @Nonnull int limit,
      @Nullable String field,
      @Nonnull Authentication authentication) throws RemoteInvocationException;

  /**
   * Gets browse snapshot of a given path
   *
   * @param query search query
   * @param requestFilters autocomplete filters
   * @param limit max number of autocomplete results
   * @throws RemoteInvocationException
   */
  @Nonnull
  public AutoCompleteResult autoComplete(
      @Nonnull String entityType,
      @Nonnull String query,
      @Nonnull Map<String, String> requestFilters,
      @Nonnull int limit,
      @Nonnull Authentication authentication) throws RemoteInvocationException;

  /**
   * Gets browse snapshot of a given path
   *
   * @param entityType entity type being browse
   * @param path path being browsed
   * @param requestFilters browse filters
   * @param start start offset of first dataset
   * @param limit max number of datasets
   * @throws RemoteInvocationException
   */
  @Nonnull
  public BrowseResult browse(
      @Nonnull String entityType,
      @Nonnull String path,
      @Nullable Map<String, String> requestFilters,
      int start,
      int limit,
      @Nonnull Authentication authentication) throws RemoteInvocationException;

  public void update(@Nonnull final Entity entity, @Nonnull final Authentication authentication)
      throws RemoteInvocationException;

  public void updateWithSystemMetadata(
      @Nonnull final Entity entity,
      @Nullable final SystemMetadata systemMetadata,
      @Nonnull final Authentication authentication) throws RemoteInvocationException;

  public void batchUpdate(@Nonnull final Set<Entity> entities, @Nonnull final Authentication authentication)
      throws RemoteInvocationException;

  /**
   * Searches for entities matching to a given query and filters
   *
   * @param input search query
   * @param requestFilters search filters
   * @param start start offset for search results
   * @param count max number of search results requested
   * @return a set of search results
   * @throws RemoteInvocationException
   */
  @Nonnull
  public SearchResult search(
      @Nonnull String entity,
      @Nonnull String input,
      @Nullable Map<String, String> requestFilters,
      int start,
      int count,
      @Nonnull Authentication authentication)
      throws RemoteInvocationException;

  /**
   * Filters for entities matching to a given query and filters
   *
   * @param requestFilters search filters
   * @param start start offset for search results
   * @param count max number of search results requested
   * @return a set of list results
   * @throws RemoteInvocationException
   */
  @Nonnull
  public ListResult list(
      @Nonnull String entity,
      @Nullable Map<String, String> requestFilters,
      int start,
      int count,
      @Nonnull Authentication authentication)
      throws RemoteInvocationException;

  /**
   * Searches for datasets matching to a given query and filters
   *
   * @param input search query
   * @param filter search filters
   * @param start start offset for search results
   * @param count max number of search results requested
   * @return Snapshot key
   * @throws RemoteInvocationException
   */
  @Nonnull
  public SearchResult search(
      @Nonnull String entity,
      @Nonnull String input,
      @Nullable Filter filter,
      int start,
      int count,
      @Nonnull Authentication authentication)
      throws RemoteInvocationException;

  /**
   * Searches for entities matching to a given query and filters across multiple entity types
   *
   * @param entities entity types to search (if empty, searches all entities)
   * @param input search query
   * @param filter search filters
   * @param start start offset for search results
   * @param count max number of search results requested
   * @return Snapshot key
   * @throws RemoteInvocationException
   */
  @Nonnull
  public SearchResult searchAcrossEntities(
      @Nullable List<String> entities,
      @Nonnull String input,
      @Nullable Filter filter,
      int start,
      int count,
      @Nonnull Authentication authentication) throws RemoteInvocationException;

  /**
   * Gets browse path(s) given dataset urn
   *
   * @param urn urn for the entity
   * @return list of paths given urn
   * @throws RemoteInvocationException
   */
  @Nonnull
  public StringArray getBrowsePaths(@Nonnull Urn urn, @Nonnull Authentication authentication) throws RemoteInvocationException;

  public void setWritable(boolean canWrite, @Nonnull Authentication authentication) throws RemoteInvocationException;

  @Nonnull
  public long getTotalEntityCount(@Nonnull String entityName, @Nonnull Authentication authentication) throws RemoteInvocationException;


  @Nonnull
  public Map<String, Long> batchGetTotalEntityCount(@Nonnull List<String> entityName, @Nonnull Authentication authentication)
      throws RemoteInvocationException;

  /**
   * List all urns existing for a particular Entity type.
   */
  public ListUrnsResult listUrns(@Nonnull final String entityName, final int start, final int count, @Nonnull final Authentication authentication)
      throws RemoteInvocationException;

  /**
   * Hard delete an entity with a particular urn.
   */
  public void deleteEntity(@Nonnull final Urn urn, @Nonnull final Authentication authentication) throws RemoteInvocationException;

  /**
   * Filters entities based on a particular Filter and Sort criterion
   *
   * @param entity filter entity
   * @param filter search filters
   * @param sortCriterion sort criterion
   * @param start start offset for search results
   * @param count max number of search results requested
   * @return a set of {@link SearchResult}s
   * @throws RemoteInvocationException
   */
  @Nonnull
  public SearchResult filter(
      @Nonnull String entity,
      @Nonnull Filter filter,
      @Nullable SortCriterion sortCriterion,
      int start,
      int count,
      @Nonnull Authentication authentication)
      throws RemoteInvocationException;

  @Nullable
  public VersionedAspect getAspect(
      @Nonnull String urn,
      @Nonnull String aspect,
      @Nonnull Long version,
      @Nonnull Authentication authentication)
      throws RemoteInvocationException;

  @Nullable
  public VersionedAspect getAspectOrNull(
      @Nonnull String urn,
      @Nonnull String aspect,
      @Nonnull Long version,
      @Nonnull Authentication authentication) throws RemoteInvocationException;

  public List<EnvelopedAspect> getTimeseriesAspectValues(
      @Nonnull String urn,
      @Nonnull String entity,
      @Nonnull String aspect,
      @Nullable Long startTimeMillis,
      @Nullable Long endTimeMillis,
      @Nullable Integer limit,
      @Nonnull Authentication authentication
  ) throws RemoteInvocationException;

  public String ingestProposal(
      @Nonnull final MetadataChangeProposal metadataChangeProposal,
      @Nonnull final Authentication authentication
  ) throws RemoteInvocationException;

  @Nonnull
  public <T extends RecordTemplate> Optional<T> getVersionedAspect(
      @Nonnull String urn,
      @Nonnull String aspect,
      @Nonnull Long version,
      @Nonnull Class<T> aspectClass,
      @Nonnull Authentication authentication) throws RemoteInvocationException;
}<|MERGE_RESOLUTION|>--- conflicted
+++ resolved
@@ -31,15 +31,10 @@
   public Entity get(@Nonnull final Urn urn, @Nonnull final Authentication authentication) throws RemoteInvocationException;
 
   @Nonnull
-<<<<<<< HEAD
-  public Map<Urn, Entity> batchGet(@Nonnull final Set<Urn> urns, @Nonnull final String actor) throws RemoteInvocationException;
-
-  @Nonnull
-    public Map<Urn, EntityResponse> batchGetV2(@Nonnull String entityName, @Nonnull final Set<Urn> urns, @Nonnull final String actor) throws Exception;
-
-=======
+  public Map<Urn, EntityResponse> batchGetV2(@Nonnull String entityName, @Nonnull final Set<Urn> urns, @Nonnull final Authentication authentication) throws Exception;
+
   public Map<Urn, Entity> batchGet(@Nonnull final Set<Urn> urns, @Nonnull final Authentication authentication) throws RemoteInvocationException;
->>>>>>> f49666a2
+
   /**
    * Gets browse snapshot of a given path
    *
