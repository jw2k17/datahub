package com.linkedin.entity.client;

import com.datahub.authentication.Authentication;
import com.linkedin.common.urn.Urn;
import com.linkedin.data.DataMap;
import com.linkedin.data.template.RecordTemplate;
import com.linkedin.data.template.StringArray;
import com.linkedin.entity.Entity;
import com.linkedin.metadata.aspect.EnvelopedAspect;
import com.linkedin.metadata.aspect.VersionedAspect;
import com.linkedin.metadata.browse.BrowseResult;
import com.linkedin.metadata.query.AutoCompleteResult;
import com.linkedin.metadata.query.filter.Filter;
import com.linkedin.metadata.query.ListResult;
import com.linkedin.metadata.query.filter.SortCriterion;
import com.linkedin.metadata.search.SearchResult;
import com.linkedin.metadata.query.ListUrnsResult;
import com.linkedin.mxe.MetadataChangeProposal;
import com.linkedin.mxe.SystemMetadata;
import com.linkedin.r2.RemoteInvocationException;
import java.util.List;
import java.util.Map;
import java.util.Optional;
import java.util.Set;
import javax.annotation.Nonnull;
import javax.annotation.Nullable;

public interface EntityClient {

  @Nonnull
  public Entity get(@Nonnull final Urn urn, @Nonnull final Authentication authentication) throws RemoteInvocationException;

  @Nonnull
  public Map<Urn, Entity> batchGet(@Nonnull final Set<Urn> urns, @Nonnull final Authentication authentication) throws RemoteInvocationException;
  /**
   * Gets browse snapshot of a given path
   *
   * @param query search query
   * @param field field of the dataset
   * @param requestFilters autocomplete filters
   * @param limit max number of autocomplete results
   * @throws RemoteInvocationException
   */
  @Nonnull
  public AutoCompleteResult autoComplete(
      @Nonnull String entityType,
      @Nonnull String query,
      @Nonnull Map<String, String> requestFilters,
      @Nonnull int limit,
      @Nullable String field,
      @Nonnull Authentication authentication) throws RemoteInvocationException;

  /**
   * Gets browse snapshot of a given path
   *
   * @param query search query
   * @param requestFilters autocomplete filters
   * @param limit max number of autocomplete results
   * @throws RemoteInvocationException
   */
  @Nonnull
  public AutoCompleteResult autoComplete(
      @Nonnull String entityType,
      @Nonnull String query,
      @Nonnull Map<String, String> requestFilters,
      @Nonnull int limit,
      @Nonnull Authentication authentication) throws RemoteInvocationException;

  /**
   * Gets browse snapshot of a given path
   *
   * @param entityType entity type being browse
   * @param path path being browsed
   * @param requestFilters browse filters
   * @param start start offset of first dataset
   * @param limit max number of datasets
   * @throws RemoteInvocationException
   */
  @Nonnull
  public BrowseResult browse(
      @Nonnull String entityType,
      @Nonnull String path,
      @Nullable Map<String, String> requestFilters,
      int start,
      int limit,
      @Nonnull Authentication authentication) throws RemoteInvocationException;

  public void update(@Nonnull final Entity entity, @Nonnull final Authentication authentication)
      throws RemoteInvocationException;

  public void updateWithSystemMetadata(
      @Nonnull final Entity entity,
      @Nullable final SystemMetadata systemMetadata,
      @Nonnull final Authentication authentication) throws RemoteInvocationException;

  public void batchUpdate(@Nonnull final Set<Entity> entities, @Nonnull final Authentication authentication)
      throws RemoteInvocationException;

  /**
   * Searches for entities matching to a given query and filters
   *
   * @param input search query
   * @param requestFilters search filters
   * @param start start offset for search results
   * @param count max number of search results requested
   * @return a set of search results
   * @throws RemoteInvocationException
   */
  @Nonnull
  public SearchResult search(
      @Nonnull String entity,
      @Nonnull String input,
      @Nullable Map<String, String> requestFilters,
      int start,
      int count,
      @Nonnull Authentication authentication)
      throws RemoteInvocationException;

  /**
   * Filters for entities matching to a given query and filters
   *
   * @param requestFilters search filters
   * @param start start offset for search results
   * @param count max number of search results requested
   * @return a set of list results
   * @throws RemoteInvocationException
   */
  @Nonnull
  public ListResult list(
      @Nonnull String entity,
      @Nullable Map<String, String> requestFilters,
      int start,
      int count,
      @Nonnull Authentication authentication)
      throws RemoteInvocationException;

  /**
   * Searches for datasets matching to a given query and filters
   *
   * @param input search query
   * @param filter search filters
   * @param start start offset for search results
   * @param count max number of search results requested
   * @return Snapshot key
   * @throws RemoteInvocationException
   */
  @Nonnull
  public SearchResult search(
      @Nonnull String entity,
      @Nonnull String input,
      @Nullable Filter filter,
      int start,
      int count,
      @Nonnull Authentication authentication)
      throws RemoteInvocationException;

  /**
   * Searches for entities matching to a given query and filters across multiple entity types
   *
   * @param entities entity types to search (if empty, searches all entities)
   * @param input search query
   * @param filter search filters
   * @param start start offset for search results
   * @param count max number of search results requested
   * @return Snapshot key
   * @throws RemoteInvocationException
   */
  @Nonnull
  public SearchResult searchAcrossEntities(
      @Nullable List<String> entities,
      @Nonnull String input,
      @Nullable Filter filter,
      int start,
      int count,
      @Nonnull Authentication authentication) throws RemoteInvocationException;

  /**
   * Gets browse path(s) given dataset urn
   *
   * @param urn urn for the entity
   * @return list of paths given urn
   * @throws RemoteInvocationException
   */
  @Nonnull
  public StringArray getBrowsePaths(@Nonnull Urn urn, @Nonnull Authentication authentication) throws RemoteInvocationException;

  public void setWritable(boolean canWrite, @Nonnull Authentication authentication) throws RemoteInvocationException;

  @Nonnull
  public long getTotalEntityCount(@Nonnull String entityName, @Nonnull Authentication authentication) throws RemoteInvocationException;


  @Nonnull
  public Map<String, Long> batchGetTotalEntityCount(@Nonnull List<String> entityName, @Nonnull Authentication authentication)
      throws RemoteInvocationException;

  /**
   * List all urns existing for a particular Entity type.
   */
  public ListUrnsResult listUrns(@Nonnull final String entityName, final int start, final int count, @Nonnull final Authentication authentication)
      throws RemoteInvocationException;

  /**
   * Hard delete an entity with a particular urn.
   */
  public void deleteEntity(@Nonnull final Urn urn, @Nonnull final Authentication authentication) throws RemoteInvocationException;

  /**
   * Filters entities based on a particular Filter and Sort criterion
   *
   * @param entity filter entity
   * @param filter search filters
   * @param sortCriterion sort criterion
   * @param start start offset for search results
   * @param count max number of search results requested
   * @return a set of {@link SearchResult}s
   * @throws RemoteInvocationException
   */
  @Nonnull
  public SearchResult filter(
      @Nonnull String entity,
      @Nonnull Filter filter,
      @Nullable SortCriterion sortCriterion,
      int start,
      int count,
      @Nonnull Authentication authentication)
      throws RemoteInvocationException;

  @Nullable
  public VersionedAspect getAspect(
      @Nonnull String urn,
      @Nonnull String aspect,
      @Nonnull Long version,
      @Nonnull Authentication authentication)
      throws RemoteInvocationException;

  @Nullable
  public VersionedAspect getAspectOrNull(
      @Nonnull String urn,
      @Nonnull String aspect,
      @Nonnull Long version,
      @Nonnull Authentication authentication) throws RemoteInvocationException;

  public List<EnvelopedAspect> getTimeseriesAspectValues(
      @Nonnull String urn,
      @Nonnull String entity,
      @Nonnull String aspect,
      @Nullable Long startTimeMillis,
      @Nullable Long endTimeMillis,
      @Nullable Integer limit,
      @Nonnull Authentication authentication
  ) throws RemoteInvocationException;

  public String ingestProposal(
      @Nonnull final MetadataChangeProposal metadataChangeProposal,
      @Nonnull final Authentication authentication
  ) throws RemoteInvocationException;

  @Nonnull
  public <T extends RecordTemplate> Optional<T> getVersionedAspect(
      @Nonnull String urn,
      @Nonnull String aspect,
      @Nonnull Long version,
<<<<<<< HEAD
      @Nonnull String actor,
      @Nonnull Class<T> aspectClass) throws RemoteInvocationException;

  public DataMap getRawAspect(
      @Nonnull String urn,
      @Nonnull String aspect,
      @Nonnull Long version,
      @Nonnull String actor) throws RemoteInvocationException;
=======
      @Nonnull Class<T> aspectClass,
      @Nonnull Authentication authentication) throws RemoteInvocationException;
>>>>>>> 192cf65c
}<|MERGE_RESOLUTION|>--- conflicted
+++ resolved
@@ -261,17 +261,12 @@
       @Nonnull String urn,
       @Nonnull String aspect,
       @Nonnull Long version,
-<<<<<<< HEAD
-      @Nonnull String actor,
-      @Nonnull Class<T> aspectClass) throws RemoteInvocationException;
+      @Nonnull Class<T> aspectClass,
+      @Nonnull Authentication authentication) throws RemoteInvocationException;
 
   public DataMap getRawAspect(
       @Nonnull String urn,
       @Nonnull String aspect,
       @Nonnull Long version,
-      @Nonnull String actor) throws RemoteInvocationException;
-=======
-      @Nonnull Class<T> aspectClass,
-      @Nonnull Authentication authentication) throws RemoteInvocationException;
->>>>>>> 192cf65c
+      @Nonnull Authentication authentication) throws RemoteInvocationException;
 }