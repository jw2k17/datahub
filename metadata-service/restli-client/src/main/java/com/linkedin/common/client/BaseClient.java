--- conflicted
+++ resolved
@@ -4,7 +4,6 @@
 import com.linkedin.common.callback.FutureCallback;
 import com.linkedin.metadata.utils.metrics.MetricUtils;
 import com.linkedin.parseq.retry.backoff.BackoffPolicy;
-import com.linkedin.parseq.retry.backoff.ExponentialBackoff;
 import com.linkedin.r2.RemoteInvocationException;
 
 import java.util.Objects;
@@ -25,10 +24,6 @@
   protected final Client _client;
   protected final BackoffPolicy _backoffPolicy;
   protected final int _retryCount;
-
-  protected BaseClient(@Nonnull Client restliClient) {
-    this(restliClient, new ExponentialBackoff(2), 3);
-  }
 
   protected BaseClient(@Nonnull Client restliClient, BackoffPolicy backoffPolicy, int retryCount) {
     _client = Objects.requireNonNull(restliClient);
@@ -59,11 +54,7 @@
 
         if (attemptCount == _retryCount - 1) {
           throw ex;
-<<<<<<< HEAD
-        } else  {
-=======
         } else {
->>>>>>> 31260888
           attemptCount = attemptCount + 1;
           Thread.sleep(_backoffPolicy.nextBackoff(attemptCount, ex) * 1000);
         }
