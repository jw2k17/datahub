[
  {
    "urn": "urn:li:dataHubPolicy:0",
    "info": {
      "actors":{
        "resourceOwners":false,
        "allUsers":false,
        "allGroups":false,
        "users":[
          "urn:li:corpuser:admin"
        ]
      },
      "privileges":[
        "MANAGE_POLICIES",
        "MANAGE_INGESTION",
        "MANAGE_SECRETS",
        "MANAGE_USERS_AND_GROUPS",
        "VIEW_ANALYTICS",
        "GENERATE_PERSONAL_ACCESS_TOKENS",
<<<<<<< HEAD
        "VIEW_METADATA_PROPOSALS",
=======
        "MANAGE_ACCESS_TOKENS",
>>>>>>> b77f3814
        "MANAGE_DOMAINS"
      ],
      "displayName":"Root User - All Platform Privileges",
      "description":"Grants full platform privileges to root datahub super user.",
      "state":"ACTIVE",
      "type":"PLATFORM",
      "editable":false
    }
  },
  {
    "urn": "urn:li:dataHubPolicy:1",
    "info": {
      "actors":{
        "resourceOwners":false,
        "allUsers":false,
        "allGroups":false,
        "users":[
          "urn:li:corpuser:admin"
        ]
      },
      "privileges":[
        "EDIT_ENTITY",
        "VIEW_ENTITY_PAGE"
      ],
      "displayName":"Root User - Edit and View All Resources",
      "description":"Grants full edit and view privileges for all resources to root 'datahub' root user.",
      "state":"ACTIVE",
      "type":"METADATA",
      "editable":false
    }
  },
  {
    "urn": "urn:li:dataHubPolicy:2"
  },
  {
    "urn": "urn:li:dataHubPolicy:3"
  },
  {
    "urn": "urn:li:dataHubPolicy:4"
  },
  {
    "urn": "urn:li:dataHubPolicy:5"
  },
  {
    "urn": "urn:li:dataHubPolicy:6"
  },
  {
    "urn": "urn:li:dataHubPolicy:7"
  },
  {
    "urn": "urn:li:dataHubPolicy:8",
    "info": {
      "actors":{
        "resourceOwners":false,
        "allUsers":true,
        "allGroups":false
      },
      "privileges":[
        "MANAGE_POLICIES",
        "MANAGE_INGESTION",
        "MANAGE_SECRETS",
        "MANAGE_USERS_AND_GROUPS",
        "VIEW_ANALYTICS",
        "GENERATE_PERSONAL_ACCESS_TOKENS",
        "VIEW_METADATA_PROPOSALS",
        "MANAGE_DOMAINS"
      ],
      "displayName":"All Users - All Platform Privileges",
      "description":"Grants full platform privileges to ALL users of DataHub. Change this policy to alter that behavior.",
      "state":"ACTIVE",
      "type":"PLATFORM",
      "editable":true
    }
  },
  {
    "urn": "urn:li:dataHubPolicy:ApproveProposals",
    "info": {
      "actors": {
        "resourceOwners": false,
        "allUsers": false,
        "allGroups": false,
        "users": [
          "urn:li:corpuser:admin"
        ]
      },
      "privileges": [
        "MANAGE_ENTITY_TAGS",
        "MANAGE_ENTITY_GLOSSARY_TERMS",
        "MANAGE_DATASET_COL_TAGS",
        "MANAGE_DATASET_COL_GLOSSARY_TERMS"
      ],
      "displayName": "Admin - Can Manage Proposals",
      "resources": {
        "filter": {
          "criteria": [
            {
              "field": "resource_type",
              "values": ["dataset"]
            }
          ]
        }
      },
      "description": "Grants privileges to manage terms to admin.",
      "state": "ACTIVE",
      "type": "METADATA",
      "editable": false
    }
  },
  {
    "urn": "urn:li:dataHubPolicy:9"
  },
  {
    "urn": "urn:li:dataHubPolicy:10"
  },
  {
    "urn": "urn:li:dataHubPolicy:view-entity-page-all",
    "info": {
      "actors":{
        "resourceOwners":false,
        "allUsers":true,
        "allGroups":false,
        "users":[]
      },
      "privileges":[
        "VIEW_ENTITY_PAGE"
      ],
      "displayName":"All Users - View Entity Page",
      "description":"Grants entity view to all users",
      "state":"ACTIVE",
      "type":"METADATA",
      "editable":true
    }
  },
  {
    "urn": "urn:li:dataHubPolicy:view-dataset-sensitive",
    "info": {
      "actors":{
        "resourceOwners":false,
        "allUsers":true,
        "allGroups":false,
        "users":[]
      },
      "privileges":[
        "VIEW_DATASET_USAGE",
        "VIEW_DATASET_PROFILE"
      ],
      "displayName":"All Users - View Dataset Sensitive Information",
      "description":"Grants viewing privileges of usage and profile information of all datasets for all users",
      "state":"ACTIVE",
      "type":"METADATA",
      "editable":true
    }
  }
]<|MERGE_RESOLUTION|>--- conflicted
+++ resolved
@@ -17,11 +17,8 @@
         "MANAGE_USERS_AND_GROUPS",
         "VIEW_ANALYTICS",
         "GENERATE_PERSONAL_ACCESS_TOKENS",
-<<<<<<< HEAD
         "VIEW_METADATA_PROPOSALS",
-=======
         "MANAGE_ACCESS_TOKENS",
->>>>>>> b77f3814
         "MANAGE_DOMAINS"
       ],
       "displayName":"Root User - All Platform Privileges",
