--- conflicted
+++ resolved
@@ -215,14 +215,9 @@
         "MANAGE_INGESTION",
         "MANAGE_SECRETS",
         "MANAGE_USERS_AND_GROUPS",
-<<<<<<< HEAD
+        "VIEW_ANALYTICS",
         "GENERATE_PERSONAL_ACCESS_TOKENS",
         "VIEW_METADATA_PROPOSALS",
-        "VIEW_ANALYTICS",
-=======
-        "VIEW_ANALYTICS",
-        "GENERATE_PERSONAL_ACCESS_TOKENS",
->>>>>>> 4476356e
         "MANAGE_DOMAINS"
       ],
       "displayName":"All Users - All Platform Privileges",
@@ -357,30 +352,5 @@
       "type":"METADATA",
       "editable":false
     }
-  },
-  {
-    "urn": "urn:li:dataHubPolicy:10",
-    "info": {
-      "actors":{
-        "resourceOwners":false,
-        "allUsers":false,
-        "allGroups":false,
-        "users":[
-          "urn:li:corpuser:datahub"
-        ]
-      },
-      "privileges":[
-        "EDIT_ENTITY"
-      ],
-      "displayName":"Root User - Edit All Groups",
-      "resources":{
-        "type":"corpGroup",
-        "allResources":true
-      },
-      "description":"Grants full edit privileges for Groups to root 'datahub' root user.",
-      "state":"ACTIVE",
-      "type":"METADATA",
-      "editable":false
-    }
   }
 ]