--- conflicted
+++ resolved
@@ -35,11 +35,8 @@
         "GET_ANALYTICS_PRIVILEGE",
         "CREATE_BUSINESS_ATTRIBUTE",
         "MANAGE_BUSINESS_ATTRIBUTE",
-<<<<<<< HEAD
-        "MANAGE_STRUCTURED_PROPERTIES"
-=======
+        "MANAGE_STRUCTURED_PROPERTIES",
         "MANAGE_DOCUMENTATION_FORMS"
->>>>>>> 3175571c
       ],
       "displayName":"Root User - All Platform Privileges",
       "description":"Grants all platform privileges to root user.",
@@ -185,11 +182,8 @@
         "GET_ANALYTICS_PRIVILEGE",
         "CREATE_BUSINESS_ATTRIBUTE",
         "MANAGE_BUSINESS_ATTRIBUTE",
-<<<<<<< HEAD
-        "MANAGE_STRUCTURED_PROPERTIES"
-=======
+        "MANAGE_STRUCTURED_PROPERTIES",
         "MANAGE_DOCUMENTATION_FORMS"
->>>>>>> 3175571c
       ],
       "displayName":"Admins - Platform Policy",
       "description":"Admins have all platform privileges.",
@@ -276,11 +270,8 @@
         "MANAGE_GLOSSARIES",
         "MANAGE_TAGS",
         "MANAGE_BUSINESS_ATTRIBUTE",
-<<<<<<< HEAD
-        "MANAGE_STRUCTURED_PROPERTIES"
-=======
+        "MANAGE_STRUCTURED_PROPERTIES",
         "MANAGE_DOCUMENTATION_FORMS"
->>>>>>> 3175571c
       ],
       "displayName":"Editors - Platform Policy",
       "description":"Editors can manage ingestion and view analytics.",
