--- conflicted
+++ resolved
@@ -99,16 +99,12 @@
         "MANAGE_TESTS",
         "MANAGE_GLOSSARIES",
         "MANAGE_TAGS",
-<<<<<<< HEAD
-        "MANAGE_GLOBAL_VIEWS"
-=======
         "MANAGE_GLOBAL_VIEWS",
         "MANAGE_ACCESS_TOKENS",
         "RESTORE_INDICES_PRIVILEGE",
         "SET_WRITEABLE_PRIVILEGE",
         "MANAGE_USER_CREDENTIALS",
         "APPLY_RETENTION_PRIVILEGE"
->>>>>>> 8c1fa04c
       ],
       "displayName":"All Users - All Platform Privileges (EXCEPT MANAGE POLICIES)",
       "description":"Grants full platform privileges to ALL users of DataHub. Change this policy to alter that behavior.",
