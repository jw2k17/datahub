[
  {
    "urn": "urn:li:dataPlatform:adlsGen1",
    "aspect": {
      "datasetNameDelimiter": "/",
      "name": "adlsGen1",
      "displayName": "Azure Data Lake (Gen 1)",
      "type": "FILE_SYSTEM",
      "logoUrl": "/assets/platforms/adlslogo.png"
    }
  },
  {
    "urn": "urn:li:dataPlatform:adlsGen2",
    "aspect": {
      "datasetNameDelimiter": "/",
      "name": "adlsGen2",
      "displayName": "Azure Data Lake (Gen 2)",
      "type": "FILE_SYSTEM",
      "logoUrl": "/assets/platforms/adlslogo.png"
    }
  },
  {
    "urn": "urn:li:dataPlatform:airflow",
    "aspect": {
      "datasetNameDelimiter": ".",
      "name": "airflow",
      "displayName": "Airflow",
      "type": "OTHERS",
      "logoUrl": "/assets/platforms/airflowlogo.png"
    }
  },
  {
    "urn": "urn:li:dataPlatform:ambry",
    "aspect": {
      "datasetNameDelimiter": ".",
      "name": "ambry",
      "displayName": "Ambry",
      "type": "OBJECT_STORE"
    }
  },
  {
    "urn": "urn:li:dataPlatform:clickhouse",
    "aspect": {
      "datasetNameDelimiter": ".",
      "name": "clickhouse",
      "displayName": "ClickHouse",
      "type": "RELATIONAL_DB",
      "logoUrl": "/assets/platforms/clickhouselogo.png"
    }
  },
  {
    "urn": "urn:li:dataPlatform:couchbase",
    "aspect": {
      "datasetNameDelimiter": ".",
      "name": "couchbase",
      "displayName": "Couchbase",
      "type": "KEY_VALUE_STORE",
      "logoUrl": "/assets/platforms/couchbaselogo.png"
    }
  },
  {
    "urn": "urn:li:dataPlatform:external",
    "aspect": {
      "datasetNameDelimiter": ".",
      "name": "external",
      "displayName": "External Source",
      "type": "OTHERS"
    }
  },
  {
    "urn": "urn:li:dataPlatform:hdfs",
    "aspect": {
      "datasetNameDelimiter": "/",
      "name": "hdfs",
      "displayName": "HDFS",
      "type": "FILE_SYSTEM",
      "logoUrl": "/assets/platforms/hadooplogo.png"
    }
  },
  {
    "urn": "urn:li:dataPlatform:hana",
    "aspect": {
      "datasetNameDelimiter": ".",
      "name": "hana",
      "displayName": "SAP HANA",
      "type": "RELATIONAL_DB",
      "logoUrl": "/assets/platforms/hanalogo.png"
    }
  },
  {
    "urn": "urn:li:dataPlatform:hive",
    "aspect": {
      "datasetNameDelimiter": ".",
      "name": "hive",
      "displayName": "Hive",
      "type": "FILE_SYSTEM",
      "logoUrl": "/assets/platforms/hivelogo.png"
    }
  },
  {
    "urn": "urn:li:dataPlatform:iceberg",
    "aspect": {
      "datasetNameDelimiter": ".",
      "name": "iceberg",
      "displayName": "Iceberg",
      "type": "FILE_SYSTEM",
      "logoUrl": "/assets/platforms/iceberglogo.png"
    }
  },
  {
    "urn": "urn:li:dataPlatform:s3",
    "aspect": {
      "datasetNameDelimiter": "/",
      "name": "s3",
      "displayName": "AWS S3",
      "type": "FILE_SYSTEM",
      "logoUrl": "/assets/platforms/s3.png"
    }
  },
  {
    "urn": "urn:li:dataPlatform:kafka",
    "aspect": {
      "datasetNameDelimiter": ".",
      "name": "kafka",
      "displayName": "Kafka",
      "type": "MESSAGE_BROKER",
      "logoUrl": "/assets/platforms/kafkalogo.png"
    }
  },
  {
    "urn": "urn:li:dataPlatform:kafka-connect",
    "aspect": {
      "datasetNameDelimiter": ".",
      "name": "kafka-connect",
      "displayName": "Kafka Connect",
      "type": "OTHERS",
      "logoUrl": "/assets/platforms/kafkalogo.png"
    }
  },
  {
    "urn": "urn:li:dataPlatform:kusto",
    "aspect": {
      "datasetNameDelimiter": ".",
      "name": "kusto",
      "displayName": "Kusto",
      "type": "OLAP_DATASTORE",
      "logoUrl": "/assets/platforms/kustologo.png"
    }
  },
  {
    "urn": "urn:li:dataPlatform:mode",
    "aspect": {
      "datasetNameDelimiter": ".",
      "name": "mode",
      "displayName": "Mode",
      "type": "KEY_VALUE_STORE",
      "logoUrl": "/assets/platforms/modelogo.png"
    }
  },
  {
    "urn": "urn:li:dataPlatform:mongodb",
    "aspect": {
      "datasetNameDelimiter": ".",
      "name": "mongodb",
      "displayName": "MongoDB",
      "type": "KEY_VALUE_STORE",
      "logoUrl": "/assets/platforms/mongodblogo.png"
    }
  },
  {
    "urn": "urn:li:dataPlatform:mysql",
    "aspect": {
      "datasetNameDelimiter": ".",
      "name": "mysql",
      "displayName": "MySQL",
      "type": "RELATIONAL_DB",
      "logoUrl": "/assets/platforms/mysqllogo.png"
    }
  },
  {
    "urn": "urn:li:dataPlatform:mariadb",
    "aspect": {
      "datasetNameDelimiter": ".",
      "name": "mariadb",
      "displayName": "MariaDB",
      "type": "RELATIONAL_DB",
      "logoUrl": "/assets/platforms/mariadblogo.png"
    }
  },
  {
    "urn": "urn:li:dataPlatform:OpenApi",
    "aspect": {
      "datasetNameDelimiter": ".",
      "name": "openapi",
      "displayName": "OpenAPI",
      "type": "OTHERS",
      "logoUrl": "/assets/platforms/openapilogo.png"
    }
  },
  {
    "urn": "urn:li:dataPlatform:oracle",
    "aspect": {
      "datasetNameDelimiter": ".",
      "name": "oracle",
      "displayName": "Oracle",
      "type": "RELATIONAL_DB",
      "logoUrl": "/assets/platforms/oraclelogo.png"
    }
  },
  {
    "urn": "urn:li:dataPlatform:pinot",
    "aspect": {
      "datasetNameDelimiter": ".",
      "name": "pinot",
      "displayName": "Pinot",
      "type": "OLAP_DATASTORE",
      "logoUrl": "/assets/platforms/pinotlogo.png"
    }
  },
  {
    "urn": "urn:li:dataPlatform:postgres",
    "aspect": {
      "datasetNameDelimiter": ".",
      "name": "postgres",
      "displayName": "PostgreSQL",
      "type": "RELATIONAL_DB",
      "logoUrl": "/assets/platforms/postgreslogo.png"
    }
  },
  {
    "urn": "urn:li:dataPlatform:presto",
    "aspect": {
      "datasetNameDelimiter": ".",
      "name": "presto",
      "displayName": "Presto",
      "type": "QUERY_ENGINE",
      "logoUrl": "/assets/platforms/prestologo.png"
    }
  },
  {
    "urn": "urn:li:dataPlatform:tableau",
    "aspect": {
      "datasetNameDelimiter": ".",
      "name": "tableau",
      "displayName": "Tableau",
      "type": "OTHERS",
      "logoUrl": "/assets/platforms/tableaulogo.png"
    }
  },
  {
    "urn": "urn:li:dataPlatform:teradata",
    "aspect": {
      "datasetNameDelimiter": ".",
      "name": "teradata",
      "displayName": "Teradata",
      "type": "RELATIONAL_DB",
      "logoUrl": "/assets/platforms/teradatalogo.png"
    }
  },
  {
    "urn": "urn:li:dataPlatform:voldemort",
    "aspect": {
      "datasetNameDelimiter": ".",
      "name": "voldemort",
      "displayName": "Voldemort",
      "type": "KEY_VALUE_STORE"
    }
  },
  {
    "urn": "urn:li:dataPlatform:snowflake",
    "aspect": {
      "datasetNameDelimiter": ".",
      "name": "snowflake",
      "displayName": "Snowflake",
      "type": "RELATIONAL_DB",
      "logoUrl": "/assets/platforms/snowflakelogo.png"
    }
  },
  {
    "urn": "urn:li:dataPlatform:redshift",
    "aspect": {
      "datasetNameDelimiter": ".",
      "name": "redshift",
      "displayName": "Redshift",
      "type": "RELATIONAL_DB",
      "logoUrl": "/assets/platforms/redshiftlogo.png"
    }
  },
  {
    "urn": "urn:li:dataPlatform:mssql",
    "aspect": {
      "datasetNameDelimiter": ".",
      "name": "mssql",
      "displayName": "SQL Server",
      "type": "RELATIONAL_DB",
      "logoUrl": "/assets/platforms/mssqllogo.png"
    }
  },
  {
    "urn": "urn:li:dataPlatform:bigquery",
    "aspect": {
      "datasetNameDelimiter": ".",
      "name": "bigquery",
      "displayName": "BigQuery",
      "type": "RELATIONAL_DB",
      "logoUrl": "/assets/platforms/bigquerylogo.png"
    }
  },
  {
    "urn": "urn:li:dataPlatform:druid",
    "aspect": {
      "datasetNameDelimiter": ".",
      "name": "druid",
      "displayName": "Druid",
      "type": "OLAP_DATASTORE",
      "logoUrl": "/assets/platforms/druidlogo.png"
    }
  },
  {
    "urn": "urn:li:dataPlatform:looker",
    "aspect": {
      "datasetNameDelimiter": ".",
      "name": "looker",
      "displayName": "Looker",
      "type": "OTHERS",
      "logoUrl": "/assets/platforms/lookerlogo.png"
    }
  },
  {
    "urn": "urn:li:dataPlatform:feast",
    "aspect": {
      "datasetNameDelimiter": ".",
      "name": "feast",
      "displayName": "Feast",
      "type": "OTHERS",
      "logoUrl": "/assets/platforms/feastlogo.png"
    }
  },
  {
    "urn": "urn:li:dataPlatform:sagemaker",
    "aspect": {
      "datasetNameDelimiter": ".",
      "name": "sagemaker",
      "displayName": "SageMaker",
      "type": "OTHERS",
      "logoUrl": "/assets/platforms/sagemakerlogo.png"
    }
  },
  {
    "urn": "urn:li:dataPlatform:glue",
    "aspect": {
      "datasetNameDelimiter": ".",
      "name": "glue",
      "displayName": "Glue",
      "type": "OTHERS",
      "logoUrl": "/assets/platforms/gluelogo.png"
    }
  },
  {
    "urn": "urn:li:dataPlatform:redash",
    "aspect": {
      "datasetNameDelimiter": ".",
      "name": "redash",
      "displayName": "Redash",
      "type": "OTHERS",
      "logoUrl": "/assets/platforms/redashlogo.png"
    }
  },
  {
    "urn": "urn:li:dataPlatform:athena",
    "aspect": {
      "datasetNameDelimiter": ".",
      "name": "athena",
      "displayName": "AWS Athena",
      "type": "RELATIONAL_DB",
      "logoUrl": "/assets/platforms/awsathenalogo.png"
    }
  },
  {
    "urn": "urn:li:dataPlatform:spark",
    "aspect": {
      "datasetNameDelimiter": ".",
      "name": "spark",
      "displayName": "Spark",
      "type": "OTHERS",
      "logoUrl": "/assets/platforms/sparklogo.png"
    }
  },
  {
    "urn": "urn:li:dataPlatform:dbt",
    "aspect": {
      "datasetNameDelimiter": ".",
      "name": "dbt",
      "displayName": "dbt",
      "type": "OTHERS",
      "logoUrl": "/assets/platforms/dbtlogo.png"
    }
  },
  {
    "urn": "urn:li:dataPlatform:elasticsearch",
    "aspect": {
      "datasetNameDelimiter": ".",
      "name": "elasticsearch",
      "displayName": "Elasticsearch",
      "type": "OTHERS",
      "logoUrl": "/assets/platforms/elasticsearchlogo.png"
    }
  },
  {
    "urn": "urn:li:dataPlatform:great-expectations",
    "aspect": {
      "name": "Great Expectations",
      "displayName": "Great Expectations",
      "type": "OTHERS",
      "logoUrl": "/assets/platforms/greatexpectationslogo.png",
      "datasetNameDelimiter": "."
    }
  },
  {
    "urn": "urn:li:dataPlatform:powerbi",
    "aspect": {
      "datasetNameDelimiter": ".",
      "name": "powerbi",
      "displayName": "Power BI",
      "type": "OTHERS",
      "logoUrl": "/assets/platforms/powerbilogo.png"
    }
  },
  {
    "urn": "urn:li:dataPlatform:presto_on_hive",
    "aspect": {
      "datasetNameDelimiter": ".",
      "name": "presto-on-hive",
      "displayName": "Presto on Hive",
      "type": "FILE_SYSTEM",
      "logoUrl": "/assets/platforms/prestoonhivelogo.png"
    }
  },
  {
    "urn": "urn:li:dataPlatform:metabase",
    "aspect": {
      "datasetNameDelimiter": ".",
      "name": "metabase",
      "displayName": "Metabase",
      "type": "OTHERS",
      "logoUrl": "/assets/platforms/metabaselogo.svg"
    }
  },
  {
    "urn": "urn:li:dataPlatform:nifi",
    "aspect": {
      "datasetNameDelimiter": ".",
      "name": "nifi",
      "displayName": "Nifi",
      "type": "OTHERS",
      "logoUrl": "/assets/platforms/nifilogo.svg"
    }
  },
  {
    "urn": "urn:li:dataPlatform:superset",
    "aspect": {
      "datasetNameDelimiter": ".",
      "name": "superset",
      "displayName": "Superset",
      "type": "OTHERS",
      "logoUrl": "/assets/platforms/supersetlogo.png"
    }
  },
  {
    "urn": "urn:li:dataPlatform:trino",
    "aspect": {
      "datasetNameDelimiter": ".",
      "name": "trino",
      "displayName": "Trino",
      "type": "QUERY_ENGINE",
      "logoUrl": "/assets/platforms/trinologo.png"
    }
  },
  {
    "urn": "urn:li:dataPlatform:pulsar",
    "aspect": {
      "datasetNameDelimiter": ".",
      "name": "pulsar",
      "displayName": "Pulsar",
      "type": "MESSAGE_BROKER",
      "logoUrl": "/assets/platforms/pulsarlogo.png"
    }
  },
  {
    "urn": "urn:li:dataPlatform:salesforce",
    "aspect": {
      "datasetNameDelimiter": ".",
      "name": "salesforce",
      "displayName": "Salesforce",
      "type": "OTHERS",
      "logoUrl": "/assets/platforms/logo-salesforce.svg"
    }
  },
  {
    "urn": "urn:li:dataPlatform:unknown",
    "aspect": {
      "datasetNameDelimiter": ".",
      "name": "Unknown Platform",
      "displayName": "N/A",
      "type": "OTHERS"
    }
  },
  {
    "urn": "urn:li:dataPlatform:delta-lake",
    "aspect": {
      "datasetNameDelimiter": ".",
      "name": "delta-lake",
      "displayName": "Delta Lake",
      "type": "OTHERS",
      "logoUrl": "/assets/platforms/deltalakelogo.png"
    }
  },
  {
<<<<<<< HEAD
    "urn": "urn:li:dataPlatform:powerbi-report-server",
    "aspect": {
      "datasetNameDelimiter": ".",
      "name": "powerbi-report-server",
      "displayName": "PowerBI Report Server",
      "type": "OTHERS",
      "logoUrl": "/assets/platforms/powerbireportserverlogo.png"
=======
    "urn": "urn:li:dataPlatform:databricks",
    "aspect": {
      "datasetNameDelimiter": ".",
      "name": "databricks",
      "displayName": "Databricks",
      "type": "OTHERS",
      "logoUrl": "/assets/platforms/databrickslogo.png"
>>>>>>> 0dc2d6af
    }
  }
]<|MERGE_RESOLUTION|>--- conflicted
+++ resolved
@@ -516,7 +516,6 @@
     }
   },
   {
-<<<<<<< HEAD
     "urn": "urn:li:dataPlatform:powerbi-report-server",
     "aspect": {
       "datasetNameDelimiter": ".",
@@ -524,7 +523,9 @@
       "displayName": "PowerBI Report Server",
       "type": "OTHERS",
       "logoUrl": "/assets/platforms/powerbireportserverlogo.png"
-=======
+      }
+  },
+  {
     "urn": "urn:li:dataPlatform:databricks",
     "aspect": {
       "datasetNameDelimiter": ".",
@@ -532,7 +533,6 @@
       "displayName": "Databricks",
       "type": "OTHERS",
       "logoUrl": "/assets/platforms/databrickslogo.png"
->>>>>>> 0dc2d6af
     }
   }
 ]