--- conflicted
+++ resolved
@@ -516,7 +516,6 @@
     }
   },
   {
-<<<<<<< HEAD
     "urn": "urn:li:dataPlatform:databricks",
     "aspect": {
       "datasetNameDelimiter": ".",
@@ -524,7 +523,9 @@
       "displayName": "Databricks",
       "type": "OTHERS",
       "logoUrl": "/assets/platforms/databrickslogo.png"
-=======
+    }
+  },
+  {
     "urn": "urn:li:dataPlatform:infobip-location",
     "aspect": {
       "datasetNameDelimiter": ".",
@@ -532,7 +533,6 @@
       "displayName": "Location",
       "type": "OTHERS",
       "logoUrl": "/assets/platforms/datahublogo.png"
->>>>>>> 518c3a2e
     }
   }
 ]