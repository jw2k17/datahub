--- conflicted
+++ resolved
@@ -28,13 +28,8 @@
 
 ## Prerequisites
 
-<<<<<<< HEAD
 - Python 3.8+
-- Prefect 2.0.0+
-=======
-- Python 3.7+
 - Prefect 2.0.0+ and < 3.0.0+
->>>>>>> f147b51f
 - A running instance of DataHub
 
 ## Installation
