[
{
    "entityType": "dataFlow",
    "entityUrn": "urn:li:dataFlow:(airflow,basic_iolets,prod)",
    "changeType": "UPSERT",
    "aspectName": "dataFlowInfo",
    "aspect": {
        "json": {
            "customProperties": {
                "_access_control": "None",
                "catchup": "False",
<<<<<<< HEAD
                "fileloc": "'/home/shubham/airflow/datahub/metadata-ingestion-modules/airflow-plugin/tests/integration/dags/basic_iolets.py'",
=======
                "description": "None",
                "doc_md": "None",
                "fileloc": "'/Users/hsheth/projects/datahub/metadata-ingestion-modules/airflow-plugin/tests/integration/dags/basic_iolets.py'",
>>>>>>> ea127328
                "is_paused_upon_creation": "None",
                "start_date": "DateTime(2023, 1, 1, 0, 0, 0, tzinfo=Timezone('UTC'))",
                "tags": "[]",
                "timezone": "Timezone('UTC')"
            },
            "externalUrl": "http://airflow.example.com/tree?dag_id=basic_iolets",
            "name": "basic_iolets"
        }
    }
},
{
    "entityType": "dataFlow",
    "entityUrn": "urn:li:dataFlow:(airflow,basic_iolets,prod)",
    "changeType": "UPSERT",
    "aspectName": "ownership",
    "aspect": {
        "json": {
            "owners": [
                {
                    "owner": "urn:li:corpuser:airflow",
                    "type": "DEVELOPER",
                    "source": {
                        "type": "SERVICE"
                    }
                }
            ],
            "lastModified": {
                "time": 0,
                "actor": "urn:li:corpuser:airflow"
            }
        }
    }
},
{
    "entityType": "dataFlow",
    "entityUrn": "urn:li:dataFlow:(airflow,basic_iolets,prod)",
    "changeType": "UPSERT",
    "aspectName": "globalTags",
    "aspect": {
        "json": {
            "tags": []
        }
    }
},
{
    "entityType": "dataJob",
    "entityUrn": "urn:li:dataJob:(urn:li:dataFlow:(airflow,basic_iolets,prod),run_data_task)",
    "changeType": "UPSERT",
    "aspectName": "dataJobInfo",
    "aspect": {
        "json": {
            "customProperties": {
                "depends_on_past": "False",
                "email": "None",
                "label": "'run_data_task'",
                "execution_timeout": "None",
                "sla": "None",
                "task_id": "'run_data_task'",
                "trigger_rule": "<TriggerRule.ALL_SUCCESS: 'all_success'>",
                "wait_for_downstream": "False",
                "downstream_task_ids": "[]",
                "inlets": "[Dataset(platform='snowflake', name='mydb.schema.tableA', env='PROD', platform_instance=None), Dataset(platform='snowflake', name='mydb.schema.tableB', env='DEV', platform_instance=None), Dataset(platform='snowflake', name='mydb.schema.tableC', env='PROD', platform_instance='cloud'), Urn(_urn='urn:li:dataset:(urn:li:dataPlatform:snowflake,mydb.schema.tableC,PROD)'), Urn(_urn='urn:li:dataJob:(urn:li:dataFlow:(airflow,test_dag,PROD),test_task)')]",
                "outlets": "[Dataset(platform='snowflake', name='mydb.schema.tableD', env='PROD', platform_instance=None), Dataset(platform='snowflake', name='mydb.schema.tableE', env='PROD', platform_instance=None)]",
                "openlineage_run_facet_unknownSourceAttribute": "{\"_producer\": \"https://github.com/OpenLineage/OpenLineage/tree/1.2.0/integration/airflow\", \"_schemaURL\": \"https://raw.githubusercontent.com/OpenLineage/OpenLineage/main/spec/OpenLineage.json#/definitions/BaseFacet\", \"unknownItems\": [{\"name\": \"BashOperator\", \"properties\": {\"_BaseOperator__from_mapped\": false, \"_BaseOperator__init_kwargs\": {\"bash_command\": \"echo 'This is where you might run your data tooling.'\", \"dag\": \"<<non-serializable: DAG>>\", \"inlets\": [{\"env\": \"PROD\", \"name\": \"mydb.schema.tableA\", \"platform\": \"snowflake\"}, {\"env\": \"DEV\", \"name\": \"mydb.schema.tableB\", \"platform\": \"snowflake\"}, {\"env\": \"PROD\", \"name\": \"mydb.schema.tableC\", \"platform\": \"snowflake\", \"platform_instance\": \"cloud\"}, {\"_urn\": \"urn:li:dataset:(urn:li:dataPlatform:snowflake,mydb.schema.tableC,PROD)\"}, {\"_urn\": \"urn:li:dataJob:(urn:li:dataFlow:(airflow,test_dag,PROD),test_task)\"}], \"outlets\": [{\"env\": \"PROD\", \"name\": \"mydb.schema.tableD\", \"platform\": \"snowflake\"}, {\"env\": \"PROD\", \"name\": \"mydb.schema.tableE\", \"platform\": \"snowflake\"}], \"task_id\": \"run_data_task\"}, \"_BaseOperator__instantiated\": true, \"_dag\": \"<<non-serializable: DAG>>\", \"_is_setup\": false, \"_is_teardown\": false, \"_lock_for_execution\": true, \"_log\": \"<<non-serializable: Logger>>\", \"append_env\": false, \"bash_command\": \"echo 'This is where you might run your data tooling.'\", \"depends_on_past\": false, \"do_xcom_push\": true, \"downstream_task_ids\": [], \"email_on_failure\": true, \"email_on_retry\": true, \"executor_config\": {}, \"ignore_first_depends_on_past\": true, \"inlets\": [{\"env\": \"PROD\", \"name\": \"mydb.schema.tableA\", \"platform\": \"snowflake\"}, {\"env\": \"DEV\", \"name\": \"mydb.schema.tableB\", \"platform\": \"snowflake\"}, {\"env\": \"PROD\", \"name\": \"mydb.schema.tableC\", \"platform\": \"snowflake\", \"platform_instance\": \"cloud\"}, {\"_urn\": \"urn:li:dataset:(urn:li:dataPlatform:snowflake,mydb.schema.tableC,PROD)\"}, {\"_urn\": \"urn:li:dataJob:(urn:li:dataFlow:(airflow,test_dag,PROD),test_task)\"}], \"outlets\": [{\"env\": \"PROD\", \"name\": \"mydb.schema.tableD\", \"platform\": \"snowflake\"}, {\"env\": \"PROD\", \"name\": \"mydb.schema.tableE\", \"platform\": \"snowflake\"}], \"output_encoding\": \"utf-8\", \"owner\": \"airflow\", \"params\": {}, \"pool\": \"default_pool\", \"pool_slots\": 1, \"priority_weight\": 1, \"queue\": \"default\", \"retries\": 0, \"retry_delay\": \"<<non-serializable: timedelta>>\", \"retry_exponential_backoff\": false, \"skip_on_exit_code\": [99], \"start_date\": \"<<non-serializable: DateTime>>\", \"task_group\": \"<<non-serializable: TaskGroup>>\", \"task_id\": \"run_data_task\", \"trigger_rule\": \"all_success\", \"upstream_task_ids\": [], \"wait_for_downstream\": false, \"wait_for_past_depends_before_skipping\": false, \"weight_rule\": \"downstream\"}, \"type\": \"operator\"}]}"
            },
            "externalUrl": "http://airflow.example.com/taskinstance/list/?flt1_dag_id_equals=basic_iolets&_flt_3_task_id=run_data_task",
            "name": "run_data_task",
            "type": {
                "string": "COMMAND"
            }
        }
    }
},
{
    "entityType": "dataJob",
    "entityUrn": "urn:li:dataJob:(urn:li:dataFlow:(airflow,basic_iolets,prod),run_data_task)",
    "changeType": "UPSERT",
    "aspectName": "dataJobInputOutput",
    "aspect": {
        "json": {
            "inputDatasets": [
                "urn:li:dataset:(urn:li:dataPlatform:snowflake,cloud.mydb.schema.tableC,PROD)",
                "urn:li:dataset:(urn:li:dataPlatform:snowflake,mydb.schema.tableA,PROD)",
                "urn:li:dataset:(urn:li:dataPlatform:snowflake,mydb.schema.tableB,DEV)",
                "urn:li:dataset:(urn:li:dataPlatform:snowflake,mydb.schema.tableC,PROD)"
            ],
            "outputDatasets": [
                "urn:li:dataset:(urn:li:dataPlatform:snowflake,mydb.schema.tableD,PROD)",
                "urn:li:dataset:(urn:li:dataPlatform:snowflake,mydb.schema.tableE,PROD)"
            ],
            "inputDatajobs": [
                "urn:li:dataJob:(urn:li:dataFlow:(airflow,test_dag,PROD),test_task)"
            ],
            "fineGrainedLineages": []
        }
    }
},
{
    "entityType": "dataset",
    "entityUrn": "urn:li:dataset:(urn:li:dataPlatform:snowflake,cloud.mydb.schema.tableC,PROD)",
    "changeType": "UPSERT",
    "aspectName": "status",
    "aspect": {
        "json": {
            "removed": false
        }
    }
},
{
    "entityType": "dataset",
    "entityUrn": "urn:li:dataset:(urn:li:dataPlatform:snowflake,mydb.schema.tableA,PROD)",
    "changeType": "UPSERT",
    "aspectName": "status",
    "aspect": {
        "json": {
            "removed": false
        }
    }
},
{
    "entityType": "dataset",
    "entityUrn": "urn:li:dataset:(urn:li:dataPlatform:snowflake,mydb.schema.tableB,DEV)",
    "changeType": "UPSERT",
    "aspectName": "status",
    "aspect": {
        "json": {
            "removed": false
        }
    }
},
{
    "entityType": "dataset",
    "entityUrn": "urn:li:dataset:(urn:li:dataPlatform:snowflake,mydb.schema.tableC,PROD)",
    "changeType": "UPSERT",
    "aspectName": "status",
    "aspect": {
        "json": {
            "removed": false
        }
    }
},
{
    "entityType": "dataset",
    "entityUrn": "urn:li:dataset:(urn:li:dataPlatform:snowflake,mydb.schema.tableD,PROD)",
    "changeType": "UPSERT",
    "aspectName": "status",
    "aspect": {
        "json": {
            "removed": false
        }
    }
},
{
    "entityType": "dataset",
    "entityUrn": "urn:li:dataset:(urn:li:dataPlatform:snowflake,mydb.schema.tableE,PROD)",
    "changeType": "UPSERT",
    "aspectName": "status",
    "aspect": {
        "json": {
            "removed": false
        }
    }
},
{
    "entityType": "dataJob",
    "entityUrn": "urn:li:dataJob:(urn:li:dataFlow:(airflow,basic_iolets,prod),run_data_task)",
    "changeType": "UPSERT",
    "aspectName": "ownership",
    "aspect": {
        "json": {
            "owners": [
                {
                    "owner": "urn:li:corpuser:airflow",
                    "type": "DEVELOPER",
                    "source": {
                        "type": "SERVICE"
                    }
                }
            ],
            "lastModified": {
                "time": 0,
                "actor": "urn:li:corpuser:airflow"
            }
        }
    }
},
{
    "entityType": "dataJob",
    "entityUrn": "urn:li:dataJob:(urn:li:dataFlow:(airflow,basic_iolets,prod),run_data_task)",
    "changeType": "UPSERT",
    "aspectName": "globalTags",
    "aspect": {
        "json": {
            "tags": []
        }
    }
},
{
    "entityType": "dataProcessInstance",
    "entityUrn": "urn:li:dataProcessInstance:5d666eaf9015a31b3e305e8bc2dba078",
    "changeType": "UPSERT",
    "aspectName": "dataProcessInstanceProperties",
    "aspect": {
        "json": {
            "customProperties": {
                "run_id": "manual_run_test",
                "duration": "None",
                "start_date": "2023-10-30 13:07:55.311482+00:00",
                "end_date": "None",
                "execution_date": "2023-09-27 21:34:38+00:00",
                "try_number": "0",
                "max_tries": "0",
                "external_executor_id": "None",
                "state": "running",
                "operator": "BashOperator",
                "priority_weight": "1",
                "log_url": "http://airflow.example.com/log?execution_date=2023-09-27T21%3A34%3A38%2B00%3A00&task_id=run_data_task&dag_id=basic_iolets&map_index=-1",
                "orchestrator": "airflow",
                "dag_id": "basic_iolets",
                "task_id": "run_data_task"
            },
            "externalUrl": "http://airflow.example.com/log?execution_date=2023-09-27T21%3A34%3A38%2B00%3A00&task_id=run_data_task&dag_id=basic_iolets&map_index=-1",
            "name": "basic_iolets_run_data_task_manual_run_test",
            "type": "BATCH_AD_HOC",
            "created": {
                "time": 1698671275311,
                "actor": "urn:li:corpuser:datahub"
            }
        }
    }
},
{
    "entityType": "dataProcessInstance",
    "entityUrn": "urn:li:dataProcessInstance:5d666eaf9015a31b3e305e8bc2dba078",
    "changeType": "UPSERT",
    "aspectName": "dataProcessInstanceRelationships",
    "aspect": {
        "json": {
            "parentTemplate": "urn:li:dataJob:(urn:li:dataFlow:(airflow,basic_iolets,prod),run_data_task)",
            "upstreamInstances": []
        }
    }
},
{
    "entityType": "dataProcessInstance",
    "entityUrn": "urn:li:dataProcessInstance:5d666eaf9015a31b3e305e8bc2dba078",
    "changeType": "UPSERT",
    "aspectName": "dataProcessInstanceInput",
    "aspect": {
        "json": {
            "inputs": [
                "urn:li:dataset:(urn:li:dataPlatform:snowflake,cloud.mydb.schema.tableC,PROD)",
                "urn:li:dataset:(urn:li:dataPlatform:snowflake,mydb.schema.tableA,PROD)",
                "urn:li:dataset:(urn:li:dataPlatform:snowflake,mydb.schema.tableB,DEV)",
                "urn:li:dataset:(urn:li:dataPlatform:snowflake,mydb.schema.tableC,PROD)"
            ]
        }
    }
},
{
    "entityType": "dataProcessInstance",
    "entityUrn": "urn:li:dataProcessInstance:5d666eaf9015a31b3e305e8bc2dba078",
    "changeType": "UPSERT",
    "aspectName": "dataProcessInstanceOutput",
    "aspect": {
        "json": {
            "outputs": [
                "urn:li:dataset:(urn:li:dataPlatform:snowflake,mydb.schema.tableD,PROD)",
                "urn:li:dataset:(urn:li:dataPlatform:snowflake,mydb.schema.tableE,PROD)"
            ]
        }
    }
},
{
    "entityType": "dataset",
    "entityUrn": "urn:li:dataset:(urn:li:dataPlatform:snowflake,cloud.mydb.schema.tableC,PROD)",
    "changeType": "UPSERT",
    "aspectName": "status",
    "aspect": {
        "json": {
            "removed": false
        }
    }
},
{
    "entityType": "dataset",
    "entityUrn": "urn:li:dataset:(urn:li:dataPlatform:snowflake,mydb.schema.tableA,PROD)",
    "changeType": "UPSERT",
    "aspectName": "status",
    "aspect": {
        "json": {
            "removed": false
        }
    }
},
{
    "entityType": "dataset",
    "entityUrn": "urn:li:dataset:(urn:li:dataPlatform:snowflake,mydb.schema.tableB,DEV)",
    "changeType": "UPSERT",
    "aspectName": "status",
    "aspect": {
        "json": {
            "removed": false
        }
    }
},
{
    "entityType": "dataset",
    "entityUrn": "urn:li:dataset:(urn:li:dataPlatform:snowflake,mydb.schema.tableC,PROD)",
    "changeType": "UPSERT",
    "aspectName": "status",
    "aspect": {
        "json": {
            "removed": false
        }
    }
},
{
    "entityType": "dataset",
    "entityUrn": "urn:li:dataset:(urn:li:dataPlatform:snowflake,mydb.schema.tableD,PROD)",
    "changeType": "UPSERT",
    "aspectName": "status",
    "aspect": {
        "json": {
            "removed": false
        }
    }
},
{
    "entityType": "dataset",
    "entityUrn": "urn:li:dataset:(urn:li:dataPlatform:snowflake,mydb.schema.tableE,PROD)",
    "changeType": "UPSERT",
    "aspectName": "status",
    "aspect": {
        "json": {
            "removed": false
        }
    }
},
{
    "entityType": "dataProcessInstance",
    "entityUrn": "urn:li:dataProcessInstance:5d666eaf9015a31b3e305e8bc2dba078",
    "changeType": "UPSERT",
    "aspectName": "dataProcessInstanceRunEvent",
    "aspect": {
        "json": {
            "timestampMillis": 1698671275311,
            "partitionSpec": {
                "type": "FULL_TABLE",
                "partition": "FULL_TABLE_SNAPSHOT"
            },
            "status": "STARTED",
            "attempt": 1
        }
    }
},
{
    "entityType": "dataJob",
    "entityUrn": "urn:li:dataJob:(urn:li:dataFlow:(airflow,basic_iolets,prod),run_data_task)",
    "changeType": "UPSERT",
    "aspectName": "dataJobInfo",
    "aspect": {
        "json": {
            "customProperties": {
                "depends_on_past": "False",
                "email": "None",
                "label": "'run_data_task'",
                "execution_timeout": "None",
                "sla": "None",
                "task_id": "'run_data_task'",
                "trigger_rule": "<TriggerRule.ALL_SUCCESS: 'all_success'>",
                "wait_for_downstream": "False",
                "downstream_task_ids": "[]",
                "inlets": "[Dataset(platform='snowflake', name='mydb.schema.tableA', env='PROD', platform_instance=None), Dataset(platform='snowflake', name='mydb.schema.tableB', env='DEV', platform_instance=None), Dataset(platform='snowflake', name='mydb.schema.tableC', env='PROD', platform_instance='cloud'), Urn(_urn='urn:li:dataset:(urn:li:dataPlatform:snowflake,mydb.schema.tableC,PROD)'), Urn(_urn='urn:li:dataJob:(urn:li:dataFlow:(airflow,test_dag,PROD),test_task)')]",
                "outlets": "[Dataset(platform='snowflake', name='mydb.schema.tableD', env='PROD', platform_instance=None), Dataset(platform='snowflake', name='mydb.schema.tableE', env='PROD', platform_instance=None)]",
                "openlineage_run_facet_unknownSourceAttribute": "{\"_producer\": \"https://github.com/OpenLineage/OpenLineage/tree/1.2.0/integration/airflow\", \"_schemaURL\": \"https://raw.githubusercontent.com/OpenLineage/OpenLineage/main/spec/OpenLineage.json#/definitions/BaseFacet\", \"unknownItems\": [{\"name\": \"BashOperator\", \"properties\": {\"_BaseOperator__from_mapped\": false, \"_BaseOperator__init_kwargs\": {\"bash_command\": \"echo 'This is where you might run your data tooling.'\", \"dag\": \"<<non-serializable: DAG>>\", \"inlets\": [{\"env\": \"PROD\", \"name\": \"mydb.schema.tableA\", \"platform\": \"snowflake\"}, {\"env\": \"DEV\", \"name\": \"mydb.schema.tableB\", \"platform\": \"snowflake\"}, {\"env\": \"PROD\", \"name\": \"mydb.schema.tableC\", \"platform\": \"snowflake\", \"platform_instance\": \"cloud\"}, {\"_urn\": \"urn:li:dataset:(urn:li:dataPlatform:snowflake,mydb.schema.tableC,PROD)\"}, {\"_urn\": \"urn:li:dataJob:(urn:li:dataFlow:(airflow,test_dag,PROD),test_task)\"}], \"outlets\": [{\"env\": \"PROD\", \"name\": \"mydb.schema.tableD\", \"platform\": \"snowflake\"}, {\"env\": \"PROD\", \"name\": \"mydb.schema.tableE\", \"platform\": \"snowflake\"}], \"task_id\": \"run_data_task\"}, \"_BaseOperator__instantiated\": true, \"_dag\": \"<<non-serializable: DAG>>\", \"_is_setup\": false, \"_is_teardown\": false, \"_lock_for_execution\": true, \"_log\": \"<<non-serializable: Logger>>\", \"append_env\": false, \"bash_command\": \"echo 'This is where you might run your data tooling.'\", \"depends_on_past\": false, \"do_xcom_push\": true, \"downstream_task_ids\": [], \"email_on_failure\": true, \"email_on_retry\": true, \"executor_config\": {}, \"ignore_first_depends_on_past\": true, \"inlets\": [{\"env\": \"PROD\", \"name\": \"mydb.schema.tableA\", \"platform\": \"snowflake\"}, {\"env\": \"DEV\", \"name\": \"mydb.schema.tableB\", \"platform\": \"snowflake\"}, {\"env\": \"PROD\", \"name\": \"mydb.schema.tableC\", \"platform\": \"snowflake\", \"platform_instance\": \"cloud\"}, {\"_urn\": \"urn:li:dataset:(urn:li:dataPlatform:snowflake,mydb.schema.tableC,PROD)\"}, {\"_urn\": \"urn:li:dataJob:(urn:li:dataFlow:(airflow,test_dag,PROD),test_task)\"}], \"outlets\": [{\"env\": \"PROD\", \"name\": \"mydb.schema.tableD\", \"platform\": \"snowflake\"}, {\"env\": \"PROD\", \"name\": \"mydb.schema.tableE\", \"platform\": \"snowflake\"}], \"output_encoding\": \"utf-8\", \"owner\": \"airflow\", \"params\": {}, \"pool\": \"default_pool\", \"pool_slots\": 1, \"priority_weight\": 1, \"queue\": \"default\", \"retries\": 0, \"retry_delay\": \"<<non-serializable: timedelta>>\", \"retry_exponential_backoff\": false, \"skip_on_exit_code\": [99], \"start_date\": \"<<non-serializable: DateTime>>\", \"task_group\": \"<<non-serializable: TaskGroup>>\", \"task_id\": \"run_data_task\", \"trigger_rule\": \"all_success\", \"upstream_task_ids\": [], \"wait_for_downstream\": false, \"wait_for_past_depends_before_skipping\": false, \"weight_rule\": \"downstream\"}, \"type\": \"operator\"}]}"
            },
            "externalUrl": "http://airflow.example.com/taskinstance/list/?flt1_dag_id_equals=basic_iolets&_flt_3_task_id=run_data_task",
            "name": "run_data_task",
            "type": {
                "string": "COMMAND"
            }
        }
    }
},
{
    "entityType": "dataJob",
    "entityUrn": "urn:li:dataJob:(urn:li:dataFlow:(airflow,basic_iolets,prod),run_data_task)",
    "changeType": "UPSERT",
    "aspectName": "dataJobInputOutput",
    "aspect": {
        "json": {
            "inputDatasets": [
                "urn:li:dataset:(urn:li:dataPlatform:snowflake,cloud.mydb.schema.tableC,PROD)",
                "urn:li:dataset:(urn:li:dataPlatform:snowflake,mydb.schema.tableA,PROD)",
                "urn:li:dataset:(urn:li:dataPlatform:snowflake,mydb.schema.tableB,DEV)",
                "urn:li:dataset:(urn:li:dataPlatform:snowflake,mydb.schema.tableC,PROD)"
            ],
            "outputDatasets": [
                "urn:li:dataset:(urn:li:dataPlatform:snowflake,mydb.schema.tableD,PROD)",
                "urn:li:dataset:(urn:li:dataPlatform:snowflake,mydb.schema.tableE,PROD)"
            ],
            "inputDatajobs": [
                "urn:li:dataJob:(urn:li:dataFlow:(airflow,test_dag,PROD),test_task)"
            ],
            "fineGrainedLineages": []
        }
    }
},
{
    "entityType": "dataset",
    "entityUrn": "urn:li:dataset:(urn:li:dataPlatform:snowflake,cloud.mydb.schema.tableC,PROD)",
    "changeType": "UPSERT",
    "aspectName": "status",
    "aspect": {
        "json": {
            "removed": false
        }
    }
},
{
    "entityType": "dataset",
    "entityUrn": "urn:li:dataset:(urn:li:dataPlatform:snowflake,mydb.schema.tableA,PROD)",
    "changeType": "UPSERT",
    "aspectName": "status",
    "aspect": {
        "json": {
            "removed": false
        }
    }
},
{
    "entityType": "dataset",
    "entityUrn": "urn:li:dataset:(urn:li:dataPlatform:snowflake,mydb.schema.tableB,DEV)",
    "changeType": "UPSERT",
    "aspectName": "status",
    "aspect": {
        "json": {
            "removed": false
        }
    }
},
{
    "entityType": "dataset",
    "entityUrn": "urn:li:dataset:(urn:li:dataPlatform:snowflake,mydb.schema.tableC,PROD)",
    "changeType": "UPSERT",
    "aspectName": "status",
    "aspect": {
        "json": {
            "removed": false
        }
    }
},
{
    "entityType": "dataset",
    "entityUrn": "urn:li:dataset:(urn:li:dataPlatform:snowflake,mydb.schema.tableD,PROD)",
    "changeType": "UPSERT",
    "aspectName": "status",
    "aspect": {
        "json": {
            "removed": false
        }
    }
},
{
    "entityType": "dataset",
    "entityUrn": "urn:li:dataset:(urn:li:dataPlatform:snowflake,mydb.schema.tableE,PROD)",
    "changeType": "UPSERT",
    "aspectName": "status",
    "aspect": {
        "json": {
            "removed": false
        }
    }
},
{
    "entityType": "dataJob",
    "entityUrn": "urn:li:dataJob:(urn:li:dataFlow:(airflow,basic_iolets,prod),run_data_task)",
    "changeType": "UPSERT",
    "aspectName": "ownership",
    "aspect": {
        "json": {
            "owners": [
                {
                    "owner": "urn:li:corpuser:airflow",
                    "type": "DEVELOPER",
                    "source": {
                        "type": "SERVICE"
                    }
                }
            ],
            "lastModified": {
                "time": 0,
                "actor": "urn:li:corpuser:airflow"
            }
        }
    }
},
{
    "entityType": "dataJob",
    "entityUrn": "urn:li:dataJob:(urn:li:dataFlow:(airflow,basic_iolets,prod),run_data_task)",
    "changeType": "UPSERT",
    "aspectName": "globalTags",
    "aspect": {
        "json": {
            "tags": []
        }
    }
},
{
    "entityType": "dataProcessInstance",
    "entityUrn": "urn:li:dataProcessInstance:5d666eaf9015a31b3e305e8bc2dba078",
    "changeType": "UPSERT",
    "aspectName": "dataProcessInstanceRunEvent",
    "aspect": {
        "json": {
            "timestampMillis": 1698671276777,
            "partitionSpec": {
                "type": "FULL_TABLE",
                "partition": "FULL_TABLE_SNAPSHOT"
            },
            "status": "COMPLETE",
            "result": {
                "type": "SUCCESS",
                "nativeResultType": "airflow"
            }
        }
    }
}
]<|MERGE_RESOLUTION|>--- conflicted
+++ resolved
@@ -9,13 +9,9 @@
             "customProperties": {
                 "_access_control": "None",
                 "catchup": "False",
-<<<<<<< HEAD
-                "fileloc": "'/home/shubham/airflow/datahub/metadata-ingestion-modules/airflow-plugin/tests/integration/dags/basic_iolets.py'",
-=======
                 "description": "None",
                 "doc_md": "None",
                 "fileloc": "'/Users/hsheth/projects/datahub/metadata-ingestion-modules/airflow-plugin/tests/integration/dags/basic_iolets.py'",
->>>>>>> ea127328
                 "is_paused_upon_creation": "None",
                 "start_date": "DateTime(2023, 1, 1, 0, 0, 0, tzinfo=Timezone('UTC'))",
                 "tags": "[]",
