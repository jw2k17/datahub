{
  "models" : [ {
    "type" : "typeref",
    "name" : "ChartDataSourceType",
    "namespace" : "com.linkedin.chart",
    "doc" : "Input source type for a chart such as dataset or metric",
    "ref" : [ {
      "type" : "typeref",
      "name" : "DatasetUrn",
      "namespace" : "com.linkedin.common",
      "doc" : "Standardized dataset identifier.",
      "ref" : "string",
      "java" : {
        "class" : "com.linkedin.common.urn.DatasetUrn"
      },
      "validate" : {
        "com.linkedin.common.validator.TypedUrnValidator" : {
          "accessible" : true,
          "constructable" : true,
          "doc" : "Standardized dataset identifier.",
          "entityType" : "dataset",
          "fields" : [ {
            "doc" : "Standardized platform urn where dataset is defined.",
            "name" : "platform",
            "type" : "com.linkedin.common.urn.DataPlatformUrn"
          }, {
            "doc" : "Dataset native name e.g. <db>.<table>, /dir/subdir/<name>, or <name>",
            "maxLength" : 210,
            "name" : "datasetName",
            "type" : "string"
          }, {
            "doc" : "Fabric type where dataset belongs to or where it was generated.",
            "name" : "origin",
            "type" : "com.linkedin.common.FabricType"
          } ],
          "maxLength" : 284,
          "name" : "Dataset",
          "namespace" : "li",
          "owners" : [ "urn:li:corpuser:fbar", "urn:li:corpuser:bfoo" ],
          "owningTeam" : "urn:li:internalTeam:datahub"
        }
      }
    } ]
  }, {
    "type" : "record",
    "name" : "ChartInfo",
    "namespace" : "com.linkedin.chart",
    "doc" : "Information about a chart",
    "include" : [ {
      "type" : "record",
      "name" : "CustomProperties",
      "namespace" : "com.linkedin.common",
      "doc" : "Misc. properties about an entity.",
      "fields" : [ {
        "name" : "customProperties",
        "type" : {
          "type" : "map",
          "values" : "string"
        },
        "doc" : "Custom property bag.",
        "default" : { }
      } ]
    }, {
      "type" : "record",
      "name" : "ExternalReference",
      "namespace" : "com.linkedin.common",
      "doc" : "A reference to an external platform.",
      "fields" : [ {
        "name" : "externalUrl",
        "type" : {
          "type" : "typeref",
          "name" : "Url",
          "ref" : "string",
          "java" : {
            "class" : "com.linkedin.common.url.Url",
            "coercerClass" : "com.linkedin.common.url.UrlCoercer"
          }
        },
        "doc" : "URL where the reference exist",
        "optional" : true
      } ]
    } ],
    "fields" : [ {
      "name" : "title",
      "type" : "string",
      "doc" : "Title of the chart",
      "Searchable" : {
        "enableAutocomplete" : true,
        "fieldType" : "TEXT_PARTIAL"
      }
    }, {
      "name" : "description",
      "type" : "string",
      "doc" : "Detailed description about the chart",
      "Searchable" : { }
    }, {
      "name" : "lastModified",
      "type" : {
        "type" : "record",
        "name" : "ChangeAuditStamps",
        "namespace" : "com.linkedin.common",
        "doc" : "Data captured on a resource/association/sub-resource level giving insight into when that resource/association/sub-resource moved into various lifecycle stages, and who acted to move it into those lifecycle stages. The recommended best practice is to include this record in your record schema, and annotate its fields as @readOnly in your resource. See https://github.com/linkedin/rest.li/wiki/Validation-in-Rest.li#restli-validation-annotations",
        "fields" : [ {
          "name" : "created",
          "type" : {
            "type" : "record",
            "name" : "AuditStamp",
            "doc" : "Data captured on a resource/association/sub-resource level giving insight into when that resource/association/sub-resource moved into a particular lifecycle stage, and who acted to move it into that specific lifecycle stage.",
            "fields" : [ {
              "name" : "time",
              "type" : {
                "type" : "typeref",
                "name" : "Time",
                "doc" : "Number of milliseconds since midnight, January 1, 1970 UTC. It must be a positive number",
                "ref" : "long"
              },
              "doc" : "When did the resource/association/sub-resource move into the specific lifecycle stage represented by this AuditEvent."
            }, {
              "name" : "actor",
              "type" : {
                "type" : "typeref",
                "name" : "Urn",
                "ref" : "string",
                "java" : {
                  "class" : "com.linkedin.common.urn.Urn"
                }
              },
              "doc" : "The entity (e.g. a member URN) which will be credited for moving the resource/association/sub-resource into the specific lifecycle stage. It is also the one used to authorize the change."
            }, {
              "name" : "impersonator",
              "type" : "Urn",
              "doc" : "The entity (e.g. a service URN) which performs the change on behalf of the Actor and must be authorized to act as the Actor.",
              "optional" : true
            } ]
          },
          "doc" : "An AuditStamp corresponding to the creation of this resource/association/sub-resource. A value of 0 for time indicates missing data.",
          "default" : {
            "actor" : "urn:li:corpuser:unknown",
            "time" : 0
          }
        }, {
          "name" : "lastModified",
          "type" : "AuditStamp",
          "doc" : "An AuditStamp corresponding to the last modification of this resource/association/sub-resource. If no modification has happened since creation, lastModified should be the same as created. A value of 0 for time indicates missing data.",
          "default" : {
            "actor" : "urn:li:corpuser:unknown",
            "time" : 0
          }
        }, {
          "name" : "deleted",
          "type" : "AuditStamp",
          "doc" : "An AuditStamp corresponding to the deletion of this resource/association/sub-resource. Logically, deleted MUST have a later timestamp than creation. It may or may not have the same time as lastModified depending upon the resource/association/sub-resource semantics.",
          "optional" : true
        } ]
      },
      "doc" : "Captures information about who created/last modified/deleted this chart and when"
    }, {
      "name" : "chartUrl",
      "type" : "com.linkedin.common.Url",
      "doc" : "URL for the chart. This could be used as an external link on DataHub to allow users access/view the chart",
      "optional" : true
    }, {
      "name" : "inputs",
      "type" : {
        "type" : "array",
        "items" : "ChartDataSourceType"
      },
      "doc" : "Data sources for the chart",
      "optional" : true,
      "Relationship" : {
        "/*/string" : {
          "entityTypes" : [ "dataset" ],
          "name" : "Consumes"
        }
      }
    }, {
      "name" : "type",
      "type" : {
        "type" : "enum",
        "name" : "ChartType",
        "doc" : "The various types of charts",
        "symbols" : [ "BAR", "PIE", "SCATTER", "TABLE", "TEXT", "LINE", "AREA", "HISTOGRAM", "BOX_PLOT" ],
        "symbolDocs" : {
          "BAR" : "Chart showing a Bar chart",
          "PIE" : "Chart showing a Pie chart",
          "SCATTER" : "Chart showing a Scatter plot",
          "TABLE" : "Chart showing a table",
          "TEXT" : "Chart showing Markdown formatted text"
        }
      },
      "doc" : "Type of the chart",
      "optional" : true,
      "Searchable" : {
        "addToFilters" : true,
        "fieldType" : "KEYWORD"
      }
    }, {
      "name" : "access",
      "type" : {
        "type" : "enum",
        "name" : "AccessLevel",
        "namespace" : "com.linkedin.common",
        "doc" : "The various access levels",
        "symbols" : [ "PUBLIC", "PRIVATE" ],
        "symbolDocs" : {
          "PRIVATE" : "Private availability to certain set of users",
          "PUBLIC" : "Publicly available access level"
        }
      },
      "doc" : "Access level for the chart",
      "optional" : true,
      "Searchable" : {
        "addToFilters" : true,
        "fieldType" : "KEYWORD"
      }
    }, {
      "name" : "lastRefreshed",
      "type" : "com.linkedin.common.Time",
      "doc" : "The time when this chart last refreshed",
      "optional" : true
    } ],
    "Aspect" : {
      "name" : "chartInfo"
    }
  }, {
    "type" : "record",
    "name" : "ChartQuery",
    "namespace" : "com.linkedin.chart",
    "doc" : "Information for chart query which is used for getting data of the chart",
    "fields" : [ {
      "name" : "rawQuery",
      "type" : "string",
      "doc" : "Raw query to build a chart from input datasets"
    }, {
      "name" : "type",
      "type" : {
        "type" : "enum",
        "name" : "ChartQueryType",
        "symbols" : [ "LOOKML", "SQL" ],
        "symbolDocs" : {
          "LOOKML" : "LookML queries",
          "SQL" : "SQL type queries"
        }
      },
      "doc" : "Chart query type",
      "Searchable" : {
        "addToFilters" : true,
        "fieldType" : "KEYWORD"
      }
    } ],
    "Aspect" : {
      "name" : "chartQuery"
    }
  }, "com.linkedin.chart.ChartQueryType", "com.linkedin.chart.ChartType", {
    "type" : "record",
    "name" : "EditableChartProperties",
    "namespace" : "com.linkedin.chart",
    "doc" : "Stores editable changes made to properties. This separates changes made from\ningestion pipelines and edits in the UI to avoid accidental overwrites of user-provided data by ingestion pipelines",
    "include" : [ "com.linkedin.common.ChangeAuditStamps" ],
    "fields" : [ {
      "name" : "description",
      "type" : "string",
      "doc" : "Edited documentation of the chart ",
      "optional" : true,
      "Searchable" : {
        "fieldName" : "editedDescription",
        "fieldType" : "TEXT"
      }
    } ],
    "Aspect" : {
      "name" : "editableChartProperties"
    }
  }, "com.linkedin.common.AccessLevel", "com.linkedin.common.AuditStamp", {
    "type" : "record",
    "name" : "BaseFieldMapping",
    "namespace" : "com.linkedin.common",
    "doc" : "Base model representing field mappings",
    "fields" : [ {
      "name" : "created",
      "type" : "AuditStamp",
      "doc" : "Audit stamp containing who reported the field mapping and when"
    }, {
      "name" : "transformation",
      "type" : [ {
        "type" : "enum",
        "name" : "TransformationType",
        "namespace" : "com.linkedin.common.fieldtransformer",
        "doc" : "Type of the transformation involved in generating destination fields from source fields.",
        "symbols" : [ "BLACKBOX", "IDENTITY" ],
        "symbolDocs" : {
          "BLACKBOX" : "Field transformation expressed as unknown black box function.",
          "IDENTITY" : "Field transformation expressed as Identity function."
        }
      }, {
        "type" : "record",
        "name" : "UDFTransformer",
        "namespace" : "com.linkedin.common.fieldtransformer",
        "doc" : "Field transformation expressed in UDF",
        "fields" : [ {
          "name" : "udf",
          "type" : "string",
          "doc" : "A UDF mentioning how the source fields got transformed to destination field. This is the FQCN(Fully Qualified Class Name) of the udf."
        } ]
      } ],
      "doc" : "Transfomration function between the fields involved"
    } ]
  }, {
    "type" : "record",
    "name" : "BrowsePaths",
    "namespace" : "com.linkedin.common",
    "doc" : "Shared aspect containing Browse Paths to be indexed for an entity.",
    "fields" : [ {
      "name" : "paths",
      "type" : {
        "type" : "array",
        "items" : "string"
      },
      "doc" : "A list of valid browse paths for the entity.\n\nBrowse paths are expected to be backslash-separated strings. For example: 'prod/snowflake/datasetName'",
      "Searchable" : {
        "/*" : {
          "fieldName" : "browsePaths",
          "fieldType" : "BROWSE_PATH"
        }
      }
    } ],
    "Aspect" : {
      "name" : "browsePaths"
    }
  }, "com.linkedin.common.ChangeAuditStamps", {
    "type" : "typeref",
    "name" : "ChartUrn",
    "namespace" : "com.linkedin.common",
    "doc" : "Standardized chart identifier",
    "ref" : "string",
    "java" : {
      "class" : "com.linkedin.common.urn.ChartUrn"
    },
    "validate" : {
      "com.linkedin.common.validator.TypedUrnValidator" : {
        "accessible" : true,
        "constructable" : true,
        "doc" : "Standardized chart identifier",
        "entityType" : "chart",
        "fields" : [ {
          "doc" : "The name of the dashboard tool such as looker, redash etc.",
          "maxLength" : 20,
          "name" : "dashboardTool",
          "type" : "string"
        }, {
          "doc" : "Unique id for the chart. This id should be globally unique for a dashboarding tool even when there are multiple deployments of it. As an example, chart URL could be used here for Looker such as 'looker.linkedin.com/looks/1234'",
          "maxLength" : 200,
          "name" : "chartId",
          "type" : "string"
        } ],
        "maxLength" : 236,
        "name" : "Chart",
        "namespace" : "li",
        "owners" : [ "urn:li:corpuser:fbar", "urn:li:corpuser:bfoo" ],
        "owningTeam" : "urn:li:internalTeam:datahub"
      }
    }
  }, {
    "type" : "typeref",
    "name" : "CorpGroupUrn",
    "namespace" : "com.linkedin.common",
    "doc" : "Corporate group's AD/LDAP login",
    "ref" : "string",
    "java" : {
      "class" : "com.linkedin.common.urn.CorpGroupUrn"
    },
    "validate" : {
      "com.linkedin.common.validator.TypedUrnValidator" : {
        "accessible" : true,
        "constructable" : true,
        "doc" : "Corporate group's AD/LDAP login",
        "entityType" : "corpGroup",
        "fields" : [ {
          "doc" : "The name of the AD/LDAP group.",
          "maxLength" : 64,
          "name" : "groupName",
          "type" : "string"
        } ],
        "maxLength" : 81,
        "name" : "CorpGroup",
        "namespace" : "li",
        "owners" : [ "urn:li:corpuser:fbar", "urn:li:corpuser:bfoo" ],
        "owningTeam" : "urn:li:internalTeam:security"
      }
    }
  }, {
    "type" : "typeref",
    "name" : "CorpuserUrn",
    "namespace" : "com.linkedin.common",
    "doc" : "Corporate user's AD/LDAP login",
    "ref" : "string",
    "java" : {
      "class" : "com.linkedin.common.urn.CorpuserUrn"
    },
    "validate" : {
      "com.linkedin.common.validator.TypedUrnValidator" : {
        "accessible" : true,
        "constructable" : true,
        "doc" : "Corporate user's AD/LDAP login",
        "entityType" : "corpuser",
        "fields" : [ {
          "doc" : "The name of the AD/LDAP user.",
          "maxLength" : 20,
          "name" : "username",
          "type" : "string"
        } ],
        "maxLength" : 36,
        "name" : "Corpuser",
        "namespace" : "li",
        "owners" : [ "urn:li:corpuser:fbar", "urn:li:corpuser:bfoo" ],
        "owningTeam" : "urn:li:internalTeam:security"
      }
    }
  }, {
    "type" : "record",
    "name" : "Cost",
    "namespace" : "com.linkedin.common",
    "fields" : [ {
      "name" : "costType",
      "type" : {
        "type" : "enum",
        "name" : "CostType",
        "doc" : "Type of Cost Code",
        "symbols" : [ "ORG_COST_TYPE" ],
        "symbolDocs" : {
          "ORG_COST_TYPE" : "Org Cost Type to which the Cost of this entity should be attributed to"
        }
      }
    }, {
      "name" : "cost",
      "type" : {
        "type" : "typeref",
        "name" : "CostValue",
        "doc" : "A union of all supported Cost Value types",
        "ref" : [ {
          "alias" : "costId",
          "type" : "double"
        }, {
          "alias" : "costCode",
          "type" : "string"
        } ]
      }
    } ],
    "Aspect" : {
      "name" : "cost"
    }
  }, "com.linkedin.common.CostType", "com.linkedin.common.CostValue", "com.linkedin.common.CustomProperties", {
    "type" : "typeref",
    "name" : "DashboardUrn",
    "namespace" : "com.linkedin.common",
    "doc" : "Standardized dashboard identifier",
    "ref" : "string",
    "java" : {
      "class" : "com.linkedin.common.urn.DashboardUrn"
    },
    "validate" : {
      "com.linkedin.common.validator.TypedUrnValidator" : {
        "accessible" : true,
        "constructable" : true,
        "doc" : "Standardized dashboard identifier",
        "entityType" : "dashboard",
        "fields" : [ {
          "doc" : "The name of the dashboard tool such as looker, redash etc.",
          "maxLength" : 20,
          "name" : "dashboardTool",
          "type" : "string"
        }, {
          "doc" : "Unique id for the dashboard. This id should be globally unique for a dashboarding tool even when there are multiple deployments of it. As an example, dashboard URL could be used here for Looker such as 'looker.linkedin.com/dashboards/1234'",
          "maxLength" : 200,
          "name" : "dashboardId",
          "type" : "string"
        } ],
        "maxLength" : 240,
        "name" : "Dashboard",
        "namespace" : "li",
        "owners" : [ "urn:li:corpuser:fbar", "urn:li:corpuser:bfoo" ],
        "owningTeam" : "urn:li:internalTeam:datahub"
      }
    }
  }, {
    "type" : "typeref",
    "name" : "DataFlowUrn",
    "namespace" : "com.linkedin.common",
    "doc" : "Standardized data processing flow identifier.",
    "ref" : "string",
    "java" : {
      "class" : "com.linkedin.common.urn.DataFlowUrn"
    },
    "validate" : {
      "com.linkedin.common.validator.TypedUrnValidator" : {
        "accessible" : true,
        "constructable" : true,
        "doc" : "Standardized data processing flow identifier.",
        "entityType" : "dataFlow",
        "fields" : [ {
          "doc" : "Workflow manager like azkaban, airflow which orchestrates the flow",
          "maxLength" : 50,
          "name" : "orchestrator",
          "type" : "string"
        }, {
          "doc" : "Unique Identifier of the data flow",
          "maxLength" : 200,
          "name" : "flowId",
          "type" : "string"
        }, {
          "doc" : "Cluster where the flow is executed",
          "maxLength" : 100,
          "name" : "cluster",
          "type" : "string"
        } ],
        "maxLength" : 373,
        "name" : "DataFlow",
        "namespace" : "li",
        "owners" : [ "urn:li:corpuser:fbar", "urn:li:corpuser:bfoo" ],
        "owningTeam" : "urn:li:internalTeam:datahub"
      }
    }
  }, {
    "type" : "typeref",
    "name" : "DataJobUrn",
    "namespace" : "com.linkedin.common",
    "doc" : "Standardized data processing job identifier.",
    "ref" : "string",
    "java" : {
      "class" : "com.linkedin.common.urn.DataJobUrn"
    },
    "validate" : {
      "com.linkedin.common.validator.TypedUrnValidator" : {
        "accessible" : true,
        "constructable" : true,
        "doc" : "Standardized data processing job identifier.",
        "entityType" : "dataJob",
        "fields" : [ {
          "doc" : "Standardized data processing flow urn representing the flow for the job",
          "name" : "flow",
          "type" : "com.linkedin.common.urn.DataFlowUrn"
        }, {
          "doc" : "Unique identifier of the data job",
          "maxLength" : 200,
          "name" : "jobID",
          "type" : "string"
        } ],
        "maxLength" : 594,
        "name" : "DataJob",
        "namespace" : "li",
        "owners" : [ "urn:li:corpuser:fbar", "urn:li:corpuser:bfoo" ],
        "owningTeam" : "urn:li:internalTeam:datahub"
      }
    }
  }, {
    "type" : "typeref",
    "name" : "DataPlatformUrn",
    "namespace" : "com.linkedin.common",
    "doc" : "Standardized data platforms available",
    "ref" : "string",
    "java" : {
      "class" : "com.linkedin.common.urn.DataPlatformUrn"
    },
    "validate" : {
      "com.linkedin.common.validator.TypedUrnValidator" : {
        "accessible" : true,
        "constructable" : true,
        "doc" : "Standardized data platforms available",
        "entityType" : "dataPlatform",
        "fields" : [ {
          "doc" : "data platform name i.e. hdfs, oracle, espresso",
          "maxLength" : 25,
          "name" : "platformName",
          "type" : "string"
        } ],
        "maxLength" : 45,
        "name" : "DataPlatform",
        "namespace" : "li",
        "owners" : [ "urn:li:corpuser:fbar", "urn:li:corpuser:bfoo" ],
        "owningTeam" : "urn:li:internalTeam:wherehows"
      }
    }
  }, {
    "type" : "typeref",
    "name" : "DataProcessUrn",
    "namespace" : "com.linkedin.common",
    "doc" : "Standardized process identifier.",
    "ref" : "string",
    "java" : {
      "class" : "com.linkedin.common.urn.DataProcessUrn"
    },
    "validate" : {
      "com.linkedin.common.validator.TypedUrnValidator" : {
        "accessible" : true,
        "constructable" : true,
        "doc" : "Standardized process identifier.",
        "entityType" : "dataProcess",
        "fields" : [ {
          "doc" : "process name i.e. an ETL job name",
          "maxLength" : 25,
          "name" : "name",
          "type" : "string"
        }, {
          "doc" : "Standardized Orchestrator where data process is defined.",
          "maxLength" : 100,
          "name" : "orchestrator",
          "type" : "string"
        }, {
          "doc" : "Fabric type where dataset belongs to or where it was generated.",
          "name" : "origin",
          "type" : "com.linkedin.common.FabricType"
        } ],
        "maxLength" : 284,
        "name" : "DataProcess",
        "namespace" : "li",
        "owners" : [ "urn:li:corpuser:fbar", "urn:li:corpuser:bfoo" ],
        "owningTeam" : "urn:li:internalTeam:wherehows"
      }
    }
  }, {
    "type" : "typeref",
    "name" : "DatasetFieldUrn",
    "namespace" : "com.linkedin.common",
    "doc" : "Standardized dataset field information identifier.",
    "ref" : "string",
    "java" : {
      "class" : "com.linkedin.common.urn.DatasetFieldUrn"
    },
    "validate" : {
      "com.linkedin.common.validator.TypedUrnValidator" : {
        "accessible" : true,
        "constructable" : true,
        "doc" : "Standardized dataset field information identifier",
        "entityType" : "datasetField",
        "fields" : [ {
          "doc" : "Dataset that this dataset field belongs to.",
          "name" : "dataset",
          "type" : "com.linkedin.common.urn.DatasetUrn"
        }, {
          "doc" : "Dataset field path",
          "maxLength" : 500,
          "name" : "fieldPath",
          "type" : "string"
        } ],
        "maxLength" : 807,
        "name" : "DatasetField",
        "namespace" : "li",
        "owners" : [ "urn:li:corpuser:fbar", "urn:li:corpuser:bfoo" ],
        "owningTeam" : "urn:li:internalTeam:datahub"
      }
    }
  }, "com.linkedin.common.DatasetUrn", {
    "type" : "record",
    "name" : "Deprecation",
    "namespace" : "com.linkedin.common",
    "doc" : "Deprecation status of an entity",
    "fields" : [ {
      "name" : "deprecated",
      "type" : "boolean",
      "doc" : "Whether the entity is deprecated.",
      "Searchable" : {
        "fieldType" : "BOOLEAN",
        "weightsPerFieldValue" : {
          "true" : 0.5
        }
      }
    }, {
      "name" : "decommissionTime",
      "type" : "Time",
      "doc" : "The time user plan to decommission this entity.",
      "optional" : true
    }, {
      "name" : "note",
      "type" : "string",
      "doc" : "Additional information about the entity deprecation plan, such as the wiki, doc, RB."
    }, {
      "name" : "actor",
      "type" : "CorpuserUrn",
      "doc" : "The corpuser URN which will be credited for modifying this deprecation content."
    } ],
    "Aspect" : {
      "name" : "deprecation"
    }
  }, {
    "type" : "typeref",
    "name" : "EmailAddress",
    "namespace" : "com.linkedin.common",
    "ref" : "string"
  }, "com.linkedin.common.ExternalReference", {
    "type" : "enum",
    "name" : "FabricType",
    "namespace" : "com.linkedin.common",
    "doc" : "Fabric group type",
    "symbols" : [ "DEV", "EI", "PROD", "CORP" ],
    "symbolDocs" : {
      "CORP" : "Designates corporation fabrics",
      "DEV" : "Designates development fabrics",
      "EI" : "Designates early-integration (staging) fabrics",
      "PROD" : "Designates production fabrics"
    }
  }, {
    "type" : "record",
    "name" : "GlobalTags",
    "namespace" : "com.linkedin.common",
    "doc" : "Tag aspect used for applying tags to an entity",
    "fields" : [ {
      "name" : "tags",
      "type" : {
        "type" : "array",
        "items" : {
          "type" : "record",
          "name" : "TagAssociation",
          "doc" : "Properties of an applied tag. For now, just an Urn. In the future we can extend this with other properties, e.g.\npropagation parameters.",
          "fields" : [ {
            "name" : "tag",
            "type" : {
              "type" : "typeref",
              "name" : "TagUrn",
              "doc" : "Globally defined tag",
              "ref" : "string",
              "java" : {
                "class" : "com.linkedin.common.urn.TagUrn"
              },
              "validate" : {
                "com.linkedin.common.validator.TypedUrnValidator" : {
                  "accessible" : true,
                  "constructable" : true,
                  "doc" : "Globally defined tags",
                  "entityType" : "tag",
                  "fields" : [ {
                    "doc" : "tag name",
                    "maxLength" : 200,
                    "name" : "name",
                    "type" : "string"
                  } ],
                  "maxLength" : 220,
                  "name" : "Tag",
                  "namespace" : "li",
                  "owners" : [ ],
                  "owningTeam" : "urn:li:internalTeam:datahub"
                }
              }
            },
            "doc" : "Urn of the applied tag",
            "Searchable" : {
              "fieldName" : "tags",
              "fieldType" : "URN_PARTIAL",
              "hasValuesFieldName" : "hasTags"
            }
          } ]
        }
      },
      "doc" : "Tags associated with a given entity"
    } ],
    "Aspect" : {
      "name" : "globalTags"
    }
  }, {
    "type" : "typeref",
    "name" : "GlossaryNodeUrn",
    "namespace" : "com.linkedin.common",
    "doc" : "Business Node",
    "ref" : "string",
    "java" : {
      "class" : "com.linkedin.common.urn.GlossaryNodeUrn"
    },
    "validate" : {
      "com.linkedin.common.validator.TypedUrnValidator" : {
        "accessible" : true,
        "constructable" : true,
        "doc" : "Standardized business node identifier",
        "entityType" : "glossaryNode",
        "fields" : [ {
          "doc" : "The name of business node with hierarchy.",
          "name" : "name",
          "type" : "string"
        } ],
        "maxLength" : 56,
        "name" : "GlossaryNode",
        "namespace" : "li",
        "owners" : [ "urn:li:corpuser:fbar", "urn:li:corpuser:bfoo" ],
        "owningTeam" : "urn:li:internalTeam:datahub"
      }
    }
  }, {
    "type" : "record",
    "name" : "GlossaryTermAssociation",
    "namespace" : "com.linkedin.common",
    "doc" : "Properties of an applied glossary term.",
    "fields" : [ {
      "name" : "urn",
      "type" : {
        "type" : "typeref",
        "name" : "GlossaryTermUrn",
        "doc" : "Business Term",
        "ref" : "string",
        "java" : {
          "class" : "com.linkedin.common.urn.GlossaryTermUrn"
        },
        "validate" : {
          "com.linkedin.common.validator.TypedUrnValidator" : {
            "accessible" : true,
            "constructable" : true,
            "doc" : "business term",
            "entityType" : "glossaryTerm",
            "fields" : [ {
              "doc" : "The name of business term with hierarchy.",
              "name" : "name",
              "type" : "string"
            } ],
            "maxLength" : 56,
            "name" : "GlossaryTerm",
            "namespace" : "li",
            "owners" : [ "urn:li:corpuser:fbar", "urn:li:corpuser:bfoo" ],
            "owningTeam" : "urn:li:internalTeam:datahub"
          }
        }
      },
      "doc" : "Urn of the applied glossary term"
    } ]
  }, "com.linkedin.common.GlossaryTermUrn", {
    "type" : "record",
    "name" : "GlossaryTerms",
    "namespace" : "com.linkedin.common",
    "doc" : "Related business terms information",
    "fields" : [ {
      "name" : "terms",
      "type" : {
        "type" : "array",
        "items" : "GlossaryTermAssociation"
      },
      "doc" : "The related business terms"
    }, {
      "name" : "auditStamp",
      "type" : "AuditStamp",
      "doc" : "Audit stamp containing who reported the related business term"
    } ],
    "Aspect" : {
      "name" : "glossaryTerms"
    }
  }, {
    "type" : "record",
    "name" : "InstitutionalMemory",
    "namespace" : "com.linkedin.common",
    "doc" : "Institutional memory of an entity. This is a way to link to relevant documentation and provide description of the documentation. Institutional or tribal knowledge is very important for users to leverage the entity.",
    "fields" : [ {
      "name" : "elements",
      "type" : {
        "type" : "array",
        "items" : {
          "type" : "record",
          "name" : "InstitutionalMemoryMetadata",
          "doc" : "Metadata corresponding to a record of institutional memory.",
          "fields" : [ {
            "name" : "url",
            "type" : "Url",
            "doc" : "Link to an engineering design document or a wiki page."
          }, {
            "name" : "description",
            "type" : "string",
            "doc" : "Description of the link."
          }, {
            "name" : "createStamp",
            "type" : "AuditStamp",
            "doc" : "Audit stamp associated with creation of this record"
          } ]
        }
      },
      "doc" : "List of records that represent institutional memory of an entity. Each record consists of a link, description, creator and timestamps associated with that record."
    } ],
    "Aspect" : {
      "name" : "institutionalMemory"
    }
  }, "com.linkedin.common.InstitutionalMemoryMetadata", {
    "type" : "enum",
    "name" : "MLFeatureDataType",
    "namespace" : "com.linkedin.common",
    "doc" : "MLFeature Data Type",
    "symbols" : [ "USELESS", "NOMINAL", "ORDINAL", "BINARY", "COUNT", "TIME", "INTERVAL", "IMAGE", "VIDEO", "AUDIO", "TEXT", "MAP", "SEQUENCE", "SET", "CONTINUOUS", "BYTE", "UNKNOWN" ],
    "symbolDocs" : {
      "AUDIO" : "Audio Data",
      "BINARY" : "Binary data is discrete data that can be in only one of two categories — either yes or no, 1 or 0, off or on, etc",
      "BYTE" : "Bytes data are binary-encoded values that can represent complex objects.",
      "CONTINUOUS" : "Continuous data are made of uncountable values, often the result of a measurement such as height, weight, age etc.",
      "COUNT" : "Count data is discrete whole number data — no negative numbers here.\nCount data often has many small values, such as zero and one.",
      "IMAGE" : "Image Data",
      "INTERVAL" : "Interval data has equal spaces between the numbers and does not represent a temporal pattern.\nExamples include percentages, temperatures, and income.",
      "MAP" : "Mapping Data Type ex: dict, map",
      "NOMINAL" : "Nominal data is made of discrete values with no numerical relationship between the different categories — mean and median are meaningless.\nAnimal species is one example. For example, pig is not higher than bird and lower than fish.",
      "ORDINAL" : "Ordinal data are discrete integers that can be ranked or sorted.\nFor example, the distance between first and second may not be the same as the distance between second and third.",
      "SEQUENCE" : "Sequence Data Type ex: list, tuple, range",
      "SET" : "Set Data Type ex: set, frozenset",
      "TEXT" : "Text Data",
      "TIME" : "Time data is a cyclical, repeating continuous form of data.\nThe relevant time features can be any period— daily, weekly, monthly, annual, etc.",
      "UNKNOWN" : "Unknown data are data that we don't know the type for.",
      "USELESS" : "Useless data is unique, discrete data with no potential relationship with the outcome variable.\nA useless feature has high cardinality. An example would be bank account numbers that were generated randomly.",
      "VIDEO" : "Video Data"
    }
  }, {
    "type" : "typeref",
    "name" : "MLFeatureUrn",
    "namespace" : "com.linkedin.common",
    "doc" : "Standardized MLFeature identifier.",
    "ref" : "string",
    "java" : {
      "class" : "com.linkedin.common.urn.MLFeatureUrn"
    },
    "validate" : {
      "com.linkedin.common.validator.TypedUrnValidator" : {
        "accessible" : true,
        "constructable" : true,
        "doc" : "Standardized MLFeature identifier.",
        "entityType" : "mlFeature",
        "fields" : [ {
          "doc" : "Namespace for the MLFeature",
          "name" : "mlFeatureNamespace",
          "type" : "string"
        }, {
          "doc" : "Name of the MLFeature",
          "maxLength" : 210,
          "name" : "mlFeatureName",
          "type" : "string"
        } ],
        "maxLength" : 284,
        "name" : "MLFeature",
        "namespace" : "li",
        "owners" : [ "urn:li:corpuser:fbar", "urn:li:corpuser:bfoo" ],
        "owningTeam" : "urn:li:internalTeam:datahub"
      }
    }
  }, {
    "type" : "typeref",
    "name" : "MLModelUrn",
    "namespace" : "com.linkedin.common",
    "doc" : "Standardized MLModel identifier.",
    "ref" : "string",
    "java" : {
      "class" : "com.linkedin.common.urn.MLModelUrn"
    },
    "validate" : {
      "com.linkedin.common.validator.TypedUrnValidator" : {
        "accessible" : true,
        "constructable" : true,
        "doc" : "Standardized model identifier.",
        "entityType" : "mlModel",
        "fields" : [ {
          "doc" : "Standardized platform urn for the MLModel.",
          "name" : "platform",
          "type" : "com.linkedin.common.urn.DataPlatformUrn"
        }, {
          "doc" : "Name of the MLModel",
          "maxLength" : 210,
          "name" : "mlModelName",
          "type" : "string"
        }, {
          "doc" : "Fabric type where model belongs to or where it was generated.",
          "name" : "origin",
          "type" : "com.linkedin.common.FabricType"
        } ],
        "maxLength" : 284,
        "name" : "MlModel",
        "namespace" : "li",
        "owners" : [ "urn:li:corpuser:fbar", "urn:li:corpuser:bfoo" ],
        "owningTeam" : "urn:li:internalTeam:datahub"
      }
    }
  }, {
    "type" : "record",
    "name" : "Owner",
    "namespace" : "com.linkedin.common",
    "doc" : "Ownership information",
    "fields" : [ {
      "name" : "owner",
      "type" : "Urn",
      "doc" : "Owner URN, e.g. urn:li:corpuser:ldap, urn:li:corpGroup:group_name, and urn:li:multiProduct:mp_name\n(Caveat: only corpuser is currently supported in the frontend.)",
      "Relationship" : {
        "entityTypes" : [ "corpUser", "corpGroup" ],
        "name" : "OwnedBy"
      },
      "Searchable" : {
        "fieldName" : "owners",
        "fieldType" : "URN",
        "hasValuesFieldName" : "hasOwners",
        "queryByDefault" : false
      }
    }, {
      "name" : "type",
      "type" : {
        "type" : "enum",
        "name" : "OwnershipType",
        "doc" : "Owner category or owner role",
        "symbols" : [ "DEVELOPER", "DATAOWNER", "DELEGATE", "PRODUCER", "CONSUMER", "STAKEHOLDER" ],
        "symbolDocs" : {
          "CONSUMER" : "A person, group, or service that consumes the data",
          "DATAOWNER" : "A person or group that is owning the data",
          "DELEGATE" : "A person or a group that overseas the operation, e.g. a DBA or SRE.",
          "DEVELOPER" : "A person or group that is in charge of developing the code",
          "PRODUCER" : "A person, group, or service that produces/generates the data",
          "STAKEHOLDER" : "A person or a group that has direct business interest"
        }
      },
      "doc" : "The type of the ownership"
    }, {
      "name" : "source",
      "type" : {
        "type" : "record",
        "name" : "OwnershipSource",
        "doc" : "Source/provider of the ownership information",
        "fields" : [ {
          "name" : "type",
          "type" : {
            "type" : "enum",
            "name" : "OwnershipSourceType",
            "symbols" : [ "AUDIT", "DATABASE", "FILE_SYSTEM", "ISSUE_TRACKING_SYSTEM", "MANUAL", "SERVICE", "SOURCE_CONTROL", "OTHER" ],
            "symbolDocs" : {
              "AUDIT" : "Auditing system or audit logs",
              "DATABASE" : "Database, e.g. GRANTS table",
              "FILE_SYSTEM" : "File system, e.g. file/directory owner",
              "ISSUE_TRACKING_SYSTEM" : "Issue tracking system, e.g. Jira",
              "MANUAL" : "Manually provided by a user",
              "OTHER" : "Other sources",
              "SERVICE" : "Other ownership-like service, e.g. Nuage, ACL service etc",
              "SOURCE_CONTROL" : "SCM system, e.g. GIT, SVN"
            }
          },
          "doc" : "The type of the source"
        }, {
          "name" : "url",
          "type" : "string",
          "doc" : "A reference URL for the source",
          "optional" : true
        } ]
      },
      "doc" : "Source information for the ownership",
      "optional" : true
    } ]
  }, {
    "type" : "record",
    "name" : "Ownership",
    "namespace" : "com.linkedin.common",
    "doc" : "Ownership information of an entity.",
    "fields" : [ {
      "name" : "owners",
      "type" : {
        "type" : "array",
        "items" : "Owner"
      },
      "doc" : "List of owners of the entity."
    }, {
      "name" : "lastModified",
      "type" : "AuditStamp",
      "doc" : "Audit stamp containing who last modified the record and when. A value of 0 in the time field indicates missing data.",
      "default" : {
        "actor" : "urn:li:corpuser:unknown",
        "time" : 0
      }
    } ],
    "Aspect" : {
      "name" : "ownership"
    }
  }, "com.linkedin.common.OwnershipSource", "com.linkedin.common.OwnershipSourceType", "com.linkedin.common.OwnershipType", {
    "type" : "record",
    "name" : "Status",
    "namespace" : "com.linkedin.common",
    "doc" : "The status metadata of an entity, e.g. dataset, metric, feature, etc.",
    "fields" : [ {
      "name" : "removed",
      "type" : "boolean",
      "doc" : "whether the entity is removed or not",
      "default" : false,
      "Searchable" : {
        "fieldType" : "BOOLEAN"
      }
    } ],
    "Aspect" : {
      "name" : "status"
    }
  }, "com.linkedin.common.TagAssociation", "com.linkedin.common.TagUrn", "com.linkedin.common.Time", {
    "type" : "typeref",
    "name" : "Uri",
    "namespace" : "com.linkedin.common",
    "ref" : "string",
    "java" : {
      "class" : "java.net.URI"
    }
  }, "com.linkedin.common.Url", "com.linkedin.common.Urn", {
    "type" : "record",
    "name" : "VersionTag",
    "namespace" : "com.linkedin.common",
    "doc" : "A resource-defined string representing the resource state for the purpose of concurrency control",
    "fields" : [ {
      "name" : "versionTag",
      "type" : "string",
      "optional" : true
    } ]
  }, "com.linkedin.common.fieldtransformer.TransformationType", "com.linkedin.common.fieldtransformer.UDFTransformer", {
    "type" : "record",
    "name" : "DashboardInfo",
    "namespace" : "com.linkedin.dashboard",
    "doc" : "Information about a dashboard",
    "include" : [ "com.linkedin.common.CustomProperties", "com.linkedin.common.ExternalReference" ],
    "fields" : [ {
      "name" : "title",
      "type" : "string",
      "doc" : "Title of the dashboard",
      "Searchable" : {
        "boostScore" : 10.0,
        "enableAutocomplete" : true,
        "fieldType" : "TEXT_PARTIAL"
      }
    }, {
      "name" : "description",
      "type" : "string",
      "doc" : "Detailed description about the dashboard",
      "Searchable" : {
        "fieldType" : "TEXT",
        "hasValuesFieldName" : "hasDescription"
      }
    }, {
      "name" : "charts",
      "type" : {
        "type" : "array",
        "items" : "com.linkedin.common.ChartUrn"
      },
      "doc" : "Charts in a dashboard",
      "default" : [ ],
      "Relationship" : {
        "/*" : {
          "entityTypes" : [ "chart" ],
          "name" : "Contains"
        }
      }
    }, {
      "name" : "lastModified",
      "type" : "com.linkedin.common.ChangeAuditStamps",
      "doc" : "Captures information about who created/last modified/deleted this dashboard and when"
    }, {
      "name" : "dashboardUrl",
      "type" : "com.linkedin.common.Url",
      "doc" : "URL for the dashboard. This could be used as an external link on DataHub to allow users access/view the dashboard",
      "optional" : true
    }, {
      "name" : "access",
      "type" : "com.linkedin.common.AccessLevel",
      "doc" : "Access level for the dashboard",
      "optional" : true,
      "Searchable" : {
        "addToFilters" : true,
        "fieldType" : "KEYWORD"
      }
    }, {
      "name" : "lastRefreshed",
      "type" : "com.linkedin.common.Time",
      "doc" : "The time when this dashboard last refreshed",
      "optional" : true
    } ],
    "Aspect" : {
      "name" : "dashboardInfo"
    }
  }, {
    "type" : "record",
    "name" : "EditableDashboardProperties",
    "namespace" : "com.linkedin.dashboard",
    "doc" : "Stores editable changes made to properties. This separates changes made from\ningestion pipelines and edits in the UI to avoid accidental overwrites of user-provided data by ingestion pipelines",
    "include" : [ "com.linkedin.common.ChangeAuditStamps" ],
    "fields" : [ {
      "name" : "description",
      "type" : "string",
      "doc" : "Edited documentation of the dashboard",
      "optional" : true,
      "Searchable" : {
        "fieldName" : "editedDescription",
        "fieldType" : "TEXT"
      }
    } ],
    "Aspect" : {
      "name" : "editableDashboardProperties"
    }
  }, {
    "type" : "record",
    "name" : "DataFlowInfo",
    "namespace" : "com.linkedin.datajob",
    "doc" : "Information about a Data processing flow",
    "include" : [ "com.linkedin.common.CustomProperties", "com.linkedin.common.ExternalReference" ],
    "fields" : [ {
      "name" : "name",
      "type" : "string",
      "doc" : "Flow name",
      "Searchable" : {
        "boostScore" : 10.0,
        "enableAutocomplete" : true,
        "fieldType" : "TEXT_PARTIAL"
      }
    }, {
      "name" : "description",
      "type" : "string",
      "doc" : "Flow description",
      "optional" : true,
      "Searchable" : {
        "fieldType" : "TEXT",
        "hasValuesFieldName" : "hasDescription"
      }
    }, {
      "name" : "project",
      "type" : "string",
      "doc" : "Optional project/namespace associated with the flow",
      "optional" : true,
      "Searchable" : {
        "fieldType" : "TEXT_PARTIAL",
        "queryByDefault" : false
      }
    } ],
    "Aspect" : {
      "name" : "dataFlowInfo"
    }
  }, {
    "type" : "record",
    "name" : "DataJobInfo",
    "namespace" : "com.linkedin.datajob",
    "doc" : "Information about a Data processing job",
    "include" : [ "com.linkedin.common.CustomProperties", "com.linkedin.common.ExternalReference" ],
    "fields" : [ {
      "name" : "name",
      "type" : "string",
      "doc" : "Job name",
      "Searchable" : {
        "boostScore" : 10.0,
        "enableAutocomplete" : true,
        "fieldType" : "TEXT_PARTIAL"
      }
    }, {
      "name" : "description",
      "type" : "string",
      "doc" : "Job description",
      "optional" : true,
      "Searchable" : {
        "fieldType" : "TEXT",
        "hasValuesFieldName" : "hasDescription"
      }
    }, {
      "name" : "type",
      "type" : [ {
        "type" : "enum",
        "name" : "AzkabanJobType",
        "namespace" : "com.linkedin.datajob.azkaban",
        "doc" : "The various types of support azkaban jobs",
        "symbols" : [ "COMMAND", "HADOOP_JAVA", "HADOOP_SHELL", "HIVE", "PIG", "SQL", "GLUE" ],
        "symbolDocs" : {
          "COMMAND" : "The command job type is one of the basic built-in types. It runs multiple UNIX commands using java processbuilder.\nUpon execution, Azkaban spawns off a process to run the command.",
          "GLUE" : "Glue type is for running AWS Glue job transforms.",
          "HADOOP_JAVA" : "Runs a java program with ability to access Hadoop cluster.\nhttps://azkaban.readthedocs.io/en/latest/jobTypes.html#java-job-type",
          "HADOOP_SHELL" : "In large part, this is the same Command type. The difference is its ability to talk to a Hadoop cluster\nsecurely, via Hadoop tokens.",
          "HIVE" : "Hive type is for running Hive jobs.",
          "PIG" : "Pig type is for running Pig jobs.",
          "SQL" : "SQL is for running Presto, mysql queries etc"
        }
      }, "string" ],
      "doc" : "Datajob type\n**NOTE**: AzkabanJobType is deprecated. Please use strings instead."
    }, {
      "name" : "flowUrn",
      "type" : "com.linkedin.common.DataFlowUrn",
      "doc" : "DataFlow urn that this job is part of",
      "optional" : true,
      "Relationship" : {
        "entityTypes" : [ "dataFlow" ],
        "name" : "IsPartOf"
      }
    }, {
      "name" : "status",
      "type" : {
        "type" : "enum",
        "name" : "JobStatus",
        "doc" : "Job statuses",
        "symbols" : [ "STARTING", "IN_PROGRESS", "STOPPING", "STOPPED", "COMPLETED", "FAILED", "UNKNOWN" ],
        "symbolDocs" : {
          "COMPLETED" : "Jobs with successful completion.",
          "FAILED" : "Jobs that have failed.",
          "IN_PROGRESS" : "Jobs currently running.",
          "STARTING" : "Jobs being initialized.",
          "STOPPED" : "Jobs that have stopped.",
          "STOPPING" : "Jobs being stopped.",
          "UNKNOWN" : "Jobs with unknown status (either unmappable or unavailable)"
        }
      },
      "doc" : "Status of the job",
      "optional" : true
    } ],
    "Aspect" : {
      "name" : "dataJobInfo"
    }
  }, {
    "type" : "record",
    "name" : "DataJobInputOutput",
    "namespace" : "com.linkedin.datajob",
    "doc" : "Information about the inputs and outputs of a Data processing job",
    "fields" : [ {
      "name" : "inputDatasets",
      "type" : {
        "type" : "array",
        "items" : "com.linkedin.common.DatasetUrn"
      },
      "doc" : "Input datasets consumed by the data job during processing",
      "Relationship" : {
        "/*" : {
          "entityTypes" : [ "dataset" ],
          "name" : "Consumes"
        }
      },
      "Searchable" : {
        "/*" : {
          "fieldName" : "inputs",
          "fieldType" : "URN",
          "numValuesFieldName" : "numInputDatasets",
          "queryByDefault" : false
        }
      }
    }, {
      "name" : "outputDatasets",
      "type" : {
        "type" : "array",
        "items" : "com.linkedin.common.DatasetUrn"
      },
      "doc" : "Output datasets produced by the data job during processing",
      "Relationship" : {
        "/*" : {
          "entityTypes" : [ "dataset" ],
          "name" : "Produces"
        }
      },
      "Searchable" : {
        "/*" : {
          "fieldName" : "outputs",
          "fieldType" : "URN",
          "numValuesFieldName" : "numOutputDatasets",
          "queryByDefault" : false
        }
      }
    }, {
      "name" : "inputDatajobs",
      "type" : {
        "type" : "array",
        "items" : "com.linkedin.common.DataJobUrn"
      },
      "doc" : "Input datajobs that this data job depends on",
      "optional" : true,
      "Relationship" : {
        "/*" : {
          "entityTypes" : [ "dataJob" ],
          "name" : "DownstreamOf"
        }
      }
    } ],
    "Aspect" : {
      "name" : "dataJobInputOutput"
    }
  }, {
    "type" : "record",
    "name" : "EditableDataFlowProperties",
    "namespace" : "com.linkedin.datajob",
    "doc" : "Stores editable changes made to properties. This separates changes made from\ningestion pipelines and edits in the UI to avoid accidental overwrites of user-provided data by ingestion pipelines",
    "include" : [ "com.linkedin.common.ChangeAuditStamps" ],
    "fields" : [ {
      "name" : "description",
      "type" : "string",
      "doc" : "Edited documentation of the data flow",
      "optional" : true,
      "Searchable" : {
        "fieldName" : "editedDescription",
        "fieldType" : "TEXT"
      }
    } ],
    "Aspect" : {
      "name" : "editableDataFlowProperties"
    }
  }, {
    "type" : "record",
    "name" : "EditableDataJobProperties",
    "namespace" : "com.linkedin.datajob",
    "doc" : "Stores editable changes made to properties. This separates changes made from\ningestion pipelines and edits in the UI to avoid accidental overwrites of user-provided data by ingestion pipelines",
    "include" : [ "com.linkedin.common.ChangeAuditStamps" ],
    "fields" : [ {
      "name" : "description",
      "type" : "string",
      "doc" : "Edited documentation of the data job ",
      "optional" : true,
      "Searchable" : {
        "fieldName" : "editedDescription",
        "fieldType" : "TEXT"
      }
    } ],
    "Aspect" : {
      "name" : "editableDataJobProperties"
    }
  }, "com.linkedin.datajob.JobStatus", "com.linkedin.datajob.azkaban.AzkabanJobType", {
    "type" : "record",
    "name" : "DataPlatformInfo",
    "namespace" : "com.linkedin.dataplatform",
    "doc" : "Information about a data platform",
    "fields" : [ {
      "name" : "name",
      "type" : "string",
      "doc" : "Name of the data platform",
      "validate" : {
        "strlen" : {
          "max" : 15
        }
      }
    }, {
      "name" : "displayName",
      "type" : "string",
      "doc" : "The name that will be used for displaying a platform type.",
      "optional" : true
    }, {
      "name" : "type",
      "type" : {
        "type" : "enum",
        "name" : "PlatformType",
        "doc" : "Platform types available at LinkedIn",
        "symbols" : [ "FILE_SYSTEM", "KEY_VALUE_STORE", "MESSAGE_BROKER", "OBJECT_STORE", "OLAP_DATASTORE", "OTHERS", "QUERY_ENGINE", "RELATIONAL_DB", "SEARCH_ENGINE" ],
        "symbolDocs" : {
          "FILE_SYSTEM" : "Value for a file system, e.g. hdfs",
          "KEY_VALUE_STORE" : "Value for a key value store, e.g. espresso, voldemort",
          "MESSAGE_BROKER" : "Value for a message broker, e.g. kafka",
          "OBJECT_STORE" : "Value for an object store, e.g. ambry",
          "OLAP_DATASTORE" : "Value for an OLAP datastore, e.g. pinot",
          "OTHERS" : "Value for other platforms, e.g salesforce, dovetail",
          "QUERY_ENGINE" : "Value for a query engine, e.g. presto",
          "RELATIONAL_DB" : "Value for a relational database, e.g. oracle, mysql",
          "SEARCH_ENGINE" : "Value for a search engine, e.g seas"
        }
      },
      "doc" : "Platform type this data platform describes"
    }, {
      "name" : "datasetNameDelimiter",
      "type" : "string",
      "doc" : "The delimiter in the dataset names on the data platform, e.g. '/' for HDFS and '.' for Oracle"
    }, {
      "name" : "logoUrl",
      "type" : "com.linkedin.common.Url",
      "doc" : "The URL for a logo associated with the platform",
      "optional" : true
    } ],
    "Aspect" : {
      "name" : "dataPlatformInfo"
    }
  }, "com.linkedin.dataplatform.PlatformType", {
    "type" : "record",
    "name" : "DataProcessInfo",
    "namespace" : "com.linkedin.dataprocess",
    "doc" : "The inputs and outputs of this data process",
    "fields" : [ {
      "name" : "inputs",
      "type" : {
        "type" : "array",
        "items" : "com.linkedin.common.DatasetUrn"
      },
      "doc" : "the inputs of the data process",
      "optional" : true,
      "Relationship" : {
        "/*" : {
          "entityTypes" : [ "dataset" ],
          "name" : "Consumes"
        }
      },
      "Searchable" : {
        "/*" : {
          "fieldName" : "inputs",
          "fieldType" : "URN",
          "numValuesFieldName" : "numInputDatasets",
          "queryByDefault" : false
        }
      }
    }, {
      "name" : "outputs",
      "type" : {
        "type" : "array",
        "items" : "com.linkedin.common.DatasetUrn"
      },
      "doc" : "the outputs of the data process",
      "optional" : true,
      "Relationship" : {
        "/*" : {
          "entityTypes" : [ "dataset" ],
          "name" : "Consumes"
        }
      },
      "Searchable" : {
        "/*" : {
          "fieldName" : "outputs",
          "fieldType" : "URN",
          "numValuesFieldName" : "numOutputDatasets",
          "queryByDefault" : false
        }
      }
    } ],
    "Aspect" : {
      "name" : "dataProcessInfo"
    }
  }, {
    "type" : "record",
    "name" : "DatasetDeprecation",
    "namespace" : "com.linkedin.dataset",
    "doc" : "Dataset deprecation status",
    "fields" : [ {
      "name" : "deprecated",
      "type" : "boolean",
      "doc" : "Whether the dataset is deprecated by owner.",
      "Searchable" : {
        "fieldType" : "BOOLEAN",
        "weightsPerFieldValue" : {
          "true" : 0.5
        }
      }
    }, {
      "name" : "decommissionTime",
      "type" : "long",
      "doc" : "The time user plan to decommission this dataset.",
      "optional" : true
    }, {
      "name" : "note",
      "type" : "string",
      "doc" : "Additional information about the dataset deprecation plan, such as the wiki, doc, RB."
    }, {
      "name" : "actor",
      "type" : "com.linkedin.common.Urn",
      "doc" : "The corpuser URN which will be credited for modifying this deprecation content.",
      "optional" : true
    } ],
    "Aspect" : {
      "name" : "datasetDeprecation"
    }
  }, {
    "type" : "record",
    "name" : "DatasetFieldMapping",
    "namespace" : "com.linkedin.dataset",
    "doc" : "Representation of mapping between fields in source dataset to the field in destination dataset",
    "include" : [ "com.linkedin.common.BaseFieldMapping" ],
    "fields" : [ {
      "name" : "sourceFields",
      "type" : {
        "type" : "array",
        "items" : {
          "type" : "typeref",
          "name" : "DatasetFieldUpstream",
          "doc" : "Upstreams of a dataset field.",
          "ref" : [ "com.linkedin.common.DatasetFieldUrn" ]
        }
      },
      "doc" : "Source fields from which the fine grained lineage is derived"
    }, {
      "name" : "destinationField",
      "type" : "com.linkedin.common.DatasetFieldUrn",
      "doc" : "Destination field which is derived from source fields"
    } ]
  }, "com.linkedin.dataset.DatasetFieldUpstream", {
    "type" : "enum",
    "name" : "DatasetLineageType",
    "namespace" : "com.linkedin.dataset",
    "doc" : "The various types of supported dataset lineage",
    "symbols" : [ "COPY", "TRANSFORMED", "VIEW" ],
    "symbolDocs" : {
      "COPY" : "Direct copy without modification",
      "TRANSFORMED" : "Transformed data with modification (format or content change)",
      "VIEW" : "Represents a view defined on the sources e.g. Hive view defined on underlying hive tables or a Hive table pointing to a HDFS dataset or DALI view defined on multiple sources"
    }
  }, {
    "type" : "record",
    "name" : "DatasetProperties",
    "namespace" : "com.linkedin.dataset",
    "doc" : "Properties associated with a Dataset",
    "include" : [ "com.linkedin.common.CustomProperties", "com.linkedin.common.ExternalReference" ],
    "fields" : [ {
      "name" : "description",
      "type" : "string",
      "doc" : "Documentation of the dataset",
      "optional" : true,
      "Searchable" : {
        "fieldType" : "TEXT",
        "hasValuesFieldName" : "hasDescription"
      }
    }, {
      "name" : "uri",
      "type" : "com.linkedin.common.Uri",
      "doc" : "The abstracted URI such as hdfs:///data/tracking/PageViewEvent, file:///dir/file_name. Uri should not include any environment specific properties. Some datasets might not have a standardized uri, which makes this field optional (i.e. kafka topic).",
      "optional" : true
    }, {
      "name" : "tags",
      "type" : {
        "type" : "array",
        "items" : "string"
      },
      "doc" : "[Legacy] Unstructured tags for the dataset. Structured tags can be applied via the `GlobalTags` aspect.",
      "default" : [ ]
    } ],
    "Aspect" : {
      "name" : "datasetProperties"
    }
  }, {
    "type" : "record",
    "name" : "DatasetUpstreamLineage",
    "namespace" : "com.linkedin.dataset",
    "doc" : "Fine Grained upstream lineage for fields in a dataset",
    "fields" : [ {
      "name" : "fieldMappings",
      "type" : {
        "type" : "array",
        "items" : "DatasetFieldMapping"
      },
      "doc" : "Upstream to downstream field level lineage mappings"
    } ],
    "Aspect" : {
      "name" : "datasetUpstreamLineage"
    }
  }, {
    "type" : "record",
    "name" : "EditableDatasetProperties",
    "namespace" : "com.linkedin.dataset",
    "doc" : "EditableDatasetProperties stores editable changes made to dataset properties. This separates changes made from\ningestion pipelines and edits in the UI to avoid accidental overwrites of user-provided data by ingestion pipelines",
    "include" : [ "com.linkedin.common.ChangeAuditStamps" ],
    "fields" : [ {
      "name" : "description",
      "type" : "string",
      "doc" : "Documentation of the dataset",
      "optional" : true,
      "Searchable" : {
        "fieldName" : "editedDescription",
        "fieldType" : "TEXT"
      }
    } ],
    "Aspect" : {
      "name" : "editableDatasetProperties"
    }
  }, {
    "type" : "typeref",
    "name" : "SchemaFieldPath",
    "namespace" : "com.linkedin.dataset",
    "doc" : "Schema field path. TODO: Add formal documentation on normalization rules.",
    "ref" : "string"
  }, {
    "type" : "record",
    "name" : "Upstream",
    "namespace" : "com.linkedin.dataset",
    "doc" : "Upstream lineage information about a dataset including the source reporting the lineage",
    "fields" : [ {
      "name" : "auditStamp",
      "type" : "com.linkedin.common.AuditStamp",
      "doc" : "Audit stamp containing who reported the lineage and when.\nWARNING: this field is deprecated and may be removed in a future release.",
      "default" : {
        "actor" : "urn:li:corpuser:unknown",
        "time" : 0
      },
      "deprecated" : "we no longer associate a timestamp per upstream edge"
    }, {
      "name" : "dataset",
      "type" : "com.linkedin.common.DatasetUrn",
      "doc" : "The upstream dataset the lineage points to",
      "Relationship" : {
        "entityTypes" : [ "dataset" ],
        "name" : "DownstreamOf"
      },
      "Searchable" : {
        "fieldName" : "upstreams",
        "fieldType" : "URN",
        "queryByDefault" : false
      }
    }, {
      "name" : "type",
      "type" : "DatasetLineageType",
      "doc" : "The type of the lineage"
    } ]
  }, {
    "type" : "record",
    "name" : "UpstreamLineage",
    "namespace" : "com.linkedin.dataset",
    "doc" : "Upstream lineage of a dataset",
    "fields" : [ {
      "name" : "upstreams",
      "type" : {
        "type" : "array",
        "items" : "Upstream"
      },
      "doc" : "List of upstream dataset lineage information"
    } ],
    "Aspect" : {
      "name" : "upstreamLineage"
    }
  }, {
    "type" : "record",
    "name" : "Entity",
    "namespace" : "com.linkedin.entity",
    "fields" : [ {
      "name" : "value",
      "type" : {
        "type" : "typeref",
        "name" : "Snapshot",
        "namespace" : "com.linkedin.metadata.snapshot",
        "doc" : "A union of all supported metadata snapshot types.",
        "ref" : [ {
          "type" : "record",
          "name" : "ChartSnapshot",
          "doc" : "A metadata snapshot for a specific Chart entity.",
          "fields" : [ {
            "name" : "urn",
            "type" : "com.linkedin.common.ChartUrn",
            "doc" : "URN for the entity the metadata snapshot is associated with."
          }, {
            "name" : "aspects",
            "type" : {
              "type" : "array",
              "items" : {
                "type" : "typeref",
                "name" : "ChartAspect",
                "namespace" : "com.linkedin.metadata.aspect",
                "doc" : "A union of all supported metadata aspects for a Chart",
                "ref" : [ {
                  "type" : "record",
                  "name" : "ChartKey",
                  "namespace" : "com.linkedin.metadata.key",
                  "doc" : "Key for a Chart",
                  "fields" : [ {
                    "name" : "dashboardTool",
                    "type" : "string",
                    "doc" : "The name of the dashboard tool such as looker, redash etc.",
                    "Searchable" : {
                      "addToFilters" : true,
                      "boostScore" : 4.0,
                      "fieldName" : "tool",
                      "fieldType" : "TEXT_PARTIAL"
                    }
                  }, {
                    "name" : "chartId",
                    "type" : "string",
                    "doc" : "Unique id for the chart. This id should be globally unique for a dashboarding tool even when there are multiple deployments of it. As an example, chart URL could be used here for Looker such as 'looker.linkedin.com/looks/1234'"
                  } ],
                  "Aspect" : {
                    "name" : "chartKey"
                  }
                }, "com.linkedin.chart.ChartInfo", "com.linkedin.chart.ChartQuery", "com.linkedin.chart.EditableChartProperties", "com.linkedin.common.Ownership", "com.linkedin.common.Status", "com.linkedin.common.GlobalTags", "com.linkedin.common.BrowsePaths" ]
              }
            },
            "doc" : "The list of metadata aspects associated with the chart. Depending on the use case, this can either be all, or a selection, of supported aspects."
          } ],
          "Entity" : {
            "keyAspect" : "chartKey",
            "name" : "chart"
          }
        }, {
          "type" : "record",
          "name" : "CorpGroupSnapshot",
          "doc" : "A metadata snapshot for a specific CorpGroup entity.",
          "fields" : [ {
            "name" : "urn",
            "type" : "com.linkedin.common.CorpGroupUrn",
            "doc" : "URN for the entity the metadata snapshot is associated with."
          }, {
            "name" : "aspects",
            "type" : {
              "type" : "array",
              "items" : {
                "type" : "typeref",
                "name" : "CorpGroupAspect",
                "namespace" : "com.linkedin.metadata.aspect",
                "doc" : "A union of all supported metadata aspects for a CorpGroup",
                "ref" : [ {
                  "type" : "record",
                  "name" : "CorpGroupKey",
                  "namespace" : "com.linkedin.metadata.key",
                  "doc" : "Key for a CorpGroup",
                  "fields" : [ {
                    "name" : "name",
                    "type" : "string",
                    "doc" : "The name of the AD/LDAP group."
                  } ],
                  "Aspect" : {
                    "name" : "corpGroupKey"
                  }
                }, {
                  "type" : "record",
                  "name" : "CorpGroupInfo",
                  "namespace" : "com.linkedin.identity",
                  "doc" : "group of corpUser, it may contains nested group",
                  "fields" : [ {
                    "name" : "email",
                    "type" : "com.linkedin.common.EmailAddress",
                    "doc" : "email of this group"
                  }, {
                    "name" : "admins",
                    "type" : {
                      "type" : "array",
                      "items" : "com.linkedin.common.CorpuserUrn"
                    },
                    "doc" : "owners of this group",
                    "Relationship" : {
                      "/*" : {
                        "entityTypes" : [ "corpUser" ],
                        "name" : "OwnedBy"
                      }
                    }
                  }, {
                    "name" : "members",
                    "type" : {
                      "type" : "array",
                      "items" : "com.linkedin.common.CorpuserUrn"
                    },
                    "doc" : "List of ldap urn in this group.",
                    "Relationship" : {
                      "/*" : {
                        "entityTypes" : [ "corpUser" ],
                        "name" : "IsPartOf"
                      }
                    }
                  }, {
                    "name" : "groups",
                    "type" : {
                      "type" : "array",
                      "items" : "com.linkedin.common.CorpGroupUrn"
                    },
                    "doc" : "List of groups in this group.",
                    "Relationship" : {
                      "/*" : {
                        "entityTypes" : [ "corpGroup" ],
                        "name" : "IsPartOf"
                      }
                    }
                  } ],
                  "Aspect" : {
                    "EntityUrns" : [ "com.linkedin.common.CorpGroupUrn" ],
                    "name" : "corpGroupInfo"
                  }
                }, "com.linkedin.common.GlobalTags", "com.linkedin.common.Status" ]
              }
            },
            "doc" : "The list of metadata aspects associated with the LdapUser. Depending on the use case, this can either be all, or a selection, of supported aspects."
          } ],
          "Entity" : {
            "keyAspect" : "corpGroupKey",
            "name" : "corpGroup"
          }
        }, {
          "type" : "record",
          "name" : "CorpUserSnapshot",
          "doc" : "A metadata snapshot for a specific CorpUser entity.",
          "fields" : [ {
            "name" : "urn",
            "type" : "com.linkedin.common.CorpuserUrn",
            "doc" : "URN for the entity the metadata snapshot is associated with."
          }, {
            "name" : "aspects",
            "type" : {
              "type" : "array",
              "items" : {
                "type" : "typeref",
                "name" : "CorpUserAspect",
                "namespace" : "com.linkedin.metadata.aspect",
                "doc" : "A union of all supported metadata aspects for a CorpUser",
                "ref" : [ {
                  "type" : "record",
                  "name" : "CorpUserKey",
                  "namespace" : "com.linkedin.metadata.key",
                  "doc" : "Key for a CorpUser",
                  "fields" : [ {
                    "name" : "username",
                    "type" : "string",
                    "doc" : "The name of the AD/LDAP user.",
                    "Searchable" : {
                      "boostScore" : 2.0,
                      "enableAutocomplete" : true,
                      "fieldName" : "ldap",
                      "fieldType" : "TEXT_PARTIAL"
                    }
                  } ],
                  "Aspect" : {
                    "name" : "corpUserKey"
                  }
                }, {
                  "type" : "record",
                  "name" : "CorpUserInfo",
                  "namespace" : "com.linkedin.identity",
                  "doc" : "Linkedin corp user information",
                  "fields" : [ {
                    "name" : "active",
                    "type" : "boolean",
                    "doc" : "Whether the corpUser is active, ref: https://iwww.corp.linkedin.com/wiki/cf/display/GTSD/Accessing+Active+Directory+via+LDAP+tools",
                    "Searchable" : {
                      "fieldType" : "BOOLEAN",
                      "weightsPerFieldValue" : {
                        "true" : 2.0
                      }
                    }
                  }, {
                    "name" : "displayName",
                    "type" : "string",
                    "doc" : "displayName of this user ,  e.g.  Hang Zhang(DataHQ)",
                    "optional" : true
                  }, {
                    "name" : "email",
                    "type" : "com.linkedin.common.EmailAddress",
                    "doc" : "email address of this user",
                    "Searchable" : {
                      "fieldType" : "KEYWORD",
                      "queryByDefault" : true
                    }
                  }, {
                    "name" : "title",
                    "type" : "string",
                    "doc" : "title of this user",
                    "optional" : true,
                    "Searchable" : {
                      "fieldType" : "KEYWORD",
                      "queryByDefault" : true
                    }
                  }, {
                    "name" : "managerUrn",
                    "type" : "com.linkedin.common.CorpuserUrn",
                    "doc" : "direct manager of this user",
                    "optional" : true,
                    "Relationship" : {
                      "entityTypes" : [ "corpUser" ],
                      "name" : "ReportsTo"
                    },
                    "Searchable" : {
                      "fieldName" : "managerLdap",
                      "fieldType" : "URN",
                      "queryByDefault" : true
                    }
                  }, {
                    "name" : "departmentId",
                    "type" : "long",
                    "doc" : "department id this user belong to",
                    "optional" : true
                  }, {
                    "name" : "departmentName",
                    "type" : "string",
                    "doc" : "department name this user belong to",
                    "optional" : true
                  }, {
                    "name" : "firstName",
                    "type" : "string",
                    "doc" : "first name of this user",
                    "optional" : true
                  }, {
                    "name" : "lastName",
                    "type" : "string",
                    "doc" : "last name of this user",
                    "optional" : true
                  }, {
                    "name" : "fullName",
                    "type" : "string",
                    "doc" : "Common name of this user, format is firstName + lastName (split by a whitespace)",
                    "optional" : true,
                    "Searchable" : {
                      "boostScore" : 10.0,
                      "fieldType" : "TEXT_PARTIAL",
                      "queryByDefault" : true
                    }
                  }, {
                    "name" : "countryCode",
                    "type" : "string",
                    "doc" : "two uppercase letters country code. e.g.  US",
                    "optional" : true
                  } ],
                  "Aspect" : {
                    "EntityUrns" : [ "com.linkedin.common.CorpuserUrn" ],
                    "name" : "corpUserInfo"
                  }
                }, {
                  "type" : "record",
                  "name" : "CorpUserEditableInfo",
                  "namespace" : "com.linkedin.identity",
                  "doc" : "Linkedin corp user information that can be edited from UI",
                  "fields" : [ {
                    "name" : "aboutMe",
                    "type" : "string",
                    "doc" : "About me section of the user",
                    "optional" : true
                  }, {
                    "name" : "teams",
                    "type" : {
                      "type" : "array",
                      "items" : "string"
                    },
                    "doc" : "Teams that the user belongs to e.g. Metadata",
                    "default" : [ ],
                    "Searchable" : {
                      "/*" : {
                        "fieldType" : "TEXT"
                      }
                    }
                  }, {
                    "name" : "skills",
                    "type" : {
                      "type" : "array",
                      "items" : "string"
                    },
                    "doc" : "Skills that the user possesses e.g. Machine Learning",
                    "default" : [ ],
                    "Searchable" : {
                      "/*" : {
                        "fieldType" : "TEXT"
                      }
                    }
                  }, {
                    "name" : "pictureLink",
                    "type" : "com.linkedin.common.Url",
                    "doc" : "A URL which points to a picture which user wants to set as a profile photo",
                    "default" : "https://raw.githubusercontent.com/linkedin/datahub/master/datahub-web/packages/data-portal/public/assets/images/default_avatar.png"
                  } ],
                  "Aspect" : {
                    "EntityUrns" : [ "com.linkedin.common.CorpuserUrn" ],
                    "name" : "corpUserEditableInfo"
                  }
                }, "com.linkedin.common.GlobalTags", "com.linkedin.common.Status" ]
              }
            },
            "doc" : "The list of metadata aspects associated with the CorpUser. Depending on the use case, this can either be all, or a selection, of supported aspects."
          } ],
          "Entity" : {
            "keyAspect" : "corpUserKey",
            "name" : "corpuser"
          }
        }, {
          "type" : "record",
          "name" : "DashboardSnapshot",
          "doc" : "A metadata snapshot for a specific Dashboard entity.",
          "fields" : [ {
            "name" : "urn",
            "type" : "com.linkedin.common.DashboardUrn",
            "doc" : "URN for the entity the metadata snapshot is associated with."
          }, {
            "name" : "aspects",
            "type" : {
              "type" : "array",
              "items" : {
                "type" : "typeref",
                "name" : "DashboardAspect",
                "namespace" : "com.linkedin.metadata.aspect",
                "doc" : "A union of all supported metadata aspects for a Dashboard",
                "ref" : [ {
                  "type" : "record",
                  "name" : "DashboardKey",
                  "namespace" : "com.linkedin.metadata.key",
                  "doc" : "Key for a Dashboard",
                  "fields" : [ {
                    "name" : "dashboardTool",
                    "type" : "string",
                    "doc" : "The name of the dashboard tool such as looker, redash etc.",
                    "Searchable" : {
                      "addToFilters" : true,
                      "boostScore" : 4.0,
                      "fieldName" : "tool",
                      "fieldType" : "TEXT_PARTIAL"
                    }
                  }, {
                    "name" : "dashboardId",
                    "type" : "string",
                    "doc" : "Unique id for the dashboard. This id should be globally unique for a dashboarding tool even when there are multiple deployments of it. As an example, dashboard URL could be used here for Looker such as 'looker.linkedin.com/dashboards/1234'"
                  } ],
                  "Aspect" : {
                    "name" : "dashboardKey"
                  }
                }, "com.linkedin.dashboard.DashboardInfo", "com.linkedin.dashboard.EditableDashboardProperties", "com.linkedin.common.Ownership", "com.linkedin.common.Status", "com.linkedin.common.GlobalTags", "com.linkedin.common.BrowsePaths" ]
              }
            },
            "doc" : "The list of metadata aspects associated with the dashboard. Depending on the use case, this can either be all, or a selection, of supported aspects."
          } ],
          "Entity" : {
            "keyAspect" : "dashboardKey",
            "name" : "dashboard"
          }
        }, {
          "type" : "record",
          "name" : "DataFlowSnapshot",
          "doc" : "A metadata snapshot for a specific DataFlow entity.",
          "fields" : [ {
            "name" : "urn",
            "type" : "com.linkedin.common.DataFlowUrn",
            "doc" : "URN for the entity the metadata snapshot is associated with."
          }, {
            "name" : "aspects",
            "type" : {
              "type" : "array",
              "items" : {
                "type" : "typeref",
                "name" : "DataFlowAspect",
                "namespace" : "com.linkedin.metadata.aspect",
                "doc" : "A union of all supported metadata aspects for a Data flow",
                "ref" : [ {
                  "type" : "record",
                  "name" : "DataFlowKey",
                  "namespace" : "com.linkedin.metadata.key",
                  "doc" : "Key for a Data Flow",
                  "fields" : [ {
                    "name" : "orchestrator",
                    "type" : "string",
                    "doc" : "Workflow manager like azkaban, airflow which orchestrates the flow",
                    "Searchable" : {
                      "fieldType" : "TEXT_PARTIAL"
                    }
                  }, {
                    "name" : "flowId",
                    "type" : "string",
                    "doc" : "Unique Identifier of the data flow",
                    "Searchable" : {
                      "enableAutocomplete" : true,
                      "fieldType" : "TEXT_PARTIAL"
                    }
                  }, {
                    "name" : "cluster",
                    "type" : "string",
                    "doc" : "Cluster where the flow is executed",
                    "Searchable" : {
                      "fieldType" : "TEXT_PARTIAL"
                    }
                  } ],
                  "Aspect" : {
                    "name" : "dataFlowKey"
                  }
                }, "com.linkedin.datajob.DataFlowInfo", "com.linkedin.datajob.EditableDataFlowProperties", "com.linkedin.common.Ownership", "com.linkedin.common.Status", "com.linkedin.common.GlobalTags", "com.linkedin.common.BrowsePaths" ]
              }
            },
            "doc" : "The list of metadata aspects associated with the data flow. Depending on the use case, this can either be all, or a selection, of supported aspects."
          } ],
          "Entity" : {
            "keyAspect" : "dataFlowKey",
            "name" : "dataFlow"
          }
        }, {
          "type" : "record",
          "name" : "DataJobSnapshot",
          "doc" : "A metadata snapshot for a specific DataJob entity.",
          "fields" : [ {
            "name" : "urn",
            "type" : "com.linkedin.common.DataJobUrn",
            "doc" : "URN for the entity the metadata snapshot is associated with."
          }, {
            "name" : "aspects",
            "type" : {
              "type" : "array",
              "items" : {
                "type" : "typeref",
                "name" : "DataJobAspect",
                "namespace" : "com.linkedin.metadata.aspect",
                "doc" : "A union of all supported metadata aspects for a Data job",
                "ref" : [ {
                  "type" : "record",
                  "name" : "DataJobKey",
                  "namespace" : "com.linkedin.metadata.key",
                  "doc" : "Key for a Data Job",
                  "fields" : [ {
                    "name" : "flow",
                    "type" : "com.linkedin.common.Urn",
                    "doc" : "Standardized data processing flow urn representing the flow for the job",
                    "Relationship" : {
                      "entityTypes" : [ "dataFlow" ],
                      "name" : "IsPartOf"
                    },
                    "Searchable" : {
                      "fieldName" : "dataFlow",
                      "fieldType" : "URN_PARTIAL",
                      "queryByDefault" : false
                    }
                  }, {
                    "name" : "jobId",
                    "type" : "string",
                    "doc" : "Unique Identifier of the data job",
                    "Searchable" : {
                      "enableAutocomplete" : true,
                      "fieldType" : "TEXT_PARTIAL"
                    }
                  } ],
                  "Aspect" : {
                    "name" : "dataJobKey"
                  }
                }, "com.linkedin.datajob.DataJobInfo", "com.linkedin.datajob.DataJobInputOutput", "com.linkedin.datajob.EditableDataJobProperties", "com.linkedin.common.Ownership", "com.linkedin.common.Status", "com.linkedin.common.GlobalTags", "com.linkedin.common.BrowsePaths" ]
              }
            },
            "doc" : "The list of metadata aspects associated with the data job. Depending on the use case, this can either be all, or a selection, of supported aspects."
          } ],
          "Entity" : {
            "keyAspect" : "dataJobKey",
            "name" : "dataJob"
          }
        }, {
          "type" : "record",
          "name" : "DatasetSnapshot",
          "fields" : [ {
            "name" : "urn",
            "type" : "com.linkedin.common.DatasetUrn",
            "doc" : "URN for the entity the metadata snapshot is associated with."
          }, {
            "name" : "aspects",
            "type" : {
              "type" : "array",
              "items" : {
                "type" : "typeref",
                "name" : "DatasetAspect",
                "namespace" : "com.linkedin.metadata.aspect",
                "doc" : "A union of all supported metadata aspects for a Dataset",
                "ref" : [ {
                  "type" : "record",
                  "name" : "DatasetKey",
                  "namespace" : "com.linkedin.metadata.key",
                  "doc" : "Key for a Dataset",
                  "fields" : [ {
                    "name" : "platform",
                    "type" : "com.linkedin.common.Urn",
                    "doc" : "Data platform urn associated with the dataset",
                    "Searchable" : {
                      "addToFilters" : true,
                      "fieldType" : "URN"
                    }
                  }, {
                    "name" : "name",
                    "type" : "string",
                    "doc" : "Dataset native name e.g. <db>.<table>, /dir/subdir/<name>, or <name>",
                    "Searchable" : {
                      "boostScore" : 10.0,
                      "enableAutocomplete" : true,
                      "fieldType" : "TEXT_PARTIAL"
                    }
                  }, {
                    "name" : "origin",
                    "type" : "com.linkedin.common.FabricType",
                    "doc" : "Fabric type where dataset belongs to or where it was generated.",
                    "Searchable" : {
                      "addToFilters" : true,
                      "fieldType" : "TEXT_PARTIAL",
                      "queryByDefault" : false
                    }
                  } ],
                  "Aspect" : {
                    "name" : "datasetKey"
                  }
                }, "com.linkedin.dataset.DatasetProperties", "com.linkedin.dataset.EditableDatasetProperties", "com.linkedin.dataset.DatasetDeprecation", "com.linkedin.dataset.DatasetUpstreamLineage", "com.linkedin.dataset.UpstreamLineage", "com.linkedin.common.InstitutionalMemory", "com.linkedin.common.Ownership", "com.linkedin.common.Status", {
                  "type" : "record",
                  "name" : "SchemaMetadata",
                  "namespace" : "com.linkedin.schema",
                  "doc" : "SchemaMetadata to describe metadata related to store schema",
                  "include" : [ {
                    "type" : "record",
                    "name" : "SchemaMetadataKey",
                    "doc" : "Key to retrieve schema metadata.",
                    "fields" : [ {
                      "name" : "schemaName",
                      "type" : "string",
                      "doc" : "Schema name e.g. PageViewEvent, identity.Profile, ams.account_management_tracking",
                      "validate" : {
                        "strlen" : {
                          "max" : 500,
                          "min" : 1
                        }
                      }
                    }, {
                      "name" : "platform",
                      "type" : "com.linkedin.common.DataPlatformUrn",
                      "doc" : "Standardized platform urn where schema is defined. The data platform Urn (urn:li:platform:{platform_name})"
                    }, {
                      "name" : "version",
                      "type" : "long",
                      "doc" : "Every change to SchemaMetadata in the resource results in a new version. Version is server assigned. This version is differ from platform native schema version."
                    } ]
                  }, "com.linkedin.common.ChangeAuditStamps" ],
                  "fields" : [ {
                    "name" : "dataset",
                    "type" : "com.linkedin.common.DatasetUrn",
                    "doc" : "Dataset this schema metadata is associated with.",
                    "optional" : true
                  }, {
                    "name" : "cluster",
                    "type" : "string",
                    "doc" : "The cluster this schema metadata resides from",
                    "optional" : true
                  }, {
                    "name" : "hash",
                    "type" : "string",
                    "doc" : "the SHA1 hash of the schema content"
                  }, {
                    "name" : "platformSchema",
                    "type" : [ {
                      "type" : "record",
                      "name" : "EspressoSchema",
                      "doc" : "Schema text of an espresso table schema.",
                      "fields" : [ {
                        "name" : "documentSchema",
                        "type" : "string",
                        "doc" : "The native espresso document schema."
                      }, {
                        "name" : "tableSchema",
                        "type" : "string",
                        "doc" : "The espresso table schema definition."
                      } ]
                    }, {
                      "type" : "record",
                      "name" : "OracleDDL",
                      "doc" : "Schema holder for oracle data definition language that describes an oracle table.",
                      "fields" : [ {
                        "name" : "tableSchema",
                        "type" : "string",
                        "doc" : "The native schema in the dataset's platform. This is a human readable (json blob) table schema."
                      } ]
                    }, {
                      "type" : "record",
                      "name" : "MySqlDDL",
                      "doc" : "Schema holder for MySql data definition language that describes an MySql table.",
                      "fields" : [ {
                        "name" : "tableSchema",
                        "type" : "string",
                        "doc" : "The native schema in the dataset's platform. This is a human readable (json blob) table schema."
                      } ]
                    }, {
                      "type" : "record",
                      "name" : "PrestoDDL",
                      "doc" : "Schema holder for presto data definition language that describes a presto view.",
                      "fields" : [ {
                        "name" : "rawSchema",
                        "type" : "string",
                        "doc" : "The raw schema in the dataset's platform. This includes the DDL and the columns extracted from DDL."
                      } ]
                    }, {
                      "type" : "record",
                      "name" : "KafkaSchema",
                      "doc" : "Schema holder for kafka schema.",
                      "fields" : [ {
                        "name" : "documentSchema",
                        "type" : "string",
                        "doc" : "The native kafka document schema. This is a human readable avro document schema."
                      } ]
                    }, {
                      "type" : "record",
                      "name" : "BinaryJsonSchema",
                      "doc" : "Schema text of binary JSON schema.",
                      "fields" : [ {
                        "name" : "schema",
                        "type" : "string",
                        "doc" : "The native schema text for binary JSON file format."
                      } ]
                    }, {
                      "type" : "record",
                      "name" : "OrcSchema",
                      "doc" : "Schema text of an ORC schema.",
                      "fields" : [ {
                        "name" : "schema",
                        "type" : "string",
                        "doc" : "The native schema for ORC file format."
                      } ]
                    }, {
                      "type" : "record",
                      "name" : "Schemaless",
                      "doc" : "The dataset has no specific schema associated with it",
                      "fields" : [ ]
                    }, {
                      "type" : "record",
                      "name" : "KeyValueSchema",
                      "doc" : "Schema text of a key-value store schema.",
                      "fields" : [ {
                        "name" : "keySchema",
                        "type" : "string",
                        "doc" : "The raw schema for the key in the key-value store."
                      }, {
                        "name" : "valueSchema",
                        "type" : "string",
                        "doc" : "The raw schema for the value in the key-value store."
                      } ]
                    }, {
                      "type" : "record",
                      "name" : "OtherSchema",
                      "doc" : "Schema holder for undefined schema types.",
                      "fields" : [ {
                        "name" : "rawSchema",
                        "type" : "string",
                        "doc" : "The native schema in the dataset's platform."
                      } ]
                    } ],
                    "doc" : "The native schema in the dataset's platform."
                  }, {
                    "name" : "fields",
                    "type" : {
                      "type" : "array",
                      "items" : {
                        "type" : "record",
                        "name" : "SchemaField",
                        "doc" : "SchemaField to describe metadata related to dataset schema. Schema normalization rules: http://go/tms-schema",
                        "fields" : [ {
                          "name" : "fieldPath",
                          "type" : "com.linkedin.dataset.SchemaFieldPath",
                          "doc" : "Flattened name of the field. Field is computed from jsonPath field. For data translation rules refer to wiki page above.",
                          "Searchable" : {
                            "fieldName" : "fieldPaths",
                            "fieldType" : "TEXT_PARTIAL"
                          }
                        }, {
                          "name" : "jsonPath",
                          "type" : "string",
                          "doc" : "Flattened name of a field in JSON Path notation.",
                          "optional" : true
                        }, {
                          "name" : "nullable",
                          "type" : "boolean",
                          "doc" : "Indicates if this field is optional or nullable",
                          "default" : false
                        }, {
                          "name" : "description",
                          "type" : "string",
                          "doc" : "Description",
                          "optional" : true,
                          "Searchable" : {
                            "boostScore" : 0.1,
                            "fieldName" : "fieldDescriptions",
                            "fieldType" : "TEXT"
                          }
                        }, {
                          "name" : "type",
                          "type" : {
                            "type" : "record",
                            "name" : "SchemaFieldDataType",
                            "doc" : "Schema field data types",
                            "fields" : [ {
                              "name" : "type",
                              "type" : [ {
                                "type" : "record",
                                "name" : "BooleanType",
                                "doc" : "Boolean field type.",
                                "fields" : [ ]
                              }, {
                                "type" : "record",
                                "name" : "FixedType",
                                "doc" : "Fixed field type.",
                                "fields" : [ ]
                              }, {
                                "type" : "record",
                                "name" : "StringType",
                                "doc" : "String field type.",
                                "fields" : [ ]
                              }, {
                                "type" : "record",
                                "name" : "BytesType",
                                "doc" : "Bytes field type.",
                                "fields" : [ ]
                              }, {
                                "type" : "record",
                                "name" : "NumberType",
                                "doc" : "Number data type: long, integer, short, etc..",
                                "fields" : [ ]
                              }, {
                                "type" : "record",
                                "name" : "DateType",
                                "doc" : "Date field type.",
                                "fields" : [ ]
                              }, {
                                "type" : "record",
                                "name" : "TimeType",
                                "doc" : "Time field type. This should also be used for datetimes.",
                                "fields" : [ ]
                              }, {
                                "type" : "record",
                                "name" : "EnumType",
                                "doc" : "Enum field type.",
                                "fields" : [ ]
                              }, {
                                "type" : "record",
                                "name" : "NullType",
                                "doc" : "Null field type.",
                                "fields" : [ ]
                              }, {
                                "type" : "record",
                                "name" : "MapType",
                                "doc" : "Map field type.",
                                "fields" : [ {
                                  "name" : "keyType",
                                  "type" : "string",
                                  "doc" : "Key type in a map",
                                  "optional" : true
                                }, {
                                  "name" : "valueType",
                                  "type" : "string",
                                  "doc" : "Type of the value in a map",
                                  "optional" : true
                                } ]
                              }, {
                                "type" : "record",
                                "name" : "ArrayType",
                                "doc" : "Array field type.",
                                "fields" : [ {
                                  "name" : "nestedType",
                                  "type" : {
                                    "type" : "array",
                                    "items" : "string"
                                  },
                                  "doc" : "List of types this array holds.",
                                  "optional" : true
                                } ]
                              }, {
                                "type" : "record",
                                "name" : "UnionType",
                                "doc" : "Union field type.",
                                "fields" : [ {
                                  "name" : "nestedTypes",
                                  "type" : {
                                    "type" : "array",
                                    "items" : "string"
                                  },
                                  "doc" : "List of types in union type.",
                                  "optional" : true
                                } ]
                              }, {
                                "type" : "record",
                                "name" : "RecordType",
                                "doc" : "Record field type.",
                                "fields" : [ ]
                              } ],
                              "doc" : "Data platform specific types"
                            } ]
                          },
                          "doc" : "Platform independent field type of the field."
                        }, {
                          "name" : "nativeDataType",
                          "type" : "string",
                          "doc" : "The native type of the field in the dataset's platform as declared by platform schema."
                        }, {
                          "name" : "recursive",
                          "type" : "boolean",
                          "doc" : "There are use cases when a field in type B references type A. A field in A references field of type B. In such cases, we will mark the first field as recursive.",
                          "default" : false
                        }, {
                          "name" : "globalTags",
                          "type" : "com.linkedin.common.GlobalTags",
                          "doc" : "Tags associated with the field",
                          "optional" : true,
                          "Searchable" : {
                            "/tags/*/tag" : {
                              "boostScore" : 0.5,
                              "fieldName" : "fieldTags",
                              "fieldType" : "URN_PARTIAL"
                            }
                          }
                        }, {
                          "name" : "glossaryTerms",
                          "type" : "com.linkedin.common.GlossaryTerms",
                          "doc" : "Glossary terms associated with the field",
                          "optional" : true
                        } ]
                      }
                    },
                    "doc" : "Client provided a list of fields from document schema."
                  }, {
                    "name" : "primaryKeys",
                    "type" : {
                      "type" : "array",
                      "items" : "com.linkedin.dataset.SchemaFieldPath"
                    },
                    "doc" : "Client provided list of fields that define primary keys to access record. Field order defines hierarchical espresso keys. Empty lists indicates absence of primary key access patter. Value is a SchemaField@fieldPath.",
                    "optional" : true
                  }, {
                    "name" : "foreignKeysSpecs",
                    "type" : {
                      "type" : "map",
                      "values" : {
                        "type" : "record",
                        "name" : "ForeignKeySpec",
                        "doc" : "Description of a foreign key in a schema.",
                        "fields" : [ {
                          "name" : "foreignKey",
                          "type" : [ {
                            "type" : "record",
                            "name" : "DatasetFieldForeignKey",
                            "doc" : "For non-urn based foregin keys.",
                            "fields" : [ {
                              "name" : "parentDataset",
                              "type" : "com.linkedin.common.DatasetUrn",
                              "doc" : "dataset that stores the resource."
                            }, {
                              "name" : "currentFieldPaths",
                              "type" : {
                                "type" : "array",
                                "items" : "com.linkedin.dataset.SchemaFieldPath"
                              },
                              "doc" : "List of fields in hosting(current) SchemaMetadata that conform a foreign key. List can contain a single entry or multiple entries if several entries in hosting schema conform a foreign key in a single parent dataset."
                            }, {
                              "name" : "parentField",
                              "type" : "com.linkedin.dataset.SchemaFieldPath",
                              "doc" : "SchemaField@fieldPath that uniquely identify field in parent dataset that this field references."
                            } ]
                          }, {
                            "type" : "record",
                            "name" : "UrnForeignKey",
                            "doc" : "If SchemaMetadata fields make any external references and references are of type com.linkedin.common.Urn or any children, this models can be used to mark it.",
                            "fields" : [ {
                              "name" : "currentFieldPath",
                              "type" : "com.linkedin.dataset.SchemaFieldPath",
                              "doc" : "Field in hosting(current) SchemaMetadata."
                            } ]
                          } ],
                          "doc" : "Foreign key definition in metadata schema."
                        } ]
                      }
                    },
                    "doc" : "Map captures all the references schema makes to external datasets. Map key is ForeignKeySpecName typeref.",
                    "optional" : true
                  } ],
                  "Aspect" : {
                    "name" : "schemaMetadata"
                  }
                }, {
                  "type" : "record",
                  "name" : "EditableSchemaMetadata",
                  "namespace" : "com.linkedin.schema",
                  "doc" : "EditableSchemaMetadata stores editable changes made to schema metadata. This separates changes made from\ningestion pipelines and edits in the UI to avoid accidental overwrites of user-provided data by ingestion pipelines.",
                  "include" : [ "com.linkedin.common.ChangeAuditStamps" ],
                  "fields" : [ {
                    "name" : "editableSchemaFieldInfo",
                    "type" : {
                      "type" : "array",
                      "items" : {
                        "type" : "record",
                        "name" : "EditableSchemaFieldInfo",
                        "doc" : "SchemaField to describe metadata related to dataset schema.",
                        "fields" : [ {
                          "name" : "fieldPath",
                          "type" : "string",
                          "doc" : "FieldPath uniquely identifying the SchemaField this metadata is associated with"
                        }, {
                          "name" : "description",
                          "type" : "string",
                          "doc" : "Description",
                          "optional" : true,
                          "Searchable" : {
                            "boostScore" : 0.1,
                            "fieldName" : "editedFieldDescriptions",
                            "fieldType" : "TEXT"
                          }
                        }, {
                          "name" : "globalTags",
                          "type" : "com.linkedin.common.GlobalTags",
                          "doc" : "Tags associated with the field",
                          "optional" : true,
                          "Searchable" : {
                            "/tags/*/tag" : {
                              "boostScore" : 0.5,
                              "fieldName" : "editedFieldTags",
                              "fieldType" : "URN_PARTIAL"
                            }
                          }
                        } ]
                      }
                    },
                    "doc" : "Client provided a list of fields from document schema."
                  } ],
                  "Aspect" : {
                    "name" : "editableSchemaMetadata"
                  }
                }, "com.linkedin.common.GlobalTags", "com.linkedin.common.GlossaryTerms", "com.linkedin.common.BrowsePaths" ]
              }
            },
            "doc" : "The list of metadata aspects associated with the dataset. Depending on the use case, this can either be all, or a selection, of supported aspects."
          } ],
          "Entity" : {
            "keyAspect" : "datasetKey",
            "name" : "dataset"
          }
        }, {
          "type" : "record",
          "name" : "DataProcessSnapshot",
          "doc" : "A metadata snapshot for a specific Data process entity.",
          "fields" : [ {
            "name" : "urn",
            "type" : "com.linkedin.common.DataProcessUrn",
            "doc" : "URN for the entity the metadata snapshot is associated with."
          }, {
            "name" : "aspects",
            "type" : {
              "type" : "array",
              "items" : {
                "type" : "typeref",
                "name" : "DataProcessAspect",
                "namespace" : "com.linkedin.metadata.aspect",
                "doc" : "A union of all supported metadata aspects for a data process",
                "ref" : [ {
                  "type" : "record",
                  "name" : "DataProcessKey",
                  "namespace" : "com.linkedin.metadata.key",
                  "doc" : "Key for a Data Process",
                  "fields" : [ {
                    "name" : "name",
                    "type" : "string",
                    "doc" : "Process name i.e. an ETL job name",
                    "Searchable" : {
                      "boostScore" : 4.0,
                      "enableAutocomplete" : true,
                      "fieldType" : "TEXT_PARTIAL"
                    }
                  }, {
                    "name" : "orchestrator",
                    "type" : "string",
                    "doc" : "Standardized Orchestrator where data process is defined.\nTODO: Migrate towards something that can be validated like DataPlatform urn",
                    "Searchable" : {
                      "enableAutocomplete" : true,
                      "fieldType" : "TEXT_PARTIAL"
                    }
                  }, {
                    "name" : "origin",
                    "type" : "com.linkedin.common.FabricType",
                    "doc" : "Fabric type where dataset belongs to or where it was generated.",
                    "Searchable" : {
                      "fieldType" : "TEXT_PARTIAL",
                      "queryByDefault" : false
                    }
                  } ],
                  "Aspect" : {
                    "name" : "dataProcessKey"
                  }
                }, "com.linkedin.common.Ownership", "com.linkedin.dataprocess.DataProcessInfo", "com.linkedin.common.Status" ]
              }
            },
            "doc" : "The list of metadata aspects associated with the data process. Depending on the use case, this can either be all, or a selection, of supported aspects."
          } ],
          "Entity" : {
            "keyAspect" : "dataProcessKey",
            "name" : "dataProcess"
          }
        }, {
          "type" : "record",
          "name" : "DataPlatformSnapshot",
          "doc" : "A metadata snapshot for a specific dataplatform entity.",
          "fields" : [ {
            "name" : "urn",
            "type" : "com.linkedin.common.DataPlatformUrn",
            "doc" : "URN for the entity the metadata snapshot is associated with."
          }, {
            "name" : "aspects",
            "type" : {
              "type" : "array",
              "items" : {
                "type" : "typeref",
                "name" : "DataPlatformAspect",
                "namespace" : "com.linkedin.metadata.aspect",
                "doc" : "A union of all supported metadata aspects for a Data Platform",
                "ref" : [ {
                  "type" : "record",
                  "name" : "DataPlatformKey",
                  "namespace" : "com.linkedin.metadata.key",
                  "doc" : "Key for a Data Platform",
                  "fields" : [ {
                    "name" : "platformName",
                    "type" : "string",
                    "doc" : "Data platform name i.e. hdfs, oracle, espresso"
                  } ],
                  "Aspect" : {
                    "name" : "dataPlatformKey"
                  }
                }, "com.linkedin.dataplatform.DataPlatformInfo" ]
              }
            },
            "doc" : "The list of metadata aspects associated with the data platform. Depending on the use case, this can either be all, or a selection, of supported aspects."
          } ],
          "Entity" : {
            "keyAspect" : "dataPlatformKey",
            "name" : "dataPlatform"
          }
        }, {
          "type" : "record",
          "name" : "MLModelSnapshot",
          "doc" : "MLModel Snapshot entity details.",
          "fields" : [ {
            "name" : "urn",
            "type" : "com.linkedin.common.MLModelUrn",
            "doc" : "URN for the entity the metadata snapshot is associated with."
          }, {
            "name" : "aspects",
            "type" : {
              "type" : "array",
              "items" : {
                "type" : "typeref",
                "name" : "MLModelAspect",
                "namespace" : "com.linkedin.metadata.aspect",
                "doc" : "A union of all supported metadata aspects for a ML Model",
                "ref" : [ {
                  "type" : "record",
                  "name" : "MLModelKey",
                  "namespace" : "com.linkedin.metadata.key",
                  "doc" : "Key for an ML model",
                  "fields" : [ {
                    "name" : "platform",
                    "type" : "com.linkedin.common.Urn",
                    "doc" : "Standardized platform urn for the model",
                    "Searchable" : {
                      "addToFilters" : true,
                      "fieldType" : "URN"
                    }
                  }, {
                    "name" : "name",
                    "type" : "string",
                    "doc" : "Name of the MLModel",
                    "Searchable" : {
                      "boostScore" : 10.0,
                      "enableAutocomplete" : true,
                      "fieldType" : "TEXT_PARTIAL"
                    }
                  }, {
                    "name" : "origin",
                    "type" : "com.linkedin.common.FabricType",
                    "doc" : "Fabric type where model belongs to or where it was generated",
                    "Searchable" : {
                      "fieldType" : "TEXT_PARTIAL",
                      "queryByDefault" : false
                    }
                  } ],
                  "Aspect" : {
                    "name" : "mlModelKey"
                  }
                }, "com.linkedin.common.Ownership", {
                  "type" : "record",
                  "name" : "MLModelProperties",
                  "namespace" : "com.linkedin.ml.metadata",
                  "doc" : "Properties associated with a ML Model",
                  "include" : [ "com.linkedin.common.CustomProperties" ],
                  "fields" : [ {
                    "name" : "description",
                    "type" : "string",
                    "doc" : "Documentation of the MLModel",
                    "optional" : true,
                    "Searchable" : {
                      "fieldType" : "TEXT",
                      "hasValuesFieldName" : "hasDescription"
                    }
                  }, {
                    "name" : "date",
                    "type" : "com.linkedin.common.Time",
                    "doc" : "Date when the MLModel was developed",
                    "optional" : true
                  }, {
                    "name" : "version",
                    "type" : "com.linkedin.common.VersionTag",
                    "doc" : "Version of the MLModel",
                    "optional" : true
                  }, {
                    "name" : "groups",
                    "type" : {
                      "type" : "array",
                      "items" : "string"
                    },
                    "doc" : "Model groups that the MLModel belongs to",
                    "optional" : true
                  }, {
                    "name" : "type",
                    "type" : "string",
                    "doc" : "Type of Algorithm or MLModel such as whether it is a Naive Bayes classifier, Convolutional Neural Network, etc",
                    "optional" : true,
                    "Searchable" : {
                      "fieldType" : "TEXT_PARTIAL"
                    }
                  }, {
                    "name" : "hyperParameters",
                    "type" : {
                      "type" : "map",
                      "values" : {
                        "type" : "typeref",
                        "name" : "HyperParameterValueType",
                        "doc" : "A union of all supported metadata aspects for HyperParameter Value",
                        "ref" : [ "string", "int", "float", "double", "boolean" ]
                      }
                    },
                    "doc" : "Hyper Parameters of the MLModel",
                    "optional" : true
                  }, {
                    "name" : "mlFeatures",
                    "type" : {
                      "type" : "array",
                      "items" : "com.linkedin.common.MLFeatureUrn"
                    },
                    "doc" : "List of features used for MLModel training",
                    "optional" : true
                  }, {
                    "name" : "tags",
                    "type" : {
                      "type" : "array",
                      "items" : "string"
                    },
                    "doc" : "Tags for the MLModel",
                    "default" : [ ]
                  }, {
<<<<<<< HEAD
                    "name" : "endpoints",
=======
                    "name" : "trainingJobs",
>>>>>>> 44ed2f36
                    "type" : {
                      "type" : "array",
                      "items" : "com.linkedin.common.Urn"
                    },
<<<<<<< HEAD
                    "doc" : "Deployments for the MLModel",
                    "optional" : true,
                    "Relationship" : {
                      "/*" : {
                        "entityTypes" : [ "mlModelEndpoint" ],
                        "name" : "DeployedTo"
=======
                    "doc" : "List of jobs (if any) used to train the model",
                    "optional" : true,
                    "Relationship" : {
                      "/*" : {
                        "entityTypes" : [ "dataJob" ],
                        "name" : "TrainedBy"
                      }
                    }
                  }, {
                    "name" : "downstreamJobs",
                    "type" : {
                      "type" : "array",
                      "items" : "com.linkedin.common.Urn"
                    },
                    "doc" : "List of jobs (if any) that use the model",
                    "optional" : true,
                    "Relationship" : {
                      "/*" : {
                        "entityTypes" : [ "dataJob" ],
                        "name" : "UsedBy"
>>>>>>> 44ed2f36
                      }
                    }
                  } ],
                  "Aspect" : {
                    "name" : "mlModelProperties"
                  }
                }, {
                  "type" : "record",
                  "name" : "IntendedUse",
                  "namespace" : "com.linkedin.ml.metadata",
                  "doc" : "Intended Use for the ML Model",
                  "fields" : [ {
                    "name" : "primaryUses",
                    "type" : {
                      "type" : "array",
                      "items" : "string"
                    },
                    "doc" : "Primary Use cases for the MLModel.",
                    "optional" : true
                  }, {
                    "name" : "primaryUsers",
                    "type" : {
                      "type" : "array",
                      "items" : {
                        "type" : "enum",
                        "name" : "IntendedUserType",
                        "symbols" : [ "ENTERPRISE", "HOBBY", "ENTERTAINMENT" ]
                      }
                    },
                    "doc" : "Primary Intended Users - For example, was the MLModel developed for entertainment purposes, for hobbyists, or enterprise solutions?",
                    "optional" : true
                  }, {
                    "name" : "outOfScopeUses",
                    "type" : {
                      "type" : "array",
                      "items" : "string"
                    },
                    "doc" : "Highlight technology that the MLModel might easily be confused with, or related contexts that users could try to apply the MLModel to.",
                    "optional" : true
                  } ],
                  "Aspect" : {
                    "name" : "intendedUse"
                  }
                }, {
                  "type" : "record",
                  "name" : "MLModelFactorPrompts",
                  "namespace" : "com.linkedin.ml.metadata",
                  "doc" : "Prompts which affect the performance of the MLModel",
                  "fields" : [ {
                    "name" : "relevantFactors",
                    "type" : {
                      "type" : "array",
                      "items" : {
                        "type" : "record",
                        "name" : "MLModelFactors",
                        "doc" : "Factors affecting the performance of the MLModel.",
                        "fields" : [ {
                          "name" : "groups",
                          "type" : {
                            "type" : "array",
                            "items" : "string"
                          },
                          "doc" : "Groups refers to distinct categories with similar characteristics that are present in the evaluation data instances.\nFor human-centric machine learning MLModels, groups are people who share one or multiple characteristics.",
                          "optional" : true
                        }, {
                          "name" : "instrumentation",
                          "type" : {
                            "type" : "array",
                            "items" : "string"
                          },
                          "doc" : "The performance of a MLModel can vary depending on what instruments were used to capture the input to the MLModel.\nFor example, a face detection model may perform differently depending on the camera’s hardware and software,\nincluding lens, image stabilization, high dynamic range techniques, and background blurring for portrait mode.",
                          "optional" : true
                        }, {
                          "name" : "environment",
                          "type" : {
                            "type" : "array",
                            "items" : "string"
                          },
                          "doc" : "A further factor affecting MLModel performance is the environment in which it is deployed.",
                          "optional" : true
                        } ]
                      }
                    },
                    "doc" : "What are foreseeable salient factors for which MLModel performance may vary, and how were these determined?",
                    "optional" : true
                  }, {
                    "name" : "evaluationFactors",
                    "type" : {
                      "type" : "array",
                      "items" : "MLModelFactors"
                    },
                    "doc" : "Which factors are being reported, and why were these chosen?",
                    "optional" : true
                  } ],
                  "Aspect" : {
                    "name" : "mlModelFactorPrompts"
                  }
                }, {
                  "type" : "record",
                  "name" : "Metrics",
                  "namespace" : "com.linkedin.ml.metadata",
                  "doc" : "Metrics to be featured for the MLModel.",
                  "fields" : [ {
                    "name" : "performanceMeasures",
                    "type" : {
                      "type" : "array",
                      "items" : "string"
                    },
                    "doc" : "Measures of MLModel performance",
                    "optional" : true
                  }, {
                    "name" : "decisionThreshold",
                    "type" : {
                      "type" : "array",
                      "items" : "string"
                    },
                    "doc" : "Decision Thresholds used (if any)?",
                    "optional" : true
                  } ],
                  "Aspect" : {
                    "name" : "mlModelMetrics"
                  }
                }, {
                  "type" : "record",
                  "name" : "EvaluationData",
                  "namespace" : "com.linkedin.ml.metadata",
                  "doc" : "All referenced datasets would ideally point to any set of documents that provide visibility into the source and composition of the dataset.",
                  "fields" : [ {
                    "name" : "evaluationData",
                    "type" : {
                      "type" : "array",
                      "items" : {
                        "type" : "record",
                        "name" : "BaseData",
                        "doc" : "BaseData record",
                        "fields" : [ {
                          "name" : "dataset",
                          "type" : "com.linkedin.common.DatasetUrn",
                          "doc" : "What dataset were used in the MLModel?"
                        }, {
                          "name" : "motivation",
                          "type" : "string",
                          "doc" : "Why was this dataset chosen?",
                          "optional" : true
                        }, {
                          "name" : "preProcessing",
                          "type" : {
                            "type" : "array",
                            "items" : "string"
                          },
                          "doc" : "How was the data preprocessed (e.g., tokenization of sentences, cropping of images, any filtering such as dropping images without faces)?",
                          "optional" : true
                        } ]
                      }
                    },
                    "doc" : "Details on the dataset(s) used for the quantitative analyses in the MLModel"
                  } ],
                  "Aspect" : {
                    "name" : "mlModelEvaluationData"
                  }
                }, {
                  "type" : "record",
                  "name" : "TrainingData",
                  "namespace" : "com.linkedin.ml.metadata",
                  "doc" : "Ideally, the MLModel card would contain as much information about the training data as the evaluation data. However, there might be cases where it is not feasible to provide this level of detailed information about the training data. For example, the data may be proprietary, or require a non-disclosure agreement. In these cases, we advocate for basic details about the distributions over groups in the data, as well as any other details that could inform stakeholders on the kinds of biases the model may have encoded.",
                  "fields" : [ {
                    "name" : "trainingData",
                    "type" : {
                      "type" : "array",
                      "items" : "BaseData"
                    },
                    "doc" : "Details on the dataset(s) used for training the MLModel"
                  } ],
                  "Aspect" : {
                    "name" : "mlModelTrainingData"
                  }
                }, {
                  "type" : "record",
                  "name" : "QuantitativeAnalyses",
                  "namespace" : "com.linkedin.ml.metadata",
                  "doc" : "Quantitative analyses should be disaggregated, that is, broken down by the chosen factors. Quantitative analyses should provide the results of evaluating the MLModel according to the chosen metrics, providing confidence interval values when possible.",
                  "fields" : [ {
                    "name" : "unitaryResults",
                    "type" : {
                      "type" : "typeref",
                      "name" : "ResultsType",
                      "doc" : "A union of all supported metadata aspects for ResultsType",
                      "ref" : [ "string" ]
                    },
                    "doc" : "Link to a dashboard with results showing how the MLModel performed with respect to each factor",
                    "optional" : true
                  }, {
                    "name" : "intersectionalResults",
                    "type" : "ResultsType",
                    "doc" : "Link to a dashboard with results showing how the MLModel performed with respect to the intersection of evaluated factors?",
                    "optional" : true
                  } ],
                  "Aspect" : {
                    "name" : "mlModelQuantitativeAnalyses"
                  }
                }, {
                  "type" : "record",
                  "name" : "EthicalConsiderations",
                  "namespace" : "com.linkedin.ml.metadata",
                  "doc" : "This section is intended to demonstrate the ethical considerations that went into MLModel development, surfacing ethical challenges and solutions to stakeholders.",
                  "fields" : [ {
                    "name" : "data",
                    "type" : {
                      "type" : "array",
                      "items" : "string"
                    },
                    "doc" : "Does the MLModel use any sensitive data (e.g., protected classes)?",
                    "optional" : true
                  }, {
                    "name" : "humanLife",
                    "type" : {
                      "type" : "array",
                      "items" : "string"
                    },
                    "doc" : " Is the MLModel intended to inform decisions about matters central to human life or flourishing – e.g., health or safety? Or could it be used in such a way?",
                    "optional" : true
                  }, {
                    "name" : "mitigations",
                    "type" : {
                      "type" : "array",
                      "items" : "string"
                    },
                    "doc" : "What risk mitigation strategies were used during MLModel development?",
                    "optional" : true
                  }, {
                    "name" : "risksAndHarms",
                    "type" : {
                      "type" : "array",
                      "items" : "string"
                    },
                    "doc" : "What risks may be present in MLModel usage? Try to identify the potential recipients, likelihood, and magnitude of harms. If these cannot be determined, note that they were considered but remain unknown.",
                    "optional" : true
                  }, {
                    "name" : "useCases",
                    "type" : {
                      "type" : "array",
                      "items" : "string"
                    },
                    "doc" : "Are there any known MLModel use cases that are especially fraught? This may connect directly to the intended use section",
                    "optional" : true
                  } ],
                  "Aspect" : {
                    "name" : "mlModelEthicalConsiderations"
                  }
                }, {
                  "type" : "record",
                  "name" : "CaveatsAndRecommendations",
                  "namespace" : "com.linkedin.ml.metadata",
                  "doc" : "This section should list additional concerns that were not covered in the previous sections. For example, did the results suggest any further testing? Were there any relevant groups that were not represented in the evaluation dataset? Are there additional recommendations for model use?",
                  "fields" : [ {
                    "name" : "caveats",
                    "type" : {
                      "type" : "record",
                      "name" : "CaveatDetails",
                      "doc" : "This section should list additional concerns that were not covered in the previous sections. For example, did the results suggest any further testing? Were there any relevant groups that were not represented in the evaluation dataset? Are there additional recommendations for model use?",
                      "fields" : [ {
                        "name" : "needsFurtherTesting",
                        "type" : "boolean",
                        "doc" : "Did the results suggest any further testing?",
                        "optional" : true
                      }, {
                        "name" : "caveatDescription",
                        "type" : "string",
                        "doc" : "Caveat Description\nFor ex: Given gender classes are binary (male/not male), which we include as male/female. Further work needed to evaluate across a spectrum of genders.",
                        "optional" : true
                      }, {
                        "name" : "groupsNotRepresented",
                        "type" : {
                          "type" : "array",
                          "items" : "string"
                        },
                        "doc" : "Relevant groups that were not represented in the evaluation dataset?",
                        "optional" : true
                      } ]
                    },
                    "doc" : "This section should list additional concerns that were not covered in the previous sections. For example, did the results suggest any further testing? Were there any relevant groups that were not represented in the evaluation dataset?",
                    "optional" : true
                  }, {
                    "name" : "recommendations",
                    "type" : "string",
                    "doc" : "Recommendations on where this MLModel should be used.",
                    "optional" : true
                  }, {
                    "name" : "idealDatasetCharacteristics",
                    "type" : {
                      "type" : "array",
                      "items" : "string"
                    },
                    "doc" : "Ideal characteristics of an evaluation dataset for this MLModel",
                    "optional" : true
                  } ],
                  "Aspect" : {
                    "name" : "mlModelCaveatsAndRecommendations"
                  }
                }, "com.linkedin.common.InstitutionalMemory", {
                  "type" : "record",
                  "name" : "SourceCode",
                  "namespace" : "com.linkedin.ml.metadata",
                  "doc" : "Source Code",
                  "fields" : [ {
                    "name" : "sourceCode",
                    "type" : {
                      "type" : "array",
                      "items" : {
                        "type" : "record",
                        "name" : "SourceCodeUrl",
                        "doc" : "Source Code Url Entity",
                        "fields" : [ {
                          "name" : "type",
                          "type" : {
                            "type" : "enum",
                            "name" : "SourceCodeUrlType",
                            "symbols" : [ "ML_MODEL_SOURCE_CODE", "TRAINING_PIPELINE_SOURCE_CODE", "EVALUATION_PIPELINE_SOURCE_CODE" ]
                          },
                          "doc" : "Source Code Url Types"
                        }, {
                          "name" : "sourceCodeUrl",
                          "type" : "com.linkedin.common.Url",
                          "doc" : "Source Code Url"
                        } ]
                      }
                    },
                    "doc" : "Source Code along with types"
                  } ],
                  "Aspect" : {
                    "name" : "sourceCode"
                  }
                }, "com.linkedin.common.Status", "com.linkedin.common.Cost", "com.linkedin.common.Deprecation", "com.linkedin.common.BrowsePaths" ]
              }
            },
            "doc" : "The list of metadata aspects associated with the MLModel. Depending on the use case, this can either be all, or a selection, of supported aspects."
          } ],
          "Entity" : {
            "keyAspect" : "mlModelKey",
            "name" : "mlModel"
          }
        }, {
          "type" : "record",
          "name" : "MLPrimaryKeySnapshot",
          "fields" : [ {
            "name" : "urn",
            "type" : "com.linkedin.common.Urn",
            "doc" : "URN for the entity the metadata snapshot is associated with."
          }, {
            "name" : "aspects",
            "type" : {
              "type" : "array",
              "items" : {
                "type" : "typeref",
                "name" : "MLPrimaryKeyAspect",
                "namespace" : "com.linkedin.metadata.aspect",
                "doc" : "A union of all supported metadata aspects for a MLPrimaryKey",
                "ref" : [ {
                  "type" : "record",
                  "name" : "MLPrimaryKeyKey",
                  "namespace" : "com.linkedin.metadata.key",
                  "doc" : "Key for an MLPrimaryKey",
                  "fields" : [ {
                    "name" : "featureNamespace",
                    "type" : "string",
                    "doc" : "Namespace for the primary key",
                    "Searchable" : {
                      "addToFilters" : true,
                      "fieldType" : "TEXT_PARTIAL"
                    }
                  }, {
                    "name" : "name",
                    "type" : "string",
                    "doc" : "Name of the primary key",
                    "Searchable" : {
                      "boostScore" : 8.0,
                      "enableAutocomplete" : true,
                      "fieldType" : "TEXT_PARTIAL"
                    }
                  } ],
                  "Aspect" : {
                    "name" : "mlPrimaryKeyKey"
                  }
                }, {
                  "type" : "record",
                  "name" : "MLPrimaryKeyProperties",
                  "namespace" : "com.linkedin.ml.metadata",
                  "doc" : "Properties associated with a MLPrimaryKey",
                  "fields" : [ {
                    "name" : "description",
                    "type" : "string",
                    "doc" : "Documentation of the MLPrimaryKey",
                    "optional" : true
                  }, {
                    "name" : "dataType",
                    "type" : "com.linkedin.common.MLFeatureDataType",
                    "doc" : "Data Type of the MLPrimaryKey",
                    "optional" : true
                  }, {
                    "name" : "version",
                    "type" : "com.linkedin.common.VersionTag",
                    "doc" : "Version of the MLPrimaryKey",
                    "optional" : true
                  }, {
                    "name" : "sources",
                    "type" : {
                      "type" : "array",
                      "items" : "com.linkedin.common.Urn"
                    },
                    "doc" : "Source of the MLPrimaryKey",
                    "Relationship" : {
                      "/*" : {
                        "entityTypes" : [ "dataset" ],
                        "name" : "DerivedFrom"
                      }
                    }
                  } ],
                  "Aspect" : {
                    "name" : "mlPrimaryKeyProperties"
                  }
                }, "com.linkedin.common.Ownership", "com.linkedin.common.InstitutionalMemory", "com.linkedin.common.Status", "com.linkedin.common.Deprecation" ]
              }
            },
            "doc" : "The list of metadata aspects associated with the MLPrimaryKey. Depending on the use case, this can either be all, or a selection, of supported aspects."
          } ],
          "Entity" : {
            "keyAspect" : "mlPrimaryKeyKey",
            "name" : "mlPrimaryKey"
          }
        }, {
          "type" : "record",
          "name" : "MLFeatureSnapshot",
          "fields" : [ {
            "name" : "urn",
            "type" : "com.linkedin.common.MLFeatureUrn",
            "doc" : "URN for the entity the metadata snapshot is associated with."
          }, {
            "name" : "aspects",
            "type" : {
              "type" : "array",
              "items" : {
                "type" : "typeref",
                "name" : "MLFeatureAspect",
                "namespace" : "com.linkedin.metadata.aspect",
                "doc" : "A union of all supported metadata aspects for a MLFeature",
                "ref" : [ {
                  "type" : "record",
                  "name" : "MLFeatureKey",
                  "namespace" : "com.linkedin.metadata.key",
                  "doc" : "Key for an MLFeature",
                  "fields" : [ {
                    "name" : "featureNamespace",
                    "type" : "string",
                    "doc" : "Namespace for the feature",
                    "Searchable" : {
                      "fieldType" : "TEXT_PARTIAL"
                    }
                  }, {
                    "name" : "name",
                    "type" : "string",
                    "doc" : "Name of the feature",
                    "Searchable" : {
                      "boostScore" : 8.0,
                      "enableAutocomplete" : true,
                      "fieldType" : "TEXT_PARTIAL"
                    }
                  } ],
                  "Aspect" : {
                    "name" : "mlFeatureKey"
                  }
                }, {
                  "type" : "record",
                  "name" : "MLFeatureProperties",
                  "namespace" : "com.linkedin.ml.metadata",
                  "doc" : "Properties associated with a MLFeature",
                  "fields" : [ {
                    "name" : "description",
                    "type" : "string",
                    "doc" : "Documentation of the MLFeature",
                    "optional" : true
                  }, {
                    "name" : "dataType",
                    "type" : "com.linkedin.common.MLFeatureDataType",
                    "doc" : "Data Type of the MLFeature",
                    "optional" : true
                  }, {
                    "name" : "version",
                    "type" : "com.linkedin.common.VersionTag",
                    "doc" : "Version of the MLFeature",
                    "optional" : true
                  }, {
                    "name" : "sources",
                    "type" : {
                      "type" : "array",
                      "items" : "com.linkedin.common.Urn"
                    },
                    "doc" : "Source of the MLFeature",
                    "optional" : true,
                    "Relationship" : {
                      "/*" : {
                        "entityTypes" : [ "dataset" ],
                        "name" : "DerivedFrom"
                      }
                    }
                  } ],
                  "Aspect" : {
                    "name" : "mlFeatureProperties"
                  }
                }, "com.linkedin.common.Ownership", "com.linkedin.common.InstitutionalMemory", "com.linkedin.common.Status", "com.linkedin.common.Deprecation", "com.linkedin.common.BrowsePaths" ]
              }
            },
            "doc" : "The list of metadata aspects associated with the MLFeature. Depending on the use case, this can either be all, or a selection, of supported aspects."
          } ],
          "Entity" : {
            "keyAspect" : "mlFeatureKey",
            "name" : "mlFeature"
          }
        }, {
          "type" : "record",
          "name" : "MLFeatureTableSnapshot",
          "fields" : [ {
            "name" : "urn",
            "type" : "com.linkedin.common.Urn",
            "doc" : "URN for the entity the metadata snapshot is associated with."
          }, {
            "name" : "aspects",
            "type" : {
              "type" : "array",
              "items" : {
                "type" : "typeref",
                "name" : "MLFeatureTableAspect",
                "namespace" : "com.linkedin.metadata.aspect",
                "doc" : "A union of all supported metadata aspects for a MLFeatureTable",
                "ref" : [ {
                  "type" : "record",
                  "name" : "MLFeatureTableKey",
                  "namespace" : "com.linkedin.metadata.key",
                  "doc" : "Key for an MLFeatureTable",
                  "fields" : [ {
                    "name" : "platform",
                    "type" : "com.linkedin.common.Urn",
                    "doc" : "Data platform urn associated with the feature table",
                    "Relationship" : {
                      "entityTypes" : [ "dataPlatform" ],
                      "name" : "SourcePlatform"
                    },
                    "Searchable" : {
                      "addToFilters" : true,
                      "fieldType" : "URN"
                    }
                  }, {
                    "name" : "name",
                    "type" : "string",
                    "doc" : "Name of the feature table",
                    "Searchable" : {
                      "boostScore" : 8.0,
                      "enableAutocomplete" : true,
                      "fieldType" : "TEXT_PARTIAL"
                    }
                  } ],
                  "Aspect" : {
                    "name" : "mlFeatureTableKey"
                  }
                }, {
                  "type" : "record",
                  "name" : "MLFeatureTableProperties",
                  "namespace" : "com.linkedin.ml.metadata",
                  "doc" : "Properties associated with a MLFeatureTable",
                  "include" : [ "com.linkedin.common.CustomProperties" ],
                  "fields" : [ {
                    "name" : "description",
                    "type" : "string",
                    "doc" : "Documentation of the MLFeatureTable",
                    "optional" : true
                  }, {
                    "name" : "mlFeatures",
                    "type" : {
                      "type" : "array",
                      "items" : "com.linkedin.common.Urn"
                    },
                    "doc" : "List of features contained in the feature table",
                    "optional" : true,
                    "Relationship" : {
                      "/*" : {
                        "entityTypes" : [ "mlFeature" ],
                        "name" : "Contains"
                      }
                    }
                  }, {
                    "name" : "mlPrimaryKeys",
                    "type" : {
                      "type" : "array",
                      "items" : "com.linkedin.common.Urn"
                    },
                    "doc" : "List of primary keys in the feature table (if multiple, assumed to act as a composite key)",
                    "optional" : true,
                    "Relationship" : {
                      "/*" : {
                        "entityTypes" : [ "mlPrimaryKey" ],
                        "name" : "KeyedBy"
                      }
                    }
                  } ],
                  "Aspect" : {
                    "name" : "mlFeatureTableProperties"
                  }
                }, "com.linkedin.common.Ownership", "com.linkedin.common.InstitutionalMemory", "com.linkedin.common.Status", "com.linkedin.common.Deprecation", "com.linkedin.common.BrowsePaths" ]
              }
            },
            "doc" : "The list of metadata aspects associated with the MLFeatureTable. Depending on the use case, this can either be all, or a selection, of supported aspects."
          } ],
          "Entity" : {
            "keyAspect" : "mlFeatureTableKey",
            "name" : "mlFeatureTable"
          }
        }, {
          "type" : "record",
          "name" : "MLModelEndpointSnapshot",
          "fields" : [ {
            "name" : "urn",
            "type" : "com.linkedin.common.Urn",
            "doc" : "URN for the entity the metadata snapshot is associated with."
          }, {
            "name" : "aspects",
            "type" : {
              "type" : "array",
              "items" : {
                "type" : "typeref",
                "name" : "MLModelEndpointAspect",
                "namespace" : "com.linkedin.metadata.aspect",
                "doc" : "A union of all supported metadata aspects for a MLModelEndpoint",
                "ref" : [ {
                  "type" : "record",
                  "name" : "MLModelEndpointKey",
                  "namespace" : "com.linkedin.metadata.key",
                  "doc" : "Key for an ML model endpoint",
                  "fields" : [ {
                    "name" : "platform",
                    "type" : "com.linkedin.common.Urn",
                    "doc" : "Standardized platform urn for the model endpoint",
                    "Searchable" : {
                      "addToFilters" : true,
                      "fieldType" : "URN"
                    }
                  }, {
                    "name" : "name",
                    "type" : "string",
                    "doc" : "Name of the MLModelEndpoint",
                    "Searchable" : {
                      "boostScore" : 10.0,
                      "enableAutocomplete" : true,
                      "fieldType" : "TEXT_PARTIAL"
                    }
                  }, {
                    "name" : "origin",
                    "type" : "com.linkedin.common.FabricType",
                    "doc" : "Fabric type where model endpoint belongs to or where it was generated",
                    "Searchable" : {
                      "fieldType" : "TEXT_PARTIAL",
                      "queryByDefault" : false
                    }
                  } ],
                  "Aspect" : {
                    "name" : "mlModelEndpointKey"
                  }
                }, {
                  "type" : "record",
                  "name" : "MLModelEndpointProperties",
                  "namespace" : "com.linkedin.ml.metadata",
                  "doc" : "Properties associated with an ML Model Endpoint",
                  "include" : [ "com.linkedin.common.CustomProperties" ],
                  "fields" : [ {
                    "name" : "description",
                    "type" : "string",
                    "doc" : "Documentation of the MLModelEndpoint",
                    "optional" : true,
                    "Searchable" : {
                      "fieldType" : "TEXT",
                      "hasValuesFieldName" : "hasDescription"
                    }
                  }, {
                    "name" : "date",
                    "type" : "com.linkedin.common.Time",
                    "doc" : "Date when the MLModelEndpoint was developed",
                    "optional" : true
                  }, {
                    "name" : "version",
                    "type" : "com.linkedin.common.VersionTag",
                    "doc" : "Version of the MLModelEndpoint",
                    "optional" : true
                  }, {
                    "name" : "tags",
                    "type" : {
                      "type" : "array",
                      "items" : "string"
                    },
                    "doc" : "Tags for the MLModelEndpoint",
                    "default" : [ ]
                  }, {
                    "name" : "status",
                    "type" : {
                      "type" : "enum",
                      "name" : "EndpointStatus",
                      "doc" : "Model endpoint statuses",
                      "symbols" : [ "OUT_OF_SERVICE", "CREATING", "UPDATING", "ROLLING_BACK", "IN_SERVICE", "DELETING", "FAILED", "UNKNOWN" ],
                      "symbolDocs" : {
                        "CREATING" : "Endpoints being created.",
                        "DELETING" : "Endpoints being deleted.",
                        "FAILED" : "Endpoints with an error state.",
                        "IN_SERVICE" : "Endpoints that are active.",
                        "OUT_OF_SERVICE" : "Endpoints out of service.",
                        "ROLLING_BACK" : "Endpoints being reverted to a previous version.",
                        "UNKNOWN" : "Endpoints with unknown/unmappable state.",
                        "UPDATING" : "Endpoints being updated."
                      }
                    },
                    "doc" : "Status of the endpoint",
                    "optional" : true
                  } ],
                  "Aspect" : {
                    "name" : "mlModelEndpointProperties"
                  }
                }, "com.linkedin.common.Ownership", "com.linkedin.common.Status", "com.linkedin.common.Deprecation", "com.linkedin.common.BrowsePaths" ]
              }
            },
            "doc" : "The list of metadata aspects associated with the MLModelEndpoint. Depending on the use case, this can either be all, or a selection, of supported aspects."
          } ],
          "Entity" : {
            "keyAspect" : "mlModelEndpointKey",
            "name" : "mlModelEndpoint"
          }
        }, {
          "type" : "record",
          "name" : "TagSnapshot",
          "doc" : "A metadata snapshot for a specific dataset entity.",
          "fields" : [ {
            "name" : "urn",
            "type" : "com.linkedin.common.TagUrn",
            "doc" : "URN for the entity the metadata snapshot is associated with."
          }, {
            "name" : "aspects",
            "type" : {
              "type" : "array",
              "items" : {
                "type" : "typeref",
                "name" : "TagAspect",
                "namespace" : "com.linkedin.metadata.aspect",
                "doc" : "A union of all supported metadata aspects for a tag",
                "ref" : [ {
                  "type" : "record",
                  "name" : "TagKey",
                  "namespace" : "com.linkedin.metadata.key",
                  "doc" : "Key for a Tag",
                  "fields" : [ {
                    "name" : "name",
                    "type" : "string",
                    "doc" : "The unique tag name",
                    "Searchable" : {
                      "boostScore" : 10.0,
                      "enableAutocomplete" : true,
                      "fieldType" : "TEXT_PARTIAL"
                    }
                  } ],
                  "Aspect" : {
                    "name" : "tagKey"
                  }
                }, "com.linkedin.common.Ownership", {
                  "type" : "record",
                  "name" : "TagProperties",
                  "namespace" : "com.linkedin.tag",
                  "doc" : "Properties associated with a Tag",
                  "fields" : [ {
                    "name" : "name",
                    "type" : "string",
                    "doc" : "Name of the tag"
                  }, {
                    "name" : "description",
                    "type" : "string",
                    "doc" : "Documentation of the tag",
                    "optional" : true
                  } ],
                  "Aspect" : {
                    "name" : "tagProperties"
                  }
                }, "com.linkedin.common.Status" ]
              }
            },
            "doc" : "The list of metadata aspects associated with the dataset. Depending on the use case, this can either be all, or a selection, of supported aspects."
          } ],
          "Entity" : {
            "keyAspect" : "tagKey",
            "name" : "tag"
          }
        }, {
          "type" : "record",
          "name" : "GlossaryTermSnapshot",
          "doc" : "A metadata snapshot for a specific GlossaryTerm entity.",
          "fields" : [ {
            "name" : "urn",
            "type" : "com.linkedin.common.GlossaryTermUrn",
            "doc" : "URN for the entity the metadata snapshot is associated with."
          }, {
            "name" : "aspects",
            "type" : {
              "type" : "array",
              "items" : {
                "type" : "typeref",
                "name" : "GlossaryTermAspect",
                "namespace" : "com.linkedin.metadata.aspect",
                "doc" : "A union of all supported metadata aspects for a CorpUser",
                "ref" : [ {
                  "type" : "record",
                  "name" : "GlossaryTermKey",
                  "namespace" : "com.linkedin.metadata.key",
                  "doc" : "Key for a GlossaryTerm",
                  "fields" : [ {
                    "name" : "name",
                    "type" : "string",
                    "Searchable" : {
                      "enableAutocomplete" : true,
                      "fieldType" : "TEXT_PARTIAL"
                    }
                  } ],
                  "Aspect" : {
                    "name" : "glossaryTermKey"
                  }
                }, {
                  "type" : "record",
                  "name" : "GlossaryTermInfo",
                  "namespace" : "com.linkedin.glossary",
                  "doc" : "Properties associated with a GlossaryTerm",
                  "fields" : [ {
                    "name" : "definition",
                    "type" : "string",
                    "doc" : "Definition of business term",
                    "Searchable" : { }
                  }, {
                    "name" : "parentNode",
                    "type" : "com.linkedin.common.GlossaryNodeUrn",
                    "doc" : "Parent node of the glossary term",
                    "optional" : true
                  }, {
                    "name" : "termSource",
                    "type" : "string",
                    "doc" : "Source of the Business Term (INTERNAL or EXTERNAL) with default value as INTERNAL",
                    "Searchable" : {
                      "fieldType" : "KEYWORD"
                    }
                  }, {
                    "name" : "sourceRef",
                    "type" : "string",
                    "doc" : "External Reference to the business-term",
                    "optional" : true,
                    "Searchable" : {
                      "fieldType" : "KEYWORD"
                    }
                  }, {
                    "name" : "sourceUrl",
                    "type" : "com.linkedin.common.Url",
                    "doc" : "The abstracted URL such as https://spec.edmcouncil.org/fibo/ontology/FBC/FinancialInstruments/FinancialInstruments/CashInstrument.",
                    "optional" : true
                  }, {
                    "name" : "customProperties",
                    "type" : {
                      "type" : "map",
                      "values" : "string"
                    },
                    "doc" : "A key-value map to capture any other non-standardized properties for the glossary term",
                    "default" : { }
                  } ],
                  "Aspect" : {
                    "name" : "glossaryTermInfo"
                  }
                }, "com.linkedin.common.Ownership", "com.linkedin.common.Status" ]
              }
            },
            "doc" : "The list of metadata aspects associated with the GlossaryTerm. Depending on the use case, this can either be all, or a selection, of supported aspects."
          } ],
          "Entity" : {
            "keyAspect" : "glossaryTermKey",
            "name" : "glossaryTerm"
          }
        }, {
          "type" : "record",
          "name" : "GlossaryNodeSnapshot",
          "doc" : "A metadata snapshot for a specific GlossaryNode entity.",
          "fields" : [ {
            "name" : "urn",
            "type" : "com.linkedin.common.GlossaryNodeUrn",
            "doc" : "URN for the entity the metadata snapshot is associated with."
          }, {
            "name" : "aspects",
            "type" : {
              "type" : "array",
              "items" : {
                "type" : "typeref",
                "name" : "GlossaryNodeAspect",
                "namespace" : "com.linkedin.metadata.aspect",
                "doc" : "A union of all supported metadata aspects for a GlossaryNode",
                "ref" : [ {
                  "type" : "record",
                  "name" : "GlossaryNodeKey",
                  "namespace" : "com.linkedin.metadata.key",
                  "doc" : "Key for a GlossaryNode",
                  "fields" : [ {
                    "name" : "name",
                    "type" : "string",
                    "Searchable" : {
                      "enableAutocomplete" : true,
                      "fieldType" : "TEXT_PARTIAL"
                    }
                  } ],
                  "Aspect" : {
                    "name" : "glossaryNodeKey"
                  }
                }, {
                  "type" : "record",
                  "name" : "GlossaryNodeInfo",
                  "namespace" : "com.linkedin.glossary",
                  "doc" : "Properties associated with a GlossaryNode",
                  "fields" : [ {
                    "name" : "definition",
                    "type" : "string",
                    "doc" : "Definition of business node",
                    "Searchable" : { }
                  }, {
                    "name" : "parentNode",
                    "type" : "com.linkedin.common.GlossaryNodeUrn",
                    "doc" : "Parent node of the glossary term",
                    "optional" : true
                  } ],
                  "Aspect" : {
                    "name" : "glossaryNodeInfo"
                  }
                }, "com.linkedin.common.Ownership", "com.linkedin.common.Status" ]
              }
            },
            "doc" : "The list of metadata aspects associated with the GlossaryNode. Depending on the use case, this can either be all, or a selection, of supported aspects."
          } ],
          "Entity" : {
            "keyAspect" : "glossaryNodeKey",
            "name" : "glossaryNode"
          }
        } ]
      }
    } ]
  }, "com.linkedin.glossary.GlossaryNodeInfo", "com.linkedin.glossary.GlossaryTermInfo", "com.linkedin.identity.CorpGroupInfo", "com.linkedin.identity.CorpUserEditableInfo", "com.linkedin.identity.CorpUserInfo", "com.linkedin.metadata.aspect.ChartAspect", "com.linkedin.metadata.aspect.CorpGroupAspect", "com.linkedin.metadata.aspect.CorpUserAspect", "com.linkedin.metadata.aspect.DashboardAspect", "com.linkedin.metadata.aspect.DataFlowAspect", "com.linkedin.metadata.aspect.DataJobAspect", "com.linkedin.metadata.aspect.DataPlatformAspect", "com.linkedin.metadata.aspect.DataProcessAspect", "com.linkedin.metadata.aspect.DatasetAspect", "com.linkedin.metadata.aspect.GlossaryNodeAspect", "com.linkedin.metadata.aspect.GlossaryTermAspect", "com.linkedin.metadata.aspect.MLFeatureAspect", "com.linkedin.metadata.aspect.MLFeatureTableAspect", "com.linkedin.metadata.aspect.MLModelAspect", "com.linkedin.metadata.aspect.MLModelEndpointAspect", "com.linkedin.metadata.aspect.MLPrimaryKeyAspect", "com.linkedin.metadata.aspect.TagAspect", "com.linkedin.metadata.key.ChartKey", "com.linkedin.metadata.key.CorpGroupKey", "com.linkedin.metadata.key.CorpUserKey", "com.linkedin.metadata.key.DashboardKey", "com.linkedin.metadata.key.DataFlowKey", "com.linkedin.metadata.key.DataJobKey", "com.linkedin.metadata.key.DataPlatformKey", "com.linkedin.metadata.key.DataProcessKey", "com.linkedin.metadata.key.DatasetKey", "com.linkedin.metadata.key.GlossaryNodeKey", "com.linkedin.metadata.key.GlossaryTermKey", "com.linkedin.metadata.key.MLFeatureKey", "com.linkedin.metadata.key.MLFeatureTableKey", "com.linkedin.metadata.key.MLModelEndpointKey", "com.linkedin.metadata.key.MLModelKey", "com.linkedin.metadata.key.MLPrimaryKeyKey", "com.linkedin.metadata.key.TagKey", {
    "type" : "record",
    "name" : "AggregationMetadata",
    "namespace" : "com.linkedin.metadata.query",
    "fields" : [ {
      "name" : "name",
      "type" : "string",
      "doc" : "The name of the aggregation, e.g, platform, origin"
    }, {
      "name" : "aggregations",
      "type" : {
        "type" : "map",
        "values" : "long"
      },
      "doc" : "List of aggregations showing the number of documents falling into each bucket. e.g, for platform aggregation, the bucket can be hive, kafka, etc"
    } ]
  }, {
    "type" : "record",
    "name" : "AutoCompleteResult",
    "namespace" : "com.linkedin.metadata.query",
    "doc" : "The model for the auto complete result",
    "fields" : [ {
      "name" : "query",
      "type" : "string",
      "doc" : "The original chars typed by user"
    }, {
      "name" : "suggestions",
      "type" : {
        "type" : "array",
        "items" : "string"
      },
      "doc" : "A list of typeahead suggestions"
    } ]
  }, {
    "type" : "record",
    "name" : "BrowseResult",
    "namespace" : "com.linkedin.metadata.query",
    "doc" : "The model for the result of a browse query",
    "fields" : [ {
      "name" : "entities",
      "type" : {
        "type" : "array",
        "items" : {
          "type" : "record",
          "name" : "BrowseResultEntity",
          "doc" : "Data model for an entity returned as part of a browse query",
          "fields" : [ {
            "name" : "name",
            "type" : "string",
            "doc" : "Name of the entity",
            "optional" : true
          }, {
            "name" : "urn",
            "type" : "com.linkedin.common.Urn",
            "doc" : "URN of the entity"
          } ]
        }
      },
      "doc" : "A list of entities under the queried path"
    }, {
      "name" : "metadata",
      "type" : {
        "type" : "record",
        "name" : "BrowseResultMetadata",
        "doc" : "The model for browse result metadata",
        "fields" : [ {
          "name" : "path",
          "type" : "string",
          "doc" : "Path that is being browsed"
        }, {
          "name" : "groups",
          "type" : {
            "type" : "array",
            "items" : {
              "type" : "record",
              "name" : "BrowseResultGroup",
              "fields" : [ {
                "name" : "name",
                "type" : "string",
                "doc" : "Name of the group"
              }, {
                "name" : "count",
                "type" : "long",
                "doc" : "Number of entities that can be reached from this path"
              } ]
            }
          },
          "doc" : "A list of groups and total number of entities inside those groups under the queried path",
          "default" : [ ]
        }, {
          "name" : "totalNumEntities",
          "type" : "long",
          "doc" : "Total number of entities we can reach from path"
        } ]
      },
      "doc" : "Metadata specific to the browse result of the queried path"
    }, {
      "name" : "from",
      "type" : "int",
      "doc" : "Offset of the first entity in the result"
    }, {
      "name" : "pageSize",
      "type" : "int",
      "doc" : "Size of each page in the result"
    }, {
      "name" : "numEntities",
      "type" : "int",
      "doc" : "The total number of entities directly under queried path"
    } ]
  }, "com.linkedin.metadata.query.BrowseResultEntity", "com.linkedin.metadata.query.BrowseResultGroup", "com.linkedin.metadata.query.BrowseResultMetadata", {
    "type" : "enum",
    "name" : "Condition",
    "namespace" : "com.linkedin.metadata.query",
    "doc" : "The matching condition in a filter criterion",
    "symbols" : [ "CONTAIN", "END_WITH", "EQUAL", "GREATER_THAN", "GREATER_THAN_OR_EQUAL_TO", "LESS_THAN", "LESS_THAN_OR_EQUAL_TO", "START_WITH" ],
    "symbolDocs" : {
      "CONTAIN" : "Represent the relation: String field contains value, e.g. name contains Profile",
      "END_WITH" : "Represent the relation: String field ends with value, e.g. name ends with Event",
      "EQUAL" : "Represent the relation: field = value, e.g. platform = hdfs",
      "GREATER_THAN" : "Represent the relation greater than, e.g. ownerCount > 5",
      "GREATER_THAN_OR_EQUAL_TO" : "Represent the relation greater than or equal to, e.g. ownerCount >= 5",
      "LESS_THAN" : "Represent the relation less than, e.g. ownerCount < 3",
      "LESS_THAN_OR_EQUAL_TO" : "Represent the relation less than or equal to, e.g. ownerCount <= 3",
      "START_WITH" : "Represent the relation: String field starts with value, e.g. name starts with PageView"
    }
  }, {
    "type" : "record",
    "name" : "Criterion",
    "namespace" : "com.linkedin.metadata.query",
    "doc" : "A criterion for matching a field with given value",
    "fields" : [ {
      "name" : "field",
      "type" : "string",
      "doc" : "The name of the field that the criterion refers to"
    }, {
      "name" : "value",
      "type" : "string",
      "doc" : "The value of the intended field"
    }, {
      "name" : "condition",
      "type" : "Condition",
      "doc" : "The condition for the criterion, e.g. EQUAL, START_WITH",
      "default" : "EQUAL"
    } ]
  }, {
    "type" : "record",
    "name" : "Filter",
    "namespace" : "com.linkedin.metadata.query",
    "doc" : "The filter for finding an record or a collection of records",
    "fields" : [ {
      "name" : "criteria",
      "type" : {
        "type" : "array",
        "items" : "Criterion"
      },
      "doc" : "A list of criteria the filter applies to the query"
    } ]
  }, {
    "type" : "record",
    "name" : "MatchMetadata",
    "namespace" : "com.linkedin.metadata.query",
    "fields" : [ {
      "name" : "matchedFields",
      "type" : {
        "type" : "array",
        "items" : {
          "type" : "record",
          "name" : "MatchedField",
          "fields" : [ {
            "name" : "name",
            "type" : "string",
            "doc" : "Matched field name"
          }, {
            "name" : "value",
            "type" : "string",
            "doc" : "Matched field value"
          } ]
        }
      },
      "doc" : "Matched field name and values"
    } ]
  }, "com.linkedin.metadata.query.MatchedField", {
    "type" : "record",
    "name" : "SearchResult",
    "namespace" : "com.linkedin.metadata.query",
    "doc" : "The model for the result of a search query",
    "fields" : [ {
      "name" : "entities",
      "type" : {
        "type" : "array",
        "items" : "com.linkedin.common.Urn"
      },
      "doc" : "A list of entities returned from the search results"
    }, {
      "name" : "metadata",
      "type" : {
        "type" : "record",
        "name" : "SearchResultMetadata",
        "doc" : "The model for the search result",
        "fields" : [ {
          "name" : "searchResultMetadatas",
          "type" : {
            "type" : "array",
            "items" : "AggregationMetadata"
          },
          "doc" : "A list of search result metadata such as aggregations"
        }, {
          "name" : "urns",
          "type" : {
            "type" : "array",
            "items" : "com.linkedin.common.Urn"
          },
          "doc" : "A list of urns corresponding to search documents (in order) as returned by the search index"
        }, {
          "name" : "matches",
          "type" : {
            "type" : "array",
            "items" : "MatchMetadata"
          },
          "doc" : "A list of match metadata for each search result, containing the list of fields in the search document that matched the query",
          "optional" : true
        } ]
      },
      "doc" : "Metadata specific to the browse result of the queried path"
    }, {
      "name" : "from",
      "type" : "int",
      "doc" : "Offset of the first entity in the result"
    }, {
      "name" : "pageSize",
      "type" : "int",
      "doc" : "Size of each page in the result"
    }, {
      "name" : "numEntities",
      "type" : "int",
      "doc" : "The total number of entities directly under searched path"
    } ]
  }, "com.linkedin.metadata.query.SearchResultMetadata", {
    "type" : "record",
    "name" : "SortCriterion",
    "namespace" : "com.linkedin.metadata.query",
    "doc" : "Sort order along with the field to sort it on, to be applied to the results.",
    "fields" : [ {
      "name" : "field",
      "type" : "string",
      "doc" : "The name of the field that sorting has to be applied to"
    }, {
      "name" : "order",
      "type" : {
        "type" : "enum",
        "name" : "SortOrder",
        "doc" : "The order used to sort the results",
        "symbols" : [ "ASCENDING", "DESCENDING" ],
        "symbolDocs" : {
          "ASCENDING" : "If results need to be sorted in ascending order",
          "DESCENDING" : "If results need to be sorted in descending order"
        }
      },
      "doc" : "The order to sort the results i.e. ASCENDING or DESCENDING"
    } ]
  }, "com.linkedin.metadata.query.SortOrder", "com.linkedin.metadata.snapshot.ChartSnapshot", "com.linkedin.metadata.snapshot.CorpGroupSnapshot", "com.linkedin.metadata.snapshot.CorpUserSnapshot", "com.linkedin.metadata.snapshot.DashboardSnapshot", "com.linkedin.metadata.snapshot.DataFlowSnapshot", "com.linkedin.metadata.snapshot.DataJobSnapshot", "com.linkedin.metadata.snapshot.DataPlatformSnapshot", "com.linkedin.metadata.snapshot.DataProcessSnapshot", "com.linkedin.metadata.snapshot.DatasetSnapshot", "com.linkedin.metadata.snapshot.GlossaryNodeSnapshot", "com.linkedin.metadata.snapshot.GlossaryTermSnapshot", "com.linkedin.metadata.snapshot.MLFeatureSnapshot", "com.linkedin.metadata.snapshot.MLFeatureTableSnapshot", "com.linkedin.metadata.snapshot.MLModelEndpointSnapshot", "com.linkedin.metadata.snapshot.MLModelSnapshot", "com.linkedin.metadata.snapshot.MLPrimaryKeySnapshot", "com.linkedin.metadata.snapshot.Snapshot", "com.linkedin.metadata.snapshot.TagSnapshot", "com.linkedin.ml.metadata.BaseData", "com.linkedin.ml.metadata.CaveatDetails", "com.linkedin.ml.metadata.CaveatsAndRecommendations", "com.linkedin.ml.metadata.EndpointStatus", "com.linkedin.ml.metadata.EthicalConsiderations", "com.linkedin.ml.metadata.EvaluationData", "com.linkedin.ml.metadata.HyperParameterValueType", "com.linkedin.ml.metadata.IntendedUse", "com.linkedin.ml.metadata.IntendedUserType", "com.linkedin.ml.metadata.MLFeatureProperties", "com.linkedin.ml.metadata.MLFeatureTableProperties", "com.linkedin.ml.metadata.MLModelEndpointProperties", "com.linkedin.ml.metadata.MLModelFactorPrompts", "com.linkedin.ml.metadata.MLModelFactors", "com.linkedin.ml.metadata.MLModelProperties", "com.linkedin.ml.metadata.MLPrimaryKeyProperties", "com.linkedin.ml.metadata.Metrics", "com.linkedin.ml.metadata.QuantitativeAnalyses", "com.linkedin.ml.metadata.ResultsType", "com.linkedin.ml.metadata.SourceCode", "com.linkedin.ml.metadata.SourceCodeUrl", "com.linkedin.ml.metadata.SourceCodeUrlType", "com.linkedin.ml.metadata.TrainingData", "com.linkedin.schema.ArrayType", "com.linkedin.schema.BinaryJsonSchema", "com.linkedin.schema.BooleanType", "com.linkedin.schema.BytesType", "com.linkedin.schema.DatasetFieldForeignKey", "com.linkedin.schema.DateType", "com.linkedin.schema.EditableSchemaFieldInfo", "com.linkedin.schema.EditableSchemaMetadata", "com.linkedin.schema.EnumType", "com.linkedin.schema.EspressoSchema", "com.linkedin.schema.FixedType", "com.linkedin.schema.ForeignKeySpec", "com.linkedin.schema.KafkaSchema", "com.linkedin.schema.KeyValueSchema", "com.linkedin.schema.MapType", "com.linkedin.schema.MySqlDDL", "com.linkedin.schema.NullType", "com.linkedin.schema.NumberType", "com.linkedin.schema.OracleDDL", "com.linkedin.schema.OrcSchema", "com.linkedin.schema.OtherSchema", "com.linkedin.schema.PrestoDDL", "com.linkedin.schema.RecordType", "com.linkedin.schema.SchemaField", "com.linkedin.schema.SchemaFieldDataType", "com.linkedin.schema.SchemaMetadata", "com.linkedin.schema.SchemaMetadataKey", "com.linkedin.schema.Schemaless", "com.linkedin.schema.StringType", "com.linkedin.schema.TimeType", "com.linkedin.schema.UnionType", "com.linkedin.schema.UrnForeignKey", "com.linkedin.tag.TagProperties" ],
  "schema" : {
    "name" : "entities",
    "namespace" : "com.linkedin.entity",
    "path" : "/entities",
    "schema" : "com.linkedin.entity.Entity",
    "doc" : "Single unified resource for fetching, updating, searching, & browsing DataHub entities\n\ngenerated from: com.linkedin.metadata.resources.entity.EntityResource",
    "collection" : {
      "identifier" : {
        "name" : "entitiesId",
        "type" : "string"
      },
      "supports" : [ "batch_get", "get" ],
      "methods" : [ {
        "method" : "get",
        "doc" : "Retrieves the value for an entity that is made up of latest versions of specified aspects.",
        "parameters" : [ {
          "name" : "aspects",
          "type" : "{ \"type\" : \"array\", \"items\" : \"string\" }",
          "optional" : true
        } ]
      }, {
        "method" : "batch_get",
        "parameters" : [ {
          "name" : "aspects",
          "type" : "{ \"type\" : \"array\", \"items\" : \"string\" }",
          "optional" : true
        } ]
      } ],
      "actions" : [ {
        "name" : "autocomplete",
        "parameters" : [ {
          "name" : "entity",
          "type" : "string"
        }, {
          "name" : "query",
          "type" : "string"
        }, {
          "name" : "field",
          "type" : "string",
          "optional" : true
        }, {
          "name" : "filter",
          "type" : "com.linkedin.metadata.query.Filter",
          "optional" : true
        }, {
          "name" : "limit",
          "type" : "int"
        } ],
        "returns" : "com.linkedin.metadata.query.AutoCompleteResult"
      }, {
        "name" : "batchIngest",
        "parameters" : [ {
          "name" : "entities",
          "type" : "{ \"type\" : \"array\", \"items\" : \"com.linkedin.entity.Entity\" }"
        } ]
      }, {
        "name" : "browse",
        "parameters" : [ {
          "name" : "entity",
          "type" : "string"
        }, {
          "name" : "path",
          "type" : "string"
        }, {
          "name" : "filter",
          "type" : "com.linkedin.metadata.query.Filter",
          "optional" : true
        }, {
          "name" : "start",
          "type" : "int"
        }, {
          "name" : "limit",
          "type" : "int"
        } ],
        "returns" : "com.linkedin.metadata.query.BrowseResult"
      }, {
        "name" : "getBrowsePaths",
        "parameters" : [ {
          "name" : "urn",
          "type" : "com.linkedin.common.Urn"
        } ],
        "returns" : "{ \"type\" : \"array\", \"items\" : \"string\" }"
      }, {
        "name" : "ingest",
        "parameters" : [ {
          "name" : "entity",
          "type" : "com.linkedin.entity.Entity"
        } ]
      }, {
        "name" : "search",
        "parameters" : [ {
          "name" : "entity",
          "type" : "string"
        }, {
          "name" : "input",
          "type" : "string"
        }, {
          "name" : "filter",
          "type" : "com.linkedin.metadata.query.Filter",
          "optional" : true
        }, {
          "name" : "sort",
          "type" : "com.linkedin.metadata.query.SortCriterion",
          "optional" : true
        }, {
          "name" : "start",
          "type" : "int"
        }, {
          "name" : "count",
          "type" : "int"
        } ],
        "returns" : "com.linkedin.metadata.query.SearchResult"
      }, {
        "name" : "setWritable",
        "parameters" : [ {
          "name" : "value",
          "type" : "boolean",
          "default" : "true"
        } ]
      } ],
      "entity" : {
        "path" : "/entities/{entitiesId}"
      }
    }
  }
}<|MERGE_RESOLUTION|>--- conflicted
+++ resolved
@@ -2877,23 +2877,25 @@
                     "doc" : "Tags for the MLModel",
                     "default" : [ ]
                   }, {
-<<<<<<< HEAD
                     "name" : "endpoints",
-=======
-                    "name" : "trainingJobs",
->>>>>>> 44ed2f36
                     "type" : {
                       "type" : "array",
                       "items" : "com.linkedin.common.Urn"
                     },
-<<<<<<< HEAD
                     "doc" : "Deployments for the MLModel",
                     "optional" : true,
                     "Relationship" : {
                       "/*" : {
                         "entityTypes" : [ "mlModelEndpoint" ],
                         "name" : "DeployedTo"
-=======
+                      }
+                    }
+                  }, {
+                    "name" : "trainingJobs",
+                    "type" : {
+                      "type" : "array",
+                      "items" : "com.linkedin.common.Urn"
+                    },
                     "doc" : "List of jobs (if any) used to train the model",
                     "optional" : true,
                     "Relationship" : {
@@ -2914,7 +2916,6 @@
                       "/*" : {
                         "entityTypes" : [ "dataJob" ],
                         "name" : "UsedBy"
->>>>>>> 44ed2f36
                       }
                     }
                   } ],
