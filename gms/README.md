# DataHub Generalized Metadata Store (GMS)
DataHub GMS is a [Rest.li](https://linkedin.github.io/rest.li/) service written in Java. It is following common 
Rest.li server development practices and all data models are Pegasus(.pdl) models.

## Pre-requisites
* You need to have [JDK8](https://www.oracle.com/java/technologies/jdk8-downloads.html) 
installed on your machine to be able to build `DataHub GMS`.

## Build
`DataHub GMS` is already built as part of top level build:
```
./gradlew build
```
However, if you only want to build `DataHub GMS` specifically:
```
./gradlew :gms:war:build
```

## Dependencies
Before starting `DataHub GMS`, you need to make sure that [Kafka, Schema Registry & Zookeeper](../docker/kafka-setup),  
[Elasticsearch](../docker/elasticsearch) and [MySQL](../docker/mysql) Docker containers are up and running.

## Start via Docker image
Quickest way to try out `DataHub GMS` is running the [Docker image](../docker/datahub-gms).

## Start via command line
If you do modify things and want to try it out quickly without building the Docker image, you can also run
the application directly from command line after a successful [build](#build):
```
./gradlew :gms:war:run
```

To run with debug logs printed to console, use

```
./gradlew :gms:war:run -Dlogback.debug=true
```

## API Documentation

You can access basic documentation on the API endpoints by opening the `/restli/docs` endpoint in the browser.
```
python -c "import webbrowser; webbrowser.open('http://localhost:8080/restli/docs', new=2)"
```

*Please note that because DataHub is in a period of rapid development, the APIs below are subject to change. 

## Sample API Calls

### Ingesting Entities 

The Entity Snapshot Ingest endpoints allow you to ingest multiple aspects about a particular entity at the same time. 

#### Create a user

```
curl 'http://localhost:8080/entities?action=ingest' -X POST --data '{
   "entity":{
      "value":{
         "com.linkedin.metadata.snapshot.CorpUserSnapshot":{
            "urn":"urn:li:corpuser:footbarusername",
            "aspects":[
               {
                  "com.linkedin.identity.CorpUserInfo":{
                     "active":true,
                     "displayName":"Foo Bar",
                     "fullName":"Foo Bar",
                     "email":"fbar@linkedin.com"
                  }
               }
            ]
         }
      }
   }
}'
```

#### Create a group

```
curl 'http://localhost:8080/entities?action=ingest' -X POST --data '{
   "entity":{
      "value":{
         "com.linkedin.metadata.snapshot.CorpGroupSnapshot":{
            "urn":"urn:li:corpGroup:dev",
            "aspects":[
               {
                  "com.linkedin.identity.CorpGroupInfo":{
                     "email":"dev@linkedin.com",
                     "admins":[
                        "urn:li:corpUser:jdoe"
                     ],
                     "members":[
                        "urn:li:corpUser:datahub",
                        "urn:li:corpUser:jdoe"
                     ],
                     "groups":[
                        
                     ]
                  }
               }
            ]
         }
      }
   }
}'
```

#### Create a dataset
```
curl 'http://localhost:8080/entities?action=ingest' -X POST --data '{
   "entity":{
      "value":{
         "com.linkedin.metadata.snapshot.DatasetSnapshot":{
            "urn":"urn:li:dataset:(urn:li:dataPlatform:foo,bar,PROD)",
            "aspects":[
               {
                  "com.linkedin.common.Ownership":{
                     "owners":[
                        {
                           "owner":"urn:li:corpuser:fbar",
                           "type":"DATAOWNER"
                        }
                     ],
                     "lastModified":{
                        "time":0,
                        "actor":"urn:li:corpuser:fbar"
                     }
                  }
               },
               {
                  "com.linkedin.common.InstitutionalMemory":{
                     "elements":[
                        {
                           "url":"https://www.linkedin.com",
                           "description":"Sample doc",
                           "createStamp":{
                              "time":0,
                              "actor":"urn:li:corpuser:fbar"
                           }
                        }
                     ]
                  }
               },
               {
                  "com.linkedin.schema.SchemaMetadata":{
                     "schemaName":"FooEvent",
                     "platform":"urn:li:dataPlatform:foo",
                     "version":0,
                     "created":{
                        "time":0,
                        "actor":"urn:li:corpuser:fbar"
                     },
                     "lastModified":{
                        "time":0,
                        "actor":"urn:li:corpuser:fbar"
                     },
                     "hash":"",
                     "platformSchema":{
                        "com.linkedin.schema.KafkaSchema":{
                           "documentSchema":"{\"type\":\"record\",\"name\":\"MetadataChangeEvent\",\"namespace\":\"com.linkedin.mxe\",\"doc\":\"Kafka event for proposing a metadata change for an entity.\",\"fields\":[{\"name\":\"auditHeader\",\"type\":{\"type\":\"record\",\"name\":\"KafkaAuditHeader\",\"namespace\":\"com.linkedin.avro2pegasus.events\",\"doc\":\"Header\"}}]}"
                        }
                     },
                     "fields":[
                        {
                           "fieldPath":"foo",
                           "description":"Bar",
                           "nativeDataType":"string",
                           "type":{
                              "type":{
                                 "com.linkedin.schema.StringType":{
                                    
                                 }
                              }
                           }
                        }
                     ]
                  }
               }
            ]
         }
      }
   }
}'
```

#### Create a chart
```
curl 'http://localhost:8080/entities?action=ingest' -X POST --data '{
   "entity":{
      "value":{
         "com.linkedin.metadata.snapshot.ChartSnapshot":{
            "urn":"urn:li:chart:(looker,baz1)",
            "aspects":[
               {
                  "com.linkedin.chart.ChartInfo":{
                     "title":"Baz Chart 1",
                     "description":"Baz Chart 1",
                     "inputs":[
                        {
                           "string":"urn:li:dataset:(urn:li:dataPlatform:hdfs,SampleHdfsDataset,PROD)"
                        }
                     ],
                     "lastModified":{
                        "created":{
                           "time":0,
                           "actor":"urn:li:corpuser:jdoe"
                        },
                        "lastModified":{
                           "time":0,
                           "actor":"urn:li:corpuser:datahub"
                        }
                     }
                  }
               }
            ]
         }
      }
   }
}'
```

#### Create a dashboard
```
curl 'http://localhost:8080/entities?action=ingest' -X POST --data '{
   "entity":{
      "value":{
         "com.linkedin.metadata.snapshot.DashboardSnapshot":{
            "urn":"urn:li:dashboard:(looker,baz)",
            "aspects":[
               {
                  "com.linkedin.dashboard.DashboardInfo":{
                     "title":"Baz Dashboard",
                     "description":"Baz Dashboard",
                     "charts":[
                        "urn:li:chart:(looker,baz1)",
                        "urn:li:chart:(looker,baz2)"
                     ],
                     "lastModified":{
                        "created":{
                           "time":0,
                           "actor":"urn:li:corpuser:jdoe"
                        },
                        "lastModified":{
                           "time":0,
                           "actor":"urn:li:corpuser:datahub"
                        }
                     }
                  }
               }
            ]
         }
      }
   }
}'
```

#### Create Tags 

To create a new tag called "Engineering", we can use the following curl. 

```
curl 'http://localhost:8080/entities?action=ingest' -X POST --data '{
   "entity":{
      "value":{
         "com.linkedin.metadata.snapshot.TagSnapshot":{
            "urn":"urn:li:tag:Engineering",
            "aspects":[
               {
                  "com.linkedin.dashboard.TagProperties":{
                     "name":"Engineering",
                     "description":"The tag will be assigned to all assets owned by the Eng org."
                  }
               }
            ]
         }
      }
   }
}'
```

<<<<<<< HEAD
### Entity API V1: Soft Delete an Entity

DataHub uses a special "Status" aspect associated with each entity to represent the lifecycle state of an Entity.
To soft delete an entire Entity, such that it no longer appears in the UI:

For example, to delete a particular chart:
=======
This tag can subsequently be associated with a Data Asset using the "Global Tags" aspect associated with each. For example,
to add a tag to a Dataset, you can use the following CURL:
>>>>>>> 0956b79b

```
curl 'http://localhost:8080/entities?action=ingest' -X POST --data '{
   "entity":{
      "value":{
<<<<<<< HEAD
         "com.linkedin.metadata.snapshot.ChartSnapshot":{
            "aspects":[
               {
                  "com.linkedin.common.Status":{
                     "removed": true
                  }
               }
            ],
            "urn":"urn:li:chart:(looker,baz1)"
         }
      }
   }
}'
```

To re-enable the Entity, you can make a similar request:
=======
         "com.linkedin.metadata.snapshot.DatasetSnapshot":{
            "urn":"urn:li:dataset:(urn:li:dataPlatform:foo,bar,PROD)",
            "aspects":[
               {
                  "com.linkedin.common.GlobalTags":{
                     "tags":[
                        {
                           "tag":"urn:li:tag:Engineering"
                        }
                     ]
                  }
               }
            ]
         }
      }
   }
}'
```

And to add the tag to a field in a particular Dataset's schema, you can use a CURL to update the EditableSchemaMetadata Aspect:
>>>>>>> 0956b79b

```
curl 'http://localhost:8080/entities?action=ingest' -X POST --data '{
   "entity":{
      "value":{
<<<<<<< HEAD
         "com.linkedin.metadata.snapshot.ChartSnapshot":{
            "aspects":[
               {
                  "com.linkedin.common.Status":{
                     "removed": false
                  }
               }
            ],
            "urn":"urn:li:chart:(looker,baz1)"
         }
      }
   }
}'
```

To issue a hard delete, or undo a particular ingestion run, you can use the [DataHub CLI](../docs/how/delete-metadata.md). 

*Note that soft deletes are coming soon to the DataHub CLI. 


### Entity API V1: Get Entity Snapshots  
=======
         "com.linkedin.metadata.snapshot.DatasetSnapshot":{
            "urn":"urn:li:dataset:(urn:li:dataPlatform:foo,bar,PROD)",
            "aspects":[
               {
                  "com.linkedin.schema.EditableSchemaMetadata": { 
                     "editableSchemaFieldInfo":[
                        {
                           "fieldPath":"myFieldName",
                           "globalTags": {
                              "tags":[
                                 {
                                     "tag":"urn:li:tag:Engineering"
                                 }
                              ]
                           }
                        }
                     ]
                  }
               }
            ]
         }
      }
   }
}'
```

### Retrieving Entities 
>>>>>>> 0956b79b

The Entity Snapshot Get APIs allow to retrieve the latest version of each aspect associated with an Entity. 

In general, when reading entities by primary key (urn), you will use the general-purpose `entities` endpoints. To fetch by primary key (urn), you'll
issue a query of the following form:

```
curl  'http://localhost:8080/entities/<url-encoded-entity-urn>'
```

#### Get a CorpUser

```
curl 'http://localhost:8080/entities/urn%3Ali%3Acorpuser%3Afbar'

{
   "value":{
      "com.linkedin.metadata.snapshot.CorpUserSnapshot":{
         "urn":"urn:li:corpuser:fbar",
         "aspects":[
            {
               "com.linkedin.metadata.key.CorpUserKey":{
                  "username":"fbar"
               }
            },
            {
               "com.linkedin.identity.CorpUserInfo":{
                  "active":true,
                  "fullName":"Foo Bar",
                  "displayName":"Foo Bar",
                  "email":"fbar@linkedin.com"
               }
            },
            {
               "com.linkedin.identity.CorpUserEditableInfo":{
                  
               }
            }
         ]
      }
   }
}
```


#### Get a CorpGroup

```
curl 'http://localhost:8080/entities/urn%3Ali%3AcorpGroup%3Adev'

{
   "value":{
      "com.linkedin.metadata.snapshot.CorpGroupSnapshot":{
         "urn":"urn:li:corpGroup:dev",
         "aspects":[
            {
               "com.linkedin.metadata.key.CorpGroupKey":{
                  "name":"dev"
               }
            },
            {
               "com.linkedin.identity.CorpGroupInfo":{
                  "groups":[
                     
                  ],
                  "email":"dev@linkedin.com",
                  "admins":[
                     "urn:li:corpUser:jdoe"
                  ],
                  "members":[
                     "urn:li:corpUser:datahub",
                     "urn:li:corpUser:jdoe"
                  ]
               }
            }
         ]
      }
   }
}
```

#### Get a Dataset
```
curl 'http://localhost:8080/entities/urn%3Ali%3Adataset%3A(urn%3Ali%3AdataPlatform%3Afoo,bar,PROD)'

{
   "value":{
      "com.linkedin.metadata.snapshot.DatasetSnapshot":{
         "urn":"urn:li:dataset:(urn:li:dataPlatform:foo,bar,PROD)",
         "aspects":[
            {
               "com.linkedin.metadata.key.DatasetKey":{
                  "origin":"PROD",
                  "name":"bar",
                  "platform":"urn:li:dataPlatform:foo"
               }
            },
            {
               "com.linkedin.common.InstitutionalMemory":{
                  "elements":[
                     {
                        "createStamp":{
                           "actor":"urn:li:corpuser:fbar",
                           "time":0
                        },
                        "description":"Sample doc",
                        "url":"https://www.linkedin.com"
                     }
                  ]
               }
            },
            {
               "com.linkedin.common.Ownership":{
                  "owners":[
                     {
                        "owner":"urn:li:corpuser:fbar",
                        "type":"DATAOWNER"
                     }
                  ],
                  "lastModified":{
                     "actor":"urn:li:corpuser:fbar",
                     "time":0
                  }
               }
            },
            {
               "com.linkedin.schema.SchemaMetadata":{
                  "created":{
                     "actor":"urn:li:corpuser:fbar",
                     "time":0
                  },
                  "platformSchema":{
                     "com.linkedin.schema.KafkaSchema":{
                        "documentSchema":"{\"type\":\"record\",\"name\":\"MetadataChangeEvent\",\"namespace\":\"com.linkedin.mxe\",\"doc\":\"Kafka event for proposing a metadata change for an entity.\",\"fields\":[{\"name\":\"auditHeader\",\"type\":{\"type\":\"record\",\"name\":\"KafkaAuditHeader\",\"namespace\":\"com.linkedin.avro2pegasus.events\",\"doc\":\"Header\"}}]}"
                     }
                  },
                  "lastModified":{
                     "actor":"urn:li:corpuser:fbar",
                     "time":0
                  },
                  "schemaName":"FooEvent",
                  "fields":[
                     {
                        "fieldPath":"foo",
                        "description":"Bar",
                        "type":{
                           "type":{
                              "com.linkedin.schema.StringType":{
                                 
                              }
                           }
                        },
                        "nativeDataType":"string"
                     }
                  ],
                  "version":0,
                  "hash":"",
                  "platform":"urn:li:dataPlatform:foo"
               }
            },
            {
               "com.linkedin.common.BrowsePaths":{
                  "paths":[
                     "/prod/foo/bar"
                  ]
               }
            },
            {
               "com.linkedin.dataset.UpstreamLineage":{
                  "upstreams":[
                     {
                        "auditStamp":{
                           "actor":"urn:li:corpuser:fbar",
                           "time":0
                        },
                        "type":"TRANSFORMED",
                        "dataset":"urn:li:dataset:(urn:li:dataPlatform:foo,barUp,PROD)"
                     }
                  ]
               }
            }
         ]
      }
   }
}
```

#### Get a Chart
```
curl 'http://localhost:8080/entities/urn%3Ali%3Achart%3A(looker,baz1)'

{
   "value":{
      "com.linkedin.metadata.snapshot.ChartSnapshot":{
         "urn":"urn:li:chart:(looker,baz1)",
         "aspects":[
            {
               "com.linkedin.metadata.key.ChartKey":{
                  "chartId":"baz1",
                  "dashboardTool":"looker"
               }
            },
            {
               "com.linkedin.common.BrowsePaths":{
                  "paths":[
                     "/looker/baz1"
                  ]
               }
            },
            {
               "com.linkedin.chart.ChartInfo":{
                  "description":"Baz Chart 1",
                  "lastModified":{
                     "created":{
                        "actor":"urn:li:corpuser:jdoe",
                        "time":0
                     },
                     "lastModified":{
                        "actor":"urn:li:corpuser:datahub",
                        "time":0
                     }
                  },
                  "title":"Baz Chart 1",
                  "inputs":[
                     {
                        "string":"urn:li:dataset:(urn:li:dataPlatform:hdfs,SampleHdfsDataset,PROD)"
                     }
                  ]
               }
            }
         ]
      }
   }
}
```

#### Get a Dashboard
```
curl 'http://localhost:8080/entities/urn%3Ali%3Adashboard%3A(looker,foo)'

{
   "value":{
      "com.linkedin.metadata.snapshot.DashboardSnapshot":{
         "urn":"urn:li:dashboard:(looker,foo)",
         "aspects":[
            {
               "com.linkedin.metadata.key.DashboardKey":{
                  "dashboardId":"foo",
                  "dashboardTool":"looker"
               }
            }
         ]
      }
   }
}
```

#### Get a GlossaryTerm
```
curl 'http://localhost:8080/entities/urn%3Ali%3AglossaryTerm%3A(instruments,instruments.FinancialInstrument_v1)'
{
   "value":{
      "com.linkedin.metadata.snapshot.GlossaryTermSnapshot":{
         "urn":"urn:li:glossaryTerm:instruments.FinancialInstrument_v1",
         "ownership":{
            "owners":[
               {
                  "owner":"urn:li:corpuser:jdoe",
                  "type":"DATAOWNER"
               }
            ],
            "lastModified":{
               "actor":"urn:li:corpuser:jdoe",
               "time":1581407189000
            }
         },
         "glossaryTermInfo":{
            "definition":"written contract that gives rise to both a financial asset of one entity and a financial liability of another entity",
            "customProperties":{
               "FQDN":"full"
            },
            "sourceRef":"FIBO",
            "sourceUrl":"https://spec.edmcouncil.org/fibo/ontology/FBC/FinancialInstruments/FinancialInstruments/FinancialInstrument",
            "termSource":"EXTERNAL"
         }
      }
   }
}
```

#### Browse an Entity

To browse (explore) for an Entity of a particular type (e.g. dataset, chart, etc), you can use the following query format:

```
curl -X POST 'http://localhost:8080/entities?action=browse' \
--data '{
    "path": "<slash-delimited-browse-path>",
    "entity": "<entity name>",
    "start": 0,
    "limit": 10
}'
```

For example, to browse the "charts" entity, you could use the following query: 

```
curl -X POST 'http://localhost:8080/entities?action=browse' \
--data '{
    "path": "/looker",
    "entity": "chart",
    "start": 0,
    "limit": 10
}'

{
   "value":{
      "numEntities":1,
      "pageSize":1,
      "metadata":{
         "totalNumEntities":1,
         "groups":[
            
         ],
         "path":"/looker"
      },
      "from":0,
      "entities":[
         {
            "name":"baz1",
            "urn":"urn:li:chart:(looker,baz1)"
         }
      ]
   }
}
```

#### Search an Entity

To search for an Entity of a particular type (e.g. dataset, chart, etc), you can use the following query format: 

```
curl -X POST 'http://localhost:8080/entities?action=search' \
--data '{
    "input": "<query-text>",
    "entity": "<entity name>",
    "start": 0,
    "count": 10
}'
```

The API will return a list of URNs that matched your search query.

For example, to search the "charts" entity, you could use the following query:

```
curl -X POST 'http://localhost:8080/entities?action=search' \
--data '{
    "input": "looker",
    "entity": "chart",
    "start": 0,
    "count": 10
}'

{
   "value":{
      "numEntities":1,
      "pageSize":10,
      "metadata":{
         "urns":[
            "urn:li:chart:(looker,baz1)"
         ],
         "matches":[
            {
               "matchedFields":[
                  {
                     "name":"tool",
                     "value":"looker"
                  }
               ]
            }
         ],
         "searchResultMetadatas":[
            {
               "name":"tool",
               "aggregations":{
                  "looker":1
               }
            }
         ]
      },
      "from":0,
      "entities":[
         "urn:li:chart:(looker,baz1)"
      ]
   }
}
```

##### Exact Match Search

You can use colon search for exact match searching on particular @Searchable fields of an Entity. 

##### Example: Find assets by Tag 

For example, to fetch all Datasets having a particular tag (Engineering), we can use the following query:

```
curl -X POST 'http://localhost:8080/entities?action=search' \
--data '{
    "input": "tags:Engineering",
    "entity": "dataset",
    "start": 0,
    "count": 10
}'

{
   "value":{
      "numEntities":1,
      "pageSize":10,
      "metadata":{
         "urns":[
            "urn:li:dataset:(urn:li:dataPlatform:foo,bar,PROD)"
         ],
         "matches":[
            {
               "matchedFields":[
                  {
                     "name":"tags",
                     "value":"urn:li:tag:Engineering"
                  }
               ]
            }
         ],
         "searchResultMetadatas":[
            {
               "name":"platform",
               "aggregations":{
                  "foo":1
               }
            },
            {
               "name":"origin",
               "aggregations":{
                  "PROD":1
               }
            }
         ]
      },
      "from":0,
      "entities":[
         "urn:li:dataset:(urn:li:dataPlatform:foo,bar,PROD)"
      ]
   }
}
```

##### Filtering

In addition to performing full-text search, you can also filter explicitly against fields marked as @Searchable in the corresponding aspect PDLs.

For example, to perform filtering for a chart with title "Baz Chart 1", you could issue the following query:

```
curl -X POST 'http://localhost:8080/entities?action=search' \
--data '{
    "input": "looker",
    "entity": "chart",
    "start": 0,
    "count": 10,
    "filter": {
        "criteria": [
           {
                "field": "title",
                "value": "Baz Chart 1",
                "condition": "EQUAL"
           }
        ]
    }
}'

{
   "value":{
      "numEntities":1,
      "pageSize":10,
      "metadata":{
         "urns":[
            "urn:li:chart:(looker,baz1)"
         ],
         "matches":[
            {
               "matchedFields":[
                  {
                     "name":"tool",
                     "value":"looker"
                  }
               ]
            }
         ],
         "searchResultMetadatas":[
            {
               "name":"tool",
               "aggregations":{
                  "looker":1
               }
            }
         ]
      },
      "from":0,
      "entities":[
         "urn:li:chart:(looker,baz1)"
      ]
   }
}
```

where valid conditions include 
    - CONTAIN
    - END_WITH
    - EQUAL
    - GREATER_THAN
    - GREATER_THAN_OR_EQUAL_TO
    - LESS_THAN
    - LESS_THAN_OR_EQUAL_TO
    - START_WITH

*Note that the search API only includes data corresponding to the latest snapshots of a particular Entity.


#### Autocomplete against fields of an entity 

To autocomplete a query for a particular entity type, you can use a query of the following form: 

```
curl -X POST 'http://localhost:8080/entities?action=autocomplete' \
--data '{
    "query": "<query-text>",
    "entity": "<entity-name>",
    "limit": 10
}'
```

For example, to autocomplete a query against all Dataset entities, you could issue the following:

```
curl -X POST 'http://localhost:8080/entities?action=autocomplete' \
--data '{
    "query": "Baz Ch",
    "entity": "chart",
    "start": 0,
    "limit": 10
}'

{
   "value":{
      "suggestions":[
         "Baz Chart 1"
      ],
      "query":"Baz Ch"
   }
}
```

Note that you can also provide a `Filter` to the autocomplete endpoint: 

```
curl -X POST 'http://localhost:8080/entities?action=autocomplete' \
--data '{
    "query": "Baz C",
    "entity": "chart",
    "start": 0,
    "limit": 10,
    "filter": {
        "criteria": [
           {
                "field": "tool",
                "value": "looker",
                "condition": "EQUAL"
           }
        ]
    }
}'

{
   "value":{
      "suggestions":[
         "Baz Chart 1"
      ],
      "query":"Baz Ch"
   }
}
```

*Note that the autocomplete API only includes data corresponding to the latest snapshots of a particular Entity.


#### Get a Versioned Aspect

In addition to fetching the set of latest Snapshot aspects for an entity, we also support doing a point lookup of an entity at a particular version.

To do so, you can use the following query template:

```
curl 'http://localhost:8080/aspects/<url-encoded-entity-urn>?aspect=<aspect-name>&version=<version>
```

Which will return a VersionedAspect, which is a record containing a version and an aspect inside a Rest.li Union, wherein the fully-qualified record name of the
aspect is the key for the union.

For example, to fetch the latest version of a Dataset's "schemaMetadata" aspect, you could issue the following query:

```
curl 'http://localhost:8080/aspects/urn%3Ali%3Adataset%3A(urn%3Ali%3AdataPlatform%3Afoo%2Cbar%2CPROD)?aspect=schemaMetadata&version=0'

{
   "version":0,
   "aspect":{
      "com.linkedin.schema.SchemaMetadata":{
         "created":{
            "actor":"urn:li:corpuser:fbar",
            "time":0
         },
         "platformSchema":{
            "com.linkedin.schema.KafkaSchema":{
               "documentSchema":"{\"type\":\"record\",\"name\":\"MetadataChangeEvent\",\"namespace\":\"com.linkedin.mxe\",\"doc\":\"Kafka event for proposing a metadata change for an entity.\",\"fields\":[{\"name\":\"auditHeader\",\"type\":{\"type\":\"record\",\"name\":\"KafkaAuditHeader\",\"namespace\":\"com.linkedin.avro2pegasus.events\",\"doc\":\"Header\"}}]}"
            }
         },
         "lastModified":{
            "actor":"urn:li:corpuser:fbar",
            "time":0
         },
         "schemaName":"FooEvent",
         "fields":[
            {
               "fieldPath":"foo",
               "description":"Bar",
               "type":{
                  "type":{
                     "com.linkedin.schema.StringType":{
                        
                     }
                  }
               },
               "nativeDataType":"string"
            }
         ],
         "version":0,
         "hash":"",
         "platform":"urn:li:dataPlatform:foo"
      }
   }
}
```

Keep in mind that versions increase monotonically *after* version 0, which represents the latest. 

Note that this API will soon be deprecated and replaced by the V2 Aspect API, discussed below. 

#### Get a range of Versioned Aspects

*Coming Soon*! 

#### Get a range of Timeseries Aspects 

With the introduction of Timeseries Aspects, we've introduced a new API for fetching a series of aspects falling into a particular time range. For this, you'll
use the `/aspects` endpoint. The V2 APIs are unique in that they return a new type of payload: an "Enveloped Aspect". This is essentially a serialized aspect along with
some system metadata. The serialized aspect can be in any form, though we currently default to escaped Rest.li-compatible JSON. 

Callers of the V2 Aspect APIs will be expected to deserialize the aspect payload in the way they see fit. For example, they may bind the deserialized JSON object
into a strongly typed Rest.li RecordTemplate class (which is what datahub-frontend does). The benefit of doing it this way is thaet we remove the necessity to 
use Rest.li Unions to represent an object which can take on multiple payload forms. It also makes adding and removing aspects from the model easier, a process
which could theoretically be done at runtime as opposed to at deploy time.

To fetch a set of Timeseries Aspects that fall into a particular time range, you can use the following query template:

```
curl -X POST 'http://localhost:8080/aspects?action=getTimeseriesAspectValues' \
--data '{
    "urn": "<urn>",
    "entity": "<entity-name>",
    "aspect": "<time-series-aspect-name>",
    "startTimeMillis": "<your-start-time-ms>",
    "endTimeMillis": "<your-end-time-ms>"
}'
```

For example, to fetch "datasetProfile" timeseries aspects for a dataset with urn `urn:li:dataset:(urn:li:dataPlatform:foo,barUp,PROD)`
that were reported after July 26, 2021 and before July 28, 2021, you could issue the following query:

```
curl -X POST 'http://localhost:8080/aspects?action=getTimeseriesAspectValues' \
--data '{
    "urn": "urn:li:dataset:(urn:li:dataPlatform:redshift,global_dev.larxynx_carcinoma_data_2020,PROD)",
    "entity": "dataset",
    "aspect": "datasetProfile",
    "startTimeMillis": 1625122800000,
    "endTimeMillis": 1627455600000
}'

{
   "value":{
      "limit":10000,
      "aspectName":"datasetProfile",
      "endTimeMillis":1627455600000,
      "startTimeMillis":1625122800000,
      "entityName":"dataset",
      "values":[
         {
            "aspect":{
               "value":"{\"timestampMillis\":1626912000000,\"fieldProfiles\":[{\"uniqueProportion\":1.0,\"sampleValues\":[\"123MMKK12\",\"13KDFMKML\",\"123NNJJJL\"],\"fieldPath\":\"id\",\"nullCount\":0,\"nullProportion\":0.0,\"uniqueCount\":3742},{\"uniqueProportion\":1.0,\"min\":\"1524406400000\",\"max\":\"1624406400000\",\"sampleValues\":[\"1640023230002\",\"1640343012207\",\"16303412330117\"],\"mean\":\"1555406400000\",\"fieldPath\":\"date\",\"nullCount\":0,\"nullProportion\":0.0,\"uniqueCount\":3742},{\"uniqueProportion\":0.037,\"min\":\"21\",\"median\":\"68\",\"max\":\"92\",\"sampleValues\":[\"45\",\"65\",\"81\"],\"mean\":\"65\",\"distinctValueFrequencies\":[{\"value\":\"12\",\"frequency\":103},{\"value\":\"54\",\"frequency\":12}],\"fieldPath\":\"patient_age\",\"nullCount\":0,\"nullProportion\":0.0,\"uniqueCount\":79},{\"uniqueProportion\":0.00820873786407767,\"sampleValues\":[\"male\",\"female\"],\"fieldPath\":\"patient_gender\",\"nullCount\":120,\"nullProportion\":0.03,\"uniqueCount\":2}],\"rowCount\":3742,\"columnCount\":4}",
               "contentType":"application/json"
            }
         },
      ]
   }
}
```

You'll notice that in this API (V2), we return a generic serialized aspect string as opposed to an inlined Rest.li-serialized Snapshot Model.

This is part of an initiative to move from MCE + MAE to MetadataChangeProposal and MetadataChangeLog. For more information, see [this doc](../docs/advanced/mcp-mcl.md). 

#### Get Relationships (Edges)

To get relationships between entities, you can use the `/relationships` API. Do do so, you must provide the following inputs:

1. Urn of the source node 
2. Direction of the edge (INCOMING, OUTGOING)
3. The name of the Relationship (This can be found in Aspect PDLs within the @Relationship annotation)

For example, to get all entities owned by `urn:li:corpuser:fbar`, we could issue the following query: 

```
curl 'http://localhost:8080/relationships?direction=INCOMING&urn=urn%3Ali%3Acorpuser%3Auser1&types=OwnedBy'
```

which will return a list of urns, representing entities on the other side of the relationship: 

```
{
   "entities":[
      urn:li:dataset:(urn:li:dataPlatform:foo,barUp,PROD)
   ]
}
```

# FAQ

*1. How do I find the valid set of Entity names?*

Entities are named inside of PDL schemas. Each entity will be annotated with the @Entity annotation, which will include a "name" field inside. 
This represents the "common name" for the entity which can be used in browsing, searching, and more. By default, DataHub ships with the following entities:

By convention, all entity PDLs live under `metadata-models/src/main/pegasus/com/linkedin/metadata/snapshot`

*2. How do I find the valid set of Aspect names?*

Aspects are named inside of PDL schemas. Each aspect will be annotated with the @Aspect annotation, which will include a "name" field inside.
This represents the "common name" for the entity which can be used in browsing, searching, and more.

By convention, all entity PDLs live under `metadata-models/src/main/pegasus/com/linkedin/metadata/common` or `metadata-models/src/main/pegasus/com/linkedin/metadata/<entity-name>`. For example,
the dataset-specific aspects are located under `metadata-models/src/main/pegasus/com/linkedin/metadata/dataset`.

*3. How do I find the valid set of Relationship names?*

All relationships are defined on foreign-key fields inside Aspect PDLs. They are reflected by fields bearing the @Relationship annotation. Inside this annotation
is a "name" field that defines the standardized name of the Relationship to be used when querying. 

By convention, all entity PDLs live under `metadata-models/src/main/pegasus/com/linkedin/metadata/common` or `metadata-models/src/main/pegasus/com/linkedin/metadata/<entity-name>`. For example,
the dataset-specific aspects are located under `metadata-models/src/main/pegasus/com/linkedin/metadata/dataset`.
<|MERGE_RESOLUTION|>--- conflicted
+++ resolved
@@ -279,40 +279,13 @@
 }'
 ```
 
-<<<<<<< HEAD
-### Entity API V1: Soft Delete an Entity
-
-DataHub uses a special "Status" aspect associated with each entity to represent the lifecycle state of an Entity.
-To soft delete an entire Entity, such that it no longer appears in the UI:
-
-For example, to delete a particular chart:
-=======
 This tag can subsequently be associated with a Data Asset using the "Global Tags" aspect associated with each. For example,
 to add a tag to a Dataset, you can use the following CURL:
->>>>>>> 0956b79b
 
 ```
 curl 'http://localhost:8080/entities?action=ingest' -X POST --data '{
    "entity":{
       "value":{
-<<<<<<< HEAD
-         "com.linkedin.metadata.snapshot.ChartSnapshot":{
-            "aspects":[
-               {
-                  "com.linkedin.common.Status":{
-                     "removed": true
-                  }
-               }
-            ],
-            "urn":"urn:li:chart:(looker,baz1)"
-         }
-      }
-   }
-}'
-```
-
-To re-enable the Entity, you can make a similar request:
-=======
          "com.linkedin.metadata.snapshot.DatasetSnapshot":{
             "urn":"urn:li:dataset:(urn:li:dataPlatform:foo,bar,PROD)",
             "aspects":[
@@ -333,35 +306,11 @@
 ```
 
 And to add the tag to a field in a particular Dataset's schema, you can use a CURL to update the EditableSchemaMetadata Aspect:
->>>>>>> 0956b79b
 
 ```
 curl 'http://localhost:8080/entities?action=ingest' -X POST --data '{
    "entity":{
       "value":{
-<<<<<<< HEAD
-         "com.linkedin.metadata.snapshot.ChartSnapshot":{
-            "aspects":[
-               {
-                  "com.linkedin.common.Status":{
-                     "removed": false
-                  }
-               }
-            ],
-            "urn":"urn:li:chart:(looker,baz1)"
-         }
-      }
-   }
-}'
-```
-
-To issue a hard delete, or undo a particular ingestion run, you can use the [DataHub CLI](../docs/how/delete-metadata.md). 
-
-*Note that soft deletes are coming soon to the DataHub CLI. 
-
-
-### Entity API V1: Get Entity Snapshots  
-=======
          "com.linkedin.metadata.snapshot.DatasetSnapshot":{
             "urn":"urn:li:dataset:(urn:li:dataPlatform:foo,bar,PROD)",
             "aspects":[
@@ -388,8 +337,60 @@
 }'
 ```
 
-### Retrieving Entities 
->>>>>>> 0956b79b
+
+#### Soft Deleting an Entity
+
+DataHub uses a special "Status" aspect associated with each entity to represent the lifecycle state of an Entity.
+To soft delete an entire Entity, such that it no longer appears in the UI, you can use the special "Status" aspect.
+
+For example, to delete a particular chart:
+
+```
+curl 'http://localhost:8080/entities?action=ingest' -X POST --data '{
+   "entity":{
+      "value":{
+         "com.linkedin.metadata.snapshot.ChartSnapshot":{
+            "aspects":[
+               {
+                  "com.linkedin.common.Status":{
+                     "removed": true
+                  }
+               }
+            ],
+            "urn":"urn:li:chart:(looker,baz1)"
+         }
+      }
+   }
+}'
+```
+
+To re-enable the Entity, you can make a similar request:
+
+```
+curl 'http://localhost:8080/entities?action=ingest' -X POST --data '{
+   "entity":{
+      "value":{
+         "com.linkedin.metadata.snapshot.ChartSnapshot":{
+            "aspects":[
+               {
+                  "com.linkedin.common.Status":{
+                     "removed": false
+                  }
+               }
+            ],
+            "urn":"urn:li:chart:(looker,baz1)"
+         }
+      }
+   }
+}'
+```
+
+To issue a hard delete, or undo a particular ingestion run, you can use the [DataHub CLI](../docs/how/delete-metadata.md). 
+
+*Note that soft deletes are coming soon to the DataHub CLI. 
+
+
+### Retrieving Entities
 
 The Entity Snapshot Get APIs allow to retrieve the latest version of each aspect associated with an Entity. 
 
