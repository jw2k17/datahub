import json
import urllib
import time
import pytest
import requests

from datahub.cli.docker import check_local_docker_containers
from tests.utils import ingest_file_via_rest
from datahub.metadata.schema_classes import AssertionResultTypeClass, DatasetAssertionInfoClass, PartitionTypeClass, AssertionInfoClass, AssertionTypeClass, DatasetAssertionScopeClass, DatasetColumnAssertionClass, AssertionStdOperatorClass, DatasetColumnStdAggFuncClass, AssertionRunEventClass, PartitionSpecClass, AssertionResultClass, AssertionRunStatusClass
from datahub.emitter.mce_builder import make_schema_field_urn, make_dataset_urn
from datahub.emitter.mcp import MetadataChangeProposalWrapper
from datahub.ingestion.sink.file import FileSink, FileSinkConfig
<<<<<<< HEAD
from datahub.metadata.schema_classes import (AssertionInfoClass,
                                             AssertionResultClass,
                                             AssertionResultTypeClass,
                                             AssertionRunEventClass,
                                             AssertionRunStatusClass,
                                             AssertionStdOperatorClass,
                                             AssertionTypeClass,
                                             DatasetAssertionInfoClass,
                                             DatasetAssertionScopeClass,
                                             DatasetColumnAssertionClass,
                                             DatasetColumnStdAggFuncClass,
                                             PartitionSpecClass,
                                             PartitionTypeClass)
from tests.utils import ingest_file_via_rest

=======
from datahub.ingestion.api.sink import NoopWriteCallback, WriteCallback
from datahub.ingestion.api.common import RecordEnvelope
from datahub.ingestion.api.common import PipelineContext
>>>>>>> 49a8ece0
GMS_ENDPOINT = "http://localhost:8080"

restli_default_headers = {
    "X-RestLi-Protocol-Version": "2.0.0",
}


def create_test_data(test_file):
    assertion_urn = "urn:li:assertion:2d3b06a6e77e1f24adc9860a05ea089b"
<<<<<<< HEAD
    dataset_urn = make_dataset_urn(platform="postgres", name="foo")
=======
    dataset_urn=make_dataset_urn(platform="postgres", name="fooTable")
>>>>>>> 49a8ece0
    assertion_info = AssertionInfoClass(
        type=AssertionTypeClass.DATASET,
        customProperties={
            "suite_name": "demo_suite"
        },
        datasetAssertion=DatasetAssertionInfoClass(
            fields=[make_schema_field_urn(dataset_urn,"col1")],
            datasets=[dataset_urn],
            scope=DatasetAssertionScopeClass.DATASET_COLUMN,
            columnAssertion=DatasetColumnAssertionClass(
<<<<<<< HEAD
                stdOperator=AssertionStdOperatorClass.LESS_THAN,
                nativeType="column_value_is_less_than",
                stdAggFunc=DatasetColumnStdAggFuncClass.IDENTITY,
            ),
=======
            stdOperator=AssertionStdOperatorClass.LESS_THAN,
            nativeOperator="column_value_is_less_than",
            stdAggFunc=DatasetColumnStdAggFuncClass.IDENTITY,
>>>>>>> 49a8ece0
        ),
        ),
        parameters={
            "max_value": "99"
        },
        )
    # The assertion definition
    mcp1 = MetadataChangeProposalWrapper(
        entityType="assertion",
        changeType="UPSERT",
        entityUrn=assertion_urn,
        aspectName="assertionInfo",
        aspect=assertion_info
    )
    timestamps = [1643794280350, 1643794280352, 1643794280354, 1643880726872, 1643880726874, 1643880726875]
    msg_ids = []
    # The assertion run event attached to the dataset    
    mcp2 = MetadataChangeProposalWrapper(
        entityType="assertion",
        entityUrn=assertion_urn,
        changeType="UPSERT",
        aspectName="assertionRunEvent",
        aspect=AssertionRunEventClass(
            timestampMillis=timestamps[0],
            partitionSpec=PartitionSpecClass(
                partition="[{'country': 'IN'}]",
                type=PartitionTypeClass.PARTITION,
                ),
            messageId=str(timestamps[0]),
            assertionUrn=assertion_urn,
            asserteeUrn=dataset_urn,
            result=AssertionResultClass(
                type=AssertionResultTypeClass.SUCCESS,
                actualAggValue=90,
                externalUrl="http://example.com/uuid1",
                ),
            runId="uuid1",
            status=AssertionRunStatusClass.COMPLETE
        )
    )

    mcp3 = MetadataChangeProposalWrapper(
        entityType="assertion",
        entityUrn=assertion_urn,
        changeType="UPSERT",
        aspectName="assertionRunEvent",
        aspect=AssertionRunEventClass(
            timestampMillis=timestamps[1],
            partitionSpec=PartitionSpecClass(
                partition="[{'country': 'US'}]",
                type=PartitionTypeClass.PARTITION,
                ),
            messageId=str(timestamps[1]),
            assertionUrn=assertion_urn,
            asserteeUrn=dataset_urn,
            result=AssertionResultClass(
                type=AssertionResultTypeClass.FAILURE,
                actualAggValue=101,
                externalUrl="http://example.com/uuid1",
                ),
            runId="uuid1",
            status=AssertionRunStatusClass.COMPLETE
        )
    )
    # Result of evaluating this assertion on the whole dataset
    mcp4 = MetadataChangeProposalWrapper(
        entityType="assertion",
        entityUrn=assertion_urn,
        changeType="UPSERT",
        aspectName="assertionRunEvent",
        aspect=AssertionRunEventClass(
            timestampMillis=timestamps[2],
            partitionSpec=PartitionSpecClass(
                partition="FULL_TABLE_SNAPSHOT",
                type=PartitionTypeClass.FULL_TABLE,
                ),
            messageId=str(timestamps[2]),
            assertionUrn=assertion_urn,
            asserteeUrn=dataset_urn,
            result=AssertionResultClass(
                type=AssertionResultTypeClass.SUCCESS,
                actualAggValue=93,
                externalUrl="http://example.com/uuid1",
                ),
            runId="uuid1",
            status=AssertionRunStatusClass.COMPLETE
        )
    )

    mcp5 = MetadataChangeProposalWrapper(
        entityType="assertion",
        entityUrn=assertion_urn,
        changeType="UPSERT",
        aspectName="assertionRunEvent",
        aspect=AssertionRunEventClass(
            timestampMillis=timestamps[3],
            partitionSpec=PartitionSpecClass(
                partition="[{'country': 'IN'}]",
                type=PartitionTypeClass.PARTITION,
                ),
            messageId=str(timestamps[3]),
            assertionUrn=assertion_urn,
            asserteeUrn=dataset_urn,
            result=AssertionResultClass(
                type=AssertionResultTypeClass.SUCCESS,
                actualAggValue=90,
                externalUrl="http://example.com/uuid1",
                ),
            runId="uuid1",
            status=AssertionRunStatusClass.COMPLETE
        )
    )
    mcp6 = MetadataChangeProposalWrapper(
        entityType="assertion",
        entityUrn=assertion_urn,
        changeType="UPSERT",
        aspectName="assertionRunEvent",
        aspect=AssertionRunEventClass(
            timestampMillis=timestamps[4],
            partitionSpec=PartitionSpecClass(
                partition="[{'country': 'US'}]",
                type=PartitionTypeClass.PARTITION,
                ),
            messageId=str(timestamps[4]),
            assertionUrn=assertion_urn,
            asserteeUrn=dataset_urn,
            result=AssertionResultClass(
                type=AssertionResultTypeClass.FAILURE,
                actualAggValue=101,
                externalUrl="http://example.com/uuid1",
                ),
            runId="uuid1",
            status=AssertionRunStatusClass.COMPLETE
        )
    )

    # Result of evaluating this assertion on the whole dataset
    mcp7 = MetadataChangeProposalWrapper(
        entityType="assertion",
        entityUrn=assertion_urn,
        changeType="UPSERT",
        aspectName="assertionRunEvent",
        aspect=AssertionRunEventClass(
            timestampMillis=timestamps[5],
            partitionSpec=PartitionSpecClass(
                partition="FULL_TABLE_SNAPSHOT",
                type=PartitionTypeClass.FULL_TABLE,
                ),
            messageId=str(timestamps[5]),
            assertionUrn=assertion_urn,
            asserteeUrn=dataset_urn,
            result=AssertionResultClass(
                type=AssertionResultTypeClass.SUCCESS,
                actualAggValue=93,
                externalUrl="http://example.com/uuid1",
                ),
            runId="uuid1",
            status=AssertionRunStatusClass.COMPLETE
        )
    )

    fileSink: FileSink = FileSink.create(FileSinkConfig(filename=test_file), ctx=PipelineContext(run_id="test-file"))
    for mcp in [mcp1, mcp2, mcp3, mcp4, mcp5, mcp6, mcp7]:
        fileSink.write_record_async(RecordEnvelope(record=mcp, metadata={}), write_callback=NoopWriteCallback())
    fileSink.close()


    

@pytest.fixture(scope="session")
def generate_test_data(tmp_path_factory):
    """Generates metadata events data and stores into a test file"""
    dir_name = tmp_path_factory.mktemp("test_dq_events")
    file_name = dir_name / "test_dq_events.json"
    create_test_data(test_file=str(file_name))
    yield str(file_name)
    

@pytest.fixture(scope="session")
def wait_for_healthchecks(generate_test_data):
    # Simply assert that everything is healthy, but don't wait.
    assert not check_local_docker_containers()
    yield


@pytest.mark.dependency()
def test_healthchecks(wait_for_healthchecks):
    # Call to wait_for_healthchecks fixture will do the actual functionality.
    pass


@pytest.mark.dependency(depends=["test_healthchecks"])
def test_run_ingestion(wait_for_healthchecks, generate_test_data):
    ingest_file_via_rest(generate_test_data)


@pytest.mark.dependency(depends=["test_healthchecks", "test_run_ingestion"])
def test_gms_get_latest_assertions_results_by_partition():
<<<<<<< HEAD
    urn = make_dataset_urn("postgres", "foo")
=======
    urn = "urn:li:dataset:(urn:li:dataPlatform:postgres,fooTable,PROD)"
>>>>>>> 49a8ece0

    # sleep for elasticsearch indices to be updated
    time.sleep(5)

    # Query
    # Given the dataset
    # show me latest assertion run events grouped-by date, partition, assertionId
    query = json.dumps(
        {
            "entityName": "assertion",
            "aspectName": "assertionRunEvent",
            "filter": {
                "or": [
                    {
                        "and": [
                            {
                                "field": "asserteeUrn",
                                "value": urn,
                                "condition": "EQUAL",
                            }
                        ]
                    }
                ]
            },
            "metrics": [
                {"fieldPath": "result", "aggregationType": "LATEST"}
            ],
            "buckets": [
                {"key": "asserteeUrn", "type": "STRING_GROUPING_BUCKET"},
                {"key": "partitionSpec.partition", "type": "STRING_GROUPING_BUCKET"},
                {
                    "key": "timestampMillis",
                    "type": "DATE_GROUPING_BUCKET",
                    "timeWindowSize": {"multiple": 1, "unit": "DAY"},
                },
                {"key": "assertionUrn", "type": "STRING_GROUPING_BUCKET"},
            ],
        }
    )
    response = requests.post(
        f"{GMS_ENDPOINT}/analytics?action=getTimeseriesStats",
        data=query,
        headers=restli_default_headers,
    )

    response.raise_for_status()
    data = response.json()

    assert data["value"]
    assert data["value"]["table"]
    assert sorted(data["value"]["table"]["columnNames"]) == [
        "asserteeUrn",
        "assertionUrn",
        "latest_result",
        "partitionSpec.partition",
        "timestampMillis",
    ]
    assert len(data["value"]["table"]["rows"]) == 6
    assert (
        data["value"]["table"]["rows"][0][
            data["value"]["table"]["columnNames"].index("asserteeUrn")
        ]
        == urn
    )


@pytest.mark.dependency(depends=["test_healthchecks", "test_run_ingestion"])
def test_gms_get_assertions_on_dataset():
    """lists all assertion urns including those which may not have executed"""
<<<<<<< HEAD
    urn = make_dataset_urn("postgres", "foo")
=======
    urn = "urn:li:dataset:(urn:li:dataPlatform:postgres,fooTable,PROD)"
>>>>>>> 49a8ece0
    response = requests.get(
        f"{GMS_ENDPOINT}/relationships?direction=INCOMING&urn={urllib.parse.quote(urn)}&types=Asserts"
    )

    response.raise_for_status()
    data = response.json()
    assert len(data["relationships"]) == 1


@pytest.mark.dependency(depends=["test_healthchecks", "test_run_ingestion"])
def test_gms_get_assertions_on_dataset_field():
    """lists all assertion urns including those which may not have executed"""
<<<<<<< HEAD
    dataset_urn = make_dataset_urn("postgres", "foo")
=======
    dataset_urn=make_dataset_urn("postgres","fooTable")
>>>>>>> 49a8ece0
    field_urn = make_schema_field_urn(dataset_urn, "col1")
    response = requests.get(
        f"{GMS_ENDPOINT}/relationships?direction=INCOMING&urn={urllib.parse.quote(field_urn)}&types=Asserts"
    )

    response.raise_for_status()
    data = response.json()
    assert len(data["relationships"]) == 1


@pytest.mark.dependency(depends=["test_healthchecks", "test_run_ingestion"])
def test_gms_get_assertion_info():
    assertion_urn = "urn:li:assertion:2d3b06a6e77e1f24adc9860a05ea089b"
    response = requests.get(
        f"{GMS_ENDPOINT}/aspects/{urllib.parse.quote(assertion_urn)}\
            ?aspect=assertionInfo&version=0",
        headers=restli_default_headers,
    )

    response.raise_for_status()
    data = response.json()

    assert data["aspect"]
    assert data["aspect"]["com.linkedin.assertion.AssertionInfo"]
    assert data["aspect"]["com.linkedin.assertion.AssertionInfo"]["type"] == "DATASET"
    assert data["aspect"]["com.linkedin.assertion.AssertionInfo"]["datasetAssertion"]["scope"]
<|MERGE_RESOLUTION|>--- conflicted
+++ resolved
@@ -10,7 +10,6 @@
 from datahub.emitter.mce_builder import make_schema_field_urn, make_dataset_urn
 from datahub.emitter.mcp import MetadataChangeProposalWrapper
 from datahub.ingestion.sink.file import FileSink, FileSinkConfig
-<<<<<<< HEAD
 from datahub.metadata.schema_classes import (AssertionInfoClass,
                                              AssertionResultClass,
                                              AssertionResultTypeClass,
@@ -26,11 +25,9 @@
                                              PartitionTypeClass)
 from tests.utils import ingest_file_via_rest
 
-=======
 from datahub.ingestion.api.sink import NoopWriteCallback, WriteCallback
 from datahub.ingestion.api.common import RecordEnvelope
 from datahub.ingestion.api.common import PipelineContext
->>>>>>> 49a8ece0
 GMS_ENDPOINT = "http://localhost:8080"
 
 restli_default_headers = {
@@ -40,11 +37,7 @@
 
 def create_test_data(test_file):
     assertion_urn = "urn:li:assertion:2d3b06a6e77e1f24adc9860a05ea089b"
-<<<<<<< HEAD
     dataset_urn = make_dataset_urn(platform="postgres", name="foo")
-=======
-    dataset_urn=make_dataset_urn(platform="postgres", name="fooTable")
->>>>>>> 49a8ece0
     assertion_info = AssertionInfoClass(
         type=AssertionTypeClass.DATASET,
         customProperties={
@@ -55,17 +48,10 @@
             datasets=[dataset_urn],
             scope=DatasetAssertionScopeClass.DATASET_COLUMN,
             columnAssertion=DatasetColumnAssertionClass(
-<<<<<<< HEAD
                 stdOperator=AssertionStdOperatorClass.LESS_THAN,
                 nativeType="column_value_is_less_than",
                 stdAggFunc=DatasetColumnStdAggFuncClass.IDENTITY,
             ),
-=======
-            stdOperator=AssertionStdOperatorClass.LESS_THAN,
-            nativeOperator="column_value_is_less_than",
-            stdAggFunc=DatasetColumnStdAggFuncClass.IDENTITY,
->>>>>>> 49a8ece0
-        ),
         ),
         parameters={
             "max_value": "99"
@@ -263,11 +249,7 @@
 
 @pytest.mark.dependency(depends=["test_healthchecks", "test_run_ingestion"])
 def test_gms_get_latest_assertions_results_by_partition():
-<<<<<<< HEAD
     urn = make_dataset_urn("postgres", "foo")
-=======
-    urn = "urn:li:dataset:(urn:li:dataPlatform:postgres,fooTable,PROD)"
->>>>>>> 49a8ece0
 
     # sleep for elasticsearch indices to be updated
     time.sleep(5)
@@ -337,11 +319,7 @@
 @pytest.mark.dependency(depends=["test_healthchecks", "test_run_ingestion"])
 def test_gms_get_assertions_on_dataset():
     """lists all assertion urns including those which may not have executed"""
-<<<<<<< HEAD
     urn = make_dataset_urn("postgres", "foo")
-=======
-    urn = "urn:li:dataset:(urn:li:dataPlatform:postgres,fooTable,PROD)"
->>>>>>> 49a8ece0
     response = requests.get(
         f"{GMS_ENDPOINT}/relationships?direction=INCOMING&urn={urllib.parse.quote(urn)}&types=Asserts"
     )
@@ -354,11 +332,7 @@
 @pytest.mark.dependency(depends=["test_healthchecks", "test_run_ingestion"])
 def test_gms_get_assertions_on_dataset_field():
     """lists all assertion urns including those which may not have executed"""
-<<<<<<< HEAD
     dataset_urn = make_dataset_urn("postgres", "foo")
-=======
-    dataset_urn=make_dataset_urn("postgres","fooTable")
->>>>>>> 49a8ece0
     field_urn = make_schema_field_urn(dataset_urn, "col1")
     response = requests.get(
         f"{GMS_ENDPOINT}/relationships?direction=INCOMING&urn={urllib.parse.quote(field_urn)}&types=Asserts"
