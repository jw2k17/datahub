from typing import Any, Dict, Optional, cast

from sqlalchemy import create_engine
from sqlalchemy.sql import text

from datahub.ingestion.api.committable import StatefulCommittable
from datahub.ingestion.run.pipeline import Pipeline
from datahub.ingestion.source.sql.mysql import MySQLConfig, MySQLSource
from datahub.ingestion.source.sql.sql_common import \
    BaseSQLAlchemyCheckpointState
from datahub.ingestion.source.state.checkpoint import Checkpoint
from tests.utils import (get_gms_url, get_mysql_password, get_mysql_url,
                         get_mysql_username)


def test_stateful_ingestion(wait_for_healthchecks):
    def create_mysql_engine(mysql_source_config_dict: Dict[str, Any]) -> Any:
        mysql_config = MySQLConfig.parse_obj(mysql_source_config_dict)
        url = mysql_config.get_sql_alchemy_url()
        return create_engine(url)

    def create_table(engine: Any, name: str, defn: str) -> None:
        create_table_query = text(f"CREATE TABLE IF NOT EXISTS {name}{defn};")
        engine.execute(create_table_query)

    def drop_table(engine: Any, table_name: str) -> None:
        drop_table_query = text(f"DROP TABLE {table_name};")
        engine.execute(drop_table_query)

    def run_and_get_pipeline(pipeline_config_dict: Dict[str, Any]) -> Pipeline:
        pipeline = Pipeline.create(pipeline_config_dict)
        pipeline.run()
        pipeline.raise_from_status()
        return pipeline

    def validate_all_providers_have_committed_successfully(pipeline: Pipeline) -> None:
        provider_count: int = 0
        for name, provider in pipeline.ctx.get_committables():
            provider_count += 1
            assert isinstance(provider, StatefulCommittable)
            stateful_committable = cast(StatefulCommittable, provider)
            assert stateful_committable.has_successfully_committed()
            assert stateful_committable.state_to_commit
        assert provider_count == 1

    def get_current_checkpoint_from_pipeline(
        pipeline: Pipeline,
    ) -> Optional[Checkpoint]:
        mysql_source = cast(MySQLSource, pipeline.source)
        return mysql_source.get_current_checkpoint(
            mysql_source.get_default_ingestion_job_id()
        )

    source_config_dict: Dict[str, Any] = {
        "host_port": get_mysql_url(),
        "username": get_mysql_username(),
        "password": get_mysql_password(),
        "database": "datahub",
        "stateful_ingestion": {
            "enabled": True,
            "remove_stale_metadata": True,
            "state_provider": {
                "type": "datahub",
                "config": {"datahub_api": {"server": get_gms_url()}},
            },
        },
    }

    pipeline_config_dict: Dict[str, Any] = {
        "source": {
            "type": "mysql",
            "config": source_config_dict,
        },
        "sink": {
            "type": "datahub-rest",
            "config": {"server": get_gms_url()},
        },
        "pipeline_name": "mysql_stateful_ingestion_smoke_test_pipeline",
<<<<<<< HEAD
        "reporting": [{"type": "datahub"}],
=======
        "reporting": [
            {
                "type": "datahub",
            }
        ],
>>>>>>> 46bc1fe3
    }

    # 1. Setup the SQL engine
    mysql_engine = create_mysql_engine(source_config_dict)

    # 2. Create test tables for first run of the  pipeline.
    table_prefix = "stateful_ingestion_test"
    table_defs = {
        f"{table_prefix}_t1": "(id INT, name VARCHAR(10))",
        f"{table_prefix}_t2": "(id INT)",
    }
    table_names = sorted(table_defs.keys())
    for table_name, defn in table_defs.items():
        create_table(mysql_engine, table_name, defn)

    # 3. Do the first run of the pipeline and get the default job's checkpoint.
    pipeline_run1 = run_and_get_pipeline(pipeline_config_dict)
    checkpoint1 = get_current_checkpoint_from_pipeline(pipeline_run1)
    assert checkpoint1
    assert checkpoint1.state

    # 4. Drop table t1 created during step 2 + rerun the pipeline and get the checkpoint state.
    drop_table(mysql_engine, table_names[0])
    pipeline_run2 = run_and_get_pipeline(pipeline_config_dict)
    checkpoint2 = get_current_checkpoint_from_pipeline(pipeline_run2)
    assert checkpoint2
    assert checkpoint2.state

    # 5. Perform all assertions on the states
    state1 = cast(BaseSQLAlchemyCheckpointState, checkpoint1.state)
    state2 = cast(BaseSQLAlchemyCheckpointState, checkpoint2.state)
    difference_urns = list(
        state1.get_urns_not_in(type="table", other_checkpoint_state=state2)
    )
    assert len(difference_urns) == 1
    assert (
        difference_urns[0]
        == "urn:li:dataset:(urn:li:dataPlatform:mysql,datahub.stateful_ingestion_test_t1,PROD)"
    )

    # 6. Perform all assertions on the config.
    assert checkpoint1.config == checkpoint2.config

    # 7. Cleanup table t2 as well to prevent other tests that rely on data in the smoke-test world.
    drop_table(mysql_engine, table_names[1])

    # 8. Validate that all providers have committed successfully.
    # NOTE: The following validation asserts for presence of state as well
    # and validates reporting.
    validate_all_providers_have_committed_successfully(pipeline_run1)
    validate_all_providers_have_committed_successfully(pipeline_run2)<|MERGE_RESOLUTION|>--- conflicted
+++ resolved
@@ -76,15 +76,11 @@
             "config": {"server": get_gms_url()},
         },
         "pipeline_name": "mysql_stateful_ingestion_smoke_test_pipeline",
-<<<<<<< HEAD
-        "reporting": [{"type": "datahub"}],
-=======
         "reporting": [
             {
                 "type": "datahub",
             }
         ],
->>>>>>> 46bc1fe3
     }
 
     # 1. Setup the SQL engine
