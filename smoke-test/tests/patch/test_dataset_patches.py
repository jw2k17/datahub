import uuid
from datetime import datetime as dt
from typing import Dict, Optional

from datahub.emitter.mce_builder import make_dataset_urn, make_tag_urn, make_term_urn
from datahub.emitter.mcp import MetadataChangeProposalWrapper
from datahub.ingestion.graph.client import DataHubGraph, DataHubGraphConfig
<<<<<<< HEAD
from datahub.metadata.com.linkedin.pegasus2avro.common import TimeStamp
=======
>>>>>>> 0e418b52
from datahub.metadata.schema_classes import (
    DatasetLineageTypeClass,
    DatasetPropertiesClass,
    EditableSchemaFieldInfoClass,
    EditableSchemaMetadataClass,
    GlossaryTermAssociationClass,
    TagAssociationClass,
    UpstreamClass,
    UpstreamLineageClass,
)
from datahub.specific.dataset import DatasetPatchBuilder
from datahub.utilities.time import datetime_to_ts_millis
from tests.patch.common_patch_tests import (
<<<<<<< HEAD
    get_dataset_property,
=======
>>>>>>> 0e418b52
    helper_test_custom_properties_patch,
    helper_test_dataset_tags_patch,
    helper_test_entity_terms_patch,
    helper_test_ownership_patch,
)
<<<<<<< HEAD


def make_dataset_urn_helper(suffix=""):
    return make_dataset_urn(
        platform="hive", name=f"SampleHiveDataset{suffix}{uuid.uuid4()}", env="PROD"
    )


def create_dataset_properties_helper(name: str, patch_type: str, patch_type_value: str):
    if patch_type == "created" or patch_type == "lastModified":
        return DatasetPropertiesClass(
            name=name, **{patch_type: TimeStamp(datetime_to_ts_millis(dt.now()))}
        )
    else:
        return DatasetPropertiesClass(name=name, **{patch_type: patch_type_value})


def setup(urn_suffix: str, property_details: Dict[str, str]):
    dataset_urn = make_dataset_urn_helper(urn_suffix)
    orig_dataset_properties = create_dataset_properties_helper(**property_details)
    return (dataset_urn, orig_dataset_properties)
=======
>>>>>>> 0e418b52


# Common Aspect Patch Tests
# Ownership
def test_dataset_ownership_patch(wait_for_healthchecks):
    dataset_urn = make_dataset_urn_helper()

    helper_test_ownership_patch(dataset_urn, DatasetPatchBuilder)


# Tags
def test_dataset_tags_patch(wait_for_healthchecks):
    dataset_urn = make_dataset_urn_helper("-")
    helper_test_dataset_tags_patch(dataset_urn, DatasetPatchBuilder)


# Terms
def test_dataset_terms_patch(wait_for_healthchecks):
    dataset_urn = make_dataset_urn_helper("-")
    helper_test_entity_terms_patch(dataset_urn, DatasetPatchBuilder)


def test_dataset_upstream_lineage_patch(wait_for_healthchecks):
    dataset_urn = make_dataset_urn_helper("-")
    other_dataset_urn = make_dataset_urn_helper("2-")
    patch_dataset_urn = make_dataset_urn_helper("3-")

    upstream_lineage = UpstreamLineageClass(
        upstreams=[
            UpstreamClass(dataset=other_dataset_urn, type=DatasetLineageTypeClass.VIEW)
        ]
    )
    upstream_lineage_to_add = UpstreamClass(
        dataset=patch_dataset_urn, type=DatasetLineageTypeClass.VIEW
    )
    mcpw = MetadataChangeProposalWrapper(entityUrn=dataset_urn, aspect=upstream_lineage)

    with DataHubGraph(DataHubGraphConfig()) as graph:
        graph.emit_mcp(mcpw)
        upstream_lineage_read = graph.get_aspect_v2(
            entity_urn=dataset_urn,
            aspect_type=UpstreamLineageClass,
            aspect="upstreamLineage",
        )
        assert upstream_lineage_read.upstreams[0].dataset == other_dataset_urn

        for patch_mcp in (
            DatasetPatchBuilder(dataset_urn)
            .add_upstream_lineage(upstream_lineage_to_add)
            .build()
        ):
            graph.emit_mcp(patch_mcp)
            pass

        upstream_lineage_read = graph.get_aspect_v2(
            entity_urn=dataset_urn,
            aspect_type=UpstreamLineageClass,
            aspect="upstreamLineage",
        )
        assert len(upstream_lineage_read.upstreams) == 2
        assert upstream_lineage_read.upstreams[0].dataset == other_dataset_urn
        assert upstream_lineage_read.upstreams[1].dataset == patch_dataset_urn

        for patch_mcp in (
            DatasetPatchBuilder(dataset_urn)
            .remove_upstream_lineage(upstream_lineage_to_add.dataset)
            .build()
        ):
            graph.emit_mcp(patch_mcp)
            pass

        upstream_lineage_read = graph.get_aspect_v2(
            entity_urn=dataset_urn,
            aspect_type=UpstreamLineageClass,
            aspect="upstreamLineage",
        )
        assert len(upstream_lineage_read.upstreams) == 1
        assert upstream_lineage_read.upstreams[0].dataset == other_dataset_urn


def get_field_info(
    graph: DataHubGraph, dataset_urn: str, field_path: str
) -> Optional[EditableSchemaFieldInfoClass]:
    schema_metadata = graph.get_aspect(
        entity_urn=dataset_urn,
        aspect_type=EditableSchemaMetadataClass,
    )
    assert schema_metadata
    field_info = [
        f for f in schema_metadata.editableSchemaFieldInfo if f.fieldPath == field_path
    ]
    if len(field_info):
        return field_info[0]
    else:
        return None


def test_field_terms_patch(wait_for_healthchecks):
<<<<<<< HEAD
    dataset_urn = make_dataset_urn_helper("-")
=======
    dataset_urn = make_dataset_urn(
        platform="hive", name=f"SampleHiveDataset-{uuid.uuid4()}", env="PROD"
    )
>>>>>>> 0e418b52

    field_path = "foo.bar"

    editable_field = EditableSchemaMetadataClass(
        [
            EditableSchemaFieldInfoClass(
                fieldPath=field_path, description="This is a test field"
            )
        ]
    )
    mcpw = MetadataChangeProposalWrapper(entityUrn=dataset_urn, aspect=editable_field)

    with DataHubGraph(DataHubGraphConfig()) as graph:
        graph.emit_mcp(mcpw)
        field_info = get_field_info(graph, dataset_urn, field_path)
        assert field_info
        assert field_info.description == "This is a test field"

        new_term = GlossaryTermAssociationClass(
            urn=make_term_urn(f"test-{uuid.uuid4()}")
        )
        for patch_mcp in (
            DatasetPatchBuilder(dataset_urn)
            .for_field(field_path)
            .add_term(new_term)
            .parent()
            .build()
        ):
            graph.emit_mcp(patch_mcp)
            pass

        field_info = get_field_info(graph, dataset_urn, field_path)

        assert field_info
        assert field_info.description == "This is a test field"
        assert field_info.glossaryTerms is not None
        assert len(field_info.glossaryTerms.terms) == 1
        assert field_info.glossaryTerms.terms[0].urn == new_term.urn

        for patch_mcp in (
            DatasetPatchBuilder(dataset_urn)
            .for_field(field_path)
            .remove_term(new_term.urn)
            .parent()
            .build()
        ):
            graph.emit_mcp(patch_mcp)
            pass

        field_info = get_field_info(graph, dataset_urn, field_path)

        assert field_info
        assert field_info.description == "This is a test field"
        assert field_info.glossaryTerms is not None
        assert len(field_info.glossaryTerms.terms) == 0


def test_field_tags_patch(wait_for_healthchecks):
<<<<<<< HEAD
    dataset_urn = make_dataset_urn_helper("-")
=======
    dataset_urn = make_dataset_urn(
        platform="hive", name=f"SampleHiveDataset-{uuid.uuid4()}", env="PROD"
    )
>>>>>>> 0e418b52

    field_path = "foo.bar"

    editable_field = EditableSchemaMetadataClass(
        [
            EditableSchemaFieldInfoClass(
                fieldPath=field_path, description="This is a test field"
            )
        ]
    )
    mcpw = MetadataChangeProposalWrapper(entityUrn=dataset_urn, aspect=editable_field)

    with DataHubGraph(DataHubGraphConfig()) as graph:
        graph.emit_mcp(mcpw)
        field_info = get_field_info(graph, dataset_urn, field_path)
        assert field_info
        assert field_info.description == "This is a test field"

        new_tag_urn = make_tag_urn(tag=f"testTag-{uuid.uuid4()}")

        new_tag = TagAssociationClass(tag=new_tag_urn, context="test")

        for patch_mcp in (
            DatasetPatchBuilder(dataset_urn)
            .for_field(field_path)
            .add_tag(new_tag)
            .parent()
            .build()
        ):
            graph.emit_mcp(patch_mcp)
            pass

        field_info = get_field_info(graph, dataset_urn, field_path)

        assert field_info
        assert field_info.description == "This is a test field"
        assert field_info.globalTags is not None
        assert len(field_info.globalTags.tags) == 1
        assert field_info.globalTags.tags[0].tag == new_tag.tag

        # Add the same tag again and verify that it doesn't get added
        for patch_mcp in (
            DatasetPatchBuilder(dataset_urn)
            .for_field(field_path)
            .add_tag(new_tag)
            .parent()
            .build()
        ):
            graph.emit_mcp(patch_mcp)
            pass

        field_info = get_field_info(graph, dataset_urn, field_path)

        assert field_info
        assert field_info.description == "This is a test field"
        assert field_info.globalTags is not None
        assert len(field_info.globalTags.tags) == 1
        assert field_info.globalTags.tags[0].tag == new_tag.tag

        for patch_mcp in (
            DatasetPatchBuilder(dataset_urn)
            .for_field(field_path)
            .remove_tag(new_tag.tag)
            .parent()
            .build()
        ):
            graph.emit_mcp(patch_mcp)
            pass

        field_info = get_field_info(graph, dataset_urn, field_path)

        assert field_info
        assert field_info.description == "This is a test field"
        assert field_info.globalTags is not None
        assert len(field_info.globalTags.tags) == 0


def get_custom_properties(
    graph: DataHubGraph, dataset_urn: str
) -> Optional[Dict[str, str]]:
    dataset_properties = graph.get_aspect(
        entity_urn=dataset_urn,
        aspect_type=DatasetPropertiesClass,
    )
    assert dataset_properties
    return dataset_properties.customProperties


def test_custom_properties_patch(wait_for_healthchecks):
<<<<<<< HEAD
    dataset_urn, orig_dataset_properties = setup(
        "-", {"name": "test_name", "description": "test_description"}
=======
    dataset_urn = make_dataset_urn(
        platform="hive", name=f"SampleHiveDataset-{uuid.uuid4()}", env="PROD"
    )
    orig_dataset_properties = DatasetPropertiesClass(
        name="test_name", description="test_description"
>>>>>>> 0e418b52
    )

    helper_test_custom_properties_patch(
        test_entity_urn=dataset_urn,
        patch_builder_class=DatasetPatchBuilder,
        custom_properties_aspect_class=DatasetPropertiesClass,
        base_aspect=orig_dataset_properties,
    )

    with DataHubGraph(DataHubGraphConfig()) as graph:
        # Patch custom properties along with name
        for patch_mcp in (
            DatasetPatchBuilder(dataset_urn)
            .set_description("This is a new description")
            .add_custom_property("test_description_property", "test_description_value")
            .build()
        ):
            graph.emit_mcp(patch_mcp)

        dataset_properties: Optional[DatasetPropertiesClass] = graph.get_aspect(
            dataset_urn, DatasetPropertiesClass
        )

        assert dataset_properties
        assert dataset_properties.name == orig_dataset_properties.name
        assert dataset_properties.description == "This is a new description"

        custom_properties = get_custom_properties(graph, dataset_urn)

        assert custom_properties is not None

        assert (
            custom_properties["test_description_property"] == "test_description_value"
        )


def test_qualified_name_patch(wait_for_healthchecks):
    dataset_urn, orig_dataset_properties = setup(
        "-", {"name": "test_name", "qualifiedName": "to_be_replaced"}
    )

    mcpw = MetadataChangeProposalWrapper(
        entityUrn=dataset_urn, aspect=orig_dataset_properties
    )

    with DataHubGraph(DataHubGraphConfig()) as graph:
        graph.emit(mcpw)
        # assert qualfied name looks as expected
        qualified_name = get_dataset_property(graph, dataset_urn, "qualifiedName")
        assert qualified_name
        assert qualified_name == "to_be_replaced"

        for patch_mcp in (
            DatasetPatchBuilder(dataset_urn)
            .set_qualified_name("new_qualified_name")
            .build()
        ):
            graph.emit_mcp(patch_mcp)

    assert (
        get_dataset_property(graph, dataset_urn, "qualifiedName")
        == "new_qualified_name"
    )


def test_timestamp_patch_types(wait_for_healthchecks):
    for patch_type in ["created", "lastModified"]:
        test_time = datetime_to_ts_millis(dt.now())
        dataset_urn, orig_dataset_properties = setup(
            "-", {"name": "test_name", patch_type: test_time}
        )

        mcpw = MetadataChangeProposalWrapper(
            entityUrn=dataset_urn, aspect=orig_dataset_properties
        )

        with DataHubGraph(DataHubGraphConfig()) as graph:
            graph.emit(mcpw)
            dataset_property = get_dataset_property(graph, dataset_urn, patch_type)
            assert dataset_property
            assert dataset_property.time == test_time

            new_test_time = datetime_to_ts_millis(dt.now())

            patch_builder = DatasetPatchBuilder(dataset_urn)
            patch_method = getattr(patch_builder, f"set_{patch_type}")
            for patch_mcp in patch_method(TimeStamp(new_test_time)).build():
                graph.emit_mcp(patch_mcp)

            assert (
                get_dataset_property(graph, dataset_urn, patch_type).time
                == new_test_time
            )<|MERGE_RESOLUTION|>--- conflicted
+++ resolved
@@ -5,10 +5,7 @@
 from datahub.emitter.mce_builder import make_dataset_urn, make_tag_urn, make_term_urn
 from datahub.emitter.mcp import MetadataChangeProposalWrapper
 from datahub.ingestion.graph.client import DataHubGraph, DataHubGraphConfig
-<<<<<<< HEAD
 from datahub.metadata.com.linkedin.pegasus2avro.common import TimeStamp
-=======
->>>>>>> 0e418b52
 from datahub.metadata.schema_classes import (
     DatasetLineageTypeClass,
     DatasetPropertiesClass,
@@ -22,16 +19,12 @@
 from datahub.specific.dataset import DatasetPatchBuilder
 from datahub.utilities.time import datetime_to_ts_millis
 from tests.patch.common_patch_tests import (
-<<<<<<< HEAD
     get_dataset_property,
-=======
->>>>>>> 0e418b52
     helper_test_custom_properties_patch,
     helper_test_dataset_tags_patch,
     helper_test_entity_terms_patch,
     helper_test_ownership_patch,
 )
-<<<<<<< HEAD
 
 
 def make_dataset_urn_helper(suffix=""):
@@ -53,8 +46,6 @@
     dataset_urn = make_dataset_urn_helper(urn_suffix)
     orig_dataset_properties = create_dataset_properties_helper(**property_details)
     return (dataset_urn, orig_dataset_properties)
-=======
->>>>>>> 0e418b52
 
 
 # Common Aspect Patch Tests
@@ -153,13 +144,7 @@
 
 
 def test_field_terms_patch(wait_for_healthchecks):
-<<<<<<< HEAD
-    dataset_urn = make_dataset_urn_helper("-")
-=======
-    dataset_urn = make_dataset_urn(
-        platform="hive", name=f"SampleHiveDataset-{uuid.uuid4()}", env="PROD"
-    )
->>>>>>> 0e418b52
+    dataset_urn = make_dataset_urn_helper("-")
 
     field_path = "foo.bar"
 
@@ -218,13 +203,7 @@
 
 
 def test_field_tags_patch(wait_for_healthchecks):
-<<<<<<< HEAD
-    dataset_urn = make_dataset_urn_helper("-")
-=======
-    dataset_urn = make_dataset_urn(
-        platform="hive", name=f"SampleHiveDataset-{uuid.uuid4()}", env="PROD"
-    )
->>>>>>> 0e418b52
+    dataset_urn = make_dataset_urn_helper("-")
 
     field_path = "foo.bar"
 
@@ -314,16 +293,8 @@
 
 
 def test_custom_properties_patch(wait_for_healthchecks):
-<<<<<<< HEAD
     dataset_urn, orig_dataset_properties = setup(
         "-", {"name": "test_name", "description": "test_description"}
-=======
-    dataset_urn = make_dataset_urn(
-        platform="hive", name=f"SampleHiveDataset-{uuid.uuid4()}", env="PROD"
-    )
-    orig_dataset_properties = DatasetPropertiesClass(
-        name="test_name", description="test_description"
->>>>>>> 0e418b52
     )
 
     helper_test_custom_properties_patch(
