import json
<<<<<<< HEAD
from datetime import datetime, timedelta
=======
import os
from typing import Any, Tuple
>>>>>>> acddbee0

import requests
from datahub.cli import cli_utils
from datahub.ingestion.run.pipeline import Pipeline
from datahub.cli.docker import check_local_docker_containers


def get_frontend_session():
    session = requests.Session()

    headers = {
        "Content-Type": "application/json",
    }
    username, password = get_admin_credentials()
    data = '{"username":"' + username + '", "password":"' + password + '"}'
    response = session.post(f"{get_frontend_url()}/logIn", headers=headers, data=data)
    response.raise_for_status()

    return session


def get_admin_credentials():
    return (os.getenv("ADMIN_USERNAME", "datahub"), os.getenv("ADMIN_PASSWORD", "datahub"))


def get_gms_url():
    return os.getenv("DATAHUB_GMS_URL") or "http://localhost:8080"


def get_frontend_url():
    return os.getenv("DATAHUB_FRONTEND_URL") or "http://localhost:9002"


def get_kafka_broker_url():
    return os.getenv("DATAHUB_KAFKA_URL") or "localhost:9092"


def get_kafka_schema_registry():
    return os.getenv("DATAHUB_KAFKA_SCHEMA_REGISTRY_URL") or "http://localhost:8081"


def get_mysql_url():
    return os.getenv("DATAHUB_MYSQL_URL") or "localhost:3306"


def get_mysql_username():
    return os.getenv("DATAHUB_MYSQL_USERNAME") or "datahub"


def get_mysql_password():
    return os.getenv("DATAHUB_MYSQL_PASSWORD") or "datahub"


def get_sleep_info() -> Tuple[int, int]:
    return (
        int(os.getenv("DATAHUB_TEST_SLEEP_BETWEEN", 20)),
        int(os.getenv("DATAHUB_TEST_SLEEP_TIMES", 15)),
    )


def is_k8s_enabled():
    return os.getenv("K8S_CLUSTER_ENABLED", "false").lower() in ["true", "yes"]


def wait_for_healthcheck_util():
    if is_k8s_enabled():
        # Simply assert that kubernetes endpoints are healthy, but don't wait.
        assert not check_endpoint(f"{get_frontend_url()}/admin")
        assert not check_endpoint(f"{get_gms_url()}/health")
    else:
        # Simply assert that docker is healthy, but don't wait.
        assert not check_local_docker_containers()


def check_endpoint(url):
    try:
        get = requests.get(url)
        if get.status_code == 200:
            return
        else:
            return f"{url}: is Not reachable, status_code: {get.status_code}"
    except requests.exceptions.RequestException as e:
        raise SystemExit(f"{url}: is Not reachable \nErr: {e}")



def ingest_file_via_rest(filename: str) -> Pipeline:
    pipeline = Pipeline.create(
        {
            "source": {
                "type": "file",
                "config": {"filename": filename},
            },
            "sink": {
                "type": "datahub-rest",
                "config": {"server": get_gms_url()},
            },
        }
    )
    pipeline.run()
    pipeline.raise_from_status()

    return pipeline


def delete_urns_from_file(filename: str) -> None:
    session = requests.Session()
    session.headers.update(
        {
            "X-RestLi-Protocol-Version": "2.0.0",
            "Content-Type": "application/json",
        }
    )

    with open(filename) as f:
        d = json.load(f)
        for entry in d:
            is_mcp = "entityUrn" in entry
            urn = None
            # Kill Snapshot
            if is_mcp:
                urn = entry["entityUrn"]
            else:
                snapshot_union = entry["proposedSnapshot"]
                snapshot = list(snapshot_union.values())[0]
                urn = snapshot["urn"]
            payload_obj = {"urn": urn}

            cli_utils.post_delete_endpoint_with_session_and_url(
                session,
                get_gms_url() + "/entities?action=delete",
                payload_obj,
            )


# Fixed now value
NOW: datetime = datetime.now()


def get_timestampmillis_at_start_of_day(relative_day_num: int) -> int:
    """
    Returns the time in milliseconds from epoch at the start of the day
    corresponding to `now + relative_day_num`

    """
    time: datetime = NOW + timedelta(days=float(relative_day_num))
    time = datetime(
        year=time.year,
        month=time.month,
        day=time.day,
        hour=0,
        minute=0,
        second=0,
        microsecond=0,
    )
    return int(time.timestamp() * 1000)


def get_strftime_from_timestamp_millis(ts_millis: int) -> str:
    return datetime.fromtimestamp(ts_millis / 1000).strftime("%Y-%m-%d %H:%M:%S")<|MERGE_RESOLUTION|>--- conflicted
+++ resolved
@@ -1,15 +1,13 @@
 import json
-<<<<<<< HEAD
+import os
 from datetime import datetime, timedelta
-=======
-import os
-from typing import Any, Tuple
->>>>>>> acddbee0
+from typing import Tuple
 
 import requests
+
 from datahub.cli import cli_utils
+from datahub.cli.docker import check_local_docker_containers
 from datahub.ingestion.run.pipeline import Pipeline
-from datahub.cli.docker import check_local_docker_containers
 
 
 def get_frontend_session():
@@ -27,7 +25,10 @@
 
 
 def get_admin_credentials():
-    return (os.getenv("ADMIN_USERNAME", "datahub"), os.getenv("ADMIN_PASSWORD", "datahub"))
+    return (
+        os.getenv("ADMIN_USERNAME", "datahub"),
+        os.getenv("ADMIN_PASSWORD", "datahub"),
+    )
 
 
 def get_gms_url():
@@ -88,7 +89,6 @@
             return f"{url}: is Not reachable, status_code: {get.status_code}"
     except requests.exceptions.RequestException as e:
         raise SystemExit(f"{url}: is Not reachable \nErr: {e}")
-
 
 
 def ingest_file_via_rest(filename: str) -> Pipeline:
