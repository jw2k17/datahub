--- conflicted
+++ resolved
@@ -1,14 +1,8 @@
 import pytest
-<<<<<<< HEAD
-
-from tests.utils import delete_urns_from_file, get_frontend_url, ingest_file_via_rest
-
-=======
 import tenacity
 from tests.utils import delete_urns_from_file, get_frontend_url, ingest_file_via_rest, wait_for_healthcheck_util, get_sleep_info
 
 sleep_sec, sleep_times = get_sleep_info()
->>>>>>> af6a423f
 
 @pytest.fixture(scope="module", autouse=True)
 def ingest_cleanup_data(request):
@@ -19,14 +13,11 @@
     delete_urns_from_file("tests/tests/data.json")
 
 
-<<<<<<< HEAD
-=======
 @pytest.fixture(scope="session")
 def wait_for_healthchecks():
     wait_for_healthcheck_util()
     yield
 
->>>>>>> af6a423f
 @pytest.mark.dependency()
 def test_healthchecks(wait_for_healthchecks):
     # Call to wait_for_healthchecks fixture will do the actual functionality.
@@ -211,15 +202,10 @@
     delete_test(frontend_session, test_urn)
 
 
-<<<<<<< HEAD
-@pytest.mark.dependency(depends=["test_healthchecks", "test_update_test"])
-def test_list_tests(frontend_session, wait_for_healthchecks):
-=======
 @tenacity.retry(
     stop=tenacity.stop_after_attempt(sleep_times), wait=tenacity.wait_fixed(sleep_sec)
 )
 def test_list_tests_retries(frontend_session):
->>>>>>> af6a423f
     list_tests_json = {
         "query": """query listTests($input: ListTestsInput!) {\n
           listTests(input: $input) {\n
@@ -245,14 +231,11 @@
     assert res_data["data"]["listTests"]["total"] >= 2
     assert len(res_data["data"]["listTests"]["tests"]) >= 2
     assert "errors" not in res_data
-<<<<<<< HEAD
-=======
 
 
 @pytest.mark.dependency(depends=["test_healthchecks", "test_update_test"])
 def test_list_tests(frontend_session, wait_for_healthchecks):
     test_list_tests_retries(frontend_session)
->>>>>>> af6a423f
 
 
 @pytest.mark.dependency(depends=["test_healthchecks"])
