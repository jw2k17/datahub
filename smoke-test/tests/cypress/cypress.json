--- conflicted
+++ resolved
@@ -3,13 +3,9 @@
   "chromeWebSecurity": false,
   "viewportHeight": 960,
   "viewportWidth": 1536,
-<<<<<<< HEAD
-  "projectId": "1d7nwt"
-=======
-  "projectId": "hkrxk5",
+  "projectId": "1d7nwt",
   "retries": {
     "runMode": 2,
     "openMode": 0
   }
->>>>>>> d9aedcaa
 }