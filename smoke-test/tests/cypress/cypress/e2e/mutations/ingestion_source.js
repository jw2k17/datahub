<<<<<<< HEAD

const number = crypto.getRandomValues(new Uint32Array(1))[0];
=======
const number = Math.floor(Math.random() * 100000);
>>>>>>> d204d565
const accound_id = `account${number}`;
const warehouse_id = `warehouse${number}`;
const username = `user${number}`;
const password = `password${number}`;
const role = `role${number}`;
const ingestion_source_name = `ingestion source ${number}`;

describe("ingestion source creation flow", () => {
  it("create a ingestion source using ui, verify ingestion source details saved correctly, remove ingestion source", () => {
    // Go to ingestion page, create a snowflake source
    cy.loginWithCredentials();
    cy.goToIngestionPage();
    cy.clickOptionWithTestId("create-ingestion-source-button");
    cy.clickOptionWithText("Snowflake");
    cy.waitTextVisible("Snowflake Details");
    cy.get("#account_id").type(accound_id);
    cy.get("#warehouse").type(warehouse_id);
    cy.get("#username").type(username);
    cy.get("#password").type(password);
    cy.focused().blur();
    cy.get("#role").type(role);

    // Verify yaml recipe is generated correctly
    cy.clickOptionWithTestId("recipe-builder-yaml-button");
    cy.waitTextVisible("account_id");
    cy.waitTextVisible(accound_id);
    cy.waitTextVisible(warehouse_id);
    cy.waitTextVisible(username);
    cy.waitTextVisible(password);
    cy.waitTextVisible(role);

    // Finish creating source
    cy.clickOptionWithTestId("recipe-builder-next-button");
    cy.waitTextVisible("Configure an Ingestion Schedule");
    cy.clickOptionWithTestId("ingestion-schedule-next-button");
    cy.waitTextVisible("Give this data source a name");
    cy.get('[data-testid="source-name-input"]').type(ingestion_source_name);
    cy.clickOptionWithTestId("ingestion-source-save-button");
    cy.waitTextVisible("Successfully created ingestion source!").wait(5000);
    cy.waitTextVisible(ingestion_source_name);
    cy.get('[data-testid="ingestion-source-table-status"]')
      .contains("Pending...")
      .should("be.visible");

    // Verify ingestion source details are saved correctly
    cy.get('[data-testid="ingestion-source-table-edit-button"]')
      .first()
      .click();
    cy.waitTextVisible("Edit Data Source");
    cy.get("#account_id").should("have.value", accound_id);
    cy.get("#warehouse").should("have.value", warehouse_id);
    cy.get("#username").should("have.value", username);
    cy.get("#password").should("have.value", password);
    cy.get("#role").should("have.value", role);
    cy.get("button").contains("Next").click();
    cy.waitTextVisible("Configure an Ingestion Schedule");
    cy.clickOptionWithTestId("ingestion-schedule-next-button");
    cy.get('[data-testid="source-name-input"]')
      .clear()
      .type(`${ingestion_source_name} EDITED`);
    cy.clickOptionWithTestId("ingestion-source-save-button");
    cy.waitTextVisible("Successfully updated ingestion source!");
    cy.waitTextVisible(`${ingestion_source_name} EDITED`);

    // Remove ingestion source
    cy.get('[data-testid="delete-button"]').first().click();
    cy.waitTextVisible("Confirm Ingestion Source Removal");
    cy.get("button").contains("Yes").click();
    cy.waitTextVisible("Removed ingestion source.");
    cy.ensureTextNotPresent(`${ingestion_source_name} EDITED`);
  });
});<|MERGE_RESOLUTION|>--- conflicted
+++ resolved
@@ -1,9 +1,4 @@
-<<<<<<< HEAD
-
 const number = crypto.getRandomValues(new Uint32Array(1))[0];
-=======
-const number = Math.floor(Math.random() * 100000);
->>>>>>> d204d565
 const accound_id = `account${number}`;
 const warehouse_id = `warehouse${number}`;
 const username = `user${number}`;
