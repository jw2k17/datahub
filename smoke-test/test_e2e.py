import time

import pytest
import requests
import urllib
from datahub.cli.docker import check_local_docker_containers
from datahub.ingestion.run.pipeline import Pipeline
from tests.utils import ingest_file_via_rest

GMS_ENDPOINT = "http://localhost:8080"
FRONTEND_ENDPOINT = "http://localhost:9002"
KAFKA_BROKER = "localhost:9092"

bootstrap_sample_data = "../metadata-ingestion/examples/mce_files/bootstrap_mce.json"
usage_sample_data = (
    "../metadata-ingestion/tests/integration/bigquery-usage/bigquery_usages_golden.json"
)
bq_sample_data = "./sample_bq_data.json"
restli_default_headers = {
    "X-RestLi-Protocol-Version": "2.0.0",
}
kafka_post_ingestion_wait_sec = 60


@pytest.fixture(scope="session")
def wait_for_healthchecks():
    # Simply assert that everything is healthy, but don't wait.
    assert not check_local_docker_containers()
    yield


@pytest.mark.dependency()
def test_healthchecks(wait_for_healthchecks):
    # Call to wait_for_healthchecks fixture will do the actual functionality.
    pass

@pytest.fixture(scope="session")
def frontend_session(wait_for_healthchecks):
    session = requests.Session()

    headers = {
        "Content-Type": "application/json",
    }
    data = '{"username":"datahub", "password":"datahub"}'
    response = session.post(
        f"{FRONTEND_ENDPOINT}/logIn", headers=headers, data=data
    )
    response.raise_for_status()

    yield session

@pytest.mark.dependency(depends=["test_healthchecks"])
def test_ingestion_via_rest(wait_for_healthchecks):
    ingest_file_via_rest(bootstrap_sample_data)


@pytest.mark.dependency(depends=["test_healthchecks"])
def test_ingestion_usage_via_rest(wait_for_healthchecks):
    ingest_file_via_rest(usage_sample_data)


@pytest.mark.dependency(depends=["test_healthchecks"])
def test_ingestion_via_kafka(wait_for_healthchecks):
    pipeline = Pipeline.create(
        {
            "source": {
                "type": "file",
                "config": {"filename": bq_sample_data},
            },
            "sink": {
                "type": "datahub-kafka",
                "config": {
                    "connection": {
                        "bootstrap": KAFKA_BROKER,
                    }
                },
            },
        }
    )
    pipeline.run()
    pipeline.raise_from_status()

    # Since Kafka emission is asynchronous, we must wait a little bit so that
    # the changes are actually processed.
    time.sleep(kafka_post_ingestion_wait_sec)


@pytest.mark.dependency(
    depends=[
        "test_ingestion_via_rest",
        "test_ingestion_via_kafka",
        "test_ingestion_usage_via_rest",
    ]
)
def test_run_ingestion(wait_for_healthchecks):
    # Dummy test so that future ones can just depend on this one.
    pass


@pytest.mark.dependency(depends=["test_healthchecks", "test_run_ingestion"])
def test_gms_get_user():
    username = "jdoe"
    urn = f"urn:li:corpuser:{username}"
    response = requests.get(
        f"{GMS_ENDPOINT}/entities/{urllib.parse.quote(urn)}",
        headers={
            **restli_default_headers,
        },
    )
    response.raise_for_status()
    data = response.json()

    assert data["value"]
    assert data["value"]["com.linkedin.metadata.snapshot.CorpUserSnapshot"]
    assert data["value"]["com.linkedin.metadata.snapshot.CorpUserSnapshot"]["urn"] == urn


@pytest.mark.parametrize(
    "platform,dataset_name,env",
    [
        (
            # This one tests the bootstrap sample data.
            "urn:li:dataPlatform:kafka",
            "SampleKafkaDataset",
            "PROD",
        ),
        (
            # This one tests BigQuery ingestion.
            "urn:li:dataPlatform:bigquery",
            "bigquery-public-data.covid19_geotab_mobility_impact.us_border_wait_times",
            "PROD",
        ),
    ],
)
@pytest.mark.dependency(depends=["test_healthchecks", "test_run_ingestion"])
def test_gms_get_dataset(platform, dataset_name, env):
    platform = "urn:li:dataPlatform:bigquery"
    dataset_name = (
        "bigquery-public-data.covid19_geotab_mobility_impact.us_border_wait_times"
    )
    env = "PROD"
    urn = f"urn:li:dataset:({platform},{dataset_name},{env})"

    response = requests.get(
        f"{GMS_ENDPOINT}/entities/{urllib.parse.quote(urn)}",
        headers={
            **restli_default_headers,
            "X-RestLi-Method": "get",
        },
    )
    response.raise_for_status()
    res_data = response.json()

    assert res_data["value"]
    assert res_data["value"]["com.linkedin.metadata.snapshot.DatasetSnapshot"]
    assert res_data["value"]["com.linkedin.metadata.snapshot.DatasetSnapshot"]["urn"] == urn


@pytest.mark.parametrize(
    "query,min_expected_results",
    [
        ("covid", 1),
        ("sample", 3),
    ],
)
@pytest.mark.dependency(depends=["test_healthchecks", "test_run_ingestion"])
def test_gms_search_dataset(query, min_expected_results):


    json = {
            "input": f"{query}",
            "entity": "dataset",
            "start": 0,
            "count": 10
    }
    print(json)
    response = requests.post(
        f"{GMS_ENDPOINT}/entities?action=search",
        headers=restli_default_headers,
        json=json
    )
    response.raise_for_status()
    res_data = response.json()

    assert res_data["value"]
    assert res_data["value"]["numEntities"] >= min_expected_results
    assert len(res_data["value"]["entities"]) >= min_expected_results


@pytest.mark.parametrize(
    "query,min_expected_results",
    [
        ("covid", 1),
        ("sample", 3),
    ],
)
@pytest.mark.dependency(depends=["test_healthchecks", "test_run_ingestion"])
def test_gms_search_across_entities(query, min_expected_results):

    json = {
            "input": f"{query}",
            "entities": [],
            "start": 0,
            "count": 10
    }
    print(json)
    response = requests.post(
        f"{GMS_ENDPOINT}/entities?action=searchAcrossEntities",
        headers=restli_default_headers,
        json=json
    )
    response.raise_for_status()
    res_data = response.json()

    assert res_data["value"]
    assert res_data["value"]["numEntities"] >= min_expected_results
    assert len(res_data["value"]["entities"]) >= min_expected_results


@pytest.mark.dependency(depends=["test_healthchecks", "test_run_ingestion"])
def test_gms_usage_fetch():
    response = requests.post(
        f"{GMS_ENDPOINT}/usageStats?action=queryRange",
        headers=restli_default_headers,
        json={
            "resource": "urn:li:dataset:(urn:li:dataPlatform:bigquery,harshal-playground-306419.test_schema.excess_deaths_derived,PROD)",
            "duration": "DAY",
            "rangeFromEnd": "ALL",
        },
    )
    response.raise_for_status()

    data = response.json()["value"]

    assert len(data["buckets"]) == 6
    assert data["buckets"][0]["metrics"]["topSqlQueries"]

    fields = data["aggregations"].pop("fields")
    assert len(fields) == 12
    assert fields[0]["count"] == 7

    users = data["aggregations"].pop("users")
    assert len(users) == 1
    assert users[0]["count"] == 7

    assert data["aggregations"] == {
        # "fields" and "users" already popped out
        "totalSqlQueries": 7,
        "uniqueUserCount": 1,
    }

@pytest.mark.dependency(depends=["test_healthchecks"])
def test_frontend_auth(frontend_session):
    pass


@pytest.mark.dependency(depends=["test_healthchecks", "test_run_ingestion"])
def test_frontend_browse_datasets(frontend_session):

    json = {
        "query": """query browse($input: BrowseInput!) {\n
                        browse(input: $input) {\n
                            start\n
                            count\n
                            total\n
                            groups {
                                name
                            }
                            entities {\n
                                ... on Dataset {\n
                                    urn\n
                                    name\n
                                }\n
                            }\n
                        }\n
                    }""",
        "variables": {
            "input": {
                "type": "DATASET",
                "path": ["prod"]
            }
        }
    }

    response = frontend_session.post(
        f"{FRONTEND_ENDPOINT}/api/v2/graphql", json=json
    )

    response.raise_for_status()
    res_data = response.json()
    assert res_data
    assert res_data["data"]
    assert res_data["data"]["browse"]
    assert len(res_data["data"]["browse"]["entities"]) == 0
    assert len(res_data["data"]["browse"]["groups"]) > 0


@pytest.mark.parametrize(
    "query,min_expected_results",
    [
        ("covid", 1),
        ("sample", 3),
        ("", 1),
    ],
)
@pytest.mark.dependency(depends=["test_healthchecks", "test_run_ingestion"])
def test_frontend_search_datasets(frontend_session, query, min_expected_results):

    json = {
        "query": """query search($input: SearchInput!) {\n
            search(input: $input) {\n
                start\n
                count\n
                total\n 
                searchResults {\n
                    entity {\n
                        ... on Dataset {\n
                            urn\n
                            name\n
                        }\n
                    }\n
                }\n
            }\n
        }""",
        "variables": {
            "input": {
                "type": "DATASET",
                "query": f"{query}",
                "start": 0,
                "count": 10
            }
        }
    }

    response = frontend_session.post(
        f"{FRONTEND_ENDPOINT}/api/v2/graphql", json=json
    )
    response.raise_for_status()
    res_data = response.json()

    assert res_data
    assert res_data["data"]
    assert res_data["data"]["search"]
    assert res_data["data"]["search"]["total"] >= min_expected_results
    assert len(res_data["data"]["search"]["searchResults"]) >= min_expected_results


@pytest.mark.parametrize(
    "query,min_expected_results",
    [
        ("covid", 1),
        ("sample", 3),
        ("", 1),
    ],
)
@pytest.mark.dependency(depends=["test_healthchecks", "test_run_ingestion"])
def test_frontend_search_across_entities(frontend_session, query, min_expected_results):

    json = {
        "query": """query searchAcrossEntities($input: SearchAcrossEntitiesInput!) {\n
            searchAcrossEntities(input: $input) {\n
                start\n
                count\n
                total\n 
                searchResults {\n
                    entity {\n
                        ... on Dataset {\n
                            urn\n
                            name\n
                        }\n
                    }\n
                }\n
            }\n
        }""",
        "variables": {
            "input": {
                "types": [],
                "query": f"{query}",
                "start": 0,
                "count": 10
            }
        }
    }

    response = frontend_session.post(
        f"{FRONTEND_ENDPOINT}/api/v2/graphql", json=json
    )
    response.raise_for_status()
    res_data = response.json()

    assert res_data
    assert res_data["data"]
    assert res_data["data"]["searchAcrossEntities"]
    assert res_data["data"]["searchAcrossEntities"]["total"] >= min_expected_results
    assert len(res_data["data"]["searchAcrossEntities"]["searchResults"]) >= min_expected_results


@pytest.mark.dependency(depends=["test_healthchecks", "test_run_ingestion"])
def test_frontend_user_info(frontend_session):

    urn = f"urn:li:corpuser:datahub"
    json = {
        "query": """query corpUser($urn: String!) {\n
            corpUser(urn: $urn) {\n
                urn\n
                username\n
                editableInfo {\n
                    pictureLink\n
                }\n
                info {\n
                    firstName\n
                    fullName\n
                    title\n
                    email\n
                }\n
            }\n
        }""",
        "variables": {
            "urn": urn
        }
    }
    response = frontend_session.post(
        f"{FRONTEND_ENDPOINT}/api/v2/graphql", json=json
    )
    response.raise_for_status()
    res_data = response.json()

    assert res_data 
    assert res_data["data"]
    assert res_data["data"]["corpUser"]
    assert res_data["data"]["corpUser"]["urn"] == urn


@pytest.mark.parametrize(
    "platform,dataset_name,env",
    [
        (
            # This one tests the bootstrap sample data.
            "urn:li:dataPlatform:kafka",
            "SampleKafkaDataset",
            "PROD",
        ),
        (
            # This one tests BigQuery ingestion.
            "urn:li:dataPlatform:bigquery",
            "bigquery-public-data.covid19_geotab_mobility_impact.us_border_wait_times",
            "PROD",
        ),
    ],
)
@pytest.mark.dependency(depends=["test_healthchecks", "test_run_ingestion"])
def test_frontend_datasets(frontend_session, platform, dataset_name, env):
    urn = f"urn:li:dataset:({platform},{dataset_name},{env})"
    json = {
        "query": """query getDataset($urn: String!) {\n
            dataset(urn: $urn) {\n
                urn\n
                name\n
                description\n
                platform {\n
                    urn\n
                }\n
                schemaMetadata {\n
                    name\n
                    version\n
                    createdAt\n
                }\n
            }\n
        }""",
        "variables": {
            "urn": urn
        }
    }
    # Basic dataset info.
    response = frontend_session.post(
        f"{FRONTEND_ENDPOINT}/api/v2/graphql", json=json
    )
    response.raise_for_status()
    res_data = response.json()

    assert res_data
    assert res_data["data"]
    assert res_data["data"]["dataset"]
    assert res_data["data"]["dataset"]["urn"] == urn
    assert res_data["data"]["dataset"]["name"] == dataset_name
    assert res_data["data"]["dataset"]["platform"]["urn"] == platform

@pytest.mark.dependency(depends=["test_healthchecks", "test_run_ingestion"])
def test_ingest_with_system_metadata():
    response = requests.post(
        f"{GMS_ENDPOINT}/entities?action=ingest",
        headers=restli_default_headers,
        json={
          'entity':
            {
              'value':
                {'com.linkedin.metadata.snapshot.CorpUserSnapshot':
                  {'urn': 'urn:li:corpuser:datahub', 'aspects':
                    [{'com.linkedin.identity.CorpUserInfo': {'active': True, 'displayName': 'Data Hub', 'email': 'datahub@linkedin.com', 'title': 'CEO', 'fullName': 'Data Hub'}}]
                   }
                  }
                },
              'systemMetadata': {'lastObserved': 1628097379571, 'runId': 'af0fe6e4-f547-11eb-81b2-acde48001122'}
        },
    )
    response.raise_for_status()

@pytest.mark.dependency(depends=["test_healthchecks", "test_run_ingestion"])
def test_ingest_with_blank_system_metadata():
    response = requests.post(
        f"{GMS_ENDPOINT}/entities?action=ingest",
        headers=restli_default_headers,
        json={
          'entity':
            {
              'value':
                {'com.linkedin.metadata.snapshot.CorpUserSnapshot':
                  {'urn': 'urn:li:corpuser:datahub', 'aspects':
                    [{'com.linkedin.identity.CorpUserInfo': {'active': True, 'displayName': 'Data Hub', 'email': 'datahub@linkedin.com', 'title': 'CEO', 'fullName': 'Data Hub'}}]
                   }
                  }
                },
              'systemMetadata': {}
        },
    )
    response.raise_for_status()

@pytest.mark.dependency(depends=["test_healthchecks", "test_run_ingestion"])
def test_ingest_without_system_metadata():
    response = requests.post(
        f"{GMS_ENDPOINT}/entities?action=ingest",
        headers=restli_default_headers,
        json={
          'entity':
            {
              'value':
                {'com.linkedin.metadata.snapshot.CorpUserSnapshot':
                  {'urn': 'urn:li:corpuser:datahub', 'aspects':
                    [{'com.linkedin.identity.CorpUserInfo': {'active': True, 'displayName': 'Data Hub', 'email': 'datahub@linkedin.com', 'title': 'CEO', 'fullName': 'Data Hub'}}]
                   }
                  }
             },
        },
    )
    response.raise_for_status()


@pytest.mark.dependency(depends=["test_healthchecks", "test_run_ingestion"])
def test_frontend_list_policies(frontend_session):

    json = {
        "query": """query listPolicies($input: ListPoliciesInput!) {\n
            listPolicies(input: $input) {\n
                start\n
                count\n
                total\n
                policies {\n
                    urn\n
                    type\n
                    name\n
                    description\n
                    state\n
                    resources {\n
                      type\n
                      allResources\n
                      resources\n
                    }\n
                    privileges\n
                    actors {\n
                      users\n
                      groups\n
                      allUsers\n
                      allGroups\n
                      resourceOwners\n
                    }\n
                    editable\n
                }\n
            }\n
        }""",
        "variables": {
            "input": {
              "start": "0",
              "count": "20",
            }
        }
    }
    response = frontend_session.post(
        f"{FRONTEND_ENDPOINT}/api/v2/graphql", json=json
    )
    response.raise_for_status()
    res_data = response.json()

    assert res_data
    assert res_data["data"]
    assert res_data["data"]["listPolicies"]
    assert res_data["data"]["listPolicies"]["start"] is 0
<<<<<<< HEAD
    assert res_data["data"]["listPolicies"]["count"] is 11
    assert len(res_data["data"]["listPolicies"]["policies"]) is 11 # Length of default policies.
=======
    assert res_data["data"]["listPolicies"]["count"] > 0
    assert len(res_data["data"]["listPolicies"]["policies"]) > 0
>>>>>>> 10560585

@pytest.mark.dependency(depends=["test_healthchecks", "test_run_ingestion", "test_frontend_list_policies"])
def test_frontend_update_policy(frontend_session):

    json = {
        "query": """mutation updatePolicy($urn: String!, $input: PolicyUpdateInput!) {\n
            updatePolicy(urn: $urn, input: $input) }""",
        "variables": {
            "urn": "urn:li:dataHubPolicy:7",
            "input": {
                "type": "PLATFORM",
                "state": "INACTIVE",
                "name": "Updated Platform Policy",
                "description": "My Metadaata Policy",
                "privileges": [ "MANAGE_POLICIES" ],
                "actors": {
                  "users": ["urn:li:corpuser:datahub"],
                  "resourceOwners": False,
                  "allUsers": False,
                  "allGroups": False
                }
            }
        }
    }

    response = frontend_session.post(
        f"{FRONTEND_ENDPOINT}/api/v2/graphql", json=json
    )
    response.raise_for_status()
    res_data = response.json()

    assert res_data
    assert res_data["data"]
    assert res_data["data"]["updatePolicy"]
    assert res_data["data"]["updatePolicy"] == "urn:li:dataHubPolicy:7"

@pytest.mark.dependency(depends=["test_healthchecks", "test_run_ingestion", "test_frontend_list_policies", "test_frontend_update_policy"])
def test_frontend_delete_policy(frontend_session):

    json = {
        "query": """mutation deletePolicy($urn: String!) {\n
            deletePolicy(urn: $urn) }""",
        "variables": {
            "urn": "urn:li:dataHubPolicy:7"
        }
    }

    response = frontend_session.post(
        f"{FRONTEND_ENDPOINT}/api/v2/graphql", json=json
    )
    response.raise_for_status()
    res_data = response.json()

    # Now verify the policy has been removed.
    json = {
        "query": """query listPolicies($input: ListPoliciesInput!) {\n
            listPolicies(input: $input) {\n
                start\n
                count\n
                total\n
                policies {\n
                    urn\n
                }\n
            }\n
        }""",
        "variables": {
            "input": {
              "start": "0",
              "count": "20",
            }
        }
    }
    response = frontend_session.post(
        f"{FRONTEND_ENDPOINT}/api/v2/graphql", json=json
    )
    response.raise_for_status()
    res_data = response.json()

    assert res_data
    assert res_data["data"]
    assert res_data["data"]["listPolicies"]
    assert len(res_data["data"]["listPolicies"]["policies"]) is 10 # Length of default policies - 1

@pytest.mark.dependency(depends=["test_healthchecks", "test_run_ingestion", "test_frontend_list_policies", "test_frontend_delete_policy"])
def test_frontend_create_policy(frontend_session):

    # Policy tests are not idempotent. If you rerun this test it will be wrong.
    json = {
        "query": """mutation createPolicy($input: PolicyUpdateInput!) {\n
            createPolicy(input: $input) }""",
        "variables": {
            "input": {
                "type": "METADATA",
                "name": "Test Metadata Policy",
                "description": "My Metadaata Policy",
                "state": "ACTIVE",
                "resources": {
                  "type": "dataset",
                  "allResources": True
                },
                "privileges": [ "EDIT_ENTITY_TAGS" ],
                "actors": {
                  "users": ["urn:li:corpuser:datahub"],
                  "resourceOwners": False,
                  "allUsers": False,
                  "allGroups": False
                }
            }
        }
    }

    response = frontend_session.post(
        f"{FRONTEND_ENDPOINT}/api/v2/graphql", json=json
    )
    response.raise_for_status()
    res_data = response.json()

    assert res_data
    assert res_data["data"]
    assert res_data["data"]["createPolicy"]

    # Now verify the policy has been added.
    json = {
        "query": """query listPolicies($input: ListPoliciesInput!) {\n
            listPolicies(input: $input) {\n
                start\n
                count\n
                total\n
                policies {\n
                    urn\n
                }\n
            }\n
        }""",
        "variables": {
            "input": {
              "start": "0",
              "count": "20",
            }
        }
    }
    response = frontend_session.post(
        f"{FRONTEND_ENDPOINT}/api/v2/graphql", json=json
    )
    response.raise_for_status()
    res_data = response.json()

    assert res_data
    assert res_data["data"]
    assert res_data["data"]["listPolicies"]
    # TODO: Check to see that the policy we created in inside the array.
    assert len(res_data["data"]["listPolicies"]["policies"]) is 11 # Back up to 8

@pytest.mark.dependency(depends=["test_healthchecks", "test_run_ingestion"])
def test_frontend_app_config(frontend_session):

    json = {
        "query": """query appConfig {\n
            appConfig {\n
                analyticsConfig {\n
                  enabled\n
                }\n
                policiesConfig {\n
                  enabled\n
                  platformPrivileges {\n
                    type\n
                    displayName\n
                    description\n
                  }\n
                  resourcePrivileges {\n
                    resourceType\n
                    resourceTypeDisplayName\n
                    entityType\n
                    privileges {\n
                      type\n
                      displayName\n
                      description\n
                    }\n
                  }\n
                }\n
            }\n
        }"""
    }

    response = frontend_session.post(
        f"{FRONTEND_ENDPOINT}/api/v2/graphql", json=json
    )
    response.raise_for_status()
    res_data = response.json()

    assert res_data
    assert res_data["data"]
    assert res_data["data"]["appConfig"]
    assert res_data["data"]["appConfig"]["analyticsConfig"]["enabled"] is True
    assert res_data["data"]["appConfig"]["policiesConfig"]["enabled"] is True

@pytest.mark.dependency(depends=["test_healthchecks", "test_run_ingestion"])
def test_frontend_me_query(frontend_session):

    json = {
        "query": """query me {\n
            me {\n
                corpUser {\n
                  urn\n
                  username\n
                  editableInfo {\n
                      pictureLink\n
                  }\n
                  info {\n
                      firstName\n
                      fullName\n
                      title\n
                      email\n
                  }\n
                }\n
                platformPrivileges {\n
                  viewAnalytics
                  managePolicies
                  manageIdentities
                  generatePersonalAccessTokens
                }\n
            }\n
        }"""
    }

    response = frontend_session.post(
        f"{FRONTEND_ENDPOINT}/api/v2/graphql", json=json
    )
    response.raise_for_status()
    res_data = response.json()

    assert res_data
    assert res_data["data"]
    assert res_data["data"]["me"]["corpUser"]["urn"] == "urn:li:corpuser:datahub"
    assert res_data["data"]["me"]["platformPrivileges"]["viewAnalytics"] is True
    assert res_data["data"]["me"]["platformPrivileges"]["managePolicies"] is True
    assert res_data["data"]["me"]["platformPrivileges"]["manageIdentities"] is True
    assert res_data["data"]["me"]["platformPrivileges"]["generatePersonalAccessTokens"] is True


@pytest.mark.dependency(depends=["test_healthchecks", "test_run_ingestion"])
def test_list_users(frontend_session):

    json = {
        "query": """query listUsers($input: ListUsersInput!) {\n
            listUsers(input: $input) {\n
                start\n
                count\n
                total\n
                users {\n
                    urn\n
                    type\n
                    username\n
                    properties {\n
                      firstName
                    }\n
                }\n
            }\n
        }""",
        "variables": {
            "input": {
              "start": "0",
              "count": "2",
            }
        }
    }
    response = frontend_session.post(
        f"{FRONTEND_ENDPOINT}/api/v2/graphql", json=json
    )
    response.raise_for_status()
    res_data = response.json()

    assert res_data
    assert res_data["data"]
    assert res_data["data"]["listUsers"]
    assert res_data["data"]["listUsers"]["start"] is 0
    assert res_data["data"]["listUsers"]["count"] is 2
    assert len(res_data["data"]["listUsers"]["users"]) >= 2 # Length of default user set.

@pytest.mark.dependency(depends=["test_healthchecks", "test_run_ingestion"])
def test_list_groups(frontend_session):

    json = {
        "query": """query listGroups($input: ListGroupsInput!) {\n
            listGroups(input: $input) {\n
                start\n
                count\n
                total\n
                groups {\n
                    urn\n
                    type\n
                    name\n
                    properties {\n
                      displayName
                    }\n
                }\n
            }\n
        }""",
        "variables": {
            "input": {
              "start": "0",
              "count": "2",
            }
        }
    }
    response = frontend_session.post(
        f"{FRONTEND_ENDPOINT}/api/v2/graphql", json=json
    )
    response.raise_for_status()
    res_data = response.json()

    assert res_data
    assert res_data["data"]
    assert res_data["data"]["listGroups"]
    assert res_data["data"]["listGroups"]["start"] is 0
    assert res_data["data"]["listGroups"]["count"] is 2
    assert len(res_data["data"]["listGroups"]["groups"]) >= 2 # Length of default group set.

@pytest.mark.dependency(depends=["test_healthchecks", "test_run_ingestion", "test_list_groups"])
def test_add_remove_members_from_group(frontend_session):

    # Assert no group edges for user jdoe
    json = {
        "query": """query corpUser($urn: String!) {\n
            corpUser(urn: $urn) {\n
                urn\n
                relationships(input: { types: ["IsMemberOfGroup"], direction: OUTGOING, start: 0, count: 1 }) {\n
                    total\n
                }\n
            }\n
        }""",
        "variables": {
            "urn": "urn:li:corpuser:jdoe"
        }
    }
    response = frontend_session.post(
        f"{FRONTEND_ENDPOINT}/api/v2/graphql", json=json
    )
    response.raise_for_status()
    res_data = response.json()

    assert res_data
    assert res_data["data"]
    assert res_data["data"]["corpUser"]
    assert res_data["data"]["corpUser"]["relationships"]["total"] is 0

    # Add jdoe to group
    json = {
        "query": """mutation addGroupMembers($input: AddGroupMembersInput!) {\n
            addGroupMembers(input: $input) }""",
        "variables": {
            "input": {
                "groupUrn": "urn:li:corpGroup:bfoo",
                "userUrns": [ "urn:li:corpuser:jdoe" ],
            }
        }
    }

    response = frontend_session.post(
        f"{FRONTEND_ENDPOINT}/api/v2/graphql", json=json
    )
    response.raise_for_status()

    # Sleep for edge store to be updated. Not ideal!
    time.sleep(1)

    # Verify the member has been added
    json = {
        "query": """query corpUser($urn: String!) {\n
            corpUser(urn: $urn) {\n
                urn\n
                relationships(input: { types: ["IsMemberOfGroup"], direction: OUTGOING, start: 0, count: 1 }) {\n
                    total\n
                }\n
            }\n
        }""",
        "variables": {
            "urn": "urn:li:corpuser:jdoe"
        }
    }
    response = frontend_session.post(
        f"{FRONTEND_ENDPOINT}/api/v2/graphql", json=json
    )
    response.raise_for_status()
    res_data = response.json()

    assert res_data
    assert res_data["data"]
    assert res_data["data"]["corpUser"]
    assert res_data["data"]["corpUser"]["relationships"]
    assert res_data["data"]["corpUser"]["relationships"]["total"] is 1

    # Now remove jdoe from the group
    json = {
        "query": """mutation removeGroupMembers($input: RemoveGroupMembersInput!) {\n
            removeGroupMembers(input: $input) }""",
        "variables": {
            "input": {
                "groupUrn": "urn:li:corpGroup:bfoo",
                "userUrns": [ "urn:li:corpuser:jdoe" ],
            }
        }
    }

    response = frontend_session.post(
        f"{FRONTEND_ENDPOINT}/api/v2/graphql", json=json
    )
    response.raise_for_status()

    # Sleep for edge store to be updated. Not ideal!
    time.sleep(1)

    # Verify the member has been removed
    json = {
        "query": """query corpUser($urn: String!) {\n
            corpUser(urn: $urn) {\n
                urn\n
                relationships(input: { types: ["IsMemberOfGroup"], direction: OUTGOING, start: 0, count: 1 }) {\n
                    total\n
                }\n
            }\n
        }""",
        "variables": {
            "urn": "urn:li:corpuser:jdoe"
        }
    }
    response = frontend_session.post(
        f"{FRONTEND_ENDPOINT}/api/v2/graphql", json=json
    )
    response.raise_for_status()
    res_data = response.json()

    assert res_data
    assert res_data["data"]
    assert res_data["data"]["corpUser"]
    assert res_data["data"]["corpUser"]["relationships"]["total"] is 0

@pytest.mark.dependency(depends=["test_healthchecks", "test_run_ingestion", "test_list_groups", "test_add_remove_members_from_group"])
def test_remove_user(frontend_session):

    json = {
        "query": """mutation removeUser($urn: String!) {\n
            removeUser(urn: $urn) }""",
        "variables": {
            "urn": "urn:li:corpuser:jdoe"
        }
    }

    response = frontend_session.post(
        f"{FRONTEND_ENDPOINT}/api/v2/graphql", json=json
    )
    response.raise_for_status()

    json = {
        "query": """query corpUser($urn: String!) {\n
            corpUser(urn: $urn) {\n
                urn\n
                properties {\n
                    firstName\n
                }\n
            }\n
        }""",
        "variables": {
            "urn": "urn:li:corpuser:jdoe"
        }
    }
    response = frontend_session.post(
        f"{FRONTEND_ENDPOINT}/api/v2/graphql", json=json
    )
    response.raise_for_status()
    res_data = response.json()

    assert res_data
    assert res_data["data"]
    assert res_data["data"]["corpUser"]
    assert res_data["data"]["corpUser"]["properties"] is None

@pytest.mark.dependency(depends=["test_healthchecks", "test_run_ingestion", "test_list_groups", "test_add_remove_members_from_group"])
def test_remove_group(frontend_session):

    json = {
        "query": """mutation removeGroup($urn: String!) {\n
            removeGroup(urn: $urn) }""",
        "variables": {
          "urn": "urn:li:corpGroup:bfoo"
        }
    }

    response = frontend_session.post(
        f"{FRONTEND_ENDPOINT}/api/v2/graphql", json=json
    )
    response.raise_for_status()

    json = {
        "query": """query corpGroup($urn: String!) {\n
            corpGroup(urn: $urn) {\n
                urn\n
                properties {\n
                    displayName\n
                }\n
            }\n
        }""",
        "variables": {
            "urn": "urn:li:corpGroup:bfoo"
        }
    }
    response = frontend_session.post(
        f"{FRONTEND_ENDPOINT}/api/v2/graphql", json=json
    )
    response.raise_for_status()
    res_data = response.json()

    assert res_data
    assert res_data["data"]
    assert res_data["data"]["corpGroup"]
    assert res_data["data"]["corpGroup"]["properties"] is None

@pytest.mark.dependency(depends=["test_healthchecks", "test_run_ingestion", "test_list_groups", "test_remove_group"])
def test_create_group(frontend_session):

    json = {
        "query": """mutation createGroup($input: CreateGroupInput!) {\n
            createGroup(input: $input) }""",
        "variables": {
            "input": {
                "name": "Test Group",
                "description": "My test group"
            }
        }
    }

    response = frontend_session.post(
        f"{FRONTEND_ENDPOINT}/api/v2/graphql", json=json
    )
    response.raise_for_status()

    json = {
        "query": """query corpGroup($urn: String!) {\n
            corpGroup(urn: $urn) {\n
                urn\n
                properties {\n
                    displayName\n
                }\n
            }\n
        }""",
        "variables": {
          "urn": "urn:li:corpGroup:Test Group"
        }
    }
    response = frontend_session.post(
        f"{FRONTEND_ENDPOINT}/api/v2/graphql", json=json
    )
    response.raise_for_status()
    res_data = response.json()

    assert res_data
    assert res_data["data"]
    assert res_data["data"]["corpGroup"]
    assert res_data["data"]["corpGroup"]["properties"]["displayName"] == "Test Group"

@pytest.mark.dependency(depends=["test_healthchecks", "test_run_ingestion"])
def test_home_page_recommendations(frontend_session):

    min_expected_recommendation_modules = 0

    json = {
        "query": """query listRecommendations($input: ListRecommendationsInput!) {\n
            listRecommendations(input: $input) { modules { title } } }""",
        "variables": {
            "input": {
                "userUrn": "urn:li:corpuser:datahub",
                "requestContext": {
                  "scenario": "HOME"
                },
                "limit": 5
            }
        }
    }

    response = frontend_session.post(
        f"{FRONTEND_ENDPOINT}/api/v2/graphql", json=json
    )
    response.raise_for_status()
    res_data = response.json()
    print(res_data)

    assert res_data
    assert res_data["data"]
    assert res_data["data"]["listRecommendations"]
    assert "error" not in res_data
    assert len(res_data["data"]["listRecommendations"]["modules"]) > min_expected_recommendation_modules

@pytest.mark.dependency(depends=["test_healthchecks", "test_run_ingestion"])
def test_search_results_recommendations(frontend_session):

    # This test simply ensures that the recommendations endpoint does not return an error.
    json = {
        "query": """query listRecommendations($input: ListRecommendationsInput!) {\n
            listRecommendations(input: $input) { modules { title }  }""",
        "variables": {
            "input": {
                "userUrn": "urn:li:corpuser:datahub",
                "requestContext": {
                  "scenario": "SEARCH_RESULTS",
                  "searchRequestContext": {
                    "query": "asdsdsdds",
                    "filters": []
                  }
                },
                "limit": 5
            }
        }
    }

    response = frontend_session.post(
        f"{FRONTEND_ENDPOINT}/api/v2/graphql", json=json
    )
    response.raise_for_status()
    res_data = response.json()

    assert res_data
    assert "error" not in res_data


@pytest.mark.dependency(depends=["test_healthchecks", "test_run_ingestion"])
def test_generate_personal_access_token(frontend_session):

    # Test success case
    json = {
        "query": """query getAccessToken($input: GetAccessTokenInput!) {\n
            getAccessToken(input: $input) {\n
              accessToken\n
            }\n
        }""",
        "variables": {
          "input": {
              "type": "PERSONAL",
              "actorUrn": "urn:li:corpuser:datahub",
              "duration": "ONE_MONTH"
          }
        }
    }

    response = frontend_session.post(
        f"{FRONTEND_ENDPOINT}/api/v2/graphql", json=json
    )
    response.raise_for_status()
    res_data = response.json()

    assert res_data
    assert res_data["data"]
    assert res_data["data"]["getAccessToken"]["accessToken"] is not None
    assert "error" not in res_data

    # Test unauthenticated case
    json = {
        "query": """query getAccessToken($input: GetAccessTokenInput!) {\n
            accessToken\n
        }""",
        "variables": {
          "input": {
              "type": "PERSONAL",
              "actorUrn": "urn:li:corpuser:jsmith",
              "duration": "ONE_DAY"
          }
        }
    }

    response = frontend_session.post(
        f"{FRONTEND_ENDPOINT}/api/v2/graphql", json=json
    )
    response.raise_for_status()
    res_data = response.json()

    assert res_data
    assert "errors" in res_data # Assert the request fails<|MERGE_RESOLUTION|>--- conflicted
+++ resolved
@@ -594,13 +594,8 @@
     assert res_data["data"]
     assert res_data["data"]["listPolicies"]
     assert res_data["data"]["listPolicies"]["start"] is 0
-<<<<<<< HEAD
-    assert res_data["data"]["listPolicies"]["count"] is 11
-    assert len(res_data["data"]["listPolicies"]["policies"]) is 11 # Length of default policies.
-=======
     assert res_data["data"]["listPolicies"]["count"] > 0
     assert len(res_data["data"]["listPolicies"]["policies"]) > 0
->>>>>>> 10560585
 
 @pytest.mark.dependency(depends=["test_healthchecks", "test_run_ingestion", "test_frontend_list_policies"])
 def test_frontend_update_policy(frontend_session):
@@ -682,7 +677,7 @@
     assert res_data
     assert res_data["data"]
     assert res_data["data"]["listPolicies"]
-    assert len(res_data["data"]["listPolicies"]["policies"]) is 10 # Length of default policies - 1
+    assert len(res_data["data"]["listPolicies"]["policies"]) is 7 # Length of default policies - 1
 
 @pytest.mark.dependency(depends=["test_healthchecks", "test_run_ingestion", "test_frontend_list_policies", "test_frontend_delete_policy"])
 def test_frontend_create_policy(frontend_session):
@@ -751,7 +746,7 @@
     assert res_data["data"]
     assert res_data["data"]["listPolicies"]
     # TODO: Check to see that the policy we created in inside the array.
-    assert len(res_data["data"]["listPolicies"]["policies"]) is 11 # Back up to 8
+    assert len(res_data["data"]["listPolicies"]["policies"]) is 8 # Back up to 8
 
 @pytest.mark.dependency(depends=["test_healthchecks", "test_run_ingestion"])
 def test_frontend_app_config(frontend_session):
