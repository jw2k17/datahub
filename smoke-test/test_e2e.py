--- conflicted
+++ resolved
@@ -1166,17 +1166,13 @@
     json = {
         "query": """mutation createGroup($input: CreateGroupInput!) {\n
             createGroup(input: $input) }""",
-<<<<<<< HEAD
-        "variables": {"input": {"name": "Test Group", "description": "My test group"}},
-=======
         "variables": {
             "input": {
                 "id": "test-id",
                 "name": "Test Group",
-                "description": "My test group"
+                "description": "My test group",
             }
-        }
->>>>>>> 78d35f95
+        },
     }
 
     response = frontend_session.post(f"{FRONTEND_ENDPOINT}/api/v2/graphql", json=json)
@@ -1191,13 +1187,7 @@
                 }\n
             }\n
         }""",
-<<<<<<< HEAD
-        "variables": {"urn": "urn:li:corpGroup:Test Group"},
-=======
-        "variables": {
-          "urn": "urn:li:corpGroup:test-id"
-        }
->>>>>>> 78d35f95
+        "variables": {"urn": "urn:li:corpGroup:test-id"},
     }
     response = frontend_session.post(f"{FRONTEND_ENDPOINT}/api/v2/graphql", json=json)
     response.raise_for_status()
