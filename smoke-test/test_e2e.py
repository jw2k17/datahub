--- conflicted
+++ resolved
@@ -414,7 +414,6 @@
         f"{FRONTEND_ENDPOINT}/api/v2/graphql", json=json
     )
     response.raise_for_status()
-<<<<<<< HEAD
     res_data = response.json()
 
     assert res_data
@@ -423,9 +422,6 @@
     assert res_data["data"]["dataset"]["urn"] == urn
     assert res_data["data"]["dataset"]["name"] == dataset_name
     assert res_data["data"]["dataset"]["platform"]["urn"] == platform
-=======
-    data = response.json()
-
     assert len(data["owners"]) >= 1
 
 @pytest.mark.dependency(depends=["test_healthchecks", "test_run_ingestion"])
@@ -485,5 +481,4 @@
              },
         },
     )
-    response.raise_for_status()
->>>>>>> 7400f21c
+    response.raise_for_status()