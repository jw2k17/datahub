package com.linkedin.metadata.authorization;

import static com.linkedin.metadata.authorization.ApiGroup.ENTITY;
import static com.linkedin.metadata.authorization.ApiOperation.READ;
import static com.linkedin.metadata.authorization.Disjunctive.DENY_ACCESS;

import com.google.common.collect.ImmutableList;
import com.google.common.collect.ImmutableMap;
import com.linkedin.common.UrnArray;
import com.linkedin.common.urn.Urn;
import com.linkedin.data.template.StringArray;
import com.linkedin.metadata.Constants;
import com.linkedin.policy.DataHubActorFilter;
import com.linkedin.policy.DataHubPolicyInfo;
import com.linkedin.policy.DataHubResourceFilter;
import com.linkedin.policy.PolicyMatchCondition;
import com.linkedin.policy.PolicyMatchCriterion;
import com.linkedin.policy.PolicyMatchCriterionArray;
import com.linkedin.policy.PolicyMatchFilter;
import java.util.Collection;
import java.util.List;
import java.util.Map;
import java.util.stream.Collectors;
import java.util.stream.Stream;
import javax.annotation.Nonnull;
import lombok.AllArgsConstructor;
import lombok.Data;
import lombok.Getter;

/** This policies config file defines the base set of privileges that DataHub supports. */
public class PoliciesConfig {

  public static final String PLATFORM_POLICY_TYPE = "PLATFORM";
  public static final String METADATA_POLICY_TYPE = "METADATA";
  public static final String ACTIVE_POLICY_STATE = "ACTIVE";
  public static final String INACTIVE_POLICY_STATE = "INACTIVE";

  // Platform Privileges //

  static final Privilege MANAGE_POLICIES_PRIVILEGE =
      Privilege.of(
          "MANAGE_POLICIES",
          "Manage Policies",
          "Create and remove access control policies. Be careful - Actors with this privilege are effectively super users.");

  static final Privilege MANAGE_INGESTION_PRIVILEGE =
      Privilege.of(
          "MANAGE_INGESTION",
          "Manage Metadata Ingestion",
          "Create, remove, and update Metadata Ingestion sources.");

  static final Privilege MANAGE_SECRETS_PRIVILEGE =
      Privilege.of(
          "MANAGE_SECRETS", "Manage Secrets", "Create & remove Secrets stored inside DataHub.");

  static final Privilege MANAGE_USERS_AND_GROUPS_PRIVILEGE =
      Privilege.of(
          "MANAGE_USERS_AND_GROUPS",
          "Manage Users & Groups",
          "Create, remove, and update users and groups on DataHub.");

  private static final Privilege VIEW_ANALYTICS_PRIVILEGE =
      Privilege.of("VIEW_ANALYTICS", "View Analytics", "View the DataHub analytics dashboard.");

  private static final Privilege GET_ANALYTICS_PRIVILEGE =
      Privilege.of(
          "GET_ANALYTICS_PRIVILEGE",
          "Analytics API access",
          "API read access to raw analytics data.");

  public static final Privilege GENERATE_PERSONAL_ACCESS_TOKENS_PRIVILEGE =
      Privilege.of(
          "GENERATE_PERSONAL_ACCESS_TOKENS",
          "Generate Personal Access Tokens",
          "Generate personal access tokens for use with DataHub APIs.");

  public static final Privilege MANAGE_ACCESS_TOKENS =
      Privilege.of(
          "MANAGE_ACCESS_TOKENS",
          "Manage All Access Tokens",
          "Create, list and revoke access tokens on behalf of users in DataHub. Be careful - Actors with this "
              + "privilege are effectively super users that can impersonate other users.");

  public static final Privilege MANAGE_DOMAINS_PRIVILEGE =
      Privilege.of("MANAGE_DOMAINS", "Manage Domains", "Create and remove Asset Domains.");

  public static final Privilege MANAGE_GLOBAL_ANNOUNCEMENTS_PRIVILEGE =
      Privilege.of(
          "MANAGE_GLOBAL_ANNOUNCEMENTS",
          "Manage Home Page Posts",
          "Create and delete home page posts");

  public static final Privilege VIEW_TESTS_PRIVILEGE =
      Privilege.of("VIEW_TESTS", "View Tests", "View Asset Tests.");

  public static final Privilege MANAGE_TESTS_PRIVILEGE =
      Privilege.of("MANAGE_TESTS", "Manage Tests", "Create and remove Asset Tests.");

  public static final Privilege MANAGE_GLOSSARIES_PRIVILEGE =
      Privilege.of(
          "MANAGE_GLOSSARIES", "Manage Glossaries", "Create, edit, and remove Glossary Entities");

  public static final Privilege MANAGE_USER_CREDENTIALS_PRIVILEGE =
      Privilege.of(
          "MANAGE_USER_CREDENTIALS",
          "Manage User Credentials",
          "Manage credentials for native DataHub users, including inviting new users and resetting passwords");

  public static final Privilege MANAGE_TAGS_PRIVILEGE =
      Privilege.of("MANAGE_TAGS", "Manage Tags", "Create and remove Tags.");

  public static final Privilege CREATE_TAGS_PRIVILEGE =
      Privilege.of("CREATE_TAGS", "Create Tags", "Create new Tags.");

  public static final Privilege CREATE_DOMAINS_PRIVILEGE =
      Privilege.of("CREATE_DOMAINS", "Create Domains", "Create new Domains.");

  public static final Privilege CREATE_GLOBAL_ANNOUNCEMENTS_PRIVILEGE =
      Privilege.of(
          "CREATE_GLOBAL_ANNOUNCEMENTS",
          "Create Global Announcements",
          "Create new Global Announcements.");

  public static final Privilege MANAGE_GLOBAL_VIEWS =
      Privilege.of(
          "MANAGE_GLOBAL_VIEWS",
          "Manage Public Views",
          "Create, update, and delete any Public (shared) Views.");

  public static final Privilege MANAGE_GLOBAL_OWNERSHIP_TYPES =
      Privilege.of(
          "MANAGE_GLOBAL_OWNERSHIP_TYPES",
          "Manage Ownership Types",
          "Create, update and delete Ownership Types.");

  public static final Privilege CREATE_BUSINESS_ATTRIBUTE_PRIVILEGE =
      Privilege.of(
          "CREATE_BUSINESS_ATTRIBUTE",
          "Create Business Attribute",
          "Create new Business Attribute.");

  public static final Privilege MANAGE_BUSINESS_ATTRIBUTE_PRIVILEGE =
      Privilege.of(
          "MANAGE_BUSINESS_ATTRIBUTE",
          "Manage Business Attribute",
          "Create, update, delete Business Attribute");

  public static final Privilege MANAGE_CONNECTIONS_PRIVILEGE =
      Privilege.of(
          "MANAGE_CONNECTIONS",
          "Manage Connections",
          "Manage connections to external DataHub platforms.");

<<<<<<< HEAD
  public static final Privilege MANAGE_STRUCTURED_PROPERTIES_PRIVILEGE =
      Privilege.of(
          "MANAGE_STRUCTURED_PROPERTIES",
          "Manage Structured Properties",
          "Manage structured properties in your instance.");
=======
  public static final Privilege MANAGE_DOCUMENTATION_FORMS_PRIVILEGE =
      Privilege.of(
          "MANAGE_DOCUMENTATION_FORMS",
          "Manage Documentation Forms",
          "Manage forms assigned to assets to assist in documentation efforts.");
>>>>>>> 3175571c

  public static final List<Privilege> PLATFORM_PRIVILEGES =
      ImmutableList.of(
          MANAGE_POLICIES_PRIVILEGE,
          MANAGE_USERS_AND_GROUPS_PRIVILEGE,
          VIEW_ANALYTICS_PRIVILEGE,
          GET_ANALYTICS_PRIVILEGE,
          MANAGE_DOMAINS_PRIVILEGE,
          MANAGE_GLOBAL_ANNOUNCEMENTS_PRIVILEGE,
          MANAGE_INGESTION_PRIVILEGE,
          MANAGE_SECRETS_PRIVILEGE,
          GENERATE_PERSONAL_ACCESS_TOKENS_PRIVILEGE,
          MANAGE_ACCESS_TOKENS,
          VIEW_TESTS_PRIVILEGE,
          MANAGE_TESTS_PRIVILEGE,
          MANAGE_GLOSSARIES_PRIVILEGE,
          MANAGE_USER_CREDENTIALS_PRIVILEGE,
          MANAGE_TAGS_PRIVILEGE,
          CREATE_TAGS_PRIVILEGE,
          CREATE_DOMAINS_PRIVILEGE,
          CREATE_GLOBAL_ANNOUNCEMENTS_PRIVILEGE,
          MANAGE_GLOBAL_VIEWS,
          MANAGE_GLOBAL_OWNERSHIP_TYPES,
          CREATE_BUSINESS_ATTRIBUTE_PRIVILEGE,
          MANAGE_BUSINESS_ATTRIBUTE_PRIVILEGE,
          MANAGE_CONNECTIONS_PRIVILEGE,
<<<<<<< HEAD
          MANAGE_STRUCTURED_PROPERTIES_PRIVILEGE);
=======
          MANAGE_DOCUMENTATION_FORMS_PRIVILEGE);
>>>>>>> 3175571c

  // Resource Privileges //

  static final Privilege VIEW_ENTITY_PAGE_PRIVILEGE =
      Privilege.of("VIEW_ENTITY_PAGE", "View Entity Page", "The ability to view the entity page.");

  static final Privilege EXISTS_ENTITY_PRIVILEGE =
      Privilege.of(
          "EXISTS_ENTITY", "Entity Exists", "The ability to determine whether the entity exists.");

  static final Privilege CREATE_ENTITY_PRIVILEGE =
      Privilege.of(
          "CREATE_ENTITY", "Create Entity", "The ability to create an entity if it doesn't exist.");

  public static final Privilege EDIT_ENTITY_TAGS_PRIVILEGE =
      Privilege.of(
          "EDIT_ENTITY_TAGS", "Edit Tags", "The ability to add and remove tags to an asset.");

  public static final Privilege EDIT_ENTITY_GLOSSARY_TERMS_PRIVILEGE =
      Privilege.of(
          "EDIT_ENTITY_GLOSSARY_TERMS",
          "Edit Glossary Terms",
          "The ability to add and remove glossary terms to an asset.");

  public static final Privilege EDIT_ENTITY_OWNERS_PRIVILEGE =
      Privilege.of(
          "EDIT_ENTITY_OWNERS",
          "Edit Owners",
          "The ability to add and remove owners of an entity.");

  public static final Privilege EDIT_ENTITY_DOCS_PRIVILEGE =
      Privilege.of(
          "EDIT_ENTITY_DOCS",
          "Edit Description",
          "The ability to edit the description (documentation) of an entity.");

  public static final Privilege EDIT_ENTITY_DOC_LINKS_PRIVILEGE =
      Privilege.of(
          "EDIT_ENTITY_DOC_LINKS",
          "Edit Links",
          "The ability to edit links associated with an entity.");

  public static final Privilege EDIT_ENTITY_STATUS_PRIVILEGE =
      Privilege.of(
          "EDIT_ENTITY_STATUS",
          "Edit Status",
          "The ability to edit the status of an entity (soft deleted or not).");

  public static final Privilege EDIT_ENTITY_DOMAINS_PRIVILEGE =
      Privilege.of(
          "EDIT_DOMAINS_PRIVILEGE", "Edit Domain", "The ability to edit the Domain of an entity.");

  public static final Privilege EDIT_ENTITY_DATA_PRODUCTS_PRIVILEGE =
      Privilege.of(
          "EDIT_ENTITY_DATA_PRODUCTS",
          "Edit Data Product",
          "The ability to edit the Data Product of an entity.");

  public static final Privilege EDIT_ENTITY_DEPRECATION_PRIVILEGE =
      Privilege.of(
          "EDIT_DEPRECATION_PRIVILEGE",
          "Edit Deprecation",
          "The ability to edit the Deprecation status of an entity.");

  public static final Privilege EDIT_ENTITY_ASSERTIONS_PRIVILEGE =
      Privilege.of(
          "EDIT_ENTITY_ASSERTIONS",
          "Edit Assertions",
          "The ability to add and remove assertions from an entity.");

  public static final Privilege EDIT_ENTITY_OPERATIONS_PRIVILEGE =
      Privilege.of(
          "EDIT_ENTITY_OPERATIONS",
          "Edit Operations",
          "The ability to report or edit operations information about an entity.");

  public static final Privilege EDIT_ENTITY_INCIDENTS_PRIVILEGE =
      Privilege.of(
          "EDIT_ENTITY_INCIDENTS",
          "Edit Incidents",
          "The ability to create and remove incidents for an entity.");

  public static final Privilege EDIT_ENTITY_PRIVILEGE =
      Privilege.of(
          "EDIT_ENTITY",
          "Edit Entity",
          "The ability to edit any information about an entity. Super user privileges for the entity.");

  static final Privilege DELETE_ENTITY_PRIVILEGE =
      Privilege.of("DELETE_ENTITY", "Delete", "The ability to delete this entity.");

  static final Privilege EDIT_LINEAGE_PRIVILEGE =
      Privilege.of(
          "EDIT_LINEAGE",
          "Edit Lineage",
          "The ability to add and remove lineage edges for this entity.");

  public static final Privilege EDIT_ENTITY_EMBED_PRIVILEGE =
      Privilege.of(
          "EDIT_ENTITY_EMBED",
          "Edit Embedded Content",
          "The ability to edit the embedded content for an entity.");

  public static final Privilege EDIT_ENTITY_PROPERTIES_PRIVILEGE =
      Privilege.of(
          "EDIT_ENTITY_PROPERTIES",
          "Edit Properties",
          "The ability to edit the properties for an entity.");

  public static final Privilege CREATE_ER_MODEL_RELATIONSHIP_PRIVILEGE =
      Privilege.of(
          "CREATE_ENTITY_ER_MODEL_RELATIONSHIP",
          "Create erModelRelationship",
          "The ability to add erModelRelationship on a dataset.");

  public static final List<Privilege> COMMON_ENTITY_PRIVILEGES =
      ImmutableList.of(
          VIEW_ENTITY_PAGE_PRIVILEGE,
          EDIT_ENTITY_TAGS_PRIVILEGE,
          EDIT_ENTITY_GLOSSARY_TERMS_PRIVILEGE,
          EDIT_ENTITY_OWNERS_PRIVILEGE,
          EDIT_ENTITY_DOCS_PRIVILEGE,
          EDIT_ENTITY_DOC_LINKS_PRIVILEGE,
          EDIT_ENTITY_STATUS_PRIVILEGE,
          EDIT_ENTITY_DOMAINS_PRIVILEGE,
          EDIT_ENTITY_DATA_PRODUCTS_PRIVILEGE,
          EDIT_ENTITY_DEPRECATION_PRIVILEGE,
          EDIT_ENTITY_PRIVILEGE,
          DELETE_ENTITY_PRIVILEGE,
          EDIT_ENTITY_PROPERTIES_PRIVILEGE,
          EDIT_ENTITY_INCIDENTS_PRIVILEGE,
          CREATE_ENTITY_PRIVILEGE,
          EXISTS_ENTITY_PRIVILEGE);

  // Dataset Privileges
  public static final Privilege EDIT_DATASET_COL_TAGS_PRIVILEGE =
      Privilege.of(
          "EDIT_DATASET_COL_TAGS",
          "Edit Dataset Column Tags",
          "The ability to edit the column (field) tags associated with a dataset schema.");

  public static final Privilege EDIT_DATASET_COL_GLOSSARY_TERMS_PRIVILEGE =
      Privilege.of(
          "EDIT_DATASET_COL_GLOSSARY_TERMS",
          "Edit Dataset Column Glossary Terms",
          "The ability to edit the column (field) glossary terms associated with a dataset schema.");

  public static final Privilege EDIT_DATASET_COL_DESCRIPTION_PRIVILEGE =
      Privilege.of(
          "EDIT_DATASET_COL_DESCRIPTION",
          "Edit Dataset Column Descriptions",
          "The ability to edit the column (field) descriptions associated with a dataset schema.");

  public static final Privilege VIEW_DATASET_USAGE_PRIVILEGE =
      Privilege.of(
          "VIEW_DATASET_USAGE",
          "View Dataset Usage",
          "The ability to access dataset usage information (includes usage statistics and queries).");

  public static final Privilege VIEW_DATASET_PROFILE_PRIVILEGE =
      Privilege.of(
          "VIEW_DATASET_PROFILE",
          "View Dataset Profile",
          "The ability to access dataset profile (snapshot statistics)");

  public static final Privilege EDIT_QUERIES_PRIVILEGE =
      Privilege.of(
          "EDIT_ENTITY_QUERIES",
          "Edit Dataset Queries",
          "The ability to edit the Queries for a Dataset.");

  public static final Privilege EDIT_ENTITY_DATA_CONTRACT_PRIVILEGE =
      Privilege.of(
          "EDIT_ENTITY_DATA_CONTRACT",
          "Edit Data Contract",
          "The ability to edit the Data Contract for an entity.");

  // Tag Privileges
  public static final Privilege EDIT_TAG_COLOR_PRIVILEGE =
      Privilege.of("EDIT_TAG_COLOR", "Edit Tag Color", "The ability to change the color of a Tag.");

  // Group Privileges
  public static final Privilege EDIT_GROUP_MEMBERS_PRIVILEGE =
      Privilege.of(
          "EDIT_GROUP_MEMBERS",
          "Edit Group Members",
          "The ability to add and remove members to a group.");

  // User Privileges
  public static final Privilege EDIT_USER_PROFILE_PRIVILEGE =
      Privilege.of(
          "EDIT_USER_PROFILE",
          "Edit User Profile",
          "The ability to change the user's profile including display name, bio, title, profile image, etc.");

  // User + Group Privileges
  public static final Privilege EDIT_CONTACT_INFO_PRIVILEGE =
      Privilege.of(
          "EDIT_CONTACT_INFO",
          "Edit Contact Information",
          "The ability to change the contact information such as email & chat handles.");

  // Glossary Node Privileges
  public static final Privilege MANAGE_GLOSSARY_CHILDREN_PRIVILEGE =
      Privilege.of(
          "MANAGE_GLOSSARY_CHILDREN",
          "Manage Direct Glossary Children",
          "The ability to create and delete the direct children of this entity.");

  // Glossary Node Privileges
  public static final Privilege MANAGE_ALL_GLOSSARY_CHILDREN_PRIVILEGE =
      Privilege.of(
          "MANAGE_ALL_GLOSSARY_CHILDREN",
          "Manage All Glossary Children",
          "The ability to create and delete everything underneath this entity.");

  // REST API Specific Privileges (not adding to lists of privileges above as those affect GraphQL
  // as well)
  public static final Privilege GET_TIMELINE_PRIVILEGE =
      Privilege.of(
          "GET_TIMELINE_PRIVILEGE", "Get Timeline API", "The ability to use the GET Timeline API.");

  static final Privilege GET_ENTITY_PRIVILEGE =
      Privilege.of(
          "GET_ENTITY_PRIVILEGE",
          "Get Entity + Relationships API",
          "The ability to use the GET Entity and Relationships API.");

  static final Privilege GET_TIMESERIES_ASPECT_PRIVILEGE =
      Privilege.of(
          "GET_TIMESERIES_ASPECT_PRIVILEGE",
          "Get Timeseries Aspect API",
          "The ability to use the GET Timeseries Aspect API.");

  static final Privilege GET_COUNTS_PRIVILEGE =
      Privilege.of(
          "GET_COUNTS_PRIVILEGE",
          "Get Aspect/Entity Count APIs",
          "The ability to use the GET Aspect/Entity Count APIs.");

  public static final Privilege RESTORE_INDICES_PRIVILEGE =
      Privilege.of(
          "RESTORE_INDICES_PRIVILEGE",
          "Restore Indices API",
          "The ability to use the Restore Indices API.");

  public static final Privilege GET_TIMESERIES_INDEX_SIZES_PRIVILEGE =
      Privilege.of(
          "GET_TIMESERIES_INDEX_SIZES_PRIVILEGE",
          "Get Timeseries index sizes API",
          "The ability to use the get Timeseries indices size API.");

  public static final Privilege TRUNCATE_TIMESERIES_INDEX_PRIVILEGE =
      Privilege.of(
          "TRUNCATE_TIMESERIES_INDEX_PRIVILEGE",
          "Truncate timeseries aspect index size API",
          "The ability to use the API to truncate a timeseries index.");

  public static final Privilege GET_ES_TASK_STATUS_PRIVILEGE =
      Privilege.of(
          "GET_ES_TASK_STATUS_PRIVILEGE",
          "Get ES task status API",
          "The ability to use the get task status API for an ElasticSearch task.");

  public static final Privilege ES_EXPLAIN_QUERY_PRIVILEGE =
      Privilege.of(
          "ES_EXPLAIN_QUERY_PRIVILEGE",
          "Explain ElasticSearch Query API",
          "The ability to use the Operations API explain endpoint.");

  /* Prefer per entity READ */
  @Deprecated
  static final Privilege SEARCH_PRIVILEGE =
      Privilege.of("SEARCH_PRIVILEGE", "Search API", "The ability to access search APIs.");

  public static final Privilege SET_WRITEABLE_PRIVILEGE =
      Privilege.of(
          "SET_WRITEABLE_PRIVILEGE",
          "Enable/Disable Writeability API",
          "The ability to enable or disable GMS writeability for data migrations.");

  public static final Privilege APPLY_RETENTION_PRIVILEGE =
      Privilege.of(
          "APPLY_RETENTION_PRIVILEGE",
          "Apply Retention API",
          "The ability to apply retention using the API.");

  public static final Privilege PRODUCE_PLATFORM_EVENT_PRIVILEGE =
      Privilege.of(
          "PRODUCE_PLATFORM_EVENT_PRIVILEGE",
          "Produce Platform Event API",
          "The ability to produce Platform Events using the API.");

  public static final ResourcePrivileges DATASET_PRIVILEGES =
      ResourcePrivileges.of(
          "dataset",
          "Datasets",
          "Datasets indexed by DataHub",
          Stream.of(
                  COMMON_ENTITY_PRIVILEGES,
                  ImmutableList.of(
                      VIEW_DATASET_USAGE_PRIVILEGE,
                      VIEW_DATASET_PROFILE_PRIVILEGE,
                      EDIT_DATASET_COL_DESCRIPTION_PRIVILEGE,
                      EDIT_DATASET_COL_TAGS_PRIVILEGE,
                      EDIT_DATASET_COL_GLOSSARY_TERMS_PRIVILEGE,
                      EDIT_ENTITY_ASSERTIONS_PRIVILEGE,
                      EDIT_LINEAGE_PRIVILEGE,
                      EDIT_ENTITY_EMBED_PRIVILEGE,
                      EDIT_QUERIES_PRIVILEGE,
                      CREATE_ER_MODEL_RELATIONSHIP_PRIVILEGE))
              .flatMap(Collection::stream)
              .collect(Collectors.toList()));

  // Charts Privileges
  public static final ResourcePrivileges CHART_PRIVILEGES =
      ResourcePrivileges.of(
          "chart",
          "Charts",
          "Charts indexed by DataHub",
          Stream.concat(
                  COMMON_ENTITY_PRIVILEGES.stream(),
                  ImmutableList.of(EDIT_LINEAGE_PRIVILEGE, EDIT_ENTITY_EMBED_PRIVILEGE).stream())
              .collect(Collectors.toList()));

  // Dashboard Privileges
  public static final ResourcePrivileges DASHBOARD_PRIVILEGES =
      ResourcePrivileges.of(
          "dashboard",
          "Dashboards",
          "Dashboards indexed by DataHub",
          Stream.concat(
                  COMMON_ENTITY_PRIVILEGES.stream(),
                  ImmutableList.of(EDIT_LINEAGE_PRIVILEGE, EDIT_ENTITY_EMBED_PRIVILEGE).stream())
              .collect(Collectors.toList()));

  // Data Doc Privileges
  public static final ResourcePrivileges NOTEBOOK_PRIVILEGES =
      ResourcePrivileges.of(
          "notebook", "Notebook", "Notebook indexed by DataHub", COMMON_ENTITY_PRIVILEGES);

  // Data Flow Privileges
  public static final ResourcePrivileges DATA_FLOW_PRIVILEGES =
      ResourcePrivileges.of(
          "dataFlow",
          "Data Pipelines",
          "Data Pipelines indexed by DataHub",
          COMMON_ENTITY_PRIVILEGES);

  // Data Job Privileges
  public static final ResourcePrivileges DATA_JOB_PRIVILEGES =
      ResourcePrivileges.of(
          "dataJob",
          "Data Tasks",
          "Data Tasks indexed by DataHub",
          Stream.concat(
                  COMMON_ENTITY_PRIVILEGES.stream(),
                  ImmutableList.of(EDIT_LINEAGE_PRIVILEGE).stream())
              .collect(Collectors.toList()));

  // Tag Privileges
  public static final ResourcePrivileges TAG_PRIVILEGES =
      ResourcePrivileges.of(
          "tag",
          "Tags",
          "Tags indexed by DataHub",
          ImmutableList.of(
              VIEW_ENTITY_PAGE_PRIVILEGE,
              EDIT_ENTITY_OWNERS_PRIVILEGE,
              EDIT_TAG_COLOR_PRIVILEGE,
              EDIT_ENTITY_DOCS_PRIVILEGE,
              EDIT_ENTITY_PRIVILEGE,
              DELETE_ENTITY_PRIVILEGE,
              CREATE_ENTITY_PRIVILEGE,
              EXISTS_ENTITY_PRIVILEGE));

  // Container Privileges
  public static final ResourcePrivileges CONTAINER_PRIVILEGES =
      ResourcePrivileges.of(
          "container", "Containers", "Containers indexed by DataHub", COMMON_ENTITY_PRIVILEGES);

  // Domain Privileges
  public static final Privilege MANAGE_DATA_PRODUCTS_PRIVILEGE =
      Privilege.of(
          "MANAGE_DATA_PRODUCTS",
          "Manage Data Products",
          "The ability to create, edit, and delete Data Products within a Domain");

  // Domain Privileges
  public static final ResourcePrivileges DOMAIN_PRIVILEGES =
      ResourcePrivileges.of(
          "domain",
          "Domains",
          "Domains created on DataHub",
          ImmutableList.of(
              VIEW_ENTITY_PAGE_PRIVILEGE,
              EDIT_ENTITY_OWNERS_PRIVILEGE,
              EDIT_ENTITY_DOCS_PRIVILEGE,
              EDIT_ENTITY_DOC_LINKS_PRIVILEGE,
              EDIT_ENTITY_PRIVILEGE,
              DELETE_ENTITY_PRIVILEGE,
              MANAGE_DATA_PRODUCTS_PRIVILEGE,
              EDIT_ENTITY_PROPERTIES_PRIVILEGE,
              CREATE_ENTITY_PRIVILEGE,
              EXISTS_ENTITY_PRIVILEGE));

  // Data Product Privileges
  public static final ResourcePrivileges DATA_PRODUCT_PRIVILEGES =
      ResourcePrivileges.of(
          "dataProduct",
          "Data Products",
          "Data Products created on DataHub",
          ImmutableList.of(
              VIEW_ENTITY_PAGE_PRIVILEGE,
              EDIT_ENTITY_OWNERS_PRIVILEGE,
              EDIT_ENTITY_DOCS_PRIVILEGE,
              EDIT_ENTITY_DOC_LINKS_PRIVILEGE,
              EDIT_ENTITY_PRIVILEGE,
              DELETE_ENTITY_PRIVILEGE,
              EDIT_ENTITY_TAGS_PRIVILEGE,
              EDIT_ENTITY_GLOSSARY_TERMS_PRIVILEGE,
              EDIT_ENTITY_DOMAINS_PRIVILEGE,
              EDIT_ENTITY_PROPERTIES_PRIVILEGE,
              CREATE_ENTITY_PRIVILEGE,
              EXISTS_ENTITY_PRIVILEGE));

  // Glossary Term Privileges
  public static final ResourcePrivileges GLOSSARY_TERM_PRIVILEGES =
      ResourcePrivileges.of(
          "glossaryTerm",
          "Glossary Terms",
          "Glossary Terms created on DataHub",
          ImmutableList.of(
              VIEW_ENTITY_PAGE_PRIVILEGE,
              EDIT_ENTITY_OWNERS_PRIVILEGE,
              EDIT_ENTITY_DOCS_PRIVILEGE,
              EDIT_ENTITY_DOC_LINKS_PRIVILEGE,
              EDIT_ENTITY_DEPRECATION_PRIVILEGE,
              EDIT_ENTITY_PRIVILEGE,
              EDIT_ENTITY_PROPERTIES_PRIVILEGE,
              CREATE_ENTITY_PRIVILEGE,
              EXISTS_ENTITY_PRIVILEGE));

  // Glossary Node Privileges
  public static final ResourcePrivileges GLOSSARY_NODE_PRIVILEGES =
      ResourcePrivileges.of(
          "glossaryNode",
          "Glossary Term Groups",
          "Glossary Term Groups created on DataHub",
          ImmutableList.of(
              VIEW_ENTITY_PAGE_PRIVILEGE,
              EDIT_ENTITY_OWNERS_PRIVILEGE,
              EDIT_ENTITY_DOCS_PRIVILEGE,
              EDIT_ENTITY_DOC_LINKS_PRIVILEGE,
              EDIT_ENTITY_DEPRECATION_PRIVILEGE,
              EDIT_ENTITY_PRIVILEGE,
              MANAGE_GLOSSARY_CHILDREN_PRIVILEGE,
              MANAGE_ALL_GLOSSARY_CHILDREN_PRIVILEGE,
              EDIT_ENTITY_PROPERTIES_PRIVILEGE,
              CREATE_ENTITY_PRIVILEGE,
              EXISTS_ENTITY_PRIVILEGE));

  // Group Privileges
  public static final ResourcePrivileges CORP_GROUP_PRIVILEGES =
      ResourcePrivileges.of(
          "corpGroup",
          "Groups",
          "Groups on DataHub",
          ImmutableList.of(
              VIEW_ENTITY_PAGE_PRIVILEGE,
              EDIT_ENTITY_OWNERS_PRIVILEGE,
              EDIT_GROUP_MEMBERS_PRIVILEGE,
              EDIT_CONTACT_INFO_PRIVILEGE,
              EDIT_ENTITY_DOCS_PRIVILEGE,
              EDIT_ENTITY_PRIVILEGE,
              EDIT_ENTITY_PROPERTIES_PRIVILEGE,
              CREATE_ENTITY_PRIVILEGE,
              EXISTS_ENTITY_PRIVILEGE));

  // User Privileges
  public static final ResourcePrivileges CORP_USER_PRIVILEGES =
      ResourcePrivileges.of(
          "corpuser",
          "Users",
          "Users on DataHub",
          ImmutableList.of(
              VIEW_ENTITY_PAGE_PRIVILEGE,
              EDIT_CONTACT_INFO_PRIVILEGE,
              EDIT_USER_PROFILE_PRIVILEGE,
              EDIT_ENTITY_PRIVILEGE,
              EDIT_ENTITY_PROPERTIES_PRIVILEGE,
              CREATE_ENTITY_PRIVILEGE,
              EXISTS_ENTITY_PRIVILEGE));

  // Properties Privileges
  public static final ResourcePrivileges STRUCTURED_PROPERTIES_PRIVILEGES =
      ResourcePrivileges.of(
          "structuredProperty",
          "Structured Properties",
          "Structured Properties",
          ImmutableList.of(
              CREATE_ENTITY_PRIVILEGE,
              VIEW_ENTITY_PAGE_PRIVILEGE,
              EXISTS_ENTITY_PRIVILEGE,
              EDIT_ENTITY_PRIVILEGE,
              DELETE_ENTITY_PRIVILEGE));

  // ERModelRelationship Privileges
  public static final ResourcePrivileges ER_MODEL_RELATIONSHIP_PRIVILEGES =
      ResourcePrivileges.of(
          "erModelRelationship",
          "ERModelRelationship",
          "update privileges for ermodelrelations",
          COMMON_ENTITY_PRIVILEGES);
  public static final ResourcePrivileges BUSINESS_ATTRIBUTE_PRIVILEGES =
      ResourcePrivileges.of(
          "businessAttribute",
          "Business Attribute",
          "Business Attribute created on Datahub",
          ImmutableList.of(
              VIEW_ENTITY_PAGE_PRIVILEGE,
              EDIT_ENTITY_OWNERS_PRIVILEGE,
              EDIT_ENTITY_DOCS_PRIVILEGE,
              EDIT_ENTITY_TAGS_PRIVILEGE,
              EDIT_ENTITY_GLOSSARY_TERMS_PRIVILEGE));

  public static final List<ResourcePrivileges> ENTITY_RESOURCE_PRIVILEGES =
      ImmutableList.of(
          DATASET_PRIVILEGES,
          DASHBOARD_PRIVILEGES,
          CHART_PRIVILEGES,
          DATA_FLOW_PRIVILEGES,
          DATA_JOB_PRIVILEGES,
          TAG_PRIVILEGES,
          CONTAINER_PRIVILEGES,
          DOMAIN_PRIVILEGES,
          GLOSSARY_TERM_PRIVILEGES,
          GLOSSARY_NODE_PRIVILEGES,
          CORP_GROUP_PRIVILEGES,
          CORP_USER_PRIVILEGES,
          NOTEBOOK_PRIVILEGES,
          DATA_PRODUCT_PRIVILEGES,
          ER_MODEL_RELATIONSHIP_PRIVILEGES,
          BUSINESS_ATTRIBUTE_PRIVILEGES,
          STRUCTURED_PROPERTIES_PRIVILEGES);

  // Merge all entity specific resource privileges to create a superset of all resource privileges
  public static final ResourcePrivileges ALL_RESOURCE_PRIVILEGES =
      ResourcePrivileges.of(
          "all",
          "All Types",
          "All Types",
          ENTITY_RESOURCE_PRIVILEGES.stream()
              .flatMap(resourcePrivileges -> resourcePrivileges.getPrivileges().stream())
              .distinct()
              .collect(Collectors.toList()));

  public static final List<ResourcePrivileges> RESOURCE_PRIVILEGES =
      ImmutableList.<ResourcePrivileges>builder()
          .addAll(ENTITY_RESOURCE_PRIVILEGES)
          .add(ALL_RESOURCE_PRIVILEGES)
          .build();

  /*
   * This is an attempt to piece together and organize CRUD-like semantics from the various existing
   * privileges. These are intended to govern lower level APIs to which CRUD semantics apply.
   *
   * These are collections of disjoint privileges, meaning a single privilege will grant access to
   * the operation.
   */
  public static Map<ApiGroup, Map<ApiOperation, Disjunctive<Conjunctive<Privilege>>>>
      API_PRIVILEGE_MAP =
          ImmutableMap.<ApiGroup, Map<ApiOperation, Disjunctive<Conjunctive<Privilege>>>>builder()
              .put(
                  ApiGroup.ENTITY,
                  ImmutableMap.<ApiOperation, Disjunctive<Conjunctive<Privilege>>>builder()
                      .put(
                          ApiOperation.CREATE,
                          Disjunctive.disjoint(CREATE_ENTITY_PRIVILEGE, EDIT_ENTITY_PRIVILEGE))
                      .put(
                          ApiOperation.READ,
                          Disjunctive.disjoint(
                              VIEW_ENTITY_PAGE_PRIVILEGE,
                              GET_ENTITY_PRIVILEGE,
                              EDIT_ENTITY_PRIVILEGE,
                              DELETE_ENTITY_PRIVILEGE))
                      .put(ApiOperation.UPDATE, Disjunctive.disjoint(EDIT_ENTITY_PRIVILEGE))
                      .put(ApiOperation.DELETE, Disjunctive.disjoint(DELETE_ENTITY_PRIVILEGE))
                      .put(
                          ApiOperation.EXISTS,
                          Disjunctive.disjoint(
                              EXISTS_ENTITY_PRIVILEGE,
                              EDIT_ENTITY_PRIVILEGE,
                              DELETE_ENTITY_PRIVILEGE,
                              VIEW_ENTITY_PAGE_PRIVILEGE,
                              SEARCH_PRIVILEGE))
                      .build())
              .put(
                  ApiGroup.LINEAGE,
                  ImmutableMap.<ApiOperation, Disjunctive<Conjunctive<Privilege>>>builder()
                      .put(
                          ApiOperation.CREATE,
                          Disjunctive.disjoint(EDIT_ENTITY_PRIVILEGE, EDIT_LINEAGE_PRIVILEGE))
                      .put(
                          ApiOperation.READ,
                          Disjunctive.disjoint(
                              VIEW_ENTITY_PAGE_PRIVILEGE,
                              GET_ENTITY_PRIVILEGE,
                              EDIT_ENTITY_PRIVILEGE,
                              EDIT_LINEAGE_PRIVILEGE,
                              DELETE_ENTITY_PRIVILEGE))
                      .put(
                          ApiOperation.UPDATE,
                          Disjunctive.disjoint(EDIT_ENTITY_PRIVILEGE, EDIT_LINEAGE_PRIVILEGE))
                      .put(
                          ApiOperation.DELETE,
                          Disjunctive.disjoint(
                              EDIT_ENTITY_PRIVILEGE,
                              DELETE_ENTITY_PRIVILEGE,
                              EDIT_LINEAGE_PRIVILEGE))
                      .put(
                          ApiOperation.EXISTS,
                          Disjunctive.disjoint(
                              EXISTS_ENTITY_PRIVILEGE,
                              VIEW_ENTITY_PAGE_PRIVILEGE,
                              SEARCH_PRIVILEGE,
                              EDIT_ENTITY_PRIVILEGE,
                              EDIT_LINEAGE_PRIVILEGE,
                              DELETE_ENTITY_PRIVILEGE,
                              GET_ENTITY_PRIVILEGE))
                      .build())
              .put(
                  ApiGroup.RELATIONSHIP,
                  ImmutableMap.<ApiOperation, Disjunctive<Conjunctive<Privilege>>>builder()
                      .put(ApiOperation.CREATE, Disjunctive.disjoint(EDIT_ENTITY_PRIVILEGE))
                      .put(
                          ApiOperation.READ,
                          Disjunctive.disjoint(
                              VIEW_ENTITY_PAGE_PRIVILEGE,
                              GET_ENTITY_PRIVILEGE,
                              EDIT_ENTITY_PRIVILEGE))
                      .put(ApiOperation.UPDATE, Disjunctive.disjoint(EDIT_ENTITY_PRIVILEGE))
                      .put(
                          ApiOperation.DELETE,
                          Disjunctive.disjoint(EDIT_ENTITY_PRIVILEGE, DELETE_ENTITY_PRIVILEGE))
                      .put(
                          ApiOperation.EXISTS,
                          Disjunctive.disjoint(
                              EXISTS_ENTITY_PRIVILEGE,
                              VIEW_ENTITY_PAGE_PRIVILEGE,
                              SEARCH_PRIVILEGE,
                              EDIT_ENTITY_PRIVILEGE,
                              DELETE_ENTITY_PRIVILEGE,
                              GET_ENTITY_PRIVILEGE))
                      .build())
              .put(
                  ApiGroup.ANALYTICS,
                  ImmutableMap.<ApiOperation, Disjunctive<Conjunctive<Privilege>>>builder()
                      .put(ApiOperation.CREATE, DENY_ACCESS)
                      .put(
                          ApiOperation.READ,
                          Disjunctive.disjoint(VIEW_ANALYTICS_PRIVILEGE, GET_ANALYTICS_PRIVILEGE))
                      .put(ApiOperation.UPDATE, DENY_ACCESS)
                      .put(ApiOperation.DELETE, DENY_ACCESS)
                      .put(
                          ApiOperation.EXISTS,
                          Disjunctive.disjoint(
                              VIEW_ANALYTICS_PRIVILEGE, GET_ANALYTICS_PRIVILEGE, SEARCH_PRIVILEGE))
                      .build())
              .put(
                  ApiGroup.TIMESERIES,
                  ImmutableMap.<ApiOperation, Disjunctive<Conjunctive<Privilege>>>builder()
                      .put(ApiOperation.CREATE, Disjunctive.disjoint(EDIT_ENTITY_PRIVILEGE))
                      .put(
                          ApiOperation.READ,
                          Disjunctive.disjoint(
                              GET_TIMESERIES_ASPECT_PRIVILEGE,
                              EDIT_ENTITY_PRIVILEGE,
                              DELETE_ENTITY_PRIVILEGE))
                      .put(ApiOperation.UPDATE, Disjunctive.disjoint(EDIT_ENTITY_PRIVILEGE))
                      .put(ApiOperation.DELETE, Disjunctive.disjoint(DELETE_ENTITY_PRIVILEGE))
                      .put(
                          ApiOperation.EXISTS,
                          Disjunctive.disjoint(
                              EXISTS_ENTITY_PRIVILEGE,
                              DELETE_ENTITY_PRIVILEGE,
                              SEARCH_PRIVILEGE,
                              EDIT_ENTITY_PRIVILEGE,
                              GET_TIMESERIES_ASPECT_PRIVILEGE,
                              VIEW_ENTITY_PAGE_PRIVILEGE))
                      .build())
              .put(
                  ApiGroup.COUNTS,
                  ImmutableMap.<ApiOperation, Disjunctive<Conjunctive<Privilege>>>builder()
                      .put(ApiOperation.CREATE, DENY_ACCESS)
                      .put(ApiOperation.READ, Disjunctive.disjoint(GET_COUNTS_PRIVILEGE))
                      .put(ApiOperation.UPDATE, DENY_ACCESS)
                      .put(ApiOperation.DELETE, DENY_ACCESS)
                      .put(ApiOperation.EXISTS, DENY_ACCESS)
                      .build())
              .build();

  /** Contains entity specific privileges, default to map above for non-specific entities */
  public static final Map<String, Map<ApiOperation, Disjunctive<Conjunctive<Privilege>>>>
      API_ENTITY_PRIVILEGE_MAP =
          ImmutableMap.<String, Map<ApiOperation, Disjunctive<Conjunctive<Privilege>>>>builder()
              .put(
                  Constants.POLICY_ENTITY_NAME,
                  ImmutableMap.<ApiOperation, Disjunctive<Conjunctive<Privilege>>>builder()
                      .put(ApiOperation.CREATE, Disjunctive.disjoint(MANAGE_POLICIES_PRIVILEGE))
                      .put(
                          ApiOperation.READ,
                          API_PRIVILEGE_MAP.get(ApiGroup.ENTITY).get(ApiOperation.READ))
                      .put(ApiOperation.UPDATE, Disjunctive.disjoint(MANAGE_POLICIES_PRIVILEGE))
                      .put(ApiOperation.DELETE, Disjunctive.disjoint(MANAGE_POLICIES_PRIVILEGE))
                      .put(
                          ApiOperation.EXISTS,
                          API_PRIVILEGE_MAP.get(ApiGroup.ENTITY).get(ApiOperation.EXISTS))
                      .build())
              .put(
                  Constants.CORP_USER_ENTITY_NAME,
                  ImmutableMap.<ApiOperation, Disjunctive<Conjunctive<Privilege>>>builder()
                      .put(
                          ApiOperation.CREATE,
                          Disjunctive.disjoint(MANAGE_USERS_AND_GROUPS_PRIVILEGE))
                      .put(
                          ApiOperation.READ,
                          API_PRIVILEGE_MAP.get(ApiGroup.ENTITY).get(ApiOperation.READ))
                      .put(
                          ApiOperation.UPDATE,
                          Disjunctive.disjoint(MANAGE_USERS_AND_GROUPS_PRIVILEGE))
                      .put(
                          ApiOperation.DELETE,
                          Disjunctive.disjoint(MANAGE_USERS_AND_GROUPS_PRIVILEGE))
                      .put(
                          ApiOperation.EXISTS,
                          API_PRIVILEGE_MAP.get(ApiGroup.ENTITY).get(ApiOperation.EXISTS))
                      .build())
              .put(
                  Constants.CORP_GROUP_ENTITY_NAME,
                  ImmutableMap.<ApiOperation, Disjunctive<Conjunctive<Privilege>>>builder()
                      .put(
                          ApiOperation.CREATE,
                          Disjunctive.disjoint(MANAGE_USERS_AND_GROUPS_PRIVILEGE))
                      .put(
                          ApiOperation.READ,
                          API_PRIVILEGE_MAP.get(ApiGroup.ENTITY).get(ApiOperation.READ))
                      .put(
                          ApiOperation.UPDATE,
                          Disjunctive.disjoint(MANAGE_USERS_AND_GROUPS_PRIVILEGE))
                      .put(
                          ApiOperation.DELETE,
                          Disjunctive.disjoint(MANAGE_USERS_AND_GROUPS_PRIVILEGE))
                      .put(
                          ApiOperation.EXISTS,
                          API_PRIVILEGE_MAP.get(ApiGroup.ENTITY).get(ApiOperation.EXISTS))
                      .build())
              .put(
                  Constants.INGESTION_SOURCE_ENTITY_NAME,
                  ImmutableMap.<ApiOperation, Disjunctive<Conjunctive<Privilege>>>builder()
                      .put(ApiOperation.CREATE, Disjunctive.disjoint(MANAGE_INGESTION_PRIVILEGE))
                      .put(
                          ApiOperation.READ,
                          API_PRIVILEGE_MAP.get(ApiGroup.ENTITY).get(ApiOperation.READ))
                      .put(ApiOperation.UPDATE, Disjunctive.disjoint(MANAGE_INGESTION_PRIVILEGE))
                      .put(ApiOperation.DELETE, Disjunctive.disjoint(MANAGE_INGESTION_PRIVILEGE))
                      .put(
                          ApiOperation.EXISTS,
                          API_PRIVILEGE_MAP.get(ApiGroup.ENTITY).get(ApiOperation.EXISTS))
                      .build())
              .put(
                  Constants.SECRETS_ENTITY_NAME,
                  ImmutableMap.<ApiOperation, Disjunctive<Conjunctive<Privilege>>>builder()
                      .put(ApiOperation.CREATE, Disjunctive.disjoint(MANAGE_SECRETS_PRIVILEGE))
                      .put(ApiOperation.READ, Disjunctive.disjoint(MANAGE_SECRETS_PRIVILEGE))
                      .put(ApiOperation.UPDATE, Disjunctive.disjoint(MANAGE_SECRETS_PRIVILEGE))
                      .put(ApiOperation.DELETE, Disjunctive.disjoint(MANAGE_SECRETS_PRIVILEGE))
                      .put(
                          ApiOperation.EXISTS,
                          API_PRIVILEGE_MAP.get(ApiGroup.ENTITY).get(ApiOperation.EXISTS))
                      .build())
              .build();

  /**
   * Define default policies for given actors. Typically used to define allow privileges on self in
   * a common way across APIs
   *
   * @param actorUrn
   * @return
   */
  public static List<DataHubPolicyInfo> getDefaultPolicies(Urn actorUrn) {
    return ImmutableList.<DataHubPolicyInfo>builder()
        .add(
            new DataHubPolicyInfo()
                .setDisplayName("View Self")
                .setDescription("View self entity page.")
                .setActors(new DataHubActorFilter().setUsers(new UrnArray(actorUrn)))
                .setPrivileges(
                    PoliciesConfig.API_PRIVILEGE_MAP.get(ENTITY).get(READ).stream()
                        .flatMap(Collection::stream)
                        .map(PoliciesConfig.Privilege::getType)
                        .collect(Collectors.toCollection(StringArray::new)))
                .setType(PoliciesConfig.METADATA_POLICY_TYPE)
                .setState(PoliciesConfig.ACTIVE_POLICY_STATE)
                .setEditable(false)
                .setResources(
                    new DataHubResourceFilter()
                        .setFilter(
                            new PolicyMatchFilter()
                                .setCriteria(
                                    new PolicyMatchCriterionArray(
                                        List.of(
                                            new PolicyMatchCriterion()
                                                .setField("URN")
                                                .setCondition(PolicyMatchCondition.EQUALS)
                                                .setValues(
                                                    new StringArray(
                                                        List.of(actorUrn.toString())))))))))
        .build();
  }

  @Data
  @Getter
  @AllArgsConstructor
  public static class Privilege {
    @Nonnull private String type;
    private String displayName;
    private String description;

    static Privilege of(String type, String displayName, String description) {
      return new Privilege(type, displayName, description);
    }

    // Not using displayName or description in equality by design
    @Override
    public boolean equals(Object o) {
      if (this == o) return true;
      if (o == null || getClass() != o.getClass()) return false;

      Privilege privilege = (Privilege) o;

      return type.equals(privilege.type);
    }

    @Override
    public int hashCode() {
      return type.hashCode();
    }
  }

  @Data
  @Getter
  @AllArgsConstructor
  public static class ResourcePrivileges {
    private String resourceType;
    private String resourceTypeDisplayName;
    private String resourceTypeDescription;
    private List<Privilege> privileges;

    static ResourcePrivileges of(
        String resourceType,
        String resourceTypeDisplayName,
        String resourceTypeDescription,
        List<Privilege> privileges) {
      return new ResourcePrivileges(
          resourceType, resourceTypeDisplayName, resourceTypeDescription, privileges);
    }
  }

  private PoliciesConfig() {}
}<|MERGE_RESOLUTION|>--- conflicted
+++ resolved
@@ -151,19 +151,17 @@
           "Manage Connections",
           "Manage connections to external DataHub platforms.");
 
-<<<<<<< HEAD
   public static final Privilege MANAGE_STRUCTURED_PROPERTIES_PRIVILEGE =
       Privilege.of(
           "MANAGE_STRUCTURED_PROPERTIES",
           "Manage Structured Properties",
           "Manage structured properties in your instance.");
-=======
+
   public static final Privilege MANAGE_DOCUMENTATION_FORMS_PRIVILEGE =
       Privilege.of(
           "MANAGE_DOCUMENTATION_FORMS",
           "Manage Documentation Forms",
           "Manage forms assigned to assets to assist in documentation efforts.");
->>>>>>> 3175571c
 
   public static final List<Privilege> PLATFORM_PRIVILEGES =
       ImmutableList.of(
@@ -190,11 +188,8 @@
           CREATE_BUSINESS_ATTRIBUTE_PRIVILEGE,
           MANAGE_BUSINESS_ATTRIBUTE_PRIVILEGE,
           MANAGE_CONNECTIONS_PRIVILEGE,
-<<<<<<< HEAD
-          MANAGE_STRUCTURED_PROPERTIES_PRIVILEGE);
-=======
+          MANAGE_STRUCTURED_PROPERTIES_PRIVILEGE,
           MANAGE_DOCUMENTATION_FORMS_PRIVILEGE);
->>>>>>> 3175571c
 
   // Resource Privileges //
 
