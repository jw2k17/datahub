--- conflicted
+++ resolved
@@ -82,13 +82,9 @@
       CREATE_CONSTRAINTS_PRIVILEGE,
       MANAGE_INGESTION_PRIVILEGE,
       MANAGE_SECRETS_PRIVILEGE,
-<<<<<<< HEAD
       MANAGE_DOMAINS_PRIVILEGE,
-      GENERATE_PERSONAL_ACCESS_TOKENS_PRIVILEGE
-=======
       GENERATE_PERSONAL_ACCESS_TOKENS_PRIVILEGE,
       MANAGE_ACCESS_TOKENS
->>>>>>> b77f3814
   );
 
   // Resource Privileges //
