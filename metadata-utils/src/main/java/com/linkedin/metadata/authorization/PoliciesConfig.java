package com.linkedin.metadata.authorization;

import com.google.common.collect.ImmutableList;
import java.util.Collection;
import java.util.List;
import java.util.stream.Collectors;
import java.util.stream.Stream;
import lombok.AllArgsConstructor;
import lombok.Data;
import lombok.Getter;

/** This policies config file defines the base set of privileges that DataHub supports. */
public class PoliciesConfig {

  public static final String PLATFORM_POLICY_TYPE = "PLATFORM";
  public static final String METADATA_POLICY_TYPE = "METADATA";
  public static final String ACTIVE_POLICY_STATE = "ACTIVE";
  public static final String INACTIVE_POLICY_STATE = "INACTIVE";

  // Platform Privileges //

  public static final Privilege MANAGE_POLICIES_PRIVILEGE =
      Privilege.of(
          "MANAGE_POLICIES",
          "Manage Policies",
          "Create and remove access control policies. Be careful - Actors with this privilege are effectively super users.");

  public static final Privilege MANAGE_INGESTION_PRIVILEGE =
      Privilege.of(
          "MANAGE_INGESTION",
          "Manage Metadata Ingestion",
          "Create, remove, and update Metadata Ingestion sources.");

  public static final Privilege MANAGE_SECRETS_PRIVILEGE =
      Privilege.of(
          "MANAGE_SECRETS", "Manage Secrets", "Create & remove Secrets stored inside DataHub.");

  public static final Privilege MANAGE_USERS_AND_GROUPS_PRIVILEGE =
      Privilege.of(
          "MANAGE_USERS_AND_GROUPS",
          "Manage Users & Groups",
          "Create, remove, and update users and groups on DataHub.");

  public static final Privilege VIEW_ANALYTICS_PRIVILEGE =
      Privilege.of("VIEW_ANALYTICS", "View Analytics", "View the DataHub analytics dashboard.");

  public static final Privilege GET_ANALYTICS_PRIVILEGE =
      Privilege.of(
          "GET_ANALYTICS_PRIVILEGE",
          "Analytics API access",
          "API read access to raw analytics data.");

  public static final Privilege GENERATE_PERSONAL_ACCESS_TOKENS_PRIVILEGE =
      Privilege.of(
          "GENERATE_PERSONAL_ACCESS_TOKENS",
          "Generate Personal Access Tokens",
          "Generate personal access tokens for use with DataHub APIs.");

  public static final Privilege MANAGE_ACCESS_TOKENS =
      Privilege.of(
          "MANAGE_ACCESS_TOKENS",
          "Manage All Access Tokens",
          "Create, list and revoke access tokens on behalf of users in DataHub. Be careful - Actors with this "
              + "privilege are effectively super users that can impersonate other users.");

  public static final Privilege MANAGE_DOMAINS_PRIVILEGE =
      Privilege.of("MANAGE_DOMAINS", "Manage Domains", "Create and remove Asset Domains.");

  public static final Privilege MANAGE_GLOBAL_ANNOUNCEMENTS_PRIVILEGE =
      Privilege.of(
          "MANAGE_GLOBAL_ANNOUNCEMENTS",
          "Manage Home Page Posts",
          "Create and delete home page posts");

  public static final Privilege MANAGE_TESTS_PRIVILEGE =
      Privilege.of("MANAGE_TESTS", "Manage Tests", "Create and remove Asset Tests.");

  public static final Privilege MANAGE_GLOSSARIES_PRIVILEGE =
      Privilege.of(
          "MANAGE_GLOSSARIES", "Manage Glossaries", "Create, edit, and remove Glossary Entities");

  public static final Privilege MANAGE_USER_CREDENTIALS_PRIVILEGE =
      Privilege.of(
          "MANAGE_USER_CREDENTIALS",
          "Manage User Credentials",
          "Manage credentials for native DataHub users, including inviting new users and resetting passwords");

<<<<<<< HEAD
  public static final Privilege MANAGE_TAGS_PRIVILEGE = Privilege.of(
      "MANAGE_TAGS",
      "Manage Tags",
      "Create and remove Tags.");

  public static final Privilege CREATE_TAGS_PRIVILEGE = Privilege.of(
      "CREATE_TAGS",
      "Create Tags",
      "Create new Tags.");

  public static final Privilege CREATE_DOMAINS_PRIVILEGE = Privilege.of(
      "CREATE_DOMAINS",
      "Create Domains",
      "Create new Domains.");

  public static final Privilege CREATE_GLOBAL_ANNOUNCEMENTS_PRIVILEGE = Privilege.of(
      "CREATE_GLOBAL_ANNOUNCEMENTS",
      "Create Global Announcements",
      "Create new Global Announcements.");

  public static final Privilege MANAGE_GLOBAL_VIEWS = Privilege.of(
      "MANAGE_GLOBAL_VIEWS",
      "Manage Public Views",
      "Create, update, and delete any Public (shared) Views.");

  public static final Privilege MANAGE_GLOBAL_OWNERSHIP_TYPES = Privilege.of(
      "MANAGE_GLOBAL_OWNERSHIP_TYPES",
      "Manage Ownership Types",
      "Create, update and delete Ownership Types.");

  public static final Privilege CREATE_BUSINESS_ATTRIBUTE_PRIVILEGE = Privilege.of(
      "CREATE_BUSINESS_ATTRIBUTE",
      "Create Business Attribute",
      "Create new Business Attribute.");

  public static final Privilege MANAGE_BUSINESS_ATTRIBUTE_PRIVILEGE = Privilege.of(
      "MANAGE_BUSINESS_ATTRIBUTE",
      "Manage Business Attribute",
      "Create, update, delete Business Attribute");

  public static final List<Privilege> PLATFORM_PRIVILEGES = ImmutableList.of(
      MANAGE_POLICIES_PRIVILEGE,
      MANAGE_USERS_AND_GROUPS_PRIVILEGE,
      VIEW_ANALYTICS_PRIVILEGE,
      GET_ANALYTICS_PRIVILEGE,
      MANAGE_DOMAINS_PRIVILEGE,
      MANAGE_GLOBAL_ANNOUNCEMENTS_PRIVILEGE,
      MANAGE_INGESTION_PRIVILEGE,
      MANAGE_SECRETS_PRIVILEGE,
      GENERATE_PERSONAL_ACCESS_TOKENS_PRIVILEGE,
      MANAGE_ACCESS_TOKENS,
      MANAGE_TESTS_PRIVILEGE,
      MANAGE_GLOSSARIES_PRIVILEGE,
      MANAGE_USER_CREDENTIALS_PRIVILEGE,
      MANAGE_TAGS_PRIVILEGE,
      CREATE_TAGS_PRIVILEGE,
      CREATE_DOMAINS_PRIVILEGE,
      CREATE_GLOBAL_ANNOUNCEMENTS_PRIVILEGE,
      MANAGE_GLOBAL_VIEWS,
      MANAGE_GLOBAL_OWNERSHIP_TYPES,
      CREATE_BUSINESS_ATTRIBUTE_PRIVILEGE,
      MANAGE_BUSINESS_ATTRIBUTE_PRIVILEGE
  );
=======
  public static final Privilege MANAGE_TAGS_PRIVILEGE =
      Privilege.of("MANAGE_TAGS", "Manage Tags", "Create and remove Tags.");

  public static final Privilege CREATE_TAGS_PRIVILEGE =
      Privilege.of("CREATE_TAGS", "Create Tags", "Create new Tags.");

  public static final Privilege CREATE_DOMAINS_PRIVILEGE =
      Privilege.of("CREATE_DOMAINS", "Create Domains", "Create new Domains.");

  public static final Privilege CREATE_GLOBAL_ANNOUNCEMENTS_PRIVILEGE =
      Privilege.of(
          "CREATE_GLOBAL_ANNOUNCEMENTS",
          "Create Global Announcements",
          "Create new Global Announcements.");

  public static final Privilege MANAGE_GLOBAL_VIEWS =
      Privilege.of(
          "MANAGE_GLOBAL_VIEWS",
          "Manage Public Views",
          "Create, update, and delete any Public (shared) Views.");

  public static final Privilege MANAGE_GLOBAL_OWNERSHIP_TYPES =
      Privilege.of(
          "MANAGE_GLOBAL_OWNERSHIP_TYPES",
          "Manage Ownership Types",
          "Create, update and delete Ownership Types.");

  public static final List<Privilege> PLATFORM_PRIVILEGES =
      ImmutableList.of(
          MANAGE_POLICIES_PRIVILEGE,
          MANAGE_USERS_AND_GROUPS_PRIVILEGE,
          VIEW_ANALYTICS_PRIVILEGE,
          GET_ANALYTICS_PRIVILEGE,
          MANAGE_DOMAINS_PRIVILEGE,
          MANAGE_GLOBAL_ANNOUNCEMENTS_PRIVILEGE,
          MANAGE_INGESTION_PRIVILEGE,
          MANAGE_SECRETS_PRIVILEGE,
          GENERATE_PERSONAL_ACCESS_TOKENS_PRIVILEGE,
          MANAGE_ACCESS_TOKENS,
          MANAGE_TESTS_PRIVILEGE,
          MANAGE_GLOSSARIES_PRIVILEGE,
          MANAGE_USER_CREDENTIALS_PRIVILEGE,
          MANAGE_TAGS_PRIVILEGE,
          CREATE_TAGS_PRIVILEGE,
          CREATE_DOMAINS_PRIVILEGE,
          CREATE_GLOBAL_ANNOUNCEMENTS_PRIVILEGE,
          MANAGE_GLOBAL_VIEWS,
          MANAGE_GLOBAL_OWNERSHIP_TYPES);
>>>>>>> 1d514cb0

  // Resource Privileges //

  public static final Privilege VIEW_ENTITY_PAGE_PRIVILEGE =
      Privilege.of("VIEW_ENTITY_PAGE", "View Entity Page", "The ability to view the entity page.");

  public static final Privilege EDIT_ENTITY_TAGS_PRIVILEGE =
      Privilege.of(
          "EDIT_ENTITY_TAGS", "Edit Tags", "The ability to add and remove tags to an asset.");

  public static final Privilege EDIT_ENTITY_GLOSSARY_TERMS_PRIVILEGE =
      Privilege.of(
          "EDIT_ENTITY_GLOSSARY_TERMS",
          "Edit Glossary Terms",
          "The ability to add and remove glossary terms to an asset.");

  public static final Privilege EDIT_ENTITY_OWNERS_PRIVILEGE =
      Privilege.of(
          "EDIT_ENTITY_OWNERS",
          "Edit Owners",
          "The ability to add and remove owners of an entity.");

  public static final Privilege EDIT_ENTITY_DOCS_PRIVILEGE =
      Privilege.of(
          "EDIT_ENTITY_DOCS",
          "Edit Description",
          "The ability to edit the description (documentation) of an entity.");

  public static final Privilege EDIT_ENTITY_DOC_LINKS_PRIVILEGE =
      Privilege.of(
          "EDIT_ENTITY_DOC_LINKS",
          "Edit Links",
          "The ability to edit links associated with an entity.");

  public static final Privilege EDIT_ENTITY_STATUS_PRIVILEGE =
      Privilege.of(
          "EDIT_ENTITY_STATUS",
          "Edit Status",
          "The ability to edit the status of an entity (soft deleted or not).");

  public static final Privilege EDIT_ENTITY_DOMAINS_PRIVILEGE =
      Privilege.of(
          "EDIT_DOMAINS_PRIVILEGE", "Edit Domain", "The ability to edit the Domain of an entity.");

  public static final Privilege EDIT_ENTITY_DATA_PRODUCTS_PRIVILEGE =
      Privilege.of(
          "EDIT_ENTITY_DATA_PRODUCTS",
          "Edit Data Product",
          "The ability to edit the Data Product of an entity.");

  public static final Privilege EDIT_ENTITY_DEPRECATION_PRIVILEGE =
      Privilege.of(
          "EDIT_DEPRECATION_PRIVILEGE",
          "Edit Deprecation",
          "The ability to edit the Deprecation status of an entity.");

  public static final Privilege EDIT_ENTITY_ASSERTIONS_PRIVILEGE =
      Privilege.of(
          "EDIT_ENTITY_ASSERTIONS",
          "Edit Assertions",
          "The ability to add and remove assertions from an entity.");

  public static final Privilege EDIT_ENTITY_OPERATIONS_PRIVILEGE =
      Privilege.of(
          "EDIT_ENTITY_OPERATIONS",
          "Edit Operations",
          "The ability to report or edit operations information about an entity.");

  public static final Privilege EDIT_ENTITY_PRIVILEGE =
      Privilege.of(
          "EDIT_ENTITY",
          "Edit Entity",
          "The ability to edit any information about an entity. Super user privileges for the entity.");

  public static final Privilege DELETE_ENTITY_PRIVILEGE =
      Privilege.of("DELETE_ENTITY", "Delete", "The ability to delete the delete this entity.");

  public static final Privilege EDIT_LINEAGE_PRIVILEGE =
      Privilege.of(
          "EDIT_LINEAGE",
          "Edit Lineage",
          "The ability to add and remove lineage edges for this entity.");

  public static final Privilege EDIT_ENTITY_EMBED_PRIVILEGE =
      Privilege.of(
          "EDIT_ENTITY_EMBED",
          "Edit Embedded Content",
          "The ability to edit the embedded content for an entity.");

  public static final List<Privilege> COMMON_ENTITY_PRIVILEGES =
      ImmutableList.of(
          VIEW_ENTITY_PAGE_PRIVILEGE,
          EDIT_ENTITY_TAGS_PRIVILEGE,
          EDIT_ENTITY_GLOSSARY_TERMS_PRIVILEGE,
          EDIT_ENTITY_OWNERS_PRIVILEGE,
          EDIT_ENTITY_DOCS_PRIVILEGE,
          EDIT_ENTITY_DOC_LINKS_PRIVILEGE,
          EDIT_ENTITY_STATUS_PRIVILEGE,
          EDIT_ENTITY_DOMAINS_PRIVILEGE,
          EDIT_ENTITY_DATA_PRODUCTS_PRIVILEGE,
          EDIT_ENTITY_DEPRECATION_PRIVILEGE,
          EDIT_ENTITY_PRIVILEGE,
          DELETE_ENTITY_PRIVILEGE);

  // Dataset Privileges
  public static final Privilege EDIT_DATASET_COL_TAGS_PRIVILEGE =
      Privilege.of(
          "EDIT_DATASET_COL_TAGS",
          "Edit Dataset Column Tags",
          "The ability to edit the column (field) tags associated with a dataset schema.");

  public static final Privilege EDIT_DATASET_COL_GLOSSARY_TERMS_PRIVILEGE =
      Privilege.of(
          "EDIT_DATASET_COL_GLOSSARY_TERMS",
          "Edit Dataset Column Glossary Terms",
          "The ability to edit the column (field) glossary terms associated with a dataset schema.");

  public static final Privilege EDIT_DATASET_COL_DESCRIPTION_PRIVILEGE =
      Privilege.of(
          "EDIT_DATASET_COL_DESCRIPTION",
          "Edit Dataset Column Descriptions",
          "The ability to edit the column (field) descriptions associated with a dataset schema.");

  public static final Privilege VIEW_DATASET_USAGE_PRIVILEGE =
      Privilege.of(
          "VIEW_DATASET_USAGE",
          "View Dataset Usage",
          "The ability to access dataset usage information (includes usage statistics and queries).");

  public static final Privilege VIEW_DATASET_PROFILE_PRIVILEGE =
      Privilege.of(
          "VIEW_DATASET_PROFILE",
          "View Dataset Profile",
          "The ability to access dataset profile (snapshot statistics)");

  public static final Privilege EDIT_QUERIES_PRIVILEGE =
      Privilege.of(
          "EDIT_ENTITY_QUERIES",
          "Edit Dataset Queries",
          "The ability to edit the Queries for a Dataset.");

  // Tag Privileges
  public static final Privilege EDIT_TAG_COLOR_PRIVILEGE =
      Privilege.of("EDIT_TAG_COLOR", "Edit Tag Color", "The ability to change the color of a Tag.");

  // Group Privileges
  public static final Privilege EDIT_GROUP_MEMBERS_PRIVILEGE =
      Privilege.of(
          "EDIT_GROUP_MEMBERS",
          "Edit Group Members",
          "The ability to add and remove members to a group.");

  // User Privileges
  public static final Privilege EDIT_USER_PROFILE_PRIVILEGE =
      Privilege.of(
          "EDIT_USER_PROFILE",
          "Edit User Profile",
          "The ability to change the user's profile including display name, bio, title, profile image, etc.");

  // User + Group Privileges
  public static final Privilege EDIT_CONTACT_INFO_PRIVILEGE =
      Privilege.of(
          "EDIT_CONTACT_INFO",
          "Edit Contact Information",
          "The ability to change the contact information such as email & chat handles.");

  // Glossary Node Privileges
  public static final Privilege MANAGE_GLOSSARY_CHILDREN_PRIVILEGE =
      Privilege.of(
          "MANAGE_GLOSSARY_CHILDREN",
          "Manage Direct Glossary Children",
          "The ability to create and delete the direct children of this entity.");

  // Glossary Node Privileges
<<<<<<< HEAD
  public static final Privilege MANAGE_ALL_GLOSSARY_CHILDREN_PRIVILEGE = Privilege.of(
    "MANAGE_ALL_GLOSSARY_CHILDREN",
    "Manage All Glossary Children",
    "The ability to create and delete everything underneath this entity.");

  // REST API Specific Privileges (not adding to lists of privileges above as those affect GraphQL as well)
  public static final Privilege GET_TIMELINE_PRIVILEGE = Privilege.of(
      "GET_TIMELINE_PRIVILEGE",
      "Get Timeline API",
      "The ability to use the GET Timeline API.");

  public static final Privilege GET_ENTITY_PRIVILEGE = Privilege.of(
      "GET_ENTITY_PRIVILEGE",
      "Get Entity + Relationships API",
      "The ability to use the GET Entity and Relationships API.");

  public static final Privilege GET_TIMESERIES_ASPECT_PRIVILEGE = Privilege.of(
      "GET_TIMESERIES_ASPECT_PRIVILEGE",
      "Get Timeseries Aspect API",
      "The ability to use the GET Timeseries Aspect API.");

  public static final Privilege GET_COUNTS_PRIVILEGE = Privilege.of(
      "GET_COUNTS_PRIVILEGE",
      "Get Aspect/Entity Count APIs",
      "The ability to use the GET Aspect/Entity Count APIs.");

  public static final Privilege RESTORE_INDICES_PRIVILEGE = Privilege.of(
      "RESTORE_INDICES_PRIVILEGE",
      "Restore Indicies API",
      "The ability to use the Restore Indices API.");

  public static final Privilege GET_TIMESERIES_INDEX_SIZES_PRIVILEGE = Privilege.of(
      "GET_TIMESERIES_INDEX_SIZES_PRIVILEGE",
      "Get Timeseries index sizes API",
      "The ability to use the get Timeseries indices size API.");

  public static final Privilege TRUNCATE_TIMESERIES_INDEX_PRIVILEGE = Privilege.of(
      "TRUNCATE_TIMESERIES_INDEX_PRIVILEGE",
      "Truncate timeseries aspect index size API",
      "The ability to use the API to truncate a timeseries index.");

  public static final Privilege GET_ES_TASK_STATUS_PRIVILEGE = Privilege.of(
      "GET_ES_TASK_STATUS_PRIVILEGE",
      "Get ES task status API",
      "The ability to use the get task status API for an ElasticSearch task.");

  public static final Privilege SEARCH_PRIVILEGE = Privilege.of(
      "SEARCH_PRIVILEGE",
      "Search API",
      "The ability to access search APIs.");

  public static final Privilege SET_WRITEABLE_PRIVILEGE = Privilege.of(
     "SET_WRITEABLE_PRIVILEGE",
     "Enable/Disable Writeability API",
     "The ability to enable or disable GMS writeability for data migrations.");

  public static final Privilege APPLY_RETENTION_PRIVILEGE = Privilege.of(
      "APPLY_RETENTION_PRIVILEGE",
      "Apply Retention API",
      "The ability to apply retention using the API.");

  public static final Privilege PRODUCE_PLATFORM_EVENT_PRIVILEGE = Privilege.of(
      "PRODUCE_PLATFORM_EVENT_PRIVILEGE",
      "Produce Platform Event API",
      "The ability to produce Platform Events using the API.");

  public static final Privilege EDIT_DATASET_COL_BUSINESS_ATTRIBUTE_PRIVILEGE = Privilege.of(
          "EDIT_DATASET_COL_BUSINESS_ATTRIBUTE_PRIVILEGE",
          "Edit Dataset Column Business Attribute",
          "The ability to edit the column (field) business attribute associated with a dataset schema."
  );

  public static final ResourcePrivileges DATASET_PRIVILEGES = ResourcePrivileges.of(
      "dataset",
      "Datasets",
      "Datasets indexed by DataHub", Stream.of(
          COMMON_ENTITY_PRIVILEGES,
          ImmutableList.of(
              VIEW_DATASET_USAGE_PRIVILEGE,
              VIEW_DATASET_PROFILE_PRIVILEGE,
              EDIT_DATASET_COL_DESCRIPTION_PRIVILEGE,
              EDIT_DATASET_COL_TAGS_PRIVILEGE,
              EDIT_DATASET_COL_GLOSSARY_TERMS_PRIVILEGE,
              EDIT_ENTITY_ASSERTIONS_PRIVILEGE,
              EDIT_LINEAGE_PRIVILEGE,
              EDIT_ENTITY_EMBED_PRIVILEGE,
              EDIT_QUERIES_PRIVILEGE, EDIT_DATASET_COL_BUSINESS_ATTRIBUTE_PRIVILEGE))
          .flatMap(Collection::stream)
          .collect(Collectors.toList())
  );
=======
  public static final Privilege MANAGE_ALL_GLOSSARY_CHILDREN_PRIVILEGE =
      Privilege.of(
          "MANAGE_ALL_GLOSSARY_CHILDREN",
          "Manage All Glossary Children",
          "The ability to create and delete everything underneath this entity.");

  // REST API Specific Privileges (not adding to lists of privileges above as those affect GraphQL
  // as well)
  public static final Privilege GET_TIMELINE_PRIVILEGE =
      Privilege.of(
          "GET_TIMELINE_PRIVILEGE", "Get Timeline API", "The ability to use the GET Timeline API.");

  public static final Privilege GET_ENTITY_PRIVILEGE =
      Privilege.of(
          "GET_ENTITY_PRIVILEGE",
          "Get Entity + Relationships API",
          "The ability to use the GET Entity and Relationships API.");

  public static final Privilege GET_TIMESERIES_ASPECT_PRIVILEGE =
      Privilege.of(
          "GET_TIMESERIES_ASPECT_PRIVILEGE",
          "Get Timeseries Aspect API",
          "The ability to use the GET Timeseries Aspect API.");

  public static final Privilege GET_COUNTS_PRIVILEGE =
      Privilege.of(
          "GET_COUNTS_PRIVILEGE",
          "Get Aspect/Entity Count APIs",
          "The ability to use the GET Aspect/Entity Count APIs.");

  public static final Privilege RESTORE_INDICES_PRIVILEGE =
      Privilege.of(
          "RESTORE_INDICES_PRIVILEGE",
          "Restore Indicies API",
          "The ability to use the Restore Indices API.");

  public static final Privilege GET_TIMESERIES_INDEX_SIZES_PRIVILEGE =
      Privilege.of(
          "GET_TIMESERIES_INDEX_SIZES_PRIVILEGE",
          "Get Timeseries index sizes API",
          "The ability to use the get Timeseries indices size API.");

  public static final Privilege TRUNCATE_TIMESERIES_INDEX_PRIVILEGE =
      Privilege.of(
          "TRUNCATE_TIMESERIES_INDEX_PRIVILEGE",
          "Truncate timeseries aspect index size API",
          "The ability to use the API to truncate a timeseries index.");

  public static final Privilege GET_ES_TASK_STATUS_PRIVILEGE =
      Privilege.of(
          "GET_ES_TASK_STATUS_PRIVILEGE",
          "Get ES task status API",
          "The ability to use the get task status API for an ElasticSearch task.");

  public static final Privilege SEARCH_PRIVILEGE =
      Privilege.of("SEARCH_PRIVILEGE", "Search API", "The ability to access search APIs.");

  public static final Privilege SET_WRITEABLE_PRIVILEGE =
      Privilege.of(
          "SET_WRITEABLE_PRIVILEGE",
          "Enable/Disable Writeability API",
          "The ability to enable or disable GMS writeability for data migrations.");

  public static final Privilege APPLY_RETENTION_PRIVILEGE =
      Privilege.of(
          "APPLY_RETENTION_PRIVILEGE",
          "Apply Retention API",
          "The ability to apply retention using the API.");

  public static final Privilege PRODUCE_PLATFORM_EVENT_PRIVILEGE =
      Privilege.of(
          "PRODUCE_PLATFORM_EVENT_PRIVILEGE",
          "Produce Platform Event API",
          "The ability to produce Platform Events using the API.");

  public static final ResourcePrivileges DATASET_PRIVILEGES =
      ResourcePrivileges.of(
          "dataset",
          "Datasets",
          "Datasets indexed by DataHub",
          Stream.of(
                  COMMON_ENTITY_PRIVILEGES,
                  ImmutableList.of(
                      VIEW_DATASET_USAGE_PRIVILEGE,
                      VIEW_DATASET_PROFILE_PRIVILEGE,
                      EDIT_DATASET_COL_DESCRIPTION_PRIVILEGE,
                      EDIT_DATASET_COL_TAGS_PRIVILEGE,
                      EDIT_DATASET_COL_GLOSSARY_TERMS_PRIVILEGE,
                      EDIT_ENTITY_ASSERTIONS_PRIVILEGE,
                      EDIT_LINEAGE_PRIVILEGE,
                      EDIT_ENTITY_EMBED_PRIVILEGE,
                      EDIT_QUERIES_PRIVILEGE))
              .flatMap(Collection::stream)
              .collect(Collectors.toList()));
>>>>>>> 1d514cb0

  // Charts Privileges
  public static final ResourcePrivileges CHART_PRIVILEGES =
      ResourcePrivileges.of(
          "chart",
          "Charts",
          "Charts indexed by DataHub",
          Stream.concat(
                  COMMON_ENTITY_PRIVILEGES.stream(),
                  ImmutableList.of(EDIT_LINEAGE_PRIVILEGE, EDIT_ENTITY_EMBED_PRIVILEGE).stream())
              .collect(Collectors.toList()));

  // Dashboard Privileges
  public static final ResourcePrivileges DASHBOARD_PRIVILEGES =
      ResourcePrivileges.of(
          "dashboard",
          "Dashboards",
          "Dashboards indexed by DataHub",
          Stream.concat(
                  COMMON_ENTITY_PRIVILEGES.stream(),
                  ImmutableList.of(EDIT_LINEAGE_PRIVILEGE, EDIT_ENTITY_EMBED_PRIVILEGE).stream())
              .collect(Collectors.toList()));

  // Data Doc Privileges
  public static final ResourcePrivileges NOTEBOOK_PRIVILEGES =
      ResourcePrivileges.of(
          "notebook", "Notebook", "Notebook indexed by DataHub", COMMON_ENTITY_PRIVILEGES);

  // Data Flow Privileges
  public static final ResourcePrivileges DATA_FLOW_PRIVILEGES =
      ResourcePrivileges.of(
          "dataFlow",
          "Data Pipelines",
          "Data Pipelines indexed by DataHub",
          COMMON_ENTITY_PRIVILEGES);

  // Data Job Privileges
  public static final ResourcePrivileges DATA_JOB_PRIVILEGES =
      ResourcePrivileges.of(
          "dataJob",
          "Data Tasks",
          "Data Tasks indexed by DataHub",
          Stream.concat(
                  COMMON_ENTITY_PRIVILEGES.stream(),
                  ImmutableList.of(EDIT_LINEAGE_PRIVILEGE).stream())
              .collect(Collectors.toList()));

  // Tag Privileges
  public static final ResourcePrivileges TAG_PRIVILEGES =
      ResourcePrivileges.of(
          "tag",
          "Tags",
          "Tags indexed by DataHub",
          ImmutableList.of(
              VIEW_ENTITY_PAGE_PRIVILEGE,
              EDIT_ENTITY_OWNERS_PRIVILEGE,
              EDIT_TAG_COLOR_PRIVILEGE,
              EDIT_ENTITY_DOCS_PRIVILEGE,
              EDIT_ENTITY_PRIVILEGE,
              DELETE_ENTITY_PRIVILEGE));

  // Container Privileges
  public static final ResourcePrivileges CONTAINER_PRIVILEGES =
      ResourcePrivileges.of(
          "container", "Containers", "Containers indexed by DataHub", COMMON_ENTITY_PRIVILEGES);

  // Domain Privileges
  public static final Privilege MANAGE_DATA_PRODUCTS_PRIVILEGE =
      Privilege.of(
          "MANAGE_DATA_PRODUCTS",
          "Manage Data Products",
          "The ability to create, edit, and delete Data Products within a Domain");

  // Domain Privileges
  public static final ResourcePrivileges DOMAIN_PRIVILEGES =
      ResourcePrivileges.of(
          "domain",
          "Domains",
          "Domains created on DataHub",
          ImmutableList.of(
              VIEW_ENTITY_PAGE_PRIVILEGE,
              EDIT_ENTITY_OWNERS_PRIVILEGE,
              EDIT_ENTITY_DOCS_PRIVILEGE,
              EDIT_ENTITY_DOC_LINKS_PRIVILEGE,
              EDIT_ENTITY_PRIVILEGE,
              DELETE_ENTITY_PRIVILEGE,
              MANAGE_DATA_PRODUCTS_PRIVILEGE));

  // Data Product Privileges
  public static final ResourcePrivileges DATA_PRODUCT_PRIVILEGES =
      ResourcePrivileges.of(
          "dataProduct",
          "Data Products",
          "Data Products created on DataHub",
          ImmutableList.of(
              VIEW_ENTITY_PAGE_PRIVILEGE,
              EDIT_ENTITY_OWNERS_PRIVILEGE,
              EDIT_ENTITY_DOCS_PRIVILEGE,
              EDIT_ENTITY_DOC_LINKS_PRIVILEGE,
              EDIT_ENTITY_PRIVILEGE,
              DELETE_ENTITY_PRIVILEGE,
              EDIT_ENTITY_TAGS_PRIVILEGE,
              EDIT_ENTITY_GLOSSARY_TERMS_PRIVILEGE,
              EDIT_ENTITY_DOMAINS_PRIVILEGE));

  // Glossary Term Privileges
  public static final ResourcePrivileges GLOSSARY_TERM_PRIVILEGES =
      ResourcePrivileges.of(
          "glossaryTerm",
          "Glossary Terms",
          "Glossary Terms created on DataHub",
          ImmutableList.of(
              VIEW_ENTITY_PAGE_PRIVILEGE,
              EDIT_ENTITY_OWNERS_PRIVILEGE,
              EDIT_ENTITY_DOCS_PRIVILEGE,
              EDIT_ENTITY_DOC_LINKS_PRIVILEGE,
              EDIT_ENTITY_DEPRECATION_PRIVILEGE,
              EDIT_ENTITY_PRIVILEGE));

  // Glossary Node Privileges
  public static final ResourcePrivileges GLOSSARY_NODE_PRIVILEGES =
      ResourcePrivileges.of(
          "glossaryNode",
          "Glossary Term Groups",
          "Glossary Term Groups created on DataHub",
          ImmutableList.of(
              VIEW_ENTITY_PAGE_PRIVILEGE,
              EDIT_ENTITY_OWNERS_PRIVILEGE,
              EDIT_ENTITY_DOCS_PRIVILEGE,
              EDIT_ENTITY_DOC_LINKS_PRIVILEGE,
              EDIT_ENTITY_DEPRECATION_PRIVILEGE,
              EDIT_ENTITY_PRIVILEGE,
              MANAGE_GLOSSARY_CHILDREN_PRIVILEGE,
              MANAGE_ALL_GLOSSARY_CHILDREN_PRIVILEGE));

  // Group Privileges
  public static final ResourcePrivileges CORP_GROUP_PRIVILEGES =
      ResourcePrivileges.of(
          "corpGroup",
          "Groups",
          "Groups on DataHub",
          ImmutableList.of(
              VIEW_ENTITY_PAGE_PRIVILEGE,
              EDIT_ENTITY_OWNERS_PRIVILEGE,
              EDIT_GROUP_MEMBERS_PRIVILEGE,
              EDIT_CONTACT_INFO_PRIVILEGE,
              EDIT_ENTITY_DOCS_PRIVILEGE,
              EDIT_ENTITY_PRIVILEGE));

  // User Privileges
  public static final ResourcePrivileges CORP_USER_PRIVILEGES =
      ResourcePrivileges.of(
          "corpuser",
          "Users",
          "Users on DataHub",
          ImmutableList.of(
              VIEW_ENTITY_PAGE_PRIVILEGE,
              EDIT_CONTACT_INFO_PRIVILEGE,
              EDIT_USER_PROFILE_PRIVILEGE,
              EDIT_ENTITY_PRIVILEGE));

  public static final List<ResourcePrivileges> ENTITY_RESOURCE_PRIVILEGES =
      ImmutableList.of(
<<<<<<< HEAD
          VIEW_ENTITY_PAGE_PRIVILEGE,
          EDIT_CONTACT_INFO_PRIVILEGE,
          EDIT_USER_PROFILE_PRIVILEGE,
          EDIT_ENTITY_PRIVILEGE)
  );

  public static final ResourcePrivileges BUSINESS_ATTRIBUTE_PRIVILEGES = ResourcePrivileges.of(
          "businessAttribute",
          "Business Attribute",
          "Business Attribute created on Datahub",
          ImmutableList.of(VIEW_ENTITY_PAGE_PRIVILEGE, EDIT_ENTITY_OWNERS_PRIVILEGE, EDIT_ENTITY_DOCS_PRIVILEGE, EDIT_ENTITY_TAGS_PRIVILEGE,
                  EDIT_ENTITY_GLOSSARY_TERMS_PRIVILEGE)
  );

  public static final List<ResourcePrivileges> ENTITY_RESOURCE_PRIVILEGES = ImmutableList.of(
      DATASET_PRIVILEGES,
      DASHBOARD_PRIVILEGES,
      CHART_PRIVILEGES,
      DATA_FLOW_PRIVILEGES,
      DATA_JOB_PRIVILEGES,
      TAG_PRIVILEGES,
      CONTAINER_PRIVILEGES,
      DOMAIN_PRIVILEGES,
      GLOSSARY_TERM_PRIVILEGES,
      GLOSSARY_NODE_PRIVILEGES,
      CORP_GROUP_PRIVILEGES,
      CORP_USER_PRIVILEGES,
      NOTEBOOK_PRIVILEGES,
      DATA_PRODUCT_PRIVILEGES,
      BUSINESS_ATTRIBUTE_PRIVILEGES
  );
=======
          DATASET_PRIVILEGES,
          DASHBOARD_PRIVILEGES,
          CHART_PRIVILEGES,
          DATA_FLOW_PRIVILEGES,
          DATA_JOB_PRIVILEGES,
          TAG_PRIVILEGES,
          CONTAINER_PRIVILEGES,
          DOMAIN_PRIVILEGES,
          GLOSSARY_TERM_PRIVILEGES,
          GLOSSARY_NODE_PRIVILEGES,
          CORP_GROUP_PRIVILEGES,
          CORP_USER_PRIVILEGES,
          NOTEBOOK_PRIVILEGES,
          DATA_PRODUCT_PRIVILEGES);
>>>>>>> 1d514cb0

  // Merge all entity specific resource privileges to create a superset of all resource privileges
  public static final ResourcePrivileges ALL_RESOURCE_PRIVILEGES =
      ResourcePrivileges.of(
          "all",
          "All Types",
          "All Types",
          ENTITY_RESOURCE_PRIVILEGES.stream()
              .flatMap(resourcePrivileges -> resourcePrivileges.getPrivileges().stream())
              .distinct()
              .collect(Collectors.toList()));

  public static final List<ResourcePrivileges> RESOURCE_PRIVILEGES =
      ImmutableList.<ResourcePrivileges>builder()
          .addAll(ENTITY_RESOURCE_PRIVILEGES)
          .add(ALL_RESOURCE_PRIVILEGES)
          .build();

  @Data
  @Getter
  @AllArgsConstructor
  public static class Privilege {
    private String type;
    private String displayName;
    private String description;

    static Privilege of(String type, String displayName, String description) {
      return new Privilege(type, displayName, description);
    }
  }

  @Data
  @Getter
  @AllArgsConstructor
  public static class ResourcePrivileges {
    private String resourceType;
    private String resourceTypeDisplayName;
    private String resourceTypeDescription;
    private List<Privilege> privileges;

    static ResourcePrivileges of(
        String resourceType,
        String resourceTypeDisplayName,
        String resourceTypeDescription,
        List<Privilege> privileges) {
      return new ResourcePrivileges(
          resourceType, resourceTypeDisplayName, resourceTypeDescription, privileges);
    }
  }

  private PoliciesConfig() {}
}<|MERGE_RESOLUTION|>--- conflicted
+++ resolved
@@ -85,36 +85,32 @@
           "Manage User Credentials",
           "Manage credentials for native DataHub users, including inviting new users and resetting passwords");
 
-<<<<<<< HEAD
-  public static final Privilege MANAGE_TAGS_PRIVILEGE = Privilege.of(
-      "MANAGE_TAGS",
-      "Manage Tags",
-      "Create and remove Tags.");
-
-  public static final Privilege CREATE_TAGS_PRIVILEGE = Privilege.of(
-      "CREATE_TAGS",
-      "Create Tags",
-      "Create new Tags.");
-
-  public static final Privilege CREATE_DOMAINS_PRIVILEGE = Privilege.of(
-      "CREATE_DOMAINS",
-      "Create Domains",
-      "Create new Domains.");
-
-  public static final Privilege CREATE_GLOBAL_ANNOUNCEMENTS_PRIVILEGE = Privilege.of(
-      "CREATE_GLOBAL_ANNOUNCEMENTS",
-      "Create Global Announcements",
-      "Create new Global Announcements.");
-
-  public static final Privilege MANAGE_GLOBAL_VIEWS = Privilege.of(
-      "MANAGE_GLOBAL_VIEWS",
-      "Manage Public Views",
-      "Create, update, and delete any Public (shared) Views.");
-
-  public static final Privilege MANAGE_GLOBAL_OWNERSHIP_TYPES = Privilege.of(
-      "MANAGE_GLOBAL_OWNERSHIP_TYPES",
-      "Manage Ownership Types",
-      "Create, update and delete Ownership Types.");
+  public static final Privilege MANAGE_TAGS_PRIVILEGE =
+      Privilege.of("MANAGE_TAGS", "Manage Tags", "Create and remove Tags.");
+
+  public static final Privilege CREATE_TAGS_PRIVILEGE =
+      Privilege.of("CREATE_TAGS", "Create Tags", "Create new Tags.");
+
+  public static final Privilege CREATE_DOMAINS_PRIVILEGE =
+      Privilege.of("CREATE_DOMAINS", "Create Domains", "Create new Domains.");
+
+  public static final Privilege CREATE_GLOBAL_ANNOUNCEMENTS_PRIVILEGE =
+      Privilege.of(
+          "CREATE_GLOBAL_ANNOUNCEMENTS",
+          "Create Global Announcements",
+          "Create new Global Announcements.");
+
+  public static final Privilege MANAGE_GLOBAL_VIEWS =
+      Privilege.of(
+          "MANAGE_GLOBAL_VIEWS",
+          "Manage Public Views",
+          "Create, update, and delete any Public (shared) Views.");
+
+  public static final Privilege MANAGE_GLOBAL_OWNERSHIP_TYPES =
+      Privilege.of(
+          "MANAGE_GLOBAL_OWNERSHIP_TYPES",
+          "Manage Ownership Types",
+          "Create, update and delete Ownership Types.");
 
   public static final Privilege CREATE_BUSINESS_ATTRIBUTE_PRIVILEGE = Privilege.of(
       "CREATE_BUSINESS_ATTRIBUTE",
@@ -149,56 +145,6 @@
       CREATE_BUSINESS_ATTRIBUTE_PRIVILEGE,
       MANAGE_BUSINESS_ATTRIBUTE_PRIVILEGE
   );
-=======
-  public static final Privilege MANAGE_TAGS_PRIVILEGE =
-      Privilege.of("MANAGE_TAGS", "Manage Tags", "Create and remove Tags.");
-
-  public static final Privilege CREATE_TAGS_PRIVILEGE =
-      Privilege.of("CREATE_TAGS", "Create Tags", "Create new Tags.");
-
-  public static final Privilege CREATE_DOMAINS_PRIVILEGE =
-      Privilege.of("CREATE_DOMAINS", "Create Domains", "Create new Domains.");
-
-  public static final Privilege CREATE_GLOBAL_ANNOUNCEMENTS_PRIVILEGE =
-      Privilege.of(
-          "CREATE_GLOBAL_ANNOUNCEMENTS",
-          "Create Global Announcements",
-          "Create new Global Announcements.");
-
-  public static final Privilege MANAGE_GLOBAL_VIEWS =
-      Privilege.of(
-          "MANAGE_GLOBAL_VIEWS",
-          "Manage Public Views",
-          "Create, update, and delete any Public (shared) Views.");
-
-  public static final Privilege MANAGE_GLOBAL_OWNERSHIP_TYPES =
-      Privilege.of(
-          "MANAGE_GLOBAL_OWNERSHIP_TYPES",
-          "Manage Ownership Types",
-          "Create, update and delete Ownership Types.");
-
-  public static final List<Privilege> PLATFORM_PRIVILEGES =
-      ImmutableList.of(
-          MANAGE_POLICIES_PRIVILEGE,
-          MANAGE_USERS_AND_GROUPS_PRIVILEGE,
-          VIEW_ANALYTICS_PRIVILEGE,
-          GET_ANALYTICS_PRIVILEGE,
-          MANAGE_DOMAINS_PRIVILEGE,
-          MANAGE_GLOBAL_ANNOUNCEMENTS_PRIVILEGE,
-          MANAGE_INGESTION_PRIVILEGE,
-          MANAGE_SECRETS_PRIVILEGE,
-          GENERATE_PERSONAL_ACCESS_TOKENS_PRIVILEGE,
-          MANAGE_ACCESS_TOKENS,
-          MANAGE_TESTS_PRIVILEGE,
-          MANAGE_GLOSSARIES_PRIVILEGE,
-          MANAGE_USER_CREDENTIALS_PRIVILEGE,
-          MANAGE_TAGS_PRIVILEGE,
-          CREATE_TAGS_PRIVILEGE,
-          CREATE_DOMAINS_PRIVILEGE,
-          CREATE_GLOBAL_ANNOUNCEMENTS_PRIVILEGE,
-          MANAGE_GLOBAL_VIEWS,
-          MANAGE_GLOBAL_OWNERSHIP_TYPES);
->>>>>>> 1d514cb0
 
   // Resource Privileges //
 
@@ -373,172 +319,86 @@
           "The ability to create and delete the direct children of this entity.");
 
   // Glossary Node Privileges
-<<<<<<< HEAD
-  public static final Privilege MANAGE_ALL_GLOSSARY_CHILDREN_PRIVILEGE = Privilege.of(
-    "MANAGE_ALL_GLOSSARY_CHILDREN",
-    "Manage All Glossary Children",
-    "The ability to create and delete everything underneath this entity.");
-
-  // REST API Specific Privileges (not adding to lists of privileges above as those affect GraphQL as well)
-  public static final Privilege GET_TIMELINE_PRIVILEGE = Privilege.of(
-      "GET_TIMELINE_PRIVILEGE",
-      "Get Timeline API",
-      "The ability to use the GET Timeline API.");
-
-  public static final Privilege GET_ENTITY_PRIVILEGE = Privilege.of(
-      "GET_ENTITY_PRIVILEGE",
-      "Get Entity + Relationships API",
-      "The ability to use the GET Entity and Relationships API.");
-
-  public static final Privilege GET_TIMESERIES_ASPECT_PRIVILEGE = Privilege.of(
-      "GET_TIMESERIES_ASPECT_PRIVILEGE",
-      "Get Timeseries Aspect API",
-      "The ability to use the GET Timeseries Aspect API.");
-
-  public static final Privilege GET_COUNTS_PRIVILEGE = Privilege.of(
-      "GET_COUNTS_PRIVILEGE",
-      "Get Aspect/Entity Count APIs",
-      "The ability to use the GET Aspect/Entity Count APIs.");
-
-  public static final Privilege RESTORE_INDICES_PRIVILEGE = Privilege.of(
-      "RESTORE_INDICES_PRIVILEGE",
-      "Restore Indicies API",
-      "The ability to use the Restore Indices API.");
-
-  public static final Privilege GET_TIMESERIES_INDEX_SIZES_PRIVILEGE = Privilege.of(
-      "GET_TIMESERIES_INDEX_SIZES_PRIVILEGE",
-      "Get Timeseries index sizes API",
-      "The ability to use the get Timeseries indices size API.");
-
-  public static final Privilege TRUNCATE_TIMESERIES_INDEX_PRIVILEGE = Privilege.of(
-      "TRUNCATE_TIMESERIES_INDEX_PRIVILEGE",
-      "Truncate timeseries aspect index size API",
-      "The ability to use the API to truncate a timeseries index.");
-
-  public static final Privilege GET_ES_TASK_STATUS_PRIVILEGE = Privilege.of(
-      "GET_ES_TASK_STATUS_PRIVILEGE",
-      "Get ES task status API",
-      "The ability to use the get task status API for an ElasticSearch task.");
-
-  public static final Privilege SEARCH_PRIVILEGE = Privilege.of(
-      "SEARCH_PRIVILEGE",
-      "Search API",
-      "The ability to access search APIs.");
-
-  public static final Privilege SET_WRITEABLE_PRIVILEGE = Privilege.of(
-     "SET_WRITEABLE_PRIVILEGE",
-     "Enable/Disable Writeability API",
-     "The ability to enable or disable GMS writeability for data migrations.");
-
-  public static final Privilege APPLY_RETENTION_PRIVILEGE = Privilege.of(
-      "APPLY_RETENTION_PRIVILEGE",
-      "Apply Retention API",
-      "The ability to apply retention using the API.");
-
-  public static final Privilege PRODUCE_PLATFORM_EVENT_PRIVILEGE = Privilege.of(
-      "PRODUCE_PLATFORM_EVENT_PRIVILEGE",
-      "Produce Platform Event API",
-      "The ability to produce Platform Events using the API.");
+  public static final Privilege MANAGE_ALL_GLOSSARY_CHILDREN_PRIVILEGE =
+      Privilege.of(
+          "MANAGE_ALL_GLOSSARY_CHILDREN",
+          "Manage All Glossary Children",
+          "The ability to create and delete everything underneath this entity.");
+
+  // REST API Specific Privileges (not adding to lists of privileges above as those affect GraphQL
+  // as well)
+  public static final Privilege GET_TIMELINE_PRIVILEGE =
+      Privilege.of(
+          "GET_TIMELINE_PRIVILEGE", "Get Timeline API", "The ability to use the GET Timeline API.");
+
+  public static final Privilege GET_ENTITY_PRIVILEGE =
+      Privilege.of(
+          "GET_ENTITY_PRIVILEGE",
+          "Get Entity + Relationships API",
+          "The ability to use the GET Entity and Relationships API.");
+
+  public static final Privilege GET_TIMESERIES_ASPECT_PRIVILEGE =
+      Privilege.of(
+          "GET_TIMESERIES_ASPECT_PRIVILEGE",
+          "Get Timeseries Aspect API",
+          "The ability to use the GET Timeseries Aspect API.");
+
+  public static final Privilege GET_COUNTS_PRIVILEGE =
+      Privilege.of(
+          "GET_COUNTS_PRIVILEGE",
+          "Get Aspect/Entity Count APIs",
+          "The ability to use the GET Aspect/Entity Count APIs.");
+
+  public static final Privilege RESTORE_INDICES_PRIVILEGE =
+      Privilege.of(
+          "RESTORE_INDICES_PRIVILEGE",
+          "Restore Indicies API",
+          "The ability to use the Restore Indices API.");
+
+  public static final Privilege GET_TIMESERIES_INDEX_SIZES_PRIVILEGE =
+      Privilege.of(
+          "GET_TIMESERIES_INDEX_SIZES_PRIVILEGE",
+          "Get Timeseries index sizes API",
+          "The ability to use the get Timeseries indices size API.");
+
+  public static final Privilege TRUNCATE_TIMESERIES_INDEX_PRIVILEGE =
+      Privilege.of(
+          "TRUNCATE_TIMESERIES_INDEX_PRIVILEGE",
+          "Truncate timeseries aspect index size API",
+          "The ability to use the API to truncate a timeseries index.");
+
+  public static final Privilege GET_ES_TASK_STATUS_PRIVILEGE =
+      Privilege.of(
+          "GET_ES_TASK_STATUS_PRIVILEGE",
+          "Get ES task status API",
+          "The ability to use the get task status API for an ElasticSearch task.");
+
+  public static final Privilege SEARCH_PRIVILEGE =
+      Privilege.of("SEARCH_PRIVILEGE", "Search API", "The ability to access search APIs.");
+
+  public static final Privilege SET_WRITEABLE_PRIVILEGE =
+      Privilege.of(
+          "SET_WRITEABLE_PRIVILEGE",
+          "Enable/Disable Writeability API",
+          "The ability to enable or disable GMS writeability for data migrations.");
+
+  public static final Privilege APPLY_RETENTION_PRIVILEGE =
+      Privilege.of(
+          "APPLY_RETENTION_PRIVILEGE",
+          "Apply Retention API",
+          "The ability to apply retention using the API.");
+
+  public static final Privilege PRODUCE_PLATFORM_EVENT_PRIVILEGE =
+      Privilege.of(
+          "PRODUCE_PLATFORM_EVENT_PRIVILEGE",
+          "Produce Platform Event API",
+          "The ability to produce Platform Events using the API.");
 
   public static final Privilege EDIT_DATASET_COL_BUSINESS_ATTRIBUTE_PRIVILEGE = Privilege.of(
           "EDIT_DATASET_COL_BUSINESS_ATTRIBUTE_PRIVILEGE",
           "Edit Dataset Column Business Attribute",
           "The ability to edit the column (field) business attribute associated with a dataset schema."
   );
-
-  public static final ResourcePrivileges DATASET_PRIVILEGES = ResourcePrivileges.of(
-      "dataset",
-      "Datasets",
-      "Datasets indexed by DataHub", Stream.of(
-          COMMON_ENTITY_PRIVILEGES,
-          ImmutableList.of(
-              VIEW_DATASET_USAGE_PRIVILEGE,
-              VIEW_DATASET_PROFILE_PRIVILEGE,
-              EDIT_DATASET_COL_DESCRIPTION_PRIVILEGE,
-              EDIT_DATASET_COL_TAGS_PRIVILEGE,
-              EDIT_DATASET_COL_GLOSSARY_TERMS_PRIVILEGE,
-              EDIT_ENTITY_ASSERTIONS_PRIVILEGE,
-              EDIT_LINEAGE_PRIVILEGE,
-              EDIT_ENTITY_EMBED_PRIVILEGE,
-              EDIT_QUERIES_PRIVILEGE, EDIT_DATASET_COL_BUSINESS_ATTRIBUTE_PRIVILEGE))
-          .flatMap(Collection::stream)
-          .collect(Collectors.toList())
-  );
-=======
-  public static final Privilege MANAGE_ALL_GLOSSARY_CHILDREN_PRIVILEGE =
-      Privilege.of(
-          "MANAGE_ALL_GLOSSARY_CHILDREN",
-          "Manage All Glossary Children",
-          "The ability to create and delete everything underneath this entity.");
-
-  // REST API Specific Privileges (not adding to lists of privileges above as those affect GraphQL
-  // as well)
-  public static final Privilege GET_TIMELINE_PRIVILEGE =
-      Privilege.of(
-          "GET_TIMELINE_PRIVILEGE", "Get Timeline API", "The ability to use the GET Timeline API.");
-
-  public static final Privilege GET_ENTITY_PRIVILEGE =
-      Privilege.of(
-          "GET_ENTITY_PRIVILEGE",
-          "Get Entity + Relationships API",
-          "The ability to use the GET Entity and Relationships API.");
-
-  public static final Privilege GET_TIMESERIES_ASPECT_PRIVILEGE =
-      Privilege.of(
-          "GET_TIMESERIES_ASPECT_PRIVILEGE",
-          "Get Timeseries Aspect API",
-          "The ability to use the GET Timeseries Aspect API.");
-
-  public static final Privilege GET_COUNTS_PRIVILEGE =
-      Privilege.of(
-          "GET_COUNTS_PRIVILEGE",
-          "Get Aspect/Entity Count APIs",
-          "The ability to use the GET Aspect/Entity Count APIs.");
-
-  public static final Privilege RESTORE_INDICES_PRIVILEGE =
-      Privilege.of(
-          "RESTORE_INDICES_PRIVILEGE",
-          "Restore Indicies API",
-          "The ability to use the Restore Indices API.");
-
-  public static final Privilege GET_TIMESERIES_INDEX_SIZES_PRIVILEGE =
-      Privilege.of(
-          "GET_TIMESERIES_INDEX_SIZES_PRIVILEGE",
-          "Get Timeseries index sizes API",
-          "The ability to use the get Timeseries indices size API.");
-
-  public static final Privilege TRUNCATE_TIMESERIES_INDEX_PRIVILEGE =
-      Privilege.of(
-          "TRUNCATE_TIMESERIES_INDEX_PRIVILEGE",
-          "Truncate timeseries aspect index size API",
-          "The ability to use the API to truncate a timeseries index.");
-
-  public static final Privilege GET_ES_TASK_STATUS_PRIVILEGE =
-      Privilege.of(
-          "GET_ES_TASK_STATUS_PRIVILEGE",
-          "Get ES task status API",
-          "The ability to use the get task status API for an ElasticSearch task.");
-
-  public static final Privilege SEARCH_PRIVILEGE =
-      Privilege.of("SEARCH_PRIVILEGE", "Search API", "The ability to access search APIs.");
-
-  public static final Privilege SET_WRITEABLE_PRIVILEGE =
-      Privilege.of(
-          "SET_WRITEABLE_PRIVILEGE",
-          "Enable/Disable Writeability API",
-          "The ability to enable or disable GMS writeability for data migrations.");
-
-  public static final Privilege APPLY_RETENTION_PRIVILEGE =
-      Privilege.of(
-          "APPLY_RETENTION_PRIVILEGE",
-          "Apply Retention API",
-          "The ability to apply retention using the API.");
-
-  public static final Privilege PRODUCE_PLATFORM_EVENT_PRIVILEGE =
-      Privilege.of(
-          "PRODUCE_PLATFORM_EVENT_PRIVILEGE",
-          "Produce Platform Event API",
-          "The ability to produce Platform Events using the API.");
 
   public static final ResourcePrivileges DATASET_PRIVILEGES =
       ResourcePrivileges.of(
@@ -556,10 +416,9 @@
                       EDIT_ENTITY_ASSERTIONS_PRIVILEGE,
                       EDIT_LINEAGE_PRIVILEGE,
                       EDIT_ENTITY_EMBED_PRIVILEGE,
-                      EDIT_QUERIES_PRIVILEGE))
+                      EDIT_QUERIES_PRIVILEGE, EDIT_DATASET_COL_BUSINESS_ATTRIBUTE_PRIVILEGE))
               .flatMap(Collection::stream)
               .collect(Collectors.toList()));
->>>>>>> 1d514cb0
 
   // Charts Privileges
   public static final ResourcePrivileges CHART_PRIVILEGES =
@@ -720,15 +579,6 @@
               EDIT_CONTACT_INFO_PRIVILEGE,
               EDIT_USER_PROFILE_PRIVILEGE,
               EDIT_ENTITY_PRIVILEGE));
-
-  public static final List<ResourcePrivileges> ENTITY_RESOURCE_PRIVILEGES =
-      ImmutableList.of(
-<<<<<<< HEAD
-          VIEW_ENTITY_PAGE_PRIVILEGE,
-          EDIT_CONTACT_INFO_PRIVILEGE,
-          EDIT_USER_PROFILE_PRIVILEGE,
-          EDIT_ENTITY_PRIVILEGE)
-  );
 
   public static final ResourcePrivileges BUSINESS_ATTRIBUTE_PRIVILEGES = ResourcePrivileges.of(
           "businessAttribute",
@@ -755,22 +605,6 @@
       DATA_PRODUCT_PRIVILEGES,
       BUSINESS_ATTRIBUTE_PRIVILEGES
   );
-=======
-          DATASET_PRIVILEGES,
-          DASHBOARD_PRIVILEGES,
-          CHART_PRIVILEGES,
-          DATA_FLOW_PRIVILEGES,
-          DATA_JOB_PRIVILEGES,
-          TAG_PRIVILEGES,
-          CONTAINER_PRIVILEGES,
-          DOMAIN_PRIVILEGES,
-          GLOSSARY_TERM_PRIVILEGES,
-          GLOSSARY_NODE_PRIVILEGES,
-          CORP_GROUP_PRIVILEGES,
-          CORP_USER_PRIVILEGES,
-          NOTEBOOK_PRIVILEGES,
-          DATA_PRODUCT_PRIVILEGES);
->>>>>>> 1d514cb0
 
   // Merge all entity specific resource privileges to create a superset of all resource privileges
   public static final ResourcePrivileges ALL_RESOURCE_PRIVILEGES =
