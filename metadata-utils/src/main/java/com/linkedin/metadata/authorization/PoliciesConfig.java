package com.linkedin.metadata.authorization;

import com.google.common.collect.ImmutableList;
import java.util.Collection;
import java.util.List;
import java.util.stream.Collectors;
import java.util.stream.Stream;
import lombok.AllArgsConstructor;
import lombok.Data;
import lombok.Getter;


/**
 * This policies config file defines the base set of privileges that DataHub supports.
 */
public class PoliciesConfig {

  public static final String PLATFORM_POLICY_TYPE = "PLATFORM";
  public static final String METADATA_POLICY_TYPE = "METADATA";
  public static final String ACTIVE_POLICY_STATE = "ACTIVE";
  public static final String INACTIVE_POLICY_STATE = "INACTIVE";

  // Platform Privileges //

  public static final Privilege MANAGE_POLICIES_PRIVILEGE = Privilege.of(
      "MANAGE_POLICIES",
      "Manage Policies",
      "Create and remove access control policies. Be careful - Actors with this privilege are effectively super users.");

  public static final Privilege MANAGE_INGESTION_PRIVILEGE = Privilege.of(
      "MANAGE_INGESTION",
      "Manage Metadata Ingestion",
      "Create, remove, and update Metadata Ingestion sources.");

  public static final Privilege MANAGE_SECRETS_PRIVILEGE = Privilege.of(
      "MANAGE_SECRETS",
      "Manage Secrets",
      "Create & remove Secrets stored inside DataHub.");

  public static final Privilege MANAGE_USERS_AND_GROUPS_PRIVILEGE = Privilege.of(
      "MANAGE_USERS_AND_GROUPS",
      "Manage Users & Groups",
      "Create, remove, and update users and groups on DataHub.");

  public static final Privilege VIEW_ANALYTICS_PRIVILEGE = Privilege.of(
      "VIEW_ANALYTICS",
      "View Analytics",
      "View the DataHub analytics dashboard.");

  public static final Privilege GENERATE_PERSONAL_ACCESS_TOKENS_PRIVILEGE = Privilege.of(
      "GENERATE_PERSONAL_ACCESS_TOKENS",
      "Generate Personal Access Tokens",
      "Generate personal access tokens for use with DataHub APIs.");

  public static final Privilege VIEW_METADATA_PROPOSALS_PRIVILEGE = Privilege.of(
      "VIEW_METADATA_PROPOSALS",
      "View Metadata Proposals",
      "View the requests tab for viewing metadata proposals.");

  public static final Privilege CREATE_CONSTRAINTS_PRIVILEGE = Privilege.of(
      "CREATE_CONSTRAINTS",
      "Create metadata constraints",
      "Create metadata constraints.");

  public static final Privilege MANAGE_ACCESS_TOKENS = Privilege.of(
      "MANAGE_ACCESS_TOKENS",
      "Manage All Access Tokens",
      "Create, list and revoke access tokens on behalf of users in DataHub. Be careful - Actors with this "
          + "privilege are effectively super users that can impersonate other users."
  );

  public static final Privilege MANAGE_DOMAINS_PRIVILEGE = Privilege.of(
      "MANAGE_DOMAINS",
      "Manage Domains",
      "Create and remove Asset Domains.");

  public static final Privilege MANAGE_TESTS_PRIVILEGE = Privilege.of(
      "MANAGE_TESTS",
      "Manage Tests",
      "Create and remove Asset Tests.");

  public static final List<Privilege> PLATFORM_PRIVILEGES = ImmutableList.of(
      MANAGE_POLICIES_PRIVILEGE,
      MANAGE_USERS_AND_GROUPS_PRIVILEGE,
      VIEW_ANALYTICS_PRIVILEGE,
      VIEW_METADATA_PROPOSALS_PRIVILEGE,
      CREATE_CONSTRAINTS_PRIVILEGE,
      MANAGE_INGESTION_PRIVILEGE,
      MANAGE_SECRETS_PRIVILEGE,
      MANAGE_DOMAINS_PRIVILEGE,
      GENERATE_PERSONAL_ACCESS_TOKENS_PRIVILEGE,
      MANAGE_ACCESS_TOKENS,
      MANAGE_TESTS_PRIVILEGE
  );

  // Resource Privileges //

  public static final Privilege VIEW_ENTITY_PAGE_PRIVILEGE = Privilege.of(
      "VIEW_ENTITY_PAGE",
      "View Entity Page",
      "The ability to view the entity page.");

  public static final Privilege EDIT_ENTITY_TAGS_PRIVILEGE = Privilege.of(
      "EDIT_ENTITY_TAGS",
      "Edit Tags",
      "The ability to add and remove tags to an asset.");

  public static final Privilege PROPOSE_ENTITY_TAGS_PRIVILEGE = Privilege.of(
      "PROPOSE_ENTITY_TAGS",
      "Propose Tags",
      "The ability to propose adding a tag to an asset.");

  public static final Privilege MANAGE_ENTITY_TAGS_PRIVILEGE = Privilege.of(
      "MANAGE_ENTITY_TAGS",
      "Manage Tag Proposals",
      "The ability to manage a proposal to add a tag to an asset.");

  public static final Privilege EDIT_ENTITY_GLOSSARY_TERMS_PRIVILEGE = Privilege.of(
      "EDIT_ENTITY_GLOSSARY_TERMS",
      "Edit Glossary Terms",
      "The ability to add and remove glossary terms to an asset.");

  public static final Privilege PROPOSE_ENTITY_GLOSSARY_TERMS_PRIVILEGE = Privilege.of(
      "PROPOSE_ENTITY_GLOSSARY_TERMS",
      "Propose Glossary Terms",
      "The ability to propose adding a glossary term to an asset.");

  public static final Privilege MANAGE_ENTITY_GLOSSARY_TERMS_PRIVILEGE = Privilege.of(
      "MANAGE_ENTITY_GLOSSARY_TERMS",
      "Manage Glossary Term Proposals",
      "The ability to manage a proposal to add a glossary term to an asset.");

  public static final Privilege EDIT_ENTITY_OWNERS_PRIVILEGE = Privilege.of(
      "EDIT_ENTITY_OWNERS",
      "Edit Owners",
      "The ability to add and remove owners of an entity.");

  public static final Privilege EDIT_ENTITY_DOCS_PRIVILEGE = Privilege.of(
      "EDIT_ENTITY_DOCS",
      "Edit Description",
      "The ability to edit the description (documentation) of an entity.");

  public static final Privilege EDIT_ENTITY_DOC_LINKS_PRIVILEGE = Privilege.of(
      "EDIT_ENTITY_DOC_LINKS",
      "Edit Links",
      "The ability to edit links associated with an entity.");

  public static final Privilege EDIT_ENTITY_STATUS_PRIVILEGE = Privilege.of(
      "EDIT_ENTITY_STATUS",
      "Edit Status",
      "The ability to edit the status of an entity (soft deleted or not).");

  public static final Privilege EDIT_ENTITY_DOMAINS_PRIVILEGE = Privilege.of(
      "EDIT_DOMAINS_PRIVILEGE",
      "Edit Domain",
      "The ability to edit the Domain of an entity.");

  public static final Privilege EDIT_ENTITY_DEPRECATION_PRIVILEGE = Privilege.of(
      "EDIT_DEPRECATION_PRIVILEGE",
      "Edit Deprecation",
      "The ability to edit the Deprecation status of an entity.");

  public static final Privilege EDIT_ENTITY_ASSERTIONS_PRIVILEGE = Privilege.of(
      "EDIT_ENTITY_ASSERTIONS",
      "Edit Assertions",
      "The ability to add and remove assertions from an entity.");

<<<<<<< HEAD
  public static final Privilege EDIT_ENTITY_INCIDENTS_PRIVILEGE = Privilege.of(
      "EDIT_ENTITY_INCIDENTS",
      "Edit Incidents",
      "The ability to create and remove incidents for an entity.");
=======
  public static final Privilege EDIT_ENTITY_OPERATIONS_PRIVILEGE = Privilege.of(
      "EDIT_ENTITY_OPERATIONS",
      "Edit Operations",
      "The ability to report or edit operations information about an entity.");
>>>>>>> 72c310ce

  public static final Privilege EDIT_ENTITY_PRIVILEGE = Privilege.of(
      "EDIT_ENTITY",
      "Edit All",
      "The ability to edit any information about an entity. Super user privileges.");

  public static final List<Privilege> COMMON_ENTITY_PRIVILEGES = ImmutableList.of(
      VIEW_ENTITY_PAGE_PRIVILEGE,
      EDIT_ENTITY_TAGS_PRIVILEGE,
      PROPOSE_ENTITY_TAGS_PRIVILEGE,
      PROPOSE_ENTITY_GLOSSARY_TERMS_PRIVILEGE, MANAGE_ENTITY_TAGS_PRIVILEGE, MANAGE_ENTITY_GLOSSARY_TERMS_PRIVILEGE,
      EDIT_ENTITY_GLOSSARY_TERMS_PRIVILEGE,
      EDIT_ENTITY_OWNERS_PRIVILEGE,
      EDIT_ENTITY_DOCS_PRIVILEGE,
      EDIT_ENTITY_DOC_LINKS_PRIVILEGE,
      EDIT_ENTITY_STATUS_PRIVILEGE,
      EDIT_ENTITY_DOMAINS_PRIVILEGE,
      EDIT_ENTITY_DEPRECATION_PRIVILEGE,
      EDIT_ENTITY_INCIDENTS_PRIVILEGE,
      EDIT_ENTITY_PRIVILEGE
  );

  // Dataset Privileges
  public static final Privilege EDIT_DATASET_COL_TAGS_PRIVILEGE = Privilege.of(
      "EDIT_DATASET_COL_TAGS",
      "Edit Dataset Column Tags",
      "The ability to edit the column (field) tags associated with a dataset schema."
  );

  public static final Privilege PROPOSE_DATASET_COL_TAGS_PRIVILEGE = Privilege.of(
      "PROPOSE_DATASET_COL_TAGS",
      "Propose Dataset Column Tags",
      "The ability to propose new column (field) tags associated with a dataset schema."
  );

  public static final Privilege MANAGE_DATASET_COL_TAGS_PRIVILEGE = Privilege.of(
      "MANAGE_DATASET_COL_TAGS",
      "Manage Dataset Column Tag Proposals",
      "The ability to manage column (field) tag proposals associated with a dataset schema."
  );

  public static final Privilege EDIT_DATASET_COL_GLOSSARY_TERMS_PRIVILEGE = Privilege.of(
      "EDIT_DATASET_COL_GLOSSARY_TERMS",
      "Edit Dataset Column Glossary Terms",
      "The ability to edit the column (field) glossary terms associated with a dataset schema."
  );

  public static final Privilege PROPOSE_DATASET_COL_GLOSSARY_TERMS_PRIVILEGE = Privilege.of(
      "PROPOSE_DATASET_COL_GLOSSARY_TERMS",
      "Propose Dataset Column Glossary Terms",
      "The ability to propose column (field) glossary terms associated with a dataset schema."
  );

  public static final Privilege MANAGE_DATASET_COL_GLOSSARY_TERMS_PRIVILEGE = Privilege.of(
      "MANAGE_DATASET_COL_GLOSSARY_TERMS",
      "Manage Dataset Column Glossary Terms",
      "The ability to manage column (field) glossary term proposals associated with a dataset schema."
  );

  public static final Privilege EDIT_DATASET_COL_DESCRIPTION_PRIVILEGE = Privilege.of(
      "EDIT_DATASET_COL_DESCRIPTION",
      "Edit Dataset Column Descriptions",
      "The ability to edit the column (field) descriptions associated with a dataset schema."
  );

  public static final Privilege VIEW_DATASET_USAGE_PRIVILEGE = Privilege.of(
      "VIEW_DATASET_USAGE",
      "View Dataset Usage",
      "The ability to access dataset usage information (includes usage statistics and queries).");

  public static final Privilege VIEW_DATASET_PROFILE_PRIVILEGE = Privilege.of(
      "VIEW_DATASET_PROFILE",
      "View Dataset Profile",
      "The ability to access dataset profile (snapshot statistics)");

  // Tag Privileges
  public static final Privilege EDIT_TAG_COLOR_PRIVILEGE = Privilege.of(
      "EDIT_TAG_COLOR",
      "Edit Tag Color",
      "The ability to change the color of a Tag.");

  // Group Privileges
  public static final Privilege EDIT_GROUP_MEMBERS_PRIVILEGE = Privilege.of(
      "EDIT_GROUP_MEMBERS",
      "Edit Group Members",
      "The ability to add and remove members to a group.");

  // User Privileges
  public static final Privilege EDIT_USER_PROFILE_PRIVILEGE = Privilege.of(
      "EDIT_USER_PROFILE",
      "Edit User Profile",
      "The ability to change the user's profile including display name, bio, title, profile image, etc.");

  // User + Group Privileges
  public static final Privilege EDIT_CONTACT_INFO_PRIVILEGE = Privilege.of(
      "EDIT_CONTACT_INFO",
      "Edit Contact Information",
      "The ability to change the contact information such as email & chat handles.");

  public static final ResourcePrivileges DATASET_PRIVILEGES = ResourcePrivileges.of(
      "dataset",
      "Datasets",
      "Datasets indexed by DataHub", Stream.of(
          COMMON_ENTITY_PRIVILEGES,
          ImmutableList.of(
              VIEW_DATASET_USAGE_PRIVILEGE,
              VIEW_DATASET_PROFILE_PRIVILEGE,
              EDIT_DATASET_COL_DESCRIPTION_PRIVILEGE,
              EDIT_DATASET_COL_TAGS_PRIVILEGE,
              EDIT_DATASET_COL_GLOSSARY_TERMS_PRIVILEGE,
              PROPOSE_DATASET_COL_GLOSSARY_TERMS_PRIVILEGE,
              PROPOSE_DATASET_COL_TAGS_PRIVILEGE,
              MANAGE_DATASET_COL_GLOSSARY_TERMS_PRIVILEGE,
              MANAGE_DATASET_COL_TAGS_PRIVILEGE,
              EDIT_ENTITY_ASSERTIONS_PRIVILEGE
              ))
          .flatMap(Collection::stream)
          .collect(Collectors.toList())
  );

  // Charts Privileges
  public static final ResourcePrivileges CHART_PRIVILEGES = ResourcePrivileges.of(
      "chart",
      "Charts",
      "Charts indexed by DataHub",
      COMMON_ENTITY_PRIVILEGES
  );

  // Dashboard Privileges
  public static final ResourcePrivileges DASHBOARD_PRIVILEGES = ResourcePrivileges.of(
      "dashboard",
      "Dashboards",
      "Dashboards indexed by DataHub",
      COMMON_ENTITY_PRIVILEGES
  );

  // Data Doc Privileges
  public static final ResourcePrivileges NOTEBOOK_PRIVILEGES = ResourcePrivileges.of(
      "notebook",
      "Notebook",
      "Notebook indexed by DataHub",
      COMMON_ENTITY_PRIVILEGES
  );

  // Data Flow Privileges
  public static final ResourcePrivileges DATA_FLOW_PRIVILEGES = ResourcePrivileges.of(
      "dataFlow",
      "Data Pipelines",
      "Data Pipelines indexed by DataHub",
      COMMON_ENTITY_PRIVILEGES
  );

  // Data Job Privileges
  public static final ResourcePrivileges DATA_JOB_PRIVILEGES = ResourcePrivileges.of(
      "dataJob",
      "Data Tasks",
      "Data Tasks indexed by DataHub",
      COMMON_ENTITY_PRIVILEGES
  );

  // Tag Privileges
  public static final ResourcePrivileges TAG_PRIVILEGES = ResourcePrivileges.of(
      "tag",
      "Tags",
      "Tags indexed by DataHub",
      ImmutableList.of(VIEW_ENTITY_PAGE_PRIVILEGE, EDIT_ENTITY_OWNERS_PRIVILEGE, EDIT_TAG_COLOR_PRIVILEGE,
          EDIT_ENTITY_DOCS_PRIVILEGE, EDIT_ENTITY_PRIVILEGE)
  );

  // Container Privileges
  public static final ResourcePrivileges CONTAINER_PRIVILEGES = ResourcePrivileges.of(
      "container",
      "Containers",
      "Containers indexed by DataHub",
      COMMON_ENTITY_PRIVILEGES
  );

  // Domain Privileges
  public static final ResourcePrivileges DOMAIN_PRIVILEGES = ResourcePrivileges.of(
      "domain",
      "Domains",
      "Domains created on DataHub",
      ImmutableList.of(VIEW_ENTITY_PAGE_PRIVILEGE, EDIT_ENTITY_OWNERS_PRIVILEGE, EDIT_ENTITY_DOCS_PRIVILEGE,
          EDIT_ENTITY_DOC_LINKS_PRIVILEGE, EDIT_ENTITY_PRIVILEGE)
  );

  // Glossary Term Privileges
  public static final ResourcePrivileges GLOSSARY_TERM_PRIVILEGES = ResourcePrivileges.of(
      "glossaryTerm",
      "Glossary Terms",
      "Glossary Terms created on DataHub",
      ImmutableList.of(
          VIEW_ENTITY_PAGE_PRIVILEGE,
          EDIT_ENTITY_OWNERS_PRIVILEGE,
          EDIT_ENTITY_DOCS_PRIVILEGE,
          EDIT_ENTITY_DOC_LINKS_PRIVILEGE,
          EDIT_ENTITY_DEPRECATION_PRIVILEGE,
          EDIT_ENTITY_PRIVILEGE)
  );

  // Group Privileges
  public static final ResourcePrivileges CORP_GROUP_PRIVILEGES = ResourcePrivileges.of(
      "corpGroup",
      "Groups",
      "Groups on DataHub",
      ImmutableList.of(
          VIEW_ENTITY_PAGE_PRIVILEGE,
          EDIT_ENTITY_OWNERS_PRIVILEGE,
          EDIT_GROUP_MEMBERS_PRIVILEGE,
          EDIT_CONTACT_INFO_PRIVILEGE,
          EDIT_ENTITY_DOCS_PRIVILEGE,
          EDIT_ENTITY_PRIVILEGE)
  );

  // User Privileges
  public static final ResourcePrivileges CORP_USER_PRIVILEGES = ResourcePrivileges.of(
      "corpuser",
      "Users",
      "Users on DataHub",
      ImmutableList.of(
          VIEW_ENTITY_PAGE_PRIVILEGE,
          EDIT_CONTACT_INFO_PRIVILEGE,
          EDIT_USER_PROFILE_PRIVILEGE,
          EDIT_ENTITY_PRIVILEGE)
  );

  public static final List<ResourcePrivileges> ENTITY_RESOURCE_PRIVILEGES = ImmutableList.of(
      DATASET_PRIVILEGES,
      DASHBOARD_PRIVILEGES,
      CHART_PRIVILEGES,
      DATA_FLOW_PRIVILEGES,
      DATA_JOB_PRIVILEGES,
      TAG_PRIVILEGES,
      CONTAINER_PRIVILEGES,
      DOMAIN_PRIVILEGES,
      GLOSSARY_TERM_PRIVILEGES,
      CORP_GROUP_PRIVILEGES,
      CORP_USER_PRIVILEGES,
      NOTEBOOK_PRIVILEGES
  );

  // Merge all entity specific resource privileges to create a superset of all resource privileges
  public static final ResourcePrivileges ALL_RESOURCE_PRIVILEGES = ResourcePrivileges.of(
      "all",
      "All Types",
      "All Types",
      ENTITY_RESOURCE_PRIVILEGES.stream().flatMap(resourcePrivileges -> resourcePrivileges.getPrivileges().stream()).distinct().collect(
          Collectors.toList())
  );

  public static final List<ResourcePrivileges> RESOURCE_PRIVILEGES =
      ImmutableList.<ResourcePrivileges>builder().addAll(ENTITY_RESOURCE_PRIVILEGES)
          .add(ALL_RESOURCE_PRIVILEGES)
          .build();

  @Data
  @Getter
  @AllArgsConstructor
  public static class Privilege {
    private String type;
    private String displayName;
    private String description;

    static Privilege of(String type, String displayName, String description) {
      return new Privilege(type, displayName, description);
    }
  }

  @Data
  @Getter
  @AllArgsConstructor
  public static class ResourcePrivileges {
    private String resourceType;
    private String resourceTypeDisplayName;
    private String resourceTypeDescription;
    private List<Privilege> privileges;

    static ResourcePrivileges of(
        String resourceType,
        String resourceTypeDisplayName,
        String resourceTypeDescription,
        List<Privilege> privileges) {
      return new ResourcePrivileges(resourceType, resourceTypeDisplayName, resourceTypeDescription, privileges);
    }
  }

  private PoliciesConfig() { }
}<|MERGE_RESOLUTION|>--- conflicted
+++ resolved
@@ -165,17 +165,15 @@
       "Edit Assertions",
       "The ability to add and remove assertions from an entity.");
 
-<<<<<<< HEAD
+  public static final Privilege EDIT_ENTITY_OPERATIONS_PRIVILEGE = Privilege.of(
+      "EDIT_ENTITY_OPERATIONS",
+      "Edit Operations",
+      "The ability to report or edit operations information about an entity.");
+
   public static final Privilege EDIT_ENTITY_INCIDENTS_PRIVILEGE = Privilege.of(
       "EDIT_ENTITY_INCIDENTS",
       "Edit Incidents",
       "The ability to create and remove incidents for an entity.");
-=======
-  public static final Privilege EDIT_ENTITY_OPERATIONS_PRIVILEGE = Privilege.of(
-      "EDIT_ENTITY_OPERATIONS",
-      "Edit Operations",
-      "The ability to report or edit operations information about an entity.");
->>>>>>> 72c310ce
 
   public static final Privilege EDIT_ENTITY_PRIVILEGE = Privilege.of(
       "EDIT_ENTITY",
