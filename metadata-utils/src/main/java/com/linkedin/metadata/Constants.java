--- conflicted
+++ resolved
@@ -20,11 +20,8 @@
   public static final String DATASET_ENTITY_NAME = "dataset";
   public static final String CHART_ENTITY_NAME = "chart";
   public static final String DASHBOARD_ENTITY_NAME = "dashboard";
-<<<<<<< HEAD
-=======
   public static final String DATA_FLOW_ENTITY_NAME = "dataFlow";
   public static final String DATA_JOB_ENTITY_NAME = "dataJob";
->>>>>>> 7d986ec8
 
   /**
    * Aspects
@@ -37,19 +34,12 @@
   public static final String GLOBAL_TAGS_ASPECT_NAME = "globalTags";
   public static final String GLOSSARY_TERMS_ASPECT_NAME = "glossaryTerms";
   public static final String STATUS_ASPECT_NAME = "status";
+  public static final String SUB_TYPES_ASPECT_NAME = "subTypes";
 
   // User
   public static final String CORP_USER_KEY_ASPECT_NAME = "corpUserKey";
   public static final String GROUP_MEMBERSHIP_ASPECT_NAME = "groupMembership";
   public static final String CORP_USER_STATUS_ASPECT_NAME = "corpUserStatus";
-<<<<<<< HEAD
-  public static final String CORP_USER_KEY_ASPECT_NAME = "corpUserKey";
-  public static final String CONTAINER_PROPERTIES_ASPECT_NAME = "containerProperties";
-  public static final String CONTAINER_EDITABLE_PROPERTIES_ASPECT_NAME = "editableContainerProperties";
-  public static final String CONTAINER_KEY_ASPECT_NAME = "containerKey";
-  public static final String SUB_TYPES_ASPECT_NAME = "subTypes";
-  public static final String CONTAINER_ASPECT_NAME = "container"; // parent container
-=======
 
   // Group
   public static final String CORP_GROUP_KEY_ASPECT_NAME = "corpGroupKey";
@@ -88,7 +78,11 @@
   public static final String DATA_JOB_INPUT_OUTPUT_ASPECT_NAME = "dataJobInputOutput";
   public static final String EDITABLE_DATA_JOB_PROPERTIES_ASPECT_NAME = "editableDataJobProperties";
 
->>>>>>> 7d986ec8
+  // Container
+  public static final String CONTAINER_KEY_ASPECT_NAME = "containerKey";
+  public static final String CONTAINER_PROPERTIES_ASPECT_NAME = "containerProperties";
+  public static final String CONTAINER_EDITABLE_PROPERTIES_ASPECT_NAME = "editableContainerProperties";
+  public static final String CONTAINER_ASPECT_NAME = "container"; // parent container
 
   /**
    * User Status
