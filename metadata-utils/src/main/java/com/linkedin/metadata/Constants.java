--- conflicted
+++ resolved
@@ -203,7 +203,6 @@
   public static final String EXECUTION_REQUEST_SIGNAL_ASPECT_NAME = "dataHubExecutionRequestSignal";
   public static final String EXECUTION_REQUEST_RESULT_ASPECT_NAME = "dataHubExecutionRequestResult";
 
-<<<<<<< HEAD
   // Constraints
   public static final String CONSTRAINT_INFO_ASPECT_NAME = "constraintInfo";
 
@@ -222,10 +221,7 @@
    */
   public static final String GROUP_MEMBERSHIP_RELATIONSHIP_NAME = "IsMemberOfGroup";
 
-=======
-  // acryl-main only
   public static final String CHANGE_EVENT_PLATFORM_EVENT_NAME = "entityChangeEvent";
->>>>>>> bbfc9029
 
   /**
    * User Status
