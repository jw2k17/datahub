--- conflicted
+++ resolved
@@ -22,11 +22,8 @@
   public static final String DASHBOARD_ENTITY_NAME = "dashboard";
   public static final String DATA_FLOW_ENTITY_NAME = "dataFlow";
   public static final String DATA_JOB_ENTITY_NAME = "dataJob";
-<<<<<<< HEAD
   public static final String CONTAINER_ENTITY_NAME = "container";
-=======
   public static final String GLOSSARY_TERM_ENTITY_NAME = "glossaryTerm";
->>>>>>> 697eda7c
   public static final String DATA_PLATFORM_ENTITY_NAME = "dataPlatform";
   public static final String DOMAIN_ENTITY_NAME = "domain";
   public static final String INGESTION_SOURCE_ENTITY_NAME = "dataHubIngestionSource";
@@ -88,18 +85,16 @@
   public static final String DATA_JOB_INPUT_OUTPUT_ASPECT_NAME = "dataJobInputOutput";
   public static final String EDITABLE_DATA_JOB_PROPERTIES_ASPECT_NAME = "editableDataJobProperties";
 
-<<<<<<< HEAD
   // Container
   public static final String CONTAINER_KEY_ASPECT_NAME = "containerKey";
   public static final String CONTAINER_PROPERTIES_ASPECT_NAME = "containerProperties";
   public static final String CONTAINER_EDITABLE_PROPERTIES_ASPECT_NAME = "editableContainerProperties";
   public static final String CONTAINER_ASPECT_NAME = "container"; // parent container
-=======
+
  // Glossary term
   public static final String GLOSSARY_TERM_KEY_ASPECT_NAME = "glossaryTermKey";
   public static final String GLOSSARY_TERM_INFO_ASPECT_NAME = "glossaryTermInfo";
   public static final String GLOSSARY_RELATED_TERM_ASPECT_NAME = "glossaryRelatedTerms";
->>>>>>> 697eda7c
 
   // Domain
   public static final String DOMAIN_KEY_ASPECT_NAME = "domainKey";
