--- conflicted
+++ resolved
@@ -30,13 +30,9 @@
   public static final String GROUP_MEMBERSHIP_ASPECT_NAME = "groupMembership";
   public static final String CORP_USER_STATUS_ASPECT_NAME = "corpUserStatus";
   public static final String CORP_USER_KEY_ASPECT_NAME = "corpUserKey";
-
-<<<<<<< HEAD
   public static final String CONSTRAINT_INFO_ASPECT_NAME = "constraintInfo";
 
 
-=======
->>>>>>> 3fd33135
   /**
    * User Status
    */
