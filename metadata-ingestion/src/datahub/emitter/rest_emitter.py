--- conflicted
+++ resolved
@@ -73,11 +73,8 @@
         retry_max_times: Optional[int] = None,
         extra_headers: Optional[Dict[str, str]] = None,
         ca_certificate_path: Optional[str] = None,
-<<<<<<< HEAD
+        server_telemetry_id: Optional[str] = None,
         disable_ssl_verification: bool = False,
-=======
-        server_telemetry_id: Optional[str] = None,
->>>>>>> a79d02ab
     ):
         self._gms_server = gms_server
         self._token = token
