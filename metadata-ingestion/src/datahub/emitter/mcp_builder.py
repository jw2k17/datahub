--- conflicted
+++ resolved
@@ -44,10 +44,7 @@
 
     @root_validator(pre=True)
     def check_instance_environment(cls, values: Dict[str, Any]) -> Dict[str, Any]:
-        assert (
-            values.get("instance") is not None or values.get("environment") is not None
-        ), "either instance or environment needs to be specified for platform key"
-        # Either instance or environment needs to be specified but not both
+        # Instance and environment can't be provided at the same time
         if values.get("instance") is not None and values.get("environment") is not None:
             del values["environment"]
         # if environment set but instance is not then use environment for instance to make backward compatible
@@ -160,15 +157,9 @@
         aspectName="containerProperties",
         aspect=ContainerProperties(
             name=name,
-<<<<<<< HEAD
+            description=description,
             customProperties=container_key.dict(exclude_none=True, by_alias=True),
-=======
-            description=description,
-            customProperties={
-                k: v for k, v in dataclasses.asdict(container_key).items() if v
-            },
             externalUrl=external_url,
->>>>>>> 93acefd7
         ),
     )
     wu = MetadataWorkUnit(id=f"container-info-{name}-{container_urn}", mcp=mcp)
