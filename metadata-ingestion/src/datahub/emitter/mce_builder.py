--- conflicted
+++ resolved
@@ -221,11 +221,6 @@
         return f"urn:li:dashboard:({platform},{name})"
 
 
-<<<<<<< HEAD
-def make_chart_urn(
-    platform: str, name: str, platform_instance: Optional[str] = None
-) -> str:
-=======
 def dashboard_urn_to_key(dashboard_urn: str) -> Optional[DashboardKeyClass]:
     pattern = r"urn:li:dashboard:\((.*),(.*)\)"
     results = re.search(pattern, dashboard_urn)
@@ -234,8 +229,9 @@
     return None
 
 
-def make_chart_urn(platform: str, name: str) -> str:
->>>>>>> 6e34cd60
+def make_chart_urn(
+    platform: str, name: str, platform_instance: Optional[str] = None
+) -> str:
     # FIXME: charts don't currently include data platform urn prefixes.
     if platform_instance:
         return f"urn:li:chart:({platform},{platform_instance}.{name})"
