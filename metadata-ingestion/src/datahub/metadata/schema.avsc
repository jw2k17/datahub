--- conflicted
+++ resolved
@@ -3410,15 +3410,29 @@
                           "Relationship": {
                             "/*": {
                               "entityTypes": [
-<<<<<<< HEAD
                                 "mlModelEndpoint"
                               ],
                               "name": "DeployedTo"
-=======
+                            }
+                          },
+                          "type": [
+                            "null",
+                            {
+                              "type": "array",
+                              "items": "string"
+                            }
+                          ],
+                          "name": "endpoints",
+                          "default": null,
+                          "doc": "Deployments for the MLModel"
+                        },
+                        {
+                          "Relationship": {
+                            "/*": {
+                              "entityTypes": [
                                 "dataJob"
                               ],
                               "name": "TrainedBy"
->>>>>>> 44ed2f36
                             }
                           },
                           "type": [
@@ -3428,11 +3442,6 @@
                               "items": "string"
                             }
                           ],
-<<<<<<< HEAD
-                          "name": "endpoints",
-                          "default": null,
-                          "doc": "Deployments for the MLModel"
-=======
                           "name": "trainingJobs",
                           "default": null,
                           "doc": "List of jobs (if any) used to train the model"
@@ -3456,7 +3465,6 @@
                           "name": "downstreamJobs",
                           "default": null,
                           "doc": "List of jobs (if any) that use the model"
->>>>>>> 44ed2f36
                         }
                       ],
                       "doc": "Properties associated with a ML Model"
