import errno
import json
import logging
import os
import platform
import sys
import uuid
from functools import wraps
from pathlib import Path
from typing import Any, Callable, Dict, Optional, TypeVar

from mixpanel import Consumer, Mixpanel

import datahub as datahub_package

logger = logging.getLogger(__name__)

DATAHUB_FOLDER = Path(os.path.expanduser("~/.datahub"))

CONFIG_FILE = DATAHUB_FOLDER / "telemetry-config.json"

# also fall back to environment variable if config file is not found
ENV_ENABLED = os.environ.get("DATAHUB_TELEMETRY_ENABLED", "true").lower() == "true"
TIMEOUT = int(os.environ.get("DATAHUB_TELEMETRY_TIMEOUT", "10"))
MIXPANEL_TOKEN = "5ee83d940754d63cacbf7d34daa6f44a"


class Telemetry:

    client_id: str
    enabled: bool = True
    tracking_init: bool = False

    def __init__(self):

        # init the client ID and config if it doesn't exist
        if not CONFIG_FILE.exists():
            self.client_id = str(uuid.uuid4())
            self.update_config()

        else:
            self.load_config()

        # send updated user-level properties
        self.mp = None
        if self.enabled:
            try:
                self.mp = Mixpanel(
                    MIXPANEL_TOKEN, consumer=Consumer(request_timeout=int(TIMEOUT))
                )
            except Exception as e:
                logger.debug(f"Error connecting to mixpanel: {e}")

    def update_config(self) -> None:
        """
        Update the config file with the current client ID and enabled status.
        """
        logger.info("Updating telemetry config")

        if not DATAHUB_FOLDER.exists():
            os.makedirs(DATAHUB_FOLDER)
        try:
            with open(CONFIG_FILE, "w") as f:
                json.dump(
                    {"client_id": self.client_id, "enabled": self.enabled}, f, indent=2
                )
        except IOError as x:
            if x.errno == errno.ENOENT:
                logger.debug(
                    f"{CONFIG_FILE} does not exist and could not be created. Please check permissions on the parent folder."
                )
            elif x.errno == errno.EACCES:
                logger.debug(
                    f"{CONFIG_FILE} cannot be read. Please check the permissions on this file."
                )
            else:
                logger.debug(
                    f"{CONFIG_FILE} had an IOError, please inspect this file for issues."
                )

    def enable(self) -> None:
        """
        Enable telemetry.
        """

        self.enabled = True
        self.update_config()

    def disable(self) -> None:
        """
        Disable telemetry.
        """

        self.enabled = False
        self.update_config()

    def load_config(self):
        """
        Load the saved config for the telemetry client ID and enabled status.
        """

        try:
            with open(CONFIG_FILE, "r") as f:
                config = json.load(f)
                self.client_id = config["client_id"]
                self.enabled = config["enabled"] & ENV_ENABLED
        except IOError as x:
            if x.errno == errno.ENOENT:
                logger.debug(
                    f"{CONFIG_FILE} does not exist and could not be created. Please check permissions on the parent folder."
                )
            elif x.errno == errno.EACCES:
                logger.debug(
                    f"{CONFIG_FILE} cannot be read. Please check the permissions on this file."
                )
            else:
                logger.debug(
                    f"{CONFIG_FILE} had an IOError, please inspect this file for issues."
                )

    def init_tracking(self) -> None:
        if not self.enabled or self.mp is None or self.tracking_init is True:
            return

        logger.info("Sending init Telemetry")
        self.mp.people_set(
            self.client_id,
            {
                "datahub_version": datahub_package.nice_version_name(),
                "os": platform.system(),
                "python_version": platform.python_version(),
            },
        )
        self.init_track = True

    def ping(
        self,
        action: str,
        properties: Optional[Dict[str, Any]] = None,
    ) -> None:
        """
        Send a single telemetry event.

        Args:
            category (str): category for the event
            action (str): action taken
            label (Optional[str], optional): label for the event
            value (Optional[int], optional): value for the event
        """

        if not self.enabled or self.mp is None:
            return

        # send event
        try:
            logger.info("Sending Telemetry")
            self.mp.track(self.client_id, action, properties)

        except Exception as e:
            logger.debug(f"Error reporting telemetry: {e}")


telemetry_instance = Telemetry()

T = TypeVar("T")


def set_telemetry_enable(enable: bool) -> Any:
    telemetry_instance.enabled = enable
    if not enable:
        logger.info("Disabling Telemetry locally due to server config")
    telemetry_instance.update_config()


def get_full_class_name(obj):
    module = obj.__class__.__module__
    if module is None or module == str.__class__.__module__:
        return obj.__class__.__name__
    return module + "." + obj.__class__.__name__


def with_telemetry(func: Callable[..., T]) -> Callable[..., T]:
    @wraps(func)
    def wrapper(*args: Any, **kwargs: Any) -> Any:

        action = f"{func.__module__}.{func.__name__}"

<<<<<<< HEAD
        telemetry_instance.ping("function-call", {"action": action, "status": "start"})
=======
        telemetry_instance.init_tracking()
        telemetry_instance.ping(action)
>>>>>>> f0230b05
        try:
            res = func(*args, **kwargs)
            telemetry_instance.ping(
                "function-call",
                {action: action, "status": "completed"},
            )
            return res
        # Catch general exceptions
        except Exception as e:
            telemetry_instance.ping(
                "function-call",
                {
                    action: action,
                    "status": "error",
                    "error": get_full_class_name(e),
                },
            )
            raise e
        # System exits (used in ingestion and Docker commands) are not caught by the exception handler,
        # so we need to catch them here.
        except SystemExit as e:
            # Forward successful exits
            if e.code == 0:
                telemetry_instance.ping(
                    "function-call",
                    {
                        action: action,
                        "status": "completed",
                    },
                )
                sys.exit(0)
            # Report failed exits
            else:
                telemetry_instance.ping(
                    "function-call",
                    {
                        action: action,
                        "status": "error",
                        "error": get_full_class_name(e),
                    },
                )
                sys.exit(e.code)
        # Catch SIGINTs
        except KeyboardInterrupt:
            telemetry_instance.ping(
                "function-call",
                {action: action, "status": "cancelled"},
            )
            sys.exit(0)

    return wrapper<|MERGE_RESOLUTION|>--- conflicted
+++ resolved
@@ -185,12 +185,8 @@
 
         action = f"{func.__module__}.{func.__name__}"
 
-<<<<<<< HEAD
+        telemetry_instance.init_tracking()
         telemetry_instance.ping("function-call", {"action": action, "status": "start"})
-=======
-        telemetry_instance.init_tracking()
-        telemetry_instance.ping(action)
->>>>>>> f0230b05
         try:
             res = func(*args, **kwargs)
             telemetry_instance.ping(
