--- conflicted
+++ resolved
@@ -185,12 +185,6 @@
                     **kwargs,
                 )
             )
-<<<<<<< HEAD
-            logger.error(
-                f"Command failed with {exc}. Run with --debug to get full trace"
-            )
-        logger.info(
-=======
 
             if "--debug" not in sys.argv:
                 pretty_msg = _get_pretty_chained_message(exc)
@@ -202,16 +196,12 @@
                     f"Command failed: \n\t{pretty_msg}.\n\tRun with --debug to get full stacktrace.\n\te.g. '{debug_variant_command}'"
                 )
         logger.debug(
->>>>>>> af6a423f
             f"DataHub CLI version: {datahub_package.__version__} at {datahub_package.__file__}"
         )
         logger.debug(
             f"Python version: {sys.version} at {sys.executable} on {platform.platform()}"
         )
         logger.debug(f"GMS config {get_gms_config()}")
-<<<<<<< HEAD
-        sys.exit(1)
-=======
         sys.exit(1)
 
 
@@ -223,5 +213,4 @@
         pretty_msg = f"{pretty_msg} due to {indent}'{tmp_exc}'"
         tmp_exc = tmp_exc.__cause__
         indent += "\t"
-    return pretty_msg
->>>>>>> af6a423f
+    return pretty_msg