import json
import logging
import os
import os.path
import sys
import typing
from datetime import datetime
from typing import Any, Dict, Iterable, List, Optional, Tuple, Type, Union

import click
import requests
import yaml
from pydantic import BaseModel, ValidationError
from requests.models import Response
from requests.sessions import Session

<<<<<<< HEAD
from datahub.emitter.mce_builder import Aspect
from datahub.emitter.request_helper import _make_curl_command
from datahub.emitter.serialization_helper import post_json_transform
from datahub.metadata.schema_classes import (
    AssertionRunEventClass,
    BrowsePathsClass,
    ChartInfoClass,
    ChartKeyClass,
    ContainerClass,
    ContainerKeyClass,
    ContainerPropertiesClass,
    DatahubIngestionCheckpointClass,
    DatahubIngestionRunSummaryClass,
    DataJobInputOutputClass,
    DataJobKeyClass,
    DataPlatformInstanceClass,
    DataProcessInfoClass,
    DatasetDeprecationClass,
    DatasetKeyClass,
    DatasetProfileClass,
    DatasetPropertiesClass,
    DatasetUpstreamLineageClass,
    DatasetUsageStatisticsClass,
    EditableDatasetPropertiesClass,
    EditableSchemaMetadataClass,
    GlobalTagsClass,
    GlossaryTermsClass,
    InstitutionalMemoryClass,
    MLFeatureKeyClass,
    MLFeaturePropertiesClass,
    MLPrimaryKeyKeyClass,
    MLPrimaryKeyPropertiesClass,
    OperationClass,
    OwnershipClass,
    SchemaMetadataClass,
    StatusClass,
    SubTypesClass,
    UpstreamLineageClass,
    ViewPropertiesClass,
    _Aspect,
)
from datahub.utilities.urns.urn import Urn
=======
from datahub.emitter.aspect import ASPECT_MAP, TIMESERIES_ASPECT_MAP
from datahub.emitter.request_helper import _make_curl_command
from datahub.emitter.serialization_helper import post_json_transform
from datahub.metadata.schema_classes import _Aspect
from datahub.utilities.urns.urn import Urn, guess_entity_type
>>>>>>> af6a423f

log = logging.getLogger(__name__)

DEFAULT_GMS_HOST = "http://localhost:8080"
CONDENSED_DATAHUB_CONFIG_PATH = "~/.datahubenv"
DATAHUB_CONFIG_PATH = os.path.expanduser(CONDENSED_DATAHUB_CONFIG_PATH)

DATAHUB_ROOT_FOLDER = os.path.expanduser("~/.datahub")

ENV_SKIP_CONFIG = "DATAHUB_SKIP_CONFIG"
ENV_METADATA_HOST_URL = "DATAHUB_GMS_URL"
ENV_METADATA_HOST = "DATAHUB_GMS_HOST"
ENV_METADATA_PORT = "DATAHUB_GMS_PORT"
ENV_METADATA_PROTOCOL = "DATAHUB_GMS_PROTOCOL"
ENV_METADATA_TOKEN = "DATAHUB_GMS_TOKEN"
ENV_DATAHUB_SYSTEM_CLIENT_ID = "DATAHUB_SYSTEM_CLIENT_ID"
ENV_DATAHUB_SYSTEM_CLIENT_SECRET = "DATAHUB_SYSTEM_CLIENT_SECRET"

config_override: Dict = {}

# TODO: Many of the methods in this file duplicate logic that already lives
# in the DataHubGraph client. We should refactor this to use the client instead.
# For the methods that aren't duplicates, that logic should be moved to the client.


class GmsConfig(BaseModel):
    server: str
    token: Optional[str]


class DatahubConfig(BaseModel):
    gms: GmsConfig


def set_env_variables_override_config(url: str, token: Optional[str]) -> None:
    """Should be used to override the config when using rest emitter"""
    config_override[ENV_METADATA_HOST_URL] = url
    if token is not None:
        config_override[ENV_METADATA_TOKEN] = token


def write_datahub_config(host: str, token: Optional[str]) -> None:
    config = {
        "gms": {
            "server": host,
            "token": token,
        }
    }
    with open(DATAHUB_CONFIG_PATH, "w+") as outfile:
        yaml.dump(config, outfile, default_flow_style=False)
    return None


def should_skip_config() -> bool:
    return os.getenv(ENV_SKIP_CONFIG, False) == "True"


def ensure_datahub_config() -> None:
    if not os.path.isfile(DATAHUB_CONFIG_PATH):
        click.secho(
            f"No {CONDENSED_DATAHUB_CONFIG_PATH} file found, generating one for you...",
            bold=True,
        )
        write_datahub_config(DEFAULT_GMS_HOST, None)


def get_details_from_config():
    with open(DATAHUB_CONFIG_PATH, "r") as stream:
        try:
            config_json = yaml.safe_load(stream)
            try:
                datahub_config = DatahubConfig(**config_json)
            except ValidationError as e:
                click.echo(
                    f"Received error, please check your {CONDENSED_DATAHUB_CONFIG_PATH}"
                )
                click.echo(e, err=True)
                sys.exit(1)

            gms_config = datahub_config.gms

            gms_host = gms_config.server
            gms_token = gms_config.token
            return gms_host, gms_token
        except yaml.YAMLError as exc:
            click.secho(f"{DATAHUB_CONFIG_PATH} malformed, error: {exc}", bold=True)
    return None, None


def get_details_from_env() -> Tuple[Optional[str], Optional[str]]:
    host = os.environ.get(ENV_METADATA_HOST)
    port = os.environ.get(ENV_METADATA_PORT)
    token = os.environ.get(ENV_METADATA_TOKEN)
    protocol = os.environ.get(ENV_METADATA_PROTOCOL, "http")
    url = os.environ.get(ENV_METADATA_HOST_URL)
    if port is not None:
        url = f"{protocol}://{host}:{port}"
        return url, token
    # The reason for using host as URL is backward compatibility
    # If port is not being used we assume someone is using host env var as URL
    if url is None and host is not None:
        log.warning(
            f"Do not use {ENV_METADATA_HOST} as URL. Use {ENV_METADATA_HOST_URL} instead"
        )
    return url or host, token


def first_non_null(ls: List[Optional[str]]) -> Optional[str]:
    return next((el for el in ls if el is not None and el.strip() != ""), None)


def get_system_auth() -> Optional[str]:
    system_client_id = os.environ.get(ENV_DATAHUB_SYSTEM_CLIENT_ID)
    system_client_secret = os.environ.get(ENV_DATAHUB_SYSTEM_CLIENT_SECRET)
    if system_client_id is not None and system_client_secret is not None:
        return f"Basic {system_client_id}:{system_client_secret}"
    return None


<<<<<<< HEAD
def get_system_auth() -> Optional[str]:
    system_client_id = os.environ.get(ENV_DATAHUB_SYSTEM_CLIENT_ID)
    system_client_secret = os.environ.get(ENV_DATAHUB_SYSTEM_CLIENT_SECRET)
    if system_client_id is not None and system_client_secret is not None:
        return f"Basic {system_client_id}:{system_client_secret}"
    return None


=======
>>>>>>> af6a423f
def get_url_and_token():
    gms_host_env, gms_token_env = get_details_from_env()
    if len(config_override.keys()) > 0:
        gms_host = config_override.get(ENV_METADATA_HOST_URL)
        gms_token = config_override.get(ENV_METADATA_TOKEN)
    elif should_skip_config():
        gms_host = gms_host_env
        gms_token = gms_token_env
    else:
        ensure_datahub_config()
        gms_host_conf, gms_token_conf = get_details_from_config()
        gms_host = first_non_null([gms_host_env, gms_host_conf])
        gms_token = first_non_null([gms_token_env, gms_token_conf])
    return gms_host, gms_token


def get_token():
    return get_url_and_token()[1]


def get_session_and_host():
    session = requests.Session()

    gms_host, gms_token = get_url_and_token()

    if gms_host is None or gms_host.strip() == "":
        log.error(
            f"GMS Host is not set. Use datahub init command or set {ENV_METADATA_HOST_URL} env var"
        )
        return None, None

    session.headers.update(
        {
            "X-RestLi-Protocol-Version": "2.0.0",
            "Content-Type": "application/json",
        }
    )
    if isinstance(gms_token, str) and len(gms_token) > 0:
        session.headers.update(
            {"Authorization": f"Bearer {gms_token.format(**os.environ)}"}
        )

    return session, gms_host


def test_connection():
    (session, host) = get_session_and_host()
    url = f"{host}/config"
    response = session.get(url)
    response.raise_for_status()


def test_connectivity_complain_exit(operation_name: str) -> None:
    """Test connectivity to metadata-service, log operation name and exit"""
    # First test connectivity
    try:
        test_connection()
    except Exception as e:
        click.secho(
            f"Failed to connect to DataHub server at {get_session_and_host()[1]}. Run with datahub --debug {operation_name} ... to get more information.",
            fg="red",
        )
        log.debug(f"Failed to connect with {e}")
        sys.exit(1)


def parse_run_restli_response(response: requests.Response) -> dict:
    response_json = response.json()
    if response.status_code != 200:
        if isinstance(response_json, dict):
            if "message" in response_json:
                click.secho("Failed to execute operation", fg="red")
                click.secho(f"{response_json['message']}", fg="red")
            else:
                click.secho(f"Failed with \n{response_json}", fg="red")
        else:
            response.raise_for_status()
        exit()

    if not isinstance(response_json, dict):
        click.echo(f"Received error, please check your {CONDENSED_DATAHUB_CONFIG_PATH}")
        click.echo()
        click.echo(response_json)
        exit()

    summary = response_json.get("value")
    if not isinstance(summary, dict):
        click.echo(f"Received error, please check your {CONDENSED_DATAHUB_CONFIG_PATH}")
        click.echo()
        click.echo(response_json)
        exit()

    return summary


def format_aspect_summaries(summaries: list) -> typing.List[typing.List[str]]:
    local_timezone = datetime.now().astimezone().tzinfo
    return [
        [
            row.get("urn"),
            row.get("aspectName"),
            datetime.fromtimestamp(row.get("timestamp") / 1000).strftime(
                "%Y-%m-%d %H:%M:%S"
            )
            + f" ({local_timezone})",
        ]
        for row in summaries
    ]


def post_rollback_endpoint(
    payload_obj: dict,
    path: str,
) -> typing.Tuple[typing.List[typing.List[str]], int, int, int, int, typing.List[dict]]:
    session, gms_host = get_session_and_host()
    url = gms_host + path

    payload = json.dumps(payload_obj)
    response = session.post(url, payload)

    summary = parse_run_restli_response(response)
    rows = summary.get("aspectRowSummaries", [])
    entities_affected = summary.get("entitiesAffected", 0)
    aspects_reverted = summary.get("aspectsReverted", 0)
    aspects_affected = summary.get("aspectsAffected", 0)
    unsafe_entity_count = summary.get("unsafeEntitiesCount", 0)
    unsafe_entities = summary.get("unsafeEntities", [])
    rolled_back_aspects = list(
        filter(lambda row: row["runId"] == payload_obj["runId"], rows)
    )

    if len(rows) == 0:
        click.secho(f"No entities found. Payload used: {payload}", fg="yellow")

    structured_rolled_back_results = format_aspect_summaries(rolled_back_aspects)
    return (
        structured_rolled_back_results,
        entities_affected,
        aspects_reverted,
        aspects_affected,
        unsafe_entity_count,
        unsafe_entities,
    )


def post_delete_references_endpoint(
    payload_obj: dict,
    path: str,
    cached_session_host: Optional[Tuple[Session, str]] = None,
) -> Tuple[int, List[Dict]]:
    session, gms_host = cached_session_host or get_session_and_host()
    url = gms_host + path

    payload = json.dumps(payload_obj)
    response = session.post(url, payload)
    summary = parse_run_restli_response(response)
    reference_count = summary.get("total", 0)
    related_aspects = summary.get("relatedAspects", [])
    return reference_count, related_aspects


def post_delete_endpoint(
    payload_obj: dict,
    path: str,
    cached_session_host: Optional[Tuple[Session, str]] = None,
<<<<<<< HEAD
) -> typing.Tuple[str, int]:
=======
) -> typing.Tuple[str, int, int]:
>>>>>>> af6a423f
    session, gms_host = cached_session_host or get_session_and_host()
    url = gms_host + path

    return post_delete_endpoint_with_session_and_url(session, url, payload_obj)


def post_delete_endpoint_with_session_and_url(
    session: Session,
    url: str,
    payload_obj: dict,
) -> typing.Tuple[str, int, int]:
    payload = json.dumps(payload_obj)

    response = session.post(url, payload)

    summary = parse_run_restli_response(response)
    urn: str = summary.get("urn", "")
    rows_affected: int = summary.get("rows", 0)
    timeseries_rows_affected: int = summary.get("timeseriesRows", 0)

    return urn, rows_affected, timeseries_rows_affected


def get_urns_by_filter(
    platform: Optional[str],
    env: Optional[str] = None,
    entity_type: str = "dataset",
    search_query: str = "*",
    include_removed: bool = False,
    only_soft_deleted: Optional[bool] = None,
) -> Iterable[str]:
    session, gms_host = get_session_and_host()
    endpoint: str = "/entities?action=search"
    url = gms_host + endpoint
    filter_criteria = []
    entity_type_lower = entity_type.lower()
    if env and entity_type_lower != "container":
        filter_criteria.append({"field": "origin", "value": env, "condition": "EQUAL"})
    if (
        platform is not None
        and entity_type_lower == "dataset"
        or entity_type_lower == "dataflow"
        or entity_type_lower == "datajob"
        or entity_type_lower == "container"
    ):
        filter_criteria.append(
            {
                "field": "platform",
                "value": f"urn:li:dataPlatform:{platform}",
                "condition": "EQUAL",
            }
        )
    if platform is not None and entity_type_lower in {"chart", "dashboard"}:
        filter_criteria.append(
            {
                "field": "tool",
                "value": platform,
                "condition": "EQUAL",
            }
        )

    if only_soft_deleted:
        filter_criteria.append(
            {
                "field": "removed",
                "value": "true",
                "condition": "EQUAL",
            }
        )
    elif include_removed:
        filter_criteria.append(
            {
                "field": "removed",
                "value": "",  # accept anything regarding removed property (true, false, non-existent)
                "condition": "EQUAL",
            }
        )

    search_body = {
        "input": search_query,
        "entity": entity_type,
        "start": 0,
        "count": 10000,
        "filter": {"or": [{"and": filter_criteria}]},
    }
    payload = json.dumps(search_body)
    log.debug(payload)
    response: Response = session.post(url, payload)
    if response.status_code == 200:
        assert response._content
        results = json.loads(response._content)
        num_entities = results["value"]["numEntities"]
        entities_yielded: int = 0
        for x in results["value"]["entities"]:
            entities_yielded += 1
            log.debug(f"yielding {x['entity']}")
            yield x["entity"]
        assert (
            entities_yielded == num_entities
        ), "Did not delete all entities, try running this command again!"
    else:
        log.error(f"Failed to execute search query with {str(response.content)}")
        response.raise_for_status()


def get_container_ids_by_filter(
    env: Optional[str],
    entity_type: str = "container",
    search_query: str = "*",
) -> Iterable[str]:
    session, gms_host = get_session_and_host()
    endpoint: str = "/entities?action=search"
    url = gms_host + endpoint

    container_filters = []
    for container_subtype in ["Database", "Schema", "Project", "Dataset"]:
        filter_criteria = []

        filter_criteria.append(
            {
                "field": "customProperties",
                "value": f"instance={env}",
                "condition": "EQUAL",
            }
        )

        filter_criteria.append(
            {
                "field": "typeNames",
                "value": container_subtype,
                "condition": "EQUAL",
            }
        )
        container_filters.append({"and": filter_criteria})
    search_body = {
        "input": search_query,
        "entity": entity_type,
        "start": 0,
        "count": 10000,
        "filter": {"or": container_filters},
    }
    payload = json.dumps(search_body)
    log.debug(payload)
    response: Response = session.post(url, payload)
    if response.status_code == 200:
        assert response._content
        log.debug(response._content)
        results = json.loads(response._content)
        num_entities = results["value"]["numEntities"]
        entities_yielded: int = 0
        for x in results["value"]["entities"]:
            entities_yielded += 1
            log.debug(f"yielding {x['entity']}")
            yield x["entity"]
        assert (
            entities_yielded == num_entities
        ), "Did not delete all entities, try running this command again!"
    else:
        log.error(f"Failed to execute search query with {str(response.content)}")
        response.raise_for_status()


def batch_get_ids(
    ids: List[str],
) -> Iterable[Dict]:
    session, gms_host = get_session_and_host()
    endpoint: str = "/entitiesV2"
    url = gms_host + endpoint
    ids_to_get = [Urn.url_encode(id) for id in ids]
    response = session.get(
        f"{url}?ids=List({','.join(ids_to_get)})",
    )

    if response.status_code == 200:
        assert response._content
        log.debug(response._content)
        results = json.loads(response._content)
        num_entities = len(results["results"])
        entities_yielded: int = 0
        for x in results["results"].values():
            entities_yielded += 1
            log.debug(f"yielding {x}")
            yield x
        assert (
            entities_yielded == num_entities
        ), "Did not delete all entities, try running this command again!"
    else:
        log.error(f"Failed to execute batch get with {str(response.content)}")
        response.raise_for_status()


def get_incoming_relationships(urn: str, types: List[str]) -> Iterable[Dict]:
    yield from get_relationships(urn=urn, types=types, direction="INCOMING")


def get_outgoing_relationships(urn: str, types: List[str]) -> Iterable[Dict]:
    yield from get_relationships(urn=urn, types=types, direction="OUTGOING")


def get_relationships(urn: str, types: List[str], direction: str) -> Iterable[Dict]:
    session, gms_host = get_session_and_host()
    encoded_urn: str = Urn.url_encode(urn)
    types_param_string = "List(" + ",".join(types) + ")"
    endpoint: str = f"{gms_host}/relationships?urn={encoded_urn}&direction={direction}&types={types_param_string}"
    response: Response = session.get(endpoint)
    if response.status_code == 200:
        results = response.json()
        log.debug(f"Relationship response: {results}")
        num_entities = results["count"]
        entities_yielded: int = 0
        for x in results["relationships"]:
            entities_yielded += 1
            yield x
        if entities_yielded != num_entities:
            log.warn("Yielded entities differ from num entities")
    else:
        log.error(f"Failed to execute relationships query with {str(response.content)}")
        response.raise_for_status()


def get_entity(
    urn: str,
    aspect: Optional[List] = None,
    cached_session_host: Optional[Tuple[Session, str]] = None,
) -> Dict:
    session, gms_host = cached_session_host or get_session_and_host()
    if urn.startswith("urn%3A"):
        # we assume the urn is already encoded
        encoded_urn: str = urn
    elif urn.startswith("urn:"):
        encoded_urn = Urn.url_encode(urn)
    else:
        raise Exception(
            f"urn {urn} does not seem to be a valid raw (starts with urn:) or encoded urn (starts with urn%3A)"
        )
    endpoint: str = f"/entitiesV2/{encoded_urn}"

    if aspect and len(aspect):
        endpoint = f"{endpoint}?aspects=List(" + ",".join(aspect) + ")"

    response = session.get(gms_host + endpoint)
    response.raise_for_status()
    return response.json()


def post_entity(
    urn: str,
    entity_type: str,
    aspect_name: str,
    aspect_value: Dict,
    cached_session_host: Optional[Tuple[Session, str]] = None,
) -> int:
    session, gms_host = cached_session_host or get_session_and_host()
    endpoint: str = "/aspects/?action=ingestProposal"

    proposal = {
        "proposal": {
            "entityType": entity_type,
            "entityUrn": urn,
            "aspectName": aspect_name,
            "changeType": "UPSERT",
            "aspect": {
                "contentType": "application/json",
                "value": json.dumps(aspect_value),
            },
        }
    }
    payload = json.dumps(proposal)
    url = gms_host + endpoint
    curl_command = _make_curl_command(session, "POST", url, payload)
    log.debug(
        "Attempting to emit to DataHub GMS; using curl equivalent to:\n%s",
        curl_command,
    )
    response = session.post(url, payload)
    response.raise_for_status()
    return response.status_code


def _get_pydantic_class_from_aspect_name(aspect_name: str) -> Optional[Type[_Aspect]]:
    return ASPECT_MAP.get(aspect_name)


def get_latest_timeseries_aspect_values(
    entity_urn: str,
    timeseries_aspect_name: str,
    cached_session_host: Optional[Tuple[Session, str]],
) -> Dict:
    session, gms_host = cached_session_host or get_session_and_host()
    query_body = {
        "urn": entity_urn,
        "entity": guess_entity_type(entity_urn),
        "aspect": timeseries_aspect_name,
        "latestValue": True,
    }
    end_point = "/aspects?action=getTimeseriesAspectValues"
    try:
        response = session.post(url=gms_host + end_point, data=json.dumps(query_body))
        response.raise_for_status()
        return response.json()
    except Exception:
        # Ignore exceptions
        return {}


def get_aspects_for_entity(
    entity_urn: str,
    aspects: List[str] = [],
    typed: bool = False,
    cached_session_host: Optional[Tuple[Session, str]] = None,
) -> Dict[str, Union[dict, _Aspect]]:
    # Process non-timeseries aspects
    non_timeseries_aspects = [a for a in aspects if a not in TIMESERIES_ASPECT_MAP]
    entity_response = get_entity(
        entity_urn, non_timeseries_aspects, cached_session_host
    )
    aspect_list: Dict[str, dict] = entity_response["aspects"]

    # Process timeseries aspects & append to aspect_list
    timeseries_aspects: List[str] = [a for a in aspects if a in TIMESERIES_ASPECT_MAP]
    for timeseries_aspect in timeseries_aspects:
        timeseries_response: Dict = get_latest_timeseries_aspect_values(
            entity_urn, timeseries_aspect, cached_session_host
        )
        values: List[Dict] = timeseries_response.get("value", {}).get("values", [])
        if values:
            aspect_cls: Optional[Type] = _get_pydantic_class_from_aspect_name(
                timeseries_aspect
            )
            if aspect_cls is not None:
                ts_aspect = values[0]["aspect"]
                # Decode the json-encoded generic aspect value.
<<<<<<< HEAD
                aspect_value["aspect"]["value"] = json.loads(
                    aspect_value["aspect"]["value"]
                )
                aspect_list[
                    aspect_cls.RECORD_SCHEMA.fullname.replace("pegasus2avro.", "")
                ] = aspect_value

    aspect_map: Dict[str, Union[dict, _Aspect]] = {}
    for a in aspect_list.values():
        aspect_name = a["name"]
=======
                ts_aspect["value"] = json.loads(ts_aspect["value"])
                aspect_list[timeseries_aspect] = ts_aspect

    aspect_map: Dict[str, Union[dict, _Aspect]] = {}
    for aspect_name, a in aspect_list.items():
>>>>>>> af6a423f
        aspect_py_class: Optional[Type[Any]] = _get_pydantic_class_from_aspect_name(
            aspect_name
        )
        if aspect_name == "unknown":
            print(f"Failed to find aspect_name for class {aspect_name}")

        aspect_dict = a["value"]
        if not typed:
            aspect_map[aspect_name] = aspect_dict
        elif aspect_py_class:
            try:
                post_json_obj = post_json_transform(aspect_dict)
                aspect_map[aspect_name] = aspect_py_class.from_obj(post_json_obj)
            except Exception as e:
                log.error(f"Error on {json.dumps(aspect_dict)}", e)

    if aspects:
        return {k: v for (k, v) in aspect_map.items() if k in aspects}
    else:
        return dict(aspect_map)<|MERGE_RESOLUTION|>--- conflicted
+++ resolved
@@ -14,56 +14,11 @@
 from requests.models import Response
 from requests.sessions import Session
 
-<<<<<<< HEAD
-from datahub.emitter.mce_builder import Aspect
-from datahub.emitter.request_helper import _make_curl_command
-from datahub.emitter.serialization_helper import post_json_transform
-from datahub.metadata.schema_classes import (
-    AssertionRunEventClass,
-    BrowsePathsClass,
-    ChartInfoClass,
-    ChartKeyClass,
-    ContainerClass,
-    ContainerKeyClass,
-    ContainerPropertiesClass,
-    DatahubIngestionCheckpointClass,
-    DatahubIngestionRunSummaryClass,
-    DataJobInputOutputClass,
-    DataJobKeyClass,
-    DataPlatformInstanceClass,
-    DataProcessInfoClass,
-    DatasetDeprecationClass,
-    DatasetKeyClass,
-    DatasetProfileClass,
-    DatasetPropertiesClass,
-    DatasetUpstreamLineageClass,
-    DatasetUsageStatisticsClass,
-    EditableDatasetPropertiesClass,
-    EditableSchemaMetadataClass,
-    GlobalTagsClass,
-    GlossaryTermsClass,
-    InstitutionalMemoryClass,
-    MLFeatureKeyClass,
-    MLFeaturePropertiesClass,
-    MLPrimaryKeyKeyClass,
-    MLPrimaryKeyPropertiesClass,
-    OperationClass,
-    OwnershipClass,
-    SchemaMetadataClass,
-    StatusClass,
-    SubTypesClass,
-    UpstreamLineageClass,
-    ViewPropertiesClass,
-    _Aspect,
-)
-from datahub.utilities.urns.urn import Urn
-=======
 from datahub.emitter.aspect import ASPECT_MAP, TIMESERIES_ASPECT_MAP
 from datahub.emitter.request_helper import _make_curl_command
 from datahub.emitter.serialization_helper import post_json_transform
 from datahub.metadata.schema_classes import _Aspect
 from datahub.utilities.urns.urn import Urn, guess_entity_type
->>>>>>> af6a423f
 
 log = logging.getLogger(__name__)
 
@@ -183,17 +138,6 @@
     return None
 
 
-<<<<<<< HEAD
-def get_system_auth() -> Optional[str]:
-    system_client_id = os.environ.get(ENV_DATAHUB_SYSTEM_CLIENT_ID)
-    system_client_secret = os.environ.get(ENV_DATAHUB_SYSTEM_CLIENT_SECRET)
-    if system_client_id is not None and system_client_secret is not None:
-        return f"Basic {system_client_id}:{system_client_secret}"
-    return None
-
-
-=======
->>>>>>> af6a423f
 def get_url_and_token():
     gms_host_env, gms_token_env = get_details_from_env()
     if len(config_override.keys()) > 0:
@@ -359,11 +303,7 @@
     payload_obj: dict,
     path: str,
     cached_session_host: Optional[Tuple[Session, str]] = None,
-<<<<<<< HEAD
-) -> typing.Tuple[str, int]:
-=======
 ) -> typing.Tuple[str, int, int]:
->>>>>>> af6a423f
     session, gms_host = cached_session_host or get_session_and_host()
     url = gms_host + path
 
@@ -696,24 +636,11 @@
             if aspect_cls is not None:
                 ts_aspect = values[0]["aspect"]
                 # Decode the json-encoded generic aspect value.
-<<<<<<< HEAD
-                aspect_value["aspect"]["value"] = json.loads(
-                    aspect_value["aspect"]["value"]
-                )
-                aspect_list[
-                    aspect_cls.RECORD_SCHEMA.fullname.replace("pegasus2avro.", "")
-                ] = aspect_value
-
-    aspect_map: Dict[str, Union[dict, _Aspect]] = {}
-    for a in aspect_list.values():
-        aspect_name = a["name"]
-=======
                 ts_aspect["value"] = json.loads(ts_aspect["value"])
                 aspect_list[timeseries_aspect] = ts_aspect
 
     aspect_map: Dict[str, Union[dict, _Aspect]] = {}
     for aspect_name, a in aspect_list.items():
->>>>>>> af6a423f
         aspect_py_class: Optional[Type[Any]] = _get_pydantic_class_from_aspect_name(
             aspect_name
         )
