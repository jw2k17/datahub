import json
import logging
import os.path
import sys
import typing
import urllib.parse
from datetime import datetime
from typing import Any, Dict, Iterable, List, Optional, Tuple, Type, Union

import click
import requests
import yaml
from avrogen.dict_wrapper import DictWrapper
from datahub.emitter.mce_builder import Aspect
from datahub.emitter.rest_emitter import _make_curl_command
from datahub.emitter.serialization_helper import post_json_transform
from datahub.metadata.schema_classes import (
    AssertionRunEventClass,
    BrowsePathsClass,
    ChartInfoClass,
    ChartKeyClass,
    ContainerClass,
    ContainerKeyClass,
    ContainerPropertiesClass,
    DatahubIngestionCheckpointClass,
    DatahubIngestionRunSummaryClass,
    DataJobInputOutputClass,
    DataJobKeyClass,
    DataPlatformInstanceClass,
    DataProcessInfoClass,
    DatasetDeprecationClass,
    DatasetKeyClass,
    DatasetProfileClass,
    DatasetPropertiesClass,
    DatasetUpstreamLineageClass,
    DatasetUsageStatisticsClass,
    EditableDatasetPropertiesClass,
    EditableSchemaMetadataClass,
    GlobalTagsClass,
    GlossaryTermsClass,
    InstitutionalMemoryClass,
    MLFeatureKeyClass,
    MLFeaturePropertiesClass,
    MLPrimaryKeyKeyClass,
    MLPrimaryKeyPropertiesClass,
    OperationClass,
    OwnershipClass,
    SchemaMetadataClass,
    StatusClass,
    SubTypesClass,
    UpstreamLineageClass,
    ViewPropertiesClass,
)
from pydantic import BaseModel, ValidationError
from requests.models import Response
from requests.sessions import Session

log = logging.getLogger(__name__)

DEFAULT_GMS_HOST = "http://localhost:8080"
CONDENSED_DATAHUB_CONFIG_PATH = "~/.datahubenv"
DATAHUB_CONFIG_PATH = os.path.expanduser(CONDENSED_DATAHUB_CONFIG_PATH)

ENV_SKIP_CONFIG = "DATAHUB_SKIP_CONFIG"
ENV_METADATA_HOST = "DATAHUB_GMS_HOST"
ENV_METADATA_TOKEN = "DATAHUB_GMS_TOKEN"


class GmsConfig(BaseModel):
    server: str
    token: Optional[str]


class DatahubConfig(BaseModel):
    gms: GmsConfig


def write_datahub_config(host: str, token: Optional[str]) -> None:
    config = {
        "gms": {
            "server": host,
            "token": token,
        }
    }
    with open(DATAHUB_CONFIG_PATH, "w+") as outfile:
        yaml.dump(config, outfile, default_flow_style=False)
    return None


def should_skip_config() -> bool:
    return os.getenv(ENV_SKIP_CONFIG, False) == "True"


def ensure_datahub_config() -> None:
    if not os.path.isfile(DATAHUB_CONFIG_PATH):
        click.secho(
            f"No {CONDENSED_DATAHUB_CONFIG_PATH} file found, generating one for you...",
            bold=True,
        )
        write_datahub_config(DEFAULT_GMS_HOST, None)


def get_details_from_config():
    with open(DATAHUB_CONFIG_PATH, "r") as stream:
        try:
            config_json = yaml.safe_load(stream)
            try:
                datahub_config = DatahubConfig(**config_json)
            except ValidationError as e:
                click.echo(
                    f"Received error, please check your {CONDENSED_DATAHUB_CONFIG_PATH}"
                )
                click.echo(e, err=True)
                sys.exit(1)

            gms_config = datahub_config.gms

            gms_host = gms_config.server
            gms_token = gms_config.token
            return gms_host, gms_token
        except yaml.YAMLError as exc:
            click.secho(f"{DATAHUB_CONFIG_PATH} malformatted, error: {exc}", bold=True)
    return None, None


def get_details_from_env() -> Tuple[Optional[str], Optional[str]]:
    return os.environ.get(ENV_METADATA_HOST), os.environ.get(ENV_METADATA_TOKEN)


def first_non_null(ls: List[Optional[str]]) -> Optional[str]:
    return next((el for el in ls if el is not None and el.strip() != ""), None)


def guess_entity_type(urn: str) -> str:
    assert urn.startswith("urn:li:"), "urns must start with urn:li:"
    return urn.split(":")[2]


def get_token():
    _, gms_token_env = get_details_from_env()
    if should_skip_config():
        gms_token = gms_token_env
    else:
        ensure_datahub_config()
        _, gms_token_conf = get_details_from_config()
        gms_token = first_non_null([gms_token_env, gms_token_conf])
    return gms_token


def get_session_and_host():
    session = requests.Session()

    gms_host_env, gms_token_env = get_details_from_env()
    if should_skip_config():
        gms_host = gms_host_env
        gms_token = gms_token_env
    else:
        ensure_datahub_config()
        gms_host_conf, gms_token_conf = get_details_from_config()
        gms_host = first_non_null([gms_host_env, gms_host_conf])
        gms_token = first_non_null([gms_token_env, gms_token_conf])

    if gms_host is None or gms_host.strip() == "":
        log.error(
            f"GMS Host is not set. Use datahub init command or set {ENV_METADATA_HOST} env var"
        )
        return None, None

    session.headers.update(
        {
            "X-RestLi-Protocol-Version": "2.0.0",
            "Content-Type": "application/json",
        }
    )
    if isinstance(gms_token, str) and len(gms_token) > 0:
        session.headers.update(
            {"Authorization": f"Bearer {gms_token.format(**os.environ)}"}
        )

    return session, gms_host


def test_connection():
    (session, host) = get_session_and_host()
    url = host + "/config"
    response = session.get(url)
    response.raise_for_status()


def test_connectivity_complain_exit(operation_name: str) -> None:
    """Test connectivty to metadata-service, log operation name and exit"""
    # First test connectivity
    try:
        test_connection()
    except Exception as e:
        click.secho(
            f"Failed to connect to DataHub server at {get_session_and_host()[1]}. Run with datahub --debug {operation_name} ... to get more information.",
            fg="red",
        )
        log.debug(f"Failed to connect with {e}")
        sys.exit(1)


def parse_run_restli_response(response: requests.Response) -> dict:
    response_json = response.json()
    if response.status_code != 200:
        if isinstance(response_json, dict):
            if "message" in response_json:
                click.secho("Failed to execute operation", fg="red")
                click.secho(f"{response_json['message']}", fg="red")
            else:
                click.secho(f"Failed with \n{response_json}", fg="red")
        else:
            response.raise_for_status()
        exit()

    if not isinstance(response_json, dict):
        click.echo(f"Received error, please check your {CONDENSED_DATAHUB_CONFIG_PATH}")
        click.echo()
        click.echo(response_json)
        exit()

    summary = response_json.get("value")
    if not isinstance(summary, dict):
        click.echo(f"Received error, please check your {CONDENSED_DATAHUB_CONFIG_PATH}")
        click.echo()
        click.echo(response_json)
        exit()

    return summary


def post_rollback_endpoint(
    payload_obj: dict,
    path: str,
) -> typing.Tuple[typing.List[typing.List[str]], int, int]:
    session, gms_host = get_session_and_host()
    url = gms_host + path

    payload = json.dumps(payload_obj)

    response = session.post(url, payload)

    summary = parse_run_restli_response(response)
    rows = summary.get("aspectRowSummaries", [])
    entities_affected = summary.get("entitiesAffected", 0)
    aspects_affected = summary.get("aspectsAffected", 0)

    if len(rows) == 0:
        click.secho(f"No entities found. Payload used: {payload}", fg="yellow")

    local_timezone = datetime.now().astimezone().tzinfo
    structured_rows = [
        [
            row.get("urn"),
            row.get("aspectName"),
            datetime.fromtimestamp(row.get("timestamp") / 1000).strftime(
                "%Y-%m-%d %H:%M:%S"
            )
            + f" ({local_timezone})",
        ]
        for row in rows
    ]

    return structured_rows, entities_affected, aspects_affected


def post_delete_endpoint(
    payload_obj: dict,
    path: str,
    cached_session_host: Optional[Tuple[Session, str]] = None,
) -> typing.Tuple[str, int]:
    if not cached_session_host:
        session, gms_host = get_session_and_host()
    else:
        session, gms_host = cached_session_host
    url = gms_host + path

    return post_delete_endpoint_with_session_and_url(session, url, payload_obj)


def post_delete_endpoint_with_session_and_url(
    session: Session,
    url: str,
    payload_obj: dict,
) -> typing.Tuple[str, int]:
    payload = json.dumps(payload_obj)

    response = session.post(url, payload)

    summary = parse_run_restli_response(response)
    urn = summary.get("urn", "")
    rows_affected = summary.get("rows", 0)

    return urn, rows_affected


def get_urns_by_filter(
    platform: Optional[str],
    env: Optional[str],
    entity_type: str = "dataset",
    search_query: str = "*",
    include_removed: bool = False,
) -> Iterable[str]:
    session, gms_host = get_session_and_host()
    endpoint: str = "/entities?action=search"
    url = gms_host + endpoint
    filter_criteria = []
    if env:
        filter_criteria.append({"field": "origin", "value": env, "condition": "EQUAL"})

    if (
        platform is not None
        and entity_type == "dataset"
        or entity_type == "dataflow"
        or entity_type == "datajob"
        or entity_type == "container"
    ):
        filter_criteria.append(
            {
                "field": "platform",
                "value": f"urn:li:dataPlatform:{platform}",
                "condition": "EQUAL",
            }
        )
    if platform is not None and (
        entity_type.lower() == "chart" or entity_type.lower() == "dashboard"
    ):
        filter_criteria.append(
            {
                "field": "tool",
                "value": platform,
                "condition": "EQUAL",
            }
        )

    if include_removed:
        filter_criteria.append(
            {
                "field": "removed",
                "value": "",  # accept anything regarding removed property (true, false, non-existent)
                "condition": "EQUAL",
            }
        )

    search_body = {
        "input": search_query,
        "entity": entity_type,
        "start": 0,
        "count": 10000,
        "filter": {"or": [{"and": filter_criteria}]},
    }
    payload = json.dumps(search_body)
    log.debug(payload)
    response: Response = session.post(url, payload)
    if response.status_code == 200:
        assert response._content
        results = json.loads(response._content)
        num_entities = results["value"]["numEntities"]
        entities_yielded: int = 0
        for x in results["value"]["entities"]:
            entities_yielded += 1
            log.debug(f"yielding {x['entity']}")
            yield x["entity"]
        assert (
            entities_yielded == num_entities
        ), "Did not delete all entities, try running this command again!"
    else:
        log.error(f"Failed to execute search query with {str(response.content)}")
        response.raise_for_status()


def get_container_ids_by_filter(
    env: Optional[str],
    entity_type: str = "container",
    search_query: str = "*",
) -> Iterable[str]:
    session, gms_host = get_session_and_host()
    endpoint: str = "/entities?action=search"
    url = gms_host + endpoint

    container_filters = []
    for container_subtype in ["Database", "Schema", "Project", "Dataset"]:
        filter_criteria = []

        filter_criteria.append(
            {
                "field": "customProperties",
                "value": f"instance={env}",
                "condition": "EQUAL",
            }
        )

        filter_criteria.append(
            {
                "field": "typeNames",
                "value": container_subtype,
                "condition": "EQUAL",
            }
        )
        container_filters.append({"and": filter_criteria})
    search_body = {
        "input": search_query,
        "entity": entity_type,
        "start": 0,
        "count": 10000,
        "filter": {"or": container_filters},
    }
    payload = json.dumps(search_body)
    log.debug(payload)
    response: Response = session.post(url, payload)
    if response.status_code == 200:
        assert response._content
        log.debug(response._content)
        results = json.loads(response._content)
        num_entities = results["value"]["numEntities"]
        entities_yielded: int = 0
        for x in results["value"]["entities"]:
            entities_yielded += 1
            log.debug(f"yielding {x['entity']}")
            yield x["entity"]
        assert (
            entities_yielded == num_entities
        ), "Did not delete all entities, try running this command again!"
    else:
        log.error(f"Failed to execute search query with {str(response.content)}")
        response.raise_for_status()


def batch_get_ids(
    ids: List[str],
) -> Iterable[Dict]:
    session, gms_host = get_session_and_host()
    endpoint: str = "/entitiesV2"
    url = gms_host + endpoint
    ids_to_get = []
    for id in ids:
        ids_to_get.append(urllib.parse.quote(id))

    response = session.get(
        f"{url}?ids=List({','.join(ids_to_get)})",
    )

    if response.status_code == 200:
        assert response._content
        log.debug(response._content)
        results = json.loads(response._content)
        num_entities = len(results["results"])
        entities_yielded: int = 0
        for x in results["results"].values():
            entities_yielded += 1
            log.debug(f"yielding {x}")
            yield x
        assert (
            entities_yielded == num_entities
        ), "Did not delete all entities, try running this command again!"
    else:
        log.error(f"Failed to execute batch get with {str(response.content)}")
        response.raise_for_status()


def get_incoming_relationships(urn: str, types: List[str]) -> Iterable[Dict]:
    yield from get_relationships(urn=urn, types=types, direction="INCOMING")


def get_outgoing_relationships(urn: str, types: List[str]) -> Iterable[Dict]:
    yield from get_relationships(urn=urn, types=types, direction="OUTGOING")


def get_relationships(urn: str, types: List[str], direction: str) -> Iterable[Dict]:
    session, gms_host = get_session_and_host()
    encoded_urn = urllib.parse.quote(urn, safe="")
    types_param_string = "List(" + ",".join(types) + ")"
    endpoint: str = f"{gms_host}/relationships?urn={encoded_urn}&direction={direction}&types={types_param_string}"
    response: Response = session.get(endpoint)
    if response.status_code == 200:
        results = response.json()
        log.debug(f"Relationship response: {results}")
        num_entities = results["count"]
        entities_yielded: int = 0
        for x in results["relationships"]:
            entities_yielded += 1
            yield x
        if entities_yielded != num_entities:
            log.warn("Yielded entities differ from num entities")
    else:
        log.error(f"Failed to execute relationships query with {str(response.content)}")
        response.raise_for_status()


def get_entity(
    urn: str,
    aspect: Optional[List] = None,
    cached_session_host: Optional[Tuple[Session, str]] = None,
) -> Dict:
    if not cached_session_host:
        session, gms_host = get_session_and_host()
    else:
        session, gms_host = cached_session_host

    if urn.startswith("urn%3A"):
        # we assume the urn is already encoded
        encoded_urn: str = urn
    elif urn.startswith("urn:"):
        encoded_urn = urllib.parse.quote(urn)
    else:
        raise Exception(
            f"urn {urn} does not seem to be a valid raw (starts with urn:) or encoded urn (starts with urn%3A)"
        )
    endpoint: str = f"/entitiesV2/{encoded_urn}"

    if aspect:
        endpoint = endpoint + "?aspects=List(" + ",".join(aspect) + ")"

    response = session.get(gms_host + endpoint)
    return response.json()


def post_entity(
    urn: str,
    entity_type: str,
    aspect_name: str,
    aspect_value: Dict,
    cached_session_host: Optional[Tuple[Session, str]] = None,
) -> Dict:
    if not cached_session_host:
        session, gms_host = get_session_and_host()
    else:
        session, gms_host = cached_session_host

    endpoint: str = "/aspects/?action=ingestProposal"

    proposal = {
        "proposal": {
            "entityType": entity_type,
            "entityUrn": urn,
            "aspectName": aspect_name,
            "changeType": "UPSERT",
            "aspect": {
                "contentType": "application/json",
                "value": json.dumps(aspect_value),
            },
        }
    }
    payload = json.dumps(proposal)
    url = gms_host + endpoint
    curl_command = _make_curl_command(session, "POST", url, payload)
    log.debug(
        "Attempting to emit to DataHub GMS; using curl equivalent to:\n%s",
        curl_command,
    )
    response = session.post(url, payload)
    response.raise_for_status()
    return response.status_code


type_class_to_name_map = {
    DatasetKeyClass: "datasetKey",
    UpstreamLineageClass: "upstreamLineage",
    DataJobKeyClass: "datajobKey",
    DataJobInputOutputClass: "dataJobInputOutput",
    SchemaMetadataClass: "schemaMetadata",
    MLPrimaryKeyKeyClass: "mlPrimaryKey",
    MLPrimaryKeyPropertiesClass: "mlPrimaryKeyProperties",
    MLFeatureKeyClass: "mlFeatureKey",
    MLFeaturePropertiesClass: "mlFeatureProperties",
    InstitutionalMemoryClass: "institutionalMemory",
    OwnershipClass: "ownership",
    BrowsePathsClass: "browsePaths",
    DataPlatformInstanceClass: "dataPlatformInstance",
    GlobalTagsClass: "globalTags",
    StatusClass: "status",
    DatasetPropertiesClass: "datasetProperties",
    GlossaryTermsClass: "glossaryTerms",
    SubTypesClass: "subTypes",
    EditableSchemaMetadataClass: "editableSchemaMetadata",
    ViewPropertiesClass: "viewProperties",
    EditableDatasetPropertiesClass: "editableDatasetProperties",
    DatasetDeprecationClass: "datasetDeprecation",
    DatasetUpstreamLineageClass: "datasetUpstreamLineage",
    ChartInfoClass: "chartInfo",
    DataProcessInfoClass: "dataProcessInfo",
    ChartKeyClass: "chartKey",
    ContainerClass: "container",
    ContainerKeyClass: "containerKey",
    ContainerPropertiesClass: "containerProperties",
}

timeseries_class_to_aspect_name_map: Dict[Type, str] = {
    DatahubIngestionCheckpointClass: "datahubIngestionCheckpoint",
    DatahubIngestionRunSummaryClass: "datahubIngestionRunSummary",
    DatasetUsageStatisticsClass: "datasetUsageStatistics",
    DatasetProfileClass: "datasetProfile",
    AssertionRunEventClass: "assertionRunEvent",
    OperationClass: "operation",
}


def _get_pydantic_class_from_aspect_name(aspect_name: str) -> Optional[Type[Aspect]]:
    candidates = [k for (k, v) in type_class_to_name_map.items() if v == aspect_name]
    candidates.extend(
        [
            k
            for (k, v) in timeseries_class_to_aspect_name_map.items()
            if v == aspect_name
        ]
    )
    return candidates[0] if candidates else None


def _get_aspect_name_from_aspect_class(aspect_class: str) -> str:
    class_to_name_map = {
        k.RECORD_SCHEMA.fullname.replace("pegasus2avro.", ""): v  # type: ignore
        for (k, v) in (
            set(type_class_to_name_map.items())
            | set(timeseries_class_to_aspect_name_map.items())
        )
    }
    return class_to_name_map.get(aspect_class, "unknown")


def get_latest_timeseries_aspect_values(
    entity_urn: str,
    timeseries_aspect_name: str,
    cached_session_host: Optional[Tuple[Session, str]],
) -> Dict:
    if not cached_session_host:
        session, gms_host = get_session_and_host()
    else:
        session, gms_host = cached_session_host
    query_body = {
        "urn": entity_urn,
        "entity": guess_entity_type(entity_urn),
        "aspect": timeseries_aspect_name,
        "latestValue": True,
    }
    end_point = "/aspects?action=getTimeseriesAspectValues"
    try:
        response = session.post(url=gms_host + end_point, data=json.dumps(query_body))
        response.raise_for_status()
        return response.json()
    except Exception:
        # Ignore exceptions
        return {}


def get_aspects_for_entity(
    entity_urn: str,
    aspects: List[str],
    typed: bool = False,
    cached_session_host: Optional[Tuple[Session, str]] = None,
) -> Dict[str, Union[dict, DictWrapper]]:
    # Process non-timeseries aspects
    non_timeseries_aspects: List[str] = [
        a for a in aspects if a not in timeseries_class_to_aspect_name_map.values()
<<<<<<< HEAD
    ]
    entity_response = get_entity(
        entity_urn, non_timeseries_aspects, cached_session_host
    )
    aspect_list: Dict[str, dict] = entity_response["aspects"]

    # Process timeseries aspects & append to aspect_list
    timeseries_aspects: List[str] = [
        a for a in aspects if a in timeseries_class_to_aspect_name_map.values()
    ]
=======
    ]
    entity_response = get_entity(
        entity_urn, non_timeseries_aspects, cached_session_host
    )
    aspect_list: Dict[str, dict] = entity_response["aspects"]

    # Process timeseries aspects & append to aspect_list
    timeseries_aspects: List[str] = [
        a for a in aspects if a in timeseries_class_to_aspect_name_map.values()
    ]
>>>>>>> 4476356e
    for timeseries_aspect in timeseries_aspects:
        timeseries_response = get_latest_timeseries_aspect_values(
            entity_urn, timeseries_aspect, cached_session_host
        )
        values: List[Dict] = timeseries_response.get("value", {}).get("values", [])
        if values:
            aspect_cls: Optional[Type] = _get_pydantic_class_from_aspect_name(
                timeseries_aspect
            )
            if aspect_cls is not None:
                aspect_value = values[0]
                # Decode the json-encoded generic aspect value.
                aspect_value["aspect"]["value"] = json.loads(
                    aspect_value["aspect"]["value"]
                )
                aspect_list.update(
                    # Follow the convention used for non-timeseries aspects.
                    {
                        aspect_cls.RECORD_SCHEMA.fullname.replace(
                            "pegasus2avro.", ""
                        ): aspect_value
                    }
                )

    aspect_map: Dict[str, Union[dict, DictWrapper]] = {}
    for a in aspect_list.values():
        aspect_name = a["name"]
        aspect_py_class: Optional[Type[Any]] = _get_pydantic_class_from_aspect_name(
            aspect_name
        )
        if aspect_name == "unknown":
            print(f"Failed to find aspect_name for class {aspect_name}")

        aspect_dict = a["value"]
        if not typed:
            aspect_map[aspect_name] = aspect_dict
        elif aspect_py_class:
            try:
                post_json_obj = post_json_transform(aspect_dict)
                aspect_map[aspect_name] = aspect_py_class.from_obj(post_json_obj)
            except Exception as e:
                log.error(f"Error on {json.dumps(aspect_dict)}", e)

    return {k: v for (k, v) in aspect_map.items() if k in aspects}<|MERGE_RESOLUTION|>--- conflicted
+++ resolved
@@ -653,7 +653,6 @@
     # Process non-timeseries aspects
     non_timeseries_aspects: List[str] = [
         a for a in aspects if a not in timeseries_class_to_aspect_name_map.values()
-<<<<<<< HEAD
     ]
     entity_response = get_entity(
         entity_urn, non_timeseries_aspects, cached_session_host
@@ -664,18 +663,6 @@
     timeseries_aspects: List[str] = [
         a for a in aspects if a in timeseries_class_to_aspect_name_map.values()
     ]
-=======
-    ]
-    entity_response = get_entity(
-        entity_urn, non_timeseries_aspects, cached_session_host
-    )
-    aspect_list: Dict[str, dict] = entity_response["aspects"]
-
-    # Process timeseries aspects & append to aspect_list
-    timeseries_aspects: List[str] = [
-        a for a in aspects if a in timeseries_class_to_aspect_name_map.values()
-    ]
->>>>>>> 4476356e
     for timeseries_aspect in timeseries_aspects:
         timeseries_response = get_latest_timeseries_aspect_values(
             entity_urn, timeseries_aspect, cached_session_host
