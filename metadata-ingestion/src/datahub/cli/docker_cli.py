--- conflicted
+++ resolved
@@ -866,7 +866,6 @@
             quickstart_download_response.raise_for_status()
             tmp_file.write(quickstart_download_response.content)
             logger.debug(f"Copied to {path}")
-<<<<<<< HEAD
     if kafka_setup:
         kafka_setup_github_file = (
             f"{DOCKER_COMPOSE_BASE}/{KAFKA_SETUP_QUICKSTART_COMPOSE_FILE}"
@@ -890,8 +889,6 @@
             quickstart_download_response.raise_for_status()
             tmp_file.write(quickstart_download_response.content)
             logger.debug(f"Copied to {path}")
-=======
->>>>>>> 7cb3d720
 
 
 def valid_restore_options(
