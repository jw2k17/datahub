--- conflicted
+++ resolved
@@ -19,10 +19,7 @@
 import requests
 from expandvars import expandvars
 from requests_file import FileAdapter
-<<<<<<< HEAD
-=======
 from typing_extensions import Literal
->>>>>>> 6eb63c2a
 
 from datahub.cli.cli_utils import DATAHUB_ROOT_FOLDER
 from datahub.cli.docker_check import (
