--- conflicted
+++ resolved
@@ -9,11 +9,7 @@
     "elasticsearch",
     "datahub-gms",
     "datahub-frontend-react",
-<<<<<<< HEAD
-    "kafka-setup",
     "datahub-upgrade",
-=======
->>>>>>> 4d8e1f5e
     "schema-registry",
     "broker",
     "zookeeper",
