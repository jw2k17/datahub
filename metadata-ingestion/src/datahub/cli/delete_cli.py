--- conflicted
+++ resolved
@@ -133,14 +133,9 @@
     help="the end time(only for timeseries aspects)",
 )
 @click.option("--registry-id", required=False, type=str)
-<<<<<<< HEAD
-@click.option("-n", "--dry-run", required=False, is_flag=True, help="if dry run mode")
-@click.option("--include-removed", required=False, is_flag=True)
-=======
 @click.option("-n", "--dry-run", required=False, is_flag=True)
 @click.option("--only-soft-deleted", required=False, is_flag=True, default=False)
 @upgrade.check_upgrade
->>>>>>> acddbee0
 @telemetry.with_telemetry
 def delete(
     urn: str,
@@ -333,7 +328,7 @@
         click.echo(
             f"No urns to delete. Maybe you want to change entity_type={entity_type} or platform={platform} to be something different?"
         )
-        return DeletionResult(end_time_millis=int(time.time() * 1000.0))
+        return DeletionResult(end_time=int(time.time() * 1000.0))
 
     if not force and not dry_run:
         type_delete = "soft" if soft else "permanently"
@@ -419,43 +414,29 @@
         else:
             logger.info(f"[Dry-run] Would soft-delete {urn}")
     elif not dry_run:
-        payload_obj = {"urn": urn}
-        urn, rows_affected = cli_utils.post_delete_endpoint(
+        payload_obj: Dict[str, Any] = {"urn": urn}
+        if aspect_name:
+            payload_obj["aspectName"] = aspect_name
+        if startTimeMillis:
+            payload_obj["startTimeMillis"] = int(
+                round(startTimeMillis.timestamp() * 1000)
+            )
+        if endTimeMillis:
+            payload_obj["endTimeMillis"] = int(round(endTimeMillis.timestamp() * 1000))
+        rows_affected: int
+        ts_rows_affected: int
+        urn, rows_affected, ts_rows_affected = cli_utils.post_delete_endpoint(
             payload_obj,
             "/entities?action=delete",
             cached_session_host=cached_session_host,
         )
         deletion_result.num_records = rows_affected
+        deletion_result.num_timeseries_records = ts_rows_affected
     else:
-<<<<<<< HEAD
-        if not dry_run:
-            payload_obj: Dict[str, Any] = {"urn": urn}
-            if aspect_name:
-                payload_obj["aspectName"] = aspect_name
-            if startTimeMillis:
-                payload_obj["startTimeMillis"] = int(
-                    round(startTimeMillis.timestamp() * 1000)
-                )
-            if endTimeMillis:
-                payload_obj["endTimeMillis"] = int(
-                    round(endTimeMillis.timestamp() * 1000)
-                )
-            urn, rows_affected, ts_rows_affected = cli_utils.post_delete_endpoint(
-                payload_obj,
-                "/entities?action=delete",
-                cached_session_host=cached_session_host,
-            )
-            deletion_result.num_records = rows_affected
-            deletion_result.num_timeseries_records = ts_rows_affected
-        else:
-            logger.info(f"[Dry-run] Would hard-delete {urn}")
-            deletion_result.num_records = UNKNOWN_NUM_RECORDS  # since we don't know how many rows will be affected
-=======
         logger.info(f"[Dry-run] Would hard-delete {urn} {soft_delete_msg}")
         deletion_result.num_records = (
             UNKNOWN_NUM_RECORDS  # since we don't know how many rows will be affected
         )
->>>>>>> acddbee0
 
     deletion_result.end()
     return deletion_result
