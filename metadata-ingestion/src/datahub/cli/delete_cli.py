import logging
import time
from dataclasses import dataclass
from datetime import datetime
from random import choices
from typing import Any, Dict, List, Optional, Tuple

import click
import progressbar
from requests import sessions
from tabulate import tabulate

from datahub.cli import cli_utils
from datahub.emitter import rest_emitter
from datahub.emitter.mcp import MetadataChangeProposalWrapper
from datahub.metadata.schema_classes import StatusClass, SystemMetadataClass
from datahub.telemetry import telemetry
from datahub.upgrade import upgrade
from datahub.utilities.urns.urn import guess_entity_type

logger = logging.getLogger(__name__)

RUN_TABLE_COLUMNS = ["urn", "aspect name", "created at"]

UNKNOWN_NUM_RECORDS = -1


@dataclass
class DeletionResult:
    start_time: int = int(time.time() * 1000.0)
    end_time: int = 0
    num_records: int = 0
    num_timeseries_records: int = 0
    num_entities: int = 0
    sample_records: Optional[List[List[str]]] = None

    def start(self) -> None:
        self.start_time = int(time.time() * 1000.0)

    def end(self) -> None:
        self.end_time = int(time.time() * 1000.0)

    def merge(self, another_result: "DeletionResult") -> None:
        self.end_time = another_result.end_time
        self.num_records = (
            self.num_records + another_result.num_records
            if another_result.num_records != UNKNOWN_NUM_RECORDS
            else UNKNOWN_NUM_RECORDS
        )
        self.num_timeseries_records += another_result.num_timeseries_records
        self.num_entities += another_result.num_entities
        if another_result.sample_records:
            if not self.sample_records:
                self.sample_records = []
            self.sample_records.extend(another_result.sample_records)


@telemetry.with_telemetry
def delete_for_registry(
    registry_id: str,
    soft: bool,
    dry_run: bool,
) -> DeletionResult:
    deletion_result = DeletionResult()
    deletion_result.num_entities = 1
    deletion_result.num_records = UNKNOWN_NUM_RECORDS  # Default is unknown
    registry_delete = {"registryId": registry_id, "dryRun": dry_run, "soft": soft}
    (
        structured_rows,
        entities_affected,
        aspects_affected,
        unsafe_aspects,
        unsafe_entity_count,
        unsafe_entities,
    ) = cli_utils.post_rollback_endpoint(registry_delete, "/entities?action=deleteAll")
    deletion_result.num_entities = entities_affected
    deletion_result.num_records = aspects_affected
    deletion_result.sample_records = structured_rows
    deletion_result.end()
    return deletion_result


@click.command()
@click.option("--urn", required=False, type=str, help="the urn of the entity")
@click.option(
    "-a",
    # option with `_` is inconsistent with rest of CLI but kept for backward compatibility
    "--aspect_name",
    "--aspect-name",
    required=False,
    type=str,
    help="the aspect name associated with the entity(only for timeseries aspects)",
)
@click.option(
    "-f", "--force", required=False, is_flag=True, help="force the delete if set"
)
@click.option(
    "--soft/--hard",
    required=False,
    is_flag=True,
    default=True,
    help="specifies soft/hard deletion",
)
@click.option(
    "-e", "--env", required=False, type=str, help="the environment of the entity"
)
@click.option(
    "-p", "--platform", required=False, type=str, help="the platform of the entity"
)
@click.option(
    # option with `_` is inconsistent with rest of CLI but kept for backward compatibility
    "--entity_type",
    "--entity-type",
    required=False,
    type=str,
    default="dataset",
    help="the entity type of the entity",
)
@click.option("--query", required=False, type=str)
@click.option(
    "--start-time",
    required=False,
    type=click.DateTime(),
    help="the start time(only for timeseries aspects)",
)
@click.option(
    "--end-time",
    required=False,
    type=click.DateTime(),
    help="the end time(only for timeseries aspects)",
)
@click.option("--registry-id", required=False, type=str)
@click.option("-n", "--dry-run", required=False, is_flag=True)
@click.option("--only-soft-deleted", required=False, is_flag=True, default=False)
@upgrade.check_upgrade
@telemetry.with_telemetry
def delete(
    urn: str,
    aspect_name: Optional[str],
    force: bool,
    soft: bool,
    env: str,
    platform: str,
    entity_type: str,
    query: str,
    start_time: Optional[datetime],
    end_time: Optional[datetime],
    registry_id: str,
    dry_run: bool,
    only_soft_deleted: bool,
) -> None:
    """Delete metadata from datahub using a single urn or a combination of filters"""

    cli_utils.test_connectivity_complain_exit("delete")
    # one of urn / platform / env / query must be provided
    if not urn and not platform and not env and not query and not registry_id:
        raise click.UsageError(
            "You must provide either an urn or a platform or an env or a query for me to delete anything"
        )

    include_removed: bool
    if soft:
        # For soft-delete include-removed does not make any sense
        include_removed = False
    else:
        # For hard-delete we always include the soft-deleted items
        include_removed = True

    # default query is set to "*" if not provided
    query = "*" if query is None else query

    if not force and not soft and not dry_run:
        click.confirm(
            "This will permanently delete data from DataHub. Do you want to continue?",
            abort=True,
        )

    if urn:
        # Single urn based delete
        session, host = cli_utils.get_session_and_host()
        entity_type = guess_entity_type(urn=urn)
        logger.info(f"DataHub configured with {host}")

        references_count, related_aspects = delete_references(
            urn, dry_run=True, cached_session_host=(session, host)
        )
        remove_references: bool = False

<<<<<<< HEAD
        if references_count > 0:
            click.echo(
=======
        if (not force) and references_count > 0:
            print(
>>>>>>> 331ba158
                f"This urn was referenced in {references_count} other aspects across your metadata graph:"
            )
            click.echo(
                tabulate(
                    [x.values() for x in related_aspects],
                    ["relationship", "entity", "aspect"],
                    tablefmt="grid",
                )
            )
            remove_references = click.confirm("Do you want to delete these references?")

        if force or remove_references:
            delete_references(urn, dry_run=False, cached_session_host=(session, host))

        deletion_result: DeletionResult = delete_one_urn_cmd(
            urn,
            aspect_name=aspect_name,
            soft=soft,
            dry_run=dry_run,
            start_time=start_time,
            end_time=end_time,
            cached_session_host=(session, host),
        )

        if not dry_run:
            if deletion_result.num_records == 0:
                click.echo(f"Nothing deleted for {urn}")
            else:
                click.echo(
                    f"Successfully deleted {urn}. {deletion_result.num_records} rows deleted"
                )

    elif registry_id:
        # Registry-id based delete
        if soft and not dry_run:
            raise click.UsageError(
                "Soft-deleting with a registry-id is not yet supported. Try --dry-run to see what you will be deleting, before issuing a hard-delete using the --hard flag"
            )
        deletion_result = delete_for_registry(
            registry_id=registry_id, soft=soft, dry_run=dry_run
        )
    else:
        # Filter based delete
        deletion_result = delete_with_filters(
            env=env,
            platform=platform,
            dry_run=dry_run,
            soft=soft,
            entity_type=entity_type,
            search_query=query,
            force=force,
            include_removed=include_removed,
            aspect_name=aspect_name,
            only_soft_deleted=only_soft_deleted,
        )

    if not dry_run:
        message = "soft delete" if soft else "hard delete"
        click.echo(
            f"Took {(deletion_result.end_time-deletion_result.start_time)/1000.0} seconds to {message}"
            f" {deletion_result.num_records} versioned rows"
            f" and {deletion_result.num_timeseries_records} timeseries aspect rows"
            f" for {deletion_result.num_entities} entities."
        )
    else:
        click.echo(
            f"{deletion_result.num_entities} entities with {deletion_result.num_records if deletion_result.num_records != UNKNOWN_NUM_RECORDS else 'unknown'} rows will be affected. Took {(deletion_result.end_time-deletion_result.start_time)/1000.0} seconds to evaluate."
        )
    if deletion_result.sample_records:
        click.echo(
            tabulate(deletion_result.sample_records, RUN_TABLE_COLUMNS, tablefmt="grid")
        )


def _get_current_time() -> int:
    return int(time.time() * 1000.0)


@telemetry.with_telemetry
def delete_with_filters(
    dry_run: bool,
    soft: bool,
    force: bool,
    include_removed: bool,
    aspect_name: Optional[str] = None,
    search_query: str = "*",
    entity_type: str = "dataset",
    env: Optional[str] = None,
    platform: Optional[str] = None,
    only_soft_deleted: Optional[bool] = False,
) -> DeletionResult:
    session, gms_host = cli_utils.get_session_and_host()
    token = cli_utils.get_token()

    logger.info(f"datahub configured with {gms_host}")
    emitter = rest_emitter.DatahubRestEmitter(gms_server=gms_host, token=token)
    batch_deletion_result = DeletionResult()

    urns: List[str] = []
    if not only_soft_deleted:
        urns = list(
            cli_utils.get_urns_by_filter(
                env=env,
                platform=platform,
                search_query=search_query,
                entity_type=entity_type,
                include_removed=False,
            )
        )

    soft_deleted_urns: List[str] = []
    if include_removed or only_soft_deleted:
        soft_deleted_urns = list(
            cli_utils.get_urns_by_filter(
                env=env,
                platform=platform,
                search_query=search_query,
                entity_type=entity_type,
                only_soft_deleted=True,
            )
        )

    final_message = ""
    if len(urns) > 0:
        final_message = f"{len(urns)} "
    if len(urns) > 0 and len(soft_deleted_urns) > 0:
        final_message += "and "
    if len(soft_deleted_urns) > 0:
        final_message = f"{len(soft_deleted_urns)} (soft-deleted) "

    logger.info(
        f"Filter matched {final_message} {entity_type} entities of {platform}. Sample: {choices(urns, k=min(5, len(urns)))}"
    )
    if len(urns) == 0 and len(soft_deleted_urns) == 0:
        click.echo(
            f"No urns to delete. Maybe you want to change entity_type={entity_type} or platform={platform} to be something different?"
        )
        return DeletionResult(end_time=int(time.time() * 1000.0))

    if not force and not dry_run:
        type_delete = "soft" if soft else "permanently"
        click.confirm(
            f"This will {type_delete} delete {len(urns)} entities. Are you sure?",
            abort=True,
        )

    if len(urns) > 0:
        for urn in progressbar.progressbar(urns, redirect_stdout=True):
            one_result = _delete_one_urn(
                urn,
                soft=soft,
                aspect_name=aspect_name,
                dry_run=dry_run,
                cached_session_host=(session, gms_host),
                cached_emitter=emitter,
            )
            batch_deletion_result.merge(one_result)

    if len(soft_deleted_urns) > 0 and not soft:
        click.echo("Starting to delete soft-deleted URNs")
        for urn in progressbar.progressbar(soft_deleted_urns, redirect_stdout=True):
            one_result = _delete_one_urn(
                urn,
                soft=soft,
                dry_run=dry_run,
                cached_session_host=(session, gms_host),
                cached_emitter=emitter,
                is_soft_deleted=True,
            )
            batch_deletion_result.merge(one_result)
    batch_deletion_result.end()

    return batch_deletion_result


def _delete_one_urn(
    urn: str,
    soft: bool = False,
    dry_run: bool = False,
    aspect_name: Optional[str] = None,
    start_time: Optional[datetime] = None,
    end_time: Optional[datetime] = None,
    cached_session_host: Optional[Tuple[sessions.Session, str]] = None,
    cached_emitter: Optional[rest_emitter.DatahubRestEmitter] = None,
    run_id: str = "delete-run-id",
    deletion_timestamp: Optional[int] = None,
    is_soft_deleted: Optional[bool] = None,
) -> DeletionResult:
    deletion_timestamp = deletion_timestamp or _get_current_time()
    soft_delete_msg: str = ""
    if dry_run and is_soft_deleted:
        soft_delete_msg = "(soft-deleted)"

    deletion_result = DeletionResult()
    deletion_result.num_entities = 1
    deletion_result.num_records = UNKNOWN_NUM_RECORDS  # Default is unknown

    if soft:
        if aspect_name:
            raise click.UsageError(
                "Please provide --hard flag, as aspect values cannot be soft deleted."
            )
        # Add removed aspect
        if cached_emitter:
            emitter = cached_emitter
        else:
            _, gms_host = cli_utils.get_session_and_host()
            token = cli_utils.get_token()
            emitter = rest_emitter.DatahubRestEmitter(gms_server=gms_host, token=token)
        if not dry_run:
            emitter.emit_mcp(
                MetadataChangeProposalWrapper(
                    entityUrn=urn,
                    aspect=StatusClass(removed=True),
                    systemMetadata=SystemMetadataClass(
                        runId=run_id, lastObserved=deletion_timestamp
                    ),
                )
            )
        else:
            logger.info(f"[Dry-run] Would soft-delete {urn}")
    elif not dry_run:
        payload_obj: Dict[str, Any] = {"urn": urn}
        if aspect_name:
            payload_obj["aspectName"] = aspect_name
        if start_time:
            payload_obj["startTimeMillis"] = int(round(start_time.timestamp() * 1000))
        if end_time:
            payload_obj["endTimeMillis"] = int(round(end_time.timestamp() * 1000))
        rows_affected: int
        ts_rows_affected: int
        urn, rows_affected, ts_rows_affected = cli_utils.post_delete_endpoint(
            payload_obj,
            "/entities?action=delete",
            cached_session_host=cached_session_host,
        )
        deletion_result.num_records = rows_affected
        deletion_result.num_timeseries_records = ts_rows_affected
    else:
        logger.info(f"[Dry-run] Would hard-delete {urn} {soft_delete_msg}")
        deletion_result.num_records = (
            UNKNOWN_NUM_RECORDS  # since we don't know how many rows will be affected
        )

    deletion_result.end()
    return deletion_result


@telemetry.with_telemetry
def delete_one_urn_cmd(
    urn: str,
    aspect_name: Optional[str] = None,
    soft: bool = False,
    dry_run: bool = False,
    start_time: Optional[datetime] = None,
    end_time: Optional[datetime] = None,
    cached_session_host: Optional[Tuple[sessions.Session, str]] = None,
    cached_emitter: Optional[rest_emitter.DatahubRestEmitter] = None,
) -> DeletionResult:
    """
    Wrapper around delete_one_urn because it is also called in a loop via delete_with_filters.

    This is a separate function that is called only when a single URN is deleted via the CLI.
    """

    return _delete_one_urn(
        urn,
        soft,
        dry_run,
        aspect_name,
        start_time,
        end_time,
        cached_session_host,
        cached_emitter,
    )


def delete_references(
    urn: str,
    dry_run: bool = False,
    cached_session_host: Optional[Tuple[sessions.Session, str]] = None,
) -> Tuple[int, List[Dict]]:
    payload_obj = {"urn": urn, "dryRun": dry_run}
    return cli_utils.post_delete_references_endpoint(
        payload_obj,
        "/entities?action=deleteReferences",
        cached_session_host=cached_session_host,
    )<|MERGE_RESOLUTION|>--- conflicted
+++ resolved
@@ -186,13 +186,8 @@
         )
         remove_references: bool = False
 
-<<<<<<< HEAD
-        if references_count > 0:
+        if (not force) and references_count > 0:
             click.echo(
-=======
-        if (not force) and references_count > 0:
-            print(
->>>>>>> 331ba158
                 f"This urn was referenced in {references_count} other aspects across your metadata graph:"
             )
             click.echo(
