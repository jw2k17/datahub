import sys
import warnings

# Published at https://pypi.org/project/acryl-datahub/.
__package_name__ = "acryl-datahub"
__version__ = "0.0.0.dev0"


def is_dev_mode() -> bool:
    return __version__.endswith("dev0")


def nice_version_name() -> str:
    if is_dev_mode():
        return "unavailable (installed in develop mode)"
    return __version__


if sys.version_info < (3, 7):
    warnings.warn(
<<<<<<< HEAD
        "DataHub will require Python 3.7 or newer in a future release. "
=======
        "DataHub requires Python 3.7 or newer. "
>>>>>>> af6a423f
        "Please upgrade your Python version to continue using DataHub.",
        FutureWarning,
    )<|MERGE_RESOLUTION|>--- conflicted
+++ resolved
@@ -18,11 +18,7 @@
 
 if sys.version_info < (3, 7):
     warnings.warn(
-<<<<<<< HEAD
-        "DataHub will require Python 3.7 or newer in a future release. "
-=======
         "DataHub requires Python 3.7 or newer. "
->>>>>>> af6a423f
         "Please upgrade your Python version to continue using DataHub.",
         FutureWarning,
     )