import concurrent.futures
import json
import logging
from dataclasses import dataclass, field
from enum import Enum
from typing import Any, Dict, Iterable, List, Optional, Type

import confluent_kafka
import confluent_kafka.admin
import pydantic
from confluent_kafka.admin import (
    AdminClient,
    ConfigEntry,
    ConfigResource,
    TopicMetadata,
)

from datahub.configuration.common import AllowDenyPattern
from datahub.configuration.kafka import KafkaConsumerConnectionConfig
from datahub.configuration.source_common import DatasetSourceConfigMixin
from datahub.emitter.mce_builder import (
    make_data_platform_urn,
    make_dataplatform_instance_urn,
    make_dataset_urn_with_platform_instance,
    make_domain_urn,
)
from datahub.emitter.mcp import MetadataChangeProposalWrapper
from datahub.emitter.mcp_builder import add_domain_to_entity_wu
from datahub.ingestion.api.common import PipelineContext
from datahub.ingestion.api.decorators import (
    SupportStatus,
    capability,
    config_class,
    platform_name,
    support_status,
)
from datahub.ingestion.api.registry import import_path
from datahub.ingestion.api.source import SourceCapability
from datahub.ingestion.api.source_helpers import (
    auto_stale_entity_removal,
    auto_status_aspect,
)
from datahub.ingestion.api.workunit import MetadataWorkUnit
from datahub.ingestion.source.common.subtypes import DatasetSubTypes
from datahub.ingestion.source.kafka_schema_registry_base import KafkaSchemaRegistryBase
from datahub.ingestion.source.state.entity_removal_state import GenericCheckpointState
from datahub.ingestion.source.state.stale_entity_removal_handler import (
    StaleEntityRemovalHandler,
    StaleEntityRemovalSourceReport,
    StatefulStaleMetadataRemovalConfig,
)
from datahub.ingestion.source.state.stateful_ingestion_base import (
    StatefulIngestionConfigBase,
    StatefulIngestionSourceBase,
)
from datahub.metadata.com.linkedin.pegasus2avro.common import Status
from datahub.metadata.com.linkedin.pegasus2avro.metadata.snapshot import DatasetSnapshot
from datahub.metadata.com.linkedin.pegasus2avro.mxe import MetadataChangeEvent
from datahub.metadata.schema_classes import (
    BrowsePathsClass,
    DataPlatformInstanceClass,
    DatasetPropertiesClass,
    KafkaSchemaClass,
    SubTypesClass,
)
from datahub.utilities.registries.domain_registry import DomainRegistry
<<<<<<< HEAD
from datahub.utilities.source_helpers import (
    auto_stale_entity_removal,
    auto_status_aspect,
    auto_workunit_reporter,
)
=======
>>>>>>> dcc2ec11

logger = logging.getLogger(__name__)


class KafkaTopicConfigKeys(str, Enum):
    MIN_INSYNC_REPLICAS_CONFIG = "min.insync.replicas"
    RETENTION_SIZE_CONFIG = "retention.bytes"
    RETENTION_TIME_CONFIG = "retention.ms"
    CLEANUP_POLICY_CONFIG = "cleanup.policy"
    MAX_MESSAGE_SIZE_CONFIG = "max.message.bytes"
    UNCLEAN_LEADER_ELECTION_CONFIG = "unclean.leader.election.enable"


class KafkaSourceConfig(StatefulIngestionConfigBase, DatasetSourceConfigMixin):
    connection: KafkaConsumerConnectionConfig = KafkaConsumerConnectionConfig()

    topic_patterns: AllowDenyPattern = AllowDenyPattern(allow=[".*"], deny=["^_.*"])
    domain: Dict[str, AllowDenyPattern] = pydantic.Field(
        default={},
        description="A map of domain names to allow deny patterns. Domains can be urn-based (`urn:li:domain:13ae4d85-d955-49fc-8474-9004c663a810`) or bare (`13ae4d85-d955-49fc-8474-9004c663a810`).",
    )
    topic_subject_map: Dict[str, str] = pydantic.Field(
        default={},
        description="Provides the mapping for the `key` and the `value` schemas of a topic to the corresponding schema registry subject name. Each entry of this map has the form `<topic_name>-key`:`<schema_registry_subject_name_for_key_schema>` and `<topic_name>-value`:`<schema_registry_subject_name_for_value_schema>` for the key and the value schemas associated with the topic, respectively. This parameter is mandatory when the [RecordNameStrategy](https://docs.confluent.io/platform/current/schema-registry/serdes-develop/index.html#how-the-naming-strategies-work) is used as the subject naming strategy in the kafka schema registry. NOTE: When provided, this overrides the default subject name resolution even when the `TopicNameStrategy` or the `TopicRecordNameStrategy` are used.",
    )
    stateful_ingestion: Optional[StatefulStaleMetadataRemovalConfig] = None
    schema_registry_class: str = pydantic.Field(
        default="datahub.ingestion.source.confluent_schema_registry.ConfluentSchemaRegistry",
        description="The fully qualified implementation class(custom) that implements the KafkaSchemaRegistryBase interface.",
    )
    ignore_warnings_on_schema_type: bool = pydantic.Field(
        default=False,
        description="Disables warnings reported for non-AVRO/Protobuf value or key schemas if set.",
    )


@dataclass
class KafkaSourceReport(StaleEntityRemovalSourceReport):
    topics_scanned: int = 0
    filtered: List[str] = field(default_factory=list)

    def report_topic_scanned(self, topic: str) -> None:
        self.topics_scanned += 1

    def report_dropped(self, topic: str) -> None:
        self.filtered.append(topic)


@platform_name("Kafka")
@config_class(KafkaSourceConfig)
@support_status(SupportStatus.CERTIFIED)
@capability(
    SourceCapability.DESCRIPTIONS,
    "Set dataset description to top level doc field for Avro schema",
)
@capability(
    SourceCapability.PLATFORM_INSTANCE,
    "For multiple Kafka clusters, use the platform_instance configuration",
)
@capability(
    SourceCapability.SCHEMA_METADATA,
    "Schemas associated with each topic are extracted from the schema registry. Avro and Protobuf (certified), JSON (incubating). Schema references are supported.",
)
class KafkaSource(StatefulIngestionSourceBase):
    """
    This plugin extracts the following:
    - Topics from the Kafka broker
    - Schemas associated with each topic from the schema registry (Avro, Protobuf and JSON schemas are supported)
    """

    platform: str = "kafka"

    @classmethod
    def create_schema_registry(
        cls, config: KafkaSourceConfig, report: KafkaSourceReport
    ) -> KafkaSchemaRegistryBase:
        try:
            schema_registry_class: Type = import_path(config.schema_registry_class)
            return schema_registry_class.create(config, report)
        except Exception as e:
            logger.debug(e, exc_info=e)
            raise ImportError(config.schema_registry_class)

    def __init__(self, config: KafkaSourceConfig, ctx: PipelineContext):
        super().__init__(config, ctx)
        self.source_config: KafkaSourceConfig = config
        self.consumer: confluent_kafka.Consumer = confluent_kafka.Consumer(
            {
                "group.id": "test",
                "bootstrap.servers": self.source_config.connection.bootstrap,
                **self.source_config.connection.consumer_config,
            }
        )
        self.init_kafka_admin_client()
        self.report: KafkaSourceReport = KafkaSourceReport()
        self.schema_registry_client: KafkaSchemaRegistryBase = (
            KafkaSource.create_schema_registry(config, self.report)
        )
        if self.source_config.domain:
            self.domain_registry = DomainRegistry(
                cached_domains=[k for k in self.source_config.domain],
                graph=self.ctx.graph,
            )
        # Create and register the stateful ingestion use-case handlers.
        self.stale_entity_removal_handler = StaleEntityRemovalHandler(
            source=self,
            config=self.source_config,
            state_type_class=GenericCheckpointState,
            pipeline_name=self.ctx.pipeline_name,
            run_id=self.ctx.run_id,
        )

    def init_kafka_admin_client(self) -> None:
        try:
            # TODO: Do we require separate config than existing consumer_config ?
            self.admin_client = AdminClient(
                {
                    "group.id": "test",
                    "bootstrap.servers": self.source_config.connection.bootstrap,
                    **self.source_config.connection.consumer_config,
                }
            )
        except Exception as e:
            logger.debug(e, exc_info=e)
            self.report.report_warning(
                "kafka-admin-client",
                f"Failed to create Kafka Admin Client due to error {e}.",
            )

    @classmethod
    def create(cls, config_dict: Dict, ctx: PipelineContext) -> "KafkaSource":
        config: KafkaSourceConfig = KafkaSourceConfig.parse_obj(config_dict)
        return cls(config, ctx)

    def get_workunits(self) -> Iterable[MetadataWorkUnit]:
        return auto_stale_entity_removal(
            self.stale_entity_removal_handler,
            auto_workunit_reporter(
                self.report, auto_status_aspect(self.get_workunits_internal())
            ),
        )

    def get_workunits_internal(self) -> Iterable[MetadataWorkUnit]:
        topics = self.consumer.list_topics(
            timeout=self.source_config.connection.client_timeout_seconds
        ).topics
        extra_topic_details = self.fetch_extra_topic_details(topics.keys())

        for t, t_detail in topics.items():
            self.report.report_topic_scanned(t)
            if self.source_config.topic_patterns.allowed(t):
                yield from self._extract_record(t, t_detail, extra_topic_details.get(t))
            else:
                self.report.report_dropped(t)

    def _extract_record(
        self,
        topic: str,
        topic_detail: Optional[TopicMetadata],
        extra_topic_config: Optional[Dict[str, ConfigEntry]],
    ) -> Iterable[MetadataWorkUnit]:
        logger.debug(f"topic = {topic}")

        AVRO = "AVRO"
        DOC_KEY = "doc"

        # 1. Create the default dataset snapshot for the topic.
        dataset_name = topic
        platform_urn = make_data_platform_urn(self.platform)
        dataset_urn = make_dataset_urn_with_platform_instance(
            platform=self.platform,
            name=dataset_name,
            platform_instance=self.source_config.platform_instance,
            env=self.source_config.env,
        )
        dataset_snapshot = DatasetSnapshot(
            urn=dataset_urn,
            aspects=[Status(removed=False)],  # we append to this list later on
        )

        # 2. Attach schemaMetadata aspect (pass control to SchemaRegistry)
        schema_metadata = self.schema_registry_client.get_schema_metadata(
            topic, platform_urn
        )
        if schema_metadata is not None:
            dataset_snapshot.aspects.append(schema_metadata)

        # 3. Attach browsePaths aspect
        browse_path_str = f"/{self.source_config.env.lower()}/{self.platform}"
        if self.source_config.platform_instance:
            browse_path_str += f"/{self.source_config.platform_instance}"
        browse_path = BrowsePathsClass([browse_path_str])
        dataset_snapshot.aspects.append(browse_path)

        custom_props = self.build_custom_properties(
            topic, topic_detail, extra_topic_config
        )

        # 4. Set dataset's description as top level doc, if topic schema type is avro
        description = None
        if (
            schema_metadata is not None
            and isinstance(schema_metadata.platformSchema, KafkaSchemaClass)
            and schema_metadata.platformSchema.documentSchemaType == AVRO
        ):
            # Point to note:
            # In Kafka documentSchema and keySchema both contains "doc" field.
            # DataHub Dataset "description" field is mapped to documentSchema's "doc" field.
            description = json.loads(schema_metadata.platformSchema.documentSchema).get(
                DOC_KEY
            )

        dataset_properties = DatasetPropertiesClass(
            name=topic, customProperties=custom_props, description=description
        )
        dataset_snapshot.aspects.append(dataset_properties)

        # 5. Attach dataPlatformInstance aspect.
        if self.source_config.platform_instance:
            dataset_snapshot.aspects.append(
                DataPlatformInstanceClass(
                    platform=platform_urn,
                    instance=make_dataplatform_instance_urn(
                        self.platform, self.source_config.platform_instance
                    ),
                )
            )

        # 6. Emit the datasetSnapshot MCE
        mce = MetadataChangeEvent(proposedSnapshot=dataset_snapshot)
        yield MetadataWorkUnit(id=f"kafka-{topic}", mce=mce)

<<<<<<< HEAD
        # 5. Add the subtype aspect marking this as a "topic"
        yield MetadataWorkUnit(
=======
        # 7. Add the subtype aspect marking this as a "topic"
        subtype_wu = MetadataWorkUnit(
>>>>>>> dcc2ec11
            id=f"{topic}-subtype",
            mcp=MetadataChangeProposalWrapper(
                entityUrn=dataset_urn,
                aspect=SubTypesClass(typeNames=[DatasetSubTypes.TOPIC]),
            ),
        )

        domain_urn: Optional[str] = None

        # 8. Emit domains aspect MCPW
        for domain, pattern in self.source_config.domain.items():
            if pattern.allowed(dataset_name):
                domain_urn = make_domain_urn(
                    self.domain_registry.get_domain_urn(domain)
                )

        if domain_urn:
            yield from add_domain_to_entity_wu(
                entity_urn=dataset_urn,
                domain_urn=domain_urn,
            )

    def build_custom_properties(
        self,
        topic: str,
        topic_detail: Optional[TopicMetadata],
        extra_topic_config: Optional[Dict[str, ConfigEntry]],
    ) -> Dict[str, str]:
        custom_props: Dict[str, str] = {}
        self.update_custom_props_with_topic_details(topic, topic_detail, custom_props)
        self.update_custom_props_with_topic_config(
            topic, extra_topic_config, custom_props
        )
        return custom_props

    def update_custom_props_with_topic_details(
        self,
        topic: str,
        topic_detail: Optional[TopicMetadata],
        custom_props: Dict[str, str],
    ) -> None:
        if topic_detail is None or topic_detail.partitions is None:
            logger.info(
                f"Partitions and Replication Factor not available for topic {topic}"
            )
            return

        custom_props["Partitions"] = str(len(topic_detail.partitions))
        replication_factor: Optional[int] = None
        for _, p_meta in topic_detail.partitions.items():
            if replication_factor is None or len(p_meta.replicas) > replication_factor:
                replication_factor = len(p_meta.replicas)

        if replication_factor is not None:
            custom_props["Replication Factor"] = str(replication_factor)

    def update_custom_props_with_topic_config(
        self,
        topic: str,
        topic_config: Optional[Dict[str, ConfigEntry]],
        custom_props: Dict[str, str],
    ) -> None:
        if topic_config is None:
            return

        for config_key in KafkaTopicConfigKeys:
            try:
                if (
                    config_key in topic_config.keys()
                    and topic_config[config_key] is not None
                ):
                    config_value = topic_config[config_key].value
                    custom_props[config_key] = (
                        config_value
                        if isinstance(config_value, str)
                        else json.dumps(config_value)
                    )
            except Exception as e:
                logger.info(f"{config_key} is not available for topic due to error {e}")

    def get_report(self) -> KafkaSourceReport:
        return self.report

    def close(self) -> None:
        if self.consumer:
            self.consumer.close()
        super().close()

    def _get_config_value_if_present(
        self, config_dict: Dict[str, ConfigEntry], key: str
    ) -> Any:
        return

    def fetch_extra_topic_details(self, topics: List[str]) -> Dict[str, dict]:
        extra_topic_details = {}

        if not hasattr(self, "admin_client"):
            logger.debug(
                "Kafka Admin Client missing. Not fetching config details for topics."
            )
        else:
            try:
                extra_topic_details = self.fetch_topic_configurations(topics)
            except Exception as e:
                logger.debug(e, exc_info=e)
                logger.warning(f"Failed to fetch config details due to error {e}.")
        return extra_topic_details

    def fetch_topic_configurations(self, topics: List[str]) -> Dict[str, dict]:
        logger.info("Fetching config details for all topics")
        configs: Dict[
            ConfigResource, concurrent.futures.Future
        ] = self.admin_client.describe_configs(
            resources=[ConfigResource(ConfigResource.Type.TOPIC, t) for t in topics],
            request_timeout=self.source_config.connection.client_timeout_seconds,
        )
        logger.debug("Waiting for config details futures to complete")
        concurrent.futures.wait(configs.values())
        logger.debug("Config details futures completed")

        topic_configurations: Dict[str, dict] = {}
        for config_resource, config_result_future in configs.items():
            self.process_topic_config_result(
                config_resource, config_result_future, topic_configurations
            )
        return topic_configurations

    def process_topic_config_result(
        self,
        config_resource: ConfigResource,
        config_result_future: concurrent.futures.Future,
        topic_configurations: dict,
    ) -> None:
        try:
            assert config_result_future.done()
            assert config_result_future.exception() is None
            topic_configurations[config_resource.name] = config_result_future.result()
        except Exception as e:
            logger.warning(
                f"Config details for topic {config_resource.name} not fetched due to error {e}"
            )
        else:
            logger.info(
                f"Config details for topic {config_resource.name} fetched successfully"
            )<|MERGE_RESOLUTION|>--- conflicted
+++ resolved
@@ -39,6 +39,7 @@
 from datahub.ingestion.api.source_helpers import (
     auto_stale_entity_removal,
     auto_status_aspect,
+    auto_workunit_reporter,
 )
 from datahub.ingestion.api.workunit import MetadataWorkUnit
 from datahub.ingestion.source.common.subtypes import DatasetSubTypes
@@ -64,14 +65,6 @@
     SubTypesClass,
 )
 from datahub.utilities.registries.domain_registry import DomainRegistry
-<<<<<<< HEAD
-from datahub.utilities.source_helpers import (
-    auto_stale_entity_removal,
-    auto_status_aspect,
-    auto_workunit_reporter,
-)
-=======
->>>>>>> dcc2ec11
 
 logger = logging.getLogger(__name__)
 
@@ -304,19 +297,11 @@
         mce = MetadataChangeEvent(proposedSnapshot=dataset_snapshot)
         yield MetadataWorkUnit(id=f"kafka-{topic}", mce=mce)
 
-<<<<<<< HEAD
-        # 5. Add the subtype aspect marking this as a "topic"
-        yield MetadataWorkUnit(
-=======
         # 7. Add the subtype aspect marking this as a "topic"
-        subtype_wu = MetadataWorkUnit(
->>>>>>> dcc2ec11
-            id=f"{topic}-subtype",
-            mcp=MetadataChangeProposalWrapper(
-                entityUrn=dataset_urn,
-                aspect=SubTypesClass(typeNames=[DatasetSubTypes.TOPIC]),
-            ),
-        )
+        yield MetadataChangeProposalWrapper(
+            entityUrn=dataset_urn,
+            aspect=SubTypesClass(typeNames=[DatasetSubTypes.TOPIC]),
+        ).as_workunit()
 
         domain_urn: Optional[str] = None
 
