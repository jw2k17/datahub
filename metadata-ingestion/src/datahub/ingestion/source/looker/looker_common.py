--- conflicted
+++ resolved
@@ -7,11 +7,7 @@
 from dataclasses import dataclass, field as dataclasses_field
 from enum import Enum
 from functools import lru_cache
-<<<<<<< HEAD
-from typing import TYPE_CHECKING, Dict, Iterable, List, Optional, Tuple, Union
-=======
-from typing import ClassVar, Dict, Iterable, List, Optional, Tuple, Union
->>>>>>> 0f04cd64
+from typing import TYPE_CHECKING, ClassVar, Dict, Iterable, List, Optional, Tuple, Union
 
 import pydantic
 from looker_sdk.error import SDKError
