import glob
import itertools
import logging
import pathlib
import re
import sys
from dataclasses import dataclass
from dataclasses import field as dataclass_field
from dataclasses import replace
from enum import Enum
from typing import Any, Dict, Iterable, List, Optional, Set, Tuple

import pydantic

if sys.version_info >= (3, 7):
    import lkml
else:
    raise ModuleNotFoundError("The lookml plugin requires Python 3.7 or newer.")
from sql_metadata import Parser as SQLParser

import datahub.emitter.mce_builder as builder
from datahub.configuration import ConfigModel
from datahub.configuration.common import AllowDenyPattern
from datahub.ingestion.api.common import PipelineContext
from datahub.ingestion.api.source import Source, SourceReport
from datahub.ingestion.api.workunit import MetadataWorkUnit
from datahub.ingestion.source.sql.sql_types import (
    POSTGRES_TYPES_MAP,
    SNOWFLAKE_TYPES_MAP,
    resolve_postgres_modified_type,
)
from datahub.metadata.com.linkedin.pegasus2avro.common import Status
from datahub.metadata.com.linkedin.pegasus2avro.dataset import (
    DatasetLineageTypeClass,
    UpstreamClass,
    UpstreamLineage,
)
from datahub.metadata.com.linkedin.pegasus2avro.metadata.snapshot import DatasetSnapshot
from datahub.metadata.com.linkedin.pegasus2avro.mxe import MetadataChangeEvent
from datahub.metadata.com.linkedin.pegasus2avro.schema import (
    ArrayTypeClass,
    BooleanTypeClass,
    DateTypeClass,
    NullTypeClass,
    NumberTypeClass,
    OtherSchema,
    SchemaField,
    SchemaFieldDataType,
    SchemaMetadata,
    StringTypeClass,
    TimeTypeClass,
    UnionTypeClass,
)
from datahub.metadata.schema_classes import EnumTypeClass, SchemaMetadataClass

assert sys.version_info[1] >= 7  # needed for mypy

logger = logging.getLogger(__name__)


class LookMLSourceConfig(ConfigModel):
    base_folder: pydantic.DirectoryPath
    connection_to_platform_map: Dict[str, str]
    platform_name: str = "looker"
    model_pattern: AllowDenyPattern = AllowDenyPattern.allow_all()
    view_pattern: AllowDenyPattern = AllowDenyPattern.allow_all()
    env: str = builder.DEFAULT_ENV
    parse_table_names_from_sql: bool = False


@dataclass
class LookMLSourceReport(SourceReport):
    models_scanned: int = 0
    views_scanned: int = 0
    filtered_models: List[str] = dataclass_field(default_factory=list)
    filtered_views: List[str] = dataclass_field(default_factory=list)

    def report_models_scanned(self) -> None:
        self.models_scanned += 1

    def report_views_scanned(self) -> None:
        self.views_scanned += 1

    def report_models_dropped(self, model: str) -> None:
        self.filtered_models.append(model)

    def report_views_dropped(self, view: str) -> None:
        self.filtered_views.append(view)


@dataclass
class LookerModel:
    connection: str
    includes: List[str]
    resolved_includes: List[str]

    @staticmethod
    def from_looker_dict(
        looker_model_dict: dict,
        base_folder: str,
        path: str,
        reporter: LookMLSourceReport,
    ) -> "LookerModel":
        connection = looker_model_dict["connection"]
        includes = looker_model_dict["includes"]
        resolved_includes = LookerModel.resolve_includes(
            includes, base_folder, path, reporter
        )

        return LookerModel(
            connection=connection,
            includes=includes,
            resolved_includes=resolved_includes,
        )

    @staticmethod
    def resolve_includes(
        includes: List[str], base_folder: str, path: str, reporter: LookMLSourceReport
    ) -> List[str]:
        """Resolve ``include`` statements in LookML model files to a list of ``.lkml`` files.

        For rules on how LookML ``include`` statements are written, see
            https://docs.looker.com/data-modeling/getting-started/ide-folders#wildcard_examples
        """
        resolved = []
        for inc in includes:
            # Filter out dashboards - we get those through the looker source.
            if (
                inc.endswith(".dashboard")
                or inc.endswith(".dashboard.lookml")
                or inc.endswith(".dashboard.lkml")
            ):
                logger.debug(f"include '{inc}' is a dashboard, skipping it")
                continue

            # Massage the looker include into a valid glob wildcard expression
            if inc.startswith("/"):
                glob_expr = f"{base_folder}{inc}"
            else:
                # Need to handle a relative path.
                glob_expr = str(pathlib.Path(path).parent / inc)
            # "**" matches an arbitrary number of directories in LookML
            outputs = sorted(
                glob.glob(glob_expr, recursive=True)
                + glob.glob(f"{glob_expr}.lkml", recursive=True)
            )
            if "*" not in inc and not outputs:
                reporter.report_failure(path, f"cannot resolve include {inc}")
            elif not outputs:
                reporter.report_failure(
                    path, f"did not resolve anything for wildcard include {inc}"
                )

            resolved.extend(outputs)
        return resolved


@dataclass
class LookerViewFile:
    absolute_file_path: str
    connection: Optional[str]
    includes: List[str]
    resolved_includes: List[str]
    views: List[Dict]

    @staticmethod
    def from_looker_dict(
        absolute_file_path: str,
        looker_view_file_dict: dict,
        base_folder: str,
        reporter: LookMLSourceReport,
    ) -> "LookerViewFile":
        includes = looker_view_file_dict.get("includes", [])
        resolved_includes = LookerModel.resolve_includes(
            includes, base_folder, absolute_file_path, reporter
        )
        views = looker_view_file_dict.get("views", [])

        return LookerViewFile(
            absolute_file_path=absolute_file_path,
            connection=None,
            includes=includes,
            resolved_includes=resolved_includes,
            views=views,
        )


class LookerViewFileLoader:
    """
    Loads the looker viewfile at a :path and caches the LookerViewFile in memory
    This is to avoid reloading the same file off of disk many times during the recursive include resolution process
    """

    def __init__(self, base_folder: str, reporter: LookMLSourceReport) -> None:
        self.viewfile_cache: Dict[str, LookerViewFile] = {}
        self._base_folder = base_folder
        self.reporter = reporter

    def is_view_seen(self, path: str) -> bool:
        return path in self.viewfile_cache

    def _load_viewfile(
        self, path: str, reporter: LookMLSourceReport
    ) -> Optional[LookerViewFile]:
        if self.is_view_seen(path):
            return self.viewfile_cache[path]

        try:
            with open(path, "r") as file:
                parsed = lkml.load(file)
                looker_viewfile = LookerViewFile.from_looker_dict(
                    path, parsed, self._base_folder, reporter
                )
                logger.debug(f"adding viewfile for path {path} to the cache")
                self.viewfile_cache[path] = looker_viewfile
                return looker_viewfile
        except Exception as e:
            self.reporter.report_failure(path, f"failed to load view file: {e}")
            return None

    def load_viewfile(
        self, path: str, connection: str, reporter: LookMLSourceReport
    ) -> Optional[LookerViewFile]:
        viewfile = self._load_viewfile(path, reporter)
        if viewfile is None:
            return None

        return replace(viewfile, connection=connection)


class ViewFieldType(Enum):
    DIMENSION = "Dimension"
    DIMENSION_GROUP = "Dimension Group"
    MEASURE = "Measure"


@dataclass
class ViewField:
    name: str
    type: str
    description: str
    field_type: ViewFieldType
    is_primary_key: bool = False


@dataclass
class LookerView:
    absolute_file_path: str
    connection: str
    view_name: str
    sql_table_names: List[str]
    fields: List[ViewField]

    @classmethod
    def _get_sql_table_names(cls, sql: str) -> List[str]:
        sql_table_names: List[str] = SQLParser(sql).tables

        # Remove quotes from table names
        sql_table_names = [t.replace('"', "") for t in sql_table_names]
        sql_table_names = [t.replace("`", "") for t in sql_table_names]

        return sql_table_names

    @classmethod
    def _get_fields(
        cls, field_list: List[Dict], type_cls: ViewFieldType
    ) -> List[ViewField]:
        fields = []
        for field_dict in field_list:
            is_primary_key = field_dict.get("primary_key", "no") == "yes"
            name = field_dict["name"]
            native_type = field_dict.get("type", "string")
            description = field_dict.get("description", "")
            field = ViewField(
                name=name,
                type=native_type,
                description=description,
                is_primary_key=is_primary_key,
                field_type=type_cls,
            )
            fields.append(field)
        return fields

    @classmethod
    def from_looker_dict(
        cls,
        looker_view: dict,
        connection: str,
        looker_viewfile: LookerViewFile,
        looker_viewfile_loader: LookerViewFileLoader,
        reporter: LookMLSourceReport,
        parse_table_names_from_sql: bool = False,
    ) -> Optional["LookerView"]:
        view_name = looker_view["name"]
        logger.debug(f"Handling view {view_name}")

        # The sql_table_name might be defined in another view and this view is extending that view,
        # so we resolve this field while taking that into account.
        sql_table_name: Optional[str] = LookerView.get_including_extends(
            view_name,
            looker_view,
            connection,
            looker_viewfile,
            looker_viewfile_loader,
            "sql_table_name",
            reporter,
        )

        # Some sql_table_name fields contain quotes like: optimizely."group", just remove the quotes
        sql_table_name = (
            sql_table_name.replace('"', "") if sql_table_name is not None else None
        )
        derived_table = looker_view.get("derived_table", None)

        dimensions = cls._get_fields(
            looker_view.get("dimensions", []), ViewFieldType.DIMENSION
        )
        dimension_groups = cls._get_fields(
            looker_view.get("dimension_groups", []), ViewFieldType.DIMENSION_GROUP
        )
        measures = cls._get_fields(
            looker_view.get("measures", []), ViewFieldType.MEASURE
        )
        fields: List[ViewField] = dimensions + dimension_groups + measures

        # Parse SQL from derived tables to extract dependencies
        if derived_table is not None:
            sql_table_names = []
            if parse_table_names_from_sql and "sql" in derived_table:
                # Get the list of tables in the query
                sql_table_names = cls._get_sql_table_names(derived_table["sql"])

            return LookerView(
                absolute_file_path=looker_viewfile.absolute_file_path,
                connection=connection,
                view_name=view_name,
                sql_table_names=sql_table_names,
                fields=fields,
            )

        # If not a derived table, then this view essentially wraps an existing
        # object in the database.
        if sql_table_name is not None:
            # If sql_table_name is set, there is a single dependency in the view, on the sql_table_name.
            sql_table_names = [sql_table_name]
        else:
            # Otherwise, default to the view name as per the docs:
            # https://docs.looker.com/reference/view-params/sql_table_name-for-view
            sql_table_names = [view_name]

        output_looker_view = LookerView(
            absolute_file_path=looker_viewfile.absolute_file_path,
            connection=connection,
            view_name=view_name,
            sql_table_names=sql_table_names,
            fields=fields,
        )
        return output_looker_view

    @classmethod
    def resolve_extends_view_name(
        cls,
        connection: str,
        looker_viewfile: LookerViewFile,
        looker_viewfile_loader: LookerViewFileLoader,
        target_view_name: str,
        reporter: LookMLSourceReport,
    ) -> Optional[dict]:
        # The view could live in the same file.
        for raw_view in looker_viewfile.views:
            raw_view_name = raw_view["name"]
            if raw_view_name == target_view_name:
                return raw_view

        # Or it could live in one of the included files. We do not know which file the base view
        # lives in, so we try them all!
        for include in looker_viewfile.resolved_includes:
            included_looker_viewfile = looker_viewfile_loader.load_viewfile(
                include, connection, reporter
            )
            if not included_looker_viewfile:
                logger.warning(
                    f"unable to load {include} (included from {looker_viewfile.absolute_file_path})"
                )
                continue
            for raw_view in included_looker_viewfile.views:
                raw_view_name = raw_view["name"]
                # Make sure to skip loading view we are currently trying to resolve
                if raw_view_name == target_view_name:
                    return raw_view

        return None

    @classmethod
    def get_including_extends(
        cls,
        view_name: str,
        looker_view: dict,
        connection: str,
        looker_viewfile: LookerViewFile,
        looker_viewfile_loader: LookerViewFileLoader,
        field: str,
        reporter: LookMLSourceReport,
    ) -> Optional[Any]:
        extends = list(
            itertools.chain.from_iterable(
                looker_view.get("extends", looker_view.get("extends__all", []))
            )
        )

        # First, check the current view.
        if field in looker_view:
            return looker_view[field]

        # Then, check the views this extends, following Looker's precedence rules.
        for extend in reversed(extends):
            assert extend != view_name, "a view cannot extend itself"
            extend_view = LookerView.resolve_extends_view_name(
                connection, looker_viewfile, looker_viewfile_loader, extend, reporter
            )
            if not extend_view:
                raise NameError(
                    f"failed to resolve extends view {extend} in view {view_name} of file {looker_viewfile.absolute_file_path}"
                )
            if field in extend_view:
                return extend_view[field]

        return None


field_type_mapping = {
    **POSTGRES_TYPES_MAP,
    **SNOWFLAKE_TYPES_MAP,
    "date": DateTypeClass,
    "date_time": TimeTypeClass,
    "date_millisecond": TimeTypeClass,
    "date_minute": TimeTypeClass,
    "date_raw": TimeTypeClass,
    "date_week": TimeTypeClass,
    "duration_day": TimeTypeClass,
    "distance": NumberTypeClass,
    "duration": NumberTypeClass,
    "location": UnionTypeClass,
    "number": NumberTypeClass,
    "string": StringTypeClass,
    "tier": EnumTypeClass,
    "time": TimeTypeClass,
    "unquoted": StringTypeClass,
    "yesno": BooleanTypeClass,
    "zipcode": EnumTypeClass,
    "int": NumberTypeClass,
    "average": NumberTypeClass,
    "average_distinct": NumberTypeClass,
    "count": NumberTypeClass,
    "count_distinct": NumberTypeClass,
    "list": ArrayTypeClass,
    "max": NumberTypeClass,
    "median": NumberTypeClass,
    "median_distinct": NumberTypeClass,
    "min": NumberTypeClass,
    "percent_of_previous": NumberTypeClass,
    "percent_of_total": NumberTypeClass,
    "percentile": NumberTypeClass,
    "percentile_distinct": NumberTypeClass,
    "running_total": NumberTypeClass,
    "sum": NumberTypeClass,
    "sum_distinct": NumberTypeClass,
}


class LookMLSource(Source):
    source_config: LookMLSourceConfig
    reporter: LookMLSourceReport

    def __init__(self, config: LookMLSourceConfig, ctx: PipelineContext):
        super().__init__(ctx)
        self.source_config = config
        self.reporter = LookMLSourceReport()

    @classmethod
    def create(cls, config_dict, ctx):
        config = LookMLSourceConfig.parse_obj(config_dict)
        return cls(config, ctx)

    def _load_model(self, path: str) -> LookerModel:
        with open(path, "r") as file:
            parsed = lkml.load(file)
            looker_model = LookerModel.from_looker_dict(
                parsed, str(self.source_config.base_folder), path, self.reporter
            )
        return looker_model

    def _construct_datalineage_urn(self, sql_table_name: str, connection: str) -> str:
        platform = self._get_platform_based_on_connection(connection)

        # Check if table name matches cascading derived tables pattern (same platform)
        if re.fullmatch(r"\w+\.SQL_TABLE_NAME", sql_table_name):
            platform_name = self.source_config.platform_name
            sql_table_name = sql_table_name.lower().split(".")[0]
        # Check if table database is in platform name (upstream platform)
        elif "." in platform:
            platform_name, database_name = platform.lower().split(".", maxsplit=1)
            sql_table_name = f"{database_name}.{sql_table_name}".lower()
        else:
            platform_name = platform.lower()
            sql_table_name = sql_table_name.lower()

        return builder.make_dataset_urn(
            platform_name, sql_table_name, self.source_config.env
        )

    def _get_platform_based_on_connection(self, connection: str) -> str:
        if connection in self.source_config.connection_to_platform_map:
            return self.source_config.connection_to_platform_map[connection]
        else:
            raise Exception(
                f"Could not find a platform for looker view with connection: {connection}"
            )

    def _get_upstream_lineage(self, looker_view: LookerView) -> UpstreamLineage:
        upstreams = []
        for sql_table_name in looker_view.sql_table_names:
            upstream = UpstreamClass(
                dataset=self._construct_datalineage_urn(
                    sql_table_name, looker_view.connection
                ),
                type=DatasetLineageTypeClass.TRANSFORMED,
            )
            upstreams.append(upstream)

        upstream_lineage = UpstreamLineage(upstreams=upstreams)

        return upstream_lineage

    def _get_field_type(self, native_type: str) -> SchemaFieldDataType:

        type_class = field_type_mapping.get(native_type)

        if type_class is None:

            # attempt Postgres modified type
            type_class = resolve_postgres_modified_type(native_type)

        # if still not found, report a warning
        if type_class is None:
            self.reporter.report_warning(
                native_type,
                f"The type '{native_type}' is not recognized for field type, setting as NullTypeClass.",
            )
            type_class = NullTypeClass

        data_type = SchemaFieldDataType(type=type_class())
        return data_type

    def _get_fields_and_primary_keys(
        self, looker_view: LookerView
    ) -> Tuple[List[SchemaField], List[str]]:
        fields: List[SchemaField] = []
        primary_keys: List = []
        for field in looker_view.fields:
            schema_field = SchemaField(
                fieldPath=field.name,
                type=self._get_field_type(field.type),
                nativeDataType=field.type,
                description=f"{field.field_type.value}. {field.description}",
            )
            fields.append(schema_field)
            if field.is_primary_key:
                primary_keys.append(schema_field.fieldPath)
        return fields, primary_keys

    def _get_schema(self, looker_view: LookerView) -> SchemaMetadataClass:
        fields, primary_keys = self._get_fields_and_primary_keys(looker_view)
        schema_metadata = SchemaMetadata(
            schemaName=looker_view.view_name,
            platform=f"urn:li:dataPlatform:{self.source_config.platform_name}",
            version=0,
            fields=fields,
            primaryKeys=primary_keys,
            hash="",
            platformSchema=OtherSchema(rawSchema="looker-view"),
        )
        return schema_metadata

    def _build_dataset_mce(self, looker_view: LookerView) -> MetadataChangeEvent:
        """
        Creates MetadataChangeEvent for the dataset, creating upstream lineage links
        """
        logger.debug(f"looker_view = {looker_view.view_name}")
        dataset_name = looker_view.view_name

        # Sanitize the urn creation.
        dataset_name = dataset_name.replace("`", "")
        dataset_snapshot = DatasetSnapshot(
            urn=builder.make_dataset_urn(
                self.source_config.platform_name, dataset_name, self.source_config.env
            ),
            aspects=[],  # we append to this list later on
        )
        dataset_snapshot.aspects.append(Status(removed=False))
        dataset_snapshot.aspects.append(self._get_upstream_lineage(looker_view))
        dataset_snapshot.aspects.append(self._get_schema(looker_view))

        mce = MetadataChangeEvent(proposedSnapshot=dataset_snapshot)

        return mce

    def get_workunits(self) -> Iterable[MetadataWorkUnit]:
        viewfile_loader = LookerViewFileLoader(
            str(self.source_config.base_folder), self.reporter
        )

        # some views can be mentioned by multiple 'include' statements, so this set is used to prevent
        # creating duplicate MCE messages
        views_with_workunits: Set[str] = set()

        # The ** means "this directory and all subdirectories", and hence should
        # include all the files we want.
        model_files = sorted(self.source_config.base_folder.glob("**/*.model.lkml"))

        for file_path in model_files:
            self.reporter.report_models_scanned()
            model_name = file_path.stem

            if not self.source_config.model_pattern.allowed(model_name):
                self.reporter.report_models_dropped(model_name)
                continue
            try:
                logger.debug(f"Attempting to load model: {file_path}")
                model = self._load_model(str(file_path))
            except Exception as e:
                self.reporter.report_warning(
                    model_name, f"unable to load Looker model at {file_path}: {repr(e)}"
                )
                continue

            for include in model.resolved_includes:
<<<<<<< HEAD
                is_view_seen = viewfile_loader.is_view_seen(include)
                if is_view_seen:
                    logger.debug(f"view '{include}' already processed, skipping it")
=======
                if include in views_with_workunits:
>>>>>>> acffd8fb
                    continue

                logger.debug(f"Attempting to load view file: {include}")
                looker_viewfile = viewfile_loader.load_viewfile(
                    include, model.connection, self.reporter
                )
                if looker_viewfile is not None:
                    for raw_view in looker_viewfile.views:
                        self.reporter.report_views_scanned()
                        try:
                            maybe_looker_view = LookerView.from_looker_dict(
                                raw_view,
                                model.connection,
                                looker_viewfile,
                                viewfile_loader,
                                self.reporter,
                                self.source_config.parse_table_names_from_sql,
                            )
                        except Exception as e:
                            self.reporter.report_warning(
                                include,
                                f"unable to load Looker view {raw_view}: {repr(e)}",
                            )
                            continue
                        if maybe_looker_view:
                            if self.source_config.view_pattern.allowed(
                                maybe_looker_view.view_name
                            ):
                                mce = self._build_dataset_mce(maybe_looker_view)
                                workunit = MetadataWorkUnit(
                                    id=f"lookml-{maybe_looker_view.view_name}", mce=mce
                                )
                                self.reporter.report_workunit(workunit)
                                views_with_workunits.add(include)
                                yield workunit
                            else:
                                self.reporter.report_views_dropped(
                                    maybe_looker_view.view_name
                                )

    def get_report(self):
        return self.reporter

    def close(self):
        pass<|MERGE_RESOLUTION|>--- conflicted
+++ resolved
@@ -635,13 +635,8 @@
                 continue
 
             for include in model.resolved_includes:
-<<<<<<< HEAD
-                is_view_seen = viewfile_loader.is_view_seen(include)
-                if is_view_seen:
+                if include in views_with_workunits:
                     logger.debug(f"view '{include}' already processed, skipping it")
-=======
-                if include in views_with_workunits:
->>>>>>> acffd8fb
                     continue
 
                 logger.debug(f"Attempting to load view file: {include}")
