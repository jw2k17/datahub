#########################################################
#
# Meta Data Ingestion From the Power BI Source
#
#########################################################

import logging
from dataclasses import dataclass, field as dataclass_field
from enum import Enum
from time import sleep
from typing import Any, Dict, Iterable, List, Optional, Tuple
from xmlrpc.client import Boolean

import msal
import pydantic
import requests
<<<<<<< HEAD
from orderedset import OrderedSet
=======
>>>>>>> af6a423f

import datahub.emitter.mce_builder as builder
from datahub.configuration.common import ConfigurationError
from datahub.configuration.source_common import EnvBasedSourceConfigBase
from datahub.emitter.mcp import MetadataChangeProposalWrapper
from datahub.ingestion.api.common import PipelineContext
from datahub.ingestion.api.decorators import (
    SourceCapability,
    SupportStatus,
    capability,
    config_class,
    platform_name,
    support_status,
)
from datahub.ingestion.api.source import Source, SourceReport
from datahub.ingestion.api.workunit import MetadataWorkUnit
from datahub.metadata.com.linkedin.pegasus2avro.common import ChangeAuditStamps
from datahub.metadata.schema_classes import (
    BrowsePathsClass,
    ChangeTypeClass,
    ChartInfoClass,
    ChartKeyClass,
    CorpUserInfoClass,
    CorpUserKeyClass,
    DashboardInfoClass,
    DashboardKeyClass,
    DataPlatformInfoClass,
    DatasetKeyClass,
    DatasetPropertiesClass,
    OwnerClass,
    OwnershipClass,
    OwnershipTypeClass,
    StatusClass,
)
from datahub.utilities.dedup_list import deduplicate_list

# Logger instance
LOGGER = logging.getLogger(__name__)


class Constant:
    """
    keys used in powerbi plugin
    """

    PBIAccessToken = "PBIAccessToken"
    DASHBOARD_LIST = "DASHBOARD_LIST"
    TILE_LIST = "TILE_LIST"
    DATASET_GET = "DATASET_GET"
    REPORT_GET = "REPORT_GET"
    DATASOURCE_GET = "DATASOURCE_GET"
    TILE_GET = "TILE_GET"
    ENTITY_USER_LIST = "ENTITY_USER_LIST"
    SCAN_CREATE = "SCAN_CREATE"
    SCAN_GET = "SCAN_GET"
    SCAN_RESULT_GET = "SCAN_RESULT_GET"
    Authorization = "Authorization"
    WorkspaceId = "WorkspaceId"
    DashboardId = "DashboardId"
    DatasetId = "DatasetId"
    ReportId = "ReportId"
    SCAN_ID = "ScanId"
    Dataset_URN = "DatasetURN"
    CHART_URN = "ChartURN"
    CHART = "chart"
    CORP_USER = "corpuser"
    CORP_USER_INFO = "corpUserInfo"
    CORP_USER_KEY = "corpUserKey"
    CHART_INFO = "chartInfo"
    STATUS = "status"
    CHART_ID = "powerbi.linkedin.com/charts/{}"
    CHART_KEY = "chartKey"
    DASHBOARD_ID = "powerbi.linkedin.com/dashboards/{}"
    DASHBOARD = "dashboard"
    DASHBOARD_KEY = "dashboardKey"
    OWNERSHIP = "ownership"
    BROWSERPATH = "browsePaths"
    DASHBOARD_INFO = "dashboardInfo"
    DATAPLATFORM_INSTANCE = "dataPlatformInstance"
    DATASET = "dataset"
    DATASET_ID = "powerbi.linkedin.com/datasets/{}"
    DATASET_KEY = "datasetKey"
    DATASET_PROPERTIES = "datasetProperties"
    VALUE = "value"
    ENTITY = "ENTITY"
    ID = "ID"
    HTTP_RESPONSE_TEXT = "HttpResponseText"
    HTTP_RESPONSE_STATUS_CODE = "HttpResponseStatusCode"


class PowerBiAPIConfig(EnvBasedSourceConfigBase):
    # Organsation Identifier
    tenant_id: str = pydantic.Field(description="PowerBI tenant identifier")
    # PowerBi workspace identifier
    workspace_id: str = pydantic.Field(description="PowerBI workspace identifier")
    # Dataset type mapping
    dataset_type_mapping: Dict[str, str] = pydantic.Field(
        description="Mapping of PowerBI datasource type to DataHub supported data-sources. See Quickstart Recipe for mapping"
    )
    # Azure app client identifier
    client_id: str = pydantic.Field(description="Azure app client identifier")
    # Azure app client secret
    client_secret: str = pydantic.Field(description="Azure app client secret")
    # timeout for meta-data scanning
    scan_timeout: int = pydantic.Field(
        default=60, description="timeout for PowerBI metadata scanning"
    )
    # Enable/Disable extracting ownership information of Dashboard
    extract_ownership: bool = pydantic.Field(
        default=True, description="Whether ownership should be ingested"
    )


class PowerBiDashboardSourceConfig(PowerBiAPIConfig):
    platform_name: str = "powerbi"
    platform_urn: str = builder.make_data_platform_urn(platform=platform_name)
    # Not supporting the pattern
    # dashboard_pattern: AllowDenyPattern = AllowDenyPattern.allow_all()
    # chart_pattern: AllowDenyPattern = AllowDenyPattern.allow_all()


class PowerBiAPI:
    # API endpoints of PowerBi to fetch dashboards, tiles, datasets
    API_ENDPOINTS = {
        Constant.DASHBOARD_LIST: "{POWERBI_BASE_URL}/{WORKSPACE_ID}/dashboards",
        Constant.ENTITY_USER_LIST: "{POWERBI_ADMIN_BASE_URL}/{ENTITY}/{ENTITY_ID}/users",
        Constant.TILE_LIST: "{POWERBI_BASE_URL}/{WORKSPACE_ID}/dashboards/{DASHBOARD_ID}/tiles",
        Constant.DATASET_GET: "{POWERBI_BASE_URL}/{WORKSPACE_ID}/datasets/{DATASET_ID}",
        Constant.DATASOURCE_GET: "{POWERBI_BASE_URL}/{WORKSPACE_ID}/datasets/{DATASET_ID}/datasources",
        Constant.REPORT_GET: "{POWERBI_BASE_URL}/{WORKSPACE_ID}/reports/{REPORT_ID}",
        Constant.SCAN_GET: "{POWERBI_ADMIN_BASE_URL}/workspaces/scanStatus/{SCAN_ID}",
        Constant.SCAN_RESULT_GET: "{POWERBI_ADMIN_BASE_URL}/workspaces/scanResult/{SCAN_ID}",
        Constant.SCAN_CREATE: "{POWERBI_ADMIN_BASE_URL}/workspaces/getInfo",
    }

    SCOPE: str = "https://analysis.windows.net/powerbi/api/.default"
    BASE_URL: str = "https://api.powerbi.com/v1.0/myorg/groups"
    ADMIN_BASE_URL: str = "https://api.powerbi.com/v1.0/myorg/admin"
    AUTHORITY: str = "https://login.microsoftonline.com/"

    @dataclass
    class Workspace:
        """
        PowerBi Workspace
        """

        id: str
        name: str
        state: str
        dashboards: List[Any]
        datasets: Dict

    @dataclass
    class DataSource:
        """
        PowerBi
        """

        @dataclass
        class MetaData:
            """
            MetaData about DataSource
            """

            is_relational: Boolean

        id: str
        type: str
        database: Optional[str]
        server: Optional[str]
        metadata: Any

        def __members(self):
            return (self.id,)

        def __eq__(self, instance):
            return (
                isinstance(instance, PowerBiAPI.DataSource)
                and self.__members() == instance.__members()
            )

        def __hash__(self):
            return hash(self.__members())

    # dataclasses for PowerBi Dashboard
    @dataclass
    class Dataset:
        @dataclass
        class Table:
            name: str
            schema_name: str

        id: str
        name: str
        webUrl: Optional[str]
        workspace_id: str
        datasource: Any
        # Table in datasets
        tables: List[Any]

        def get_urn_part(self):
            return f"datasets.{self.id}"

        def __members(self):
            return (self.id,)

        def __eq__(self, instance):
            return (
                isinstance(instance, PowerBiAPI.Dataset)
                and self.__members() == instance.__members()
            )

        def __hash__(self):
            return hash(self.__members())

    @dataclass
    class Report:
        id: str
        name: str
        webUrl: str
        embedUrl: str
        dataset: Any

        def get_urn_part(self):
            return f"reports.{self.id}"

    @dataclass
    class Tile:
        class CreatedFrom(Enum):
            REPORT = "Report"
            DATASET = "Dataset"
            VISUALIZATION = "Visualization"
            UNKNOWN = "UNKNOWN"

        id: str
        title: str
        embedUrl: str
        dataset: Optional[Any]
        report: Optional[Any]
        createdFrom: CreatedFrom

        def get_urn_part(self):
            return f"charts.{self.id}"

    @dataclass
    class User:
        id: str
        displayName: str
        emailAddress: str
        dashboardUserAccessRight: str
        graphId: str
        principalType: str

        def get_urn_part(self):
            return f"users.{self.id}"

        def __members(self):
            return (self.id,)

        def __eq__(self, instance):
            return (
                isinstance(instance, PowerBiAPI.User)
                and self.__members() == instance.__members()
            )

        def __hash__(self):
            return hash(self.__members())

    @dataclass
    class Dashboard:
        id: str
        displayName: str
        embedUrl: str
        webUrl: str
        isReadOnly: Any
        workspace_id: str
        workspace_name: str
        tiles: List[Any]
        users: List[Any]

        def get_urn_part(self):
            return f"dashboards.{self.id}"

        def __members(self):
            return (self.id,)

        def __eq__(self, instance):
            return (
                isinstance(instance, PowerBiAPI.Dashboard)
                and self.__members() == instance.__members()
            )

        def __hash__(self):
            return hash(self.__members())

    def __init__(self, config: PowerBiAPIConfig) -> None:
        self.__config: PowerBiAPIConfig = config
        self.__access_token: str = ""

        # Power-Bi Auth (Service Principal Auth)
        self.__msal_client = msal.ConfidentialClientApplication(
            self.__config.client_id,
            client_credential=self.__config.client_secret,
            authority=PowerBiAPI.AUTHORITY + self.__config.tenant_id,
        )

        # Test connection by generating a access token
        LOGGER.info("Trying to connect to {}".format(self.__get_authority_url()))
        self.get_access_token()
        LOGGER.info("Able to connect to {}".format(self.__get_authority_url()))

    def __get_authority_url(self):
        return "{}{}".format(PowerBiAPI.AUTHORITY, self.__config.tenant_id)

    def __get_users(self, workspace_id: str, entity: str, id: str) -> List[User]:
        """
        Get user for the given PowerBi entity
        """
        users: List[PowerBiAPI.User] = []
        if self.__config.extract_ownership is False:
            LOGGER.info(
                "ExtractOwnership capabilities is disabled from configuration and hence returning empty users list"
            )
            return users

        user_list_endpoint: str = PowerBiAPI.API_ENDPOINTS[Constant.ENTITY_USER_LIST]
        # Replace place holders
        user_list_endpoint = user_list_endpoint.format(
            POWERBI_ADMIN_BASE_URL=PowerBiAPI.ADMIN_BASE_URL,
            ENTITY=entity,
            ENTITY_ID=id,
        )
        # Hit PowerBi
        LOGGER.info(f"Request to URL={user_list_endpoint}")
        response = requests.get(
            user_list_endpoint,
            headers={Constant.Authorization: self.get_access_token()},
        )

        # Check if we got response from PowerBi
        if response.status_code != 200:
            LOGGER.warning(
                f"Failed to fetch user list from power-bi for, http_status={response.status_code}, message={response.text}"
            )

            LOGGER.info(f"{Constant.WorkspaceId}={workspace_id}")
            LOGGER.info(f"{Constant.ENTITY}={entity}")
            LOGGER.info(f"{Constant.ID}={id}")
            raise ConnectionError("Failed to fetch the user list from the power-bi")

        users_dict: List[Any] = response.json()[Constant.VALUE]

        # Iterate through response and create a list of PowerBiAPI.Dashboard
        users = [
            PowerBiAPI.User(
                id=instance.get("identifier"),
                displayName=instance.get("displayName"),
                emailAddress=instance.get("emailAddress"),
                dashboardUserAccessRight=instance.get("datasetUserAccessRight"),
                graphId=instance.get("graphId"),
                principalType=instance.get("principalType"),
            )
            for instance in users_dict
        ]

        return users

    def __get_report(self, workspace_id: str, report_id: str) -> Any:
        """
        Fetch the dataset from PowerBi for the given dataset identifier
        """
        if workspace_id is None or report_id is None:
            LOGGER.info("Input values are None")
            LOGGER.info(f"{Constant.WorkspaceId}={workspace_id}")
            LOGGER.info(f"{Constant.ReportId}={report_id}")
            return None

        report_get_endpoint: str = PowerBiAPI.API_ENDPOINTS[Constant.REPORT_GET]
        # Replace place holders
        report_get_endpoint = report_get_endpoint.format(
            POWERBI_BASE_URL=PowerBiAPI.BASE_URL,
            WORKSPACE_ID=workspace_id,
            REPORT_ID=report_id,
        )
        # Hit PowerBi
        LOGGER.info(f"Request to report URL={report_get_endpoint}")
        response = requests.get(
            report_get_endpoint,
            headers={Constant.Authorization: self.get_access_token()},
        )

        # Check if we got response from PowerBi
        if response.status_code != 200:
            message: str = "Failed to fetch report from power-bi for"
            LOGGER.warning(message)
            LOGGER.warning(f"{Constant.WorkspaceId}={workspace_id}")
            LOGGER.warning(f"{Constant.ReportId}={report_id}")
            raise ConnectionError(message)

        response_dict = response.json()

        return PowerBiAPI.Report(
            id=response_dict.get("id"),
            name=response_dict.get("name"),
            webUrl=response_dict.get("webUrl"),
            embedUrl=response_dict.get("embedUrl"),
            dataset=self.get_dataset(
                workspace_id=workspace_id, dataset_id=response_dict.get("datasetId")
            ),
        )

    def get_access_token(self):
        if self.__access_token != "":
            LOGGER.info("Returning the cached access token")
            return self.__access_token

        LOGGER.info("Generating PowerBi access token")

        auth_response = self.__msal_client.acquire_token_for_client(
            scopes=[PowerBiAPI.SCOPE]
        )

        if not auth_response.get("access_token"):
            LOGGER.warn(
                "Failed to generate the PowerBi access token. Please check input configuration"
            )
            raise ConfigurationError(
                "Powerbi authorization failed . Please check your input configuration."
            )

        LOGGER.info("Generated PowerBi access token")

        self.__access_token = "Bearer {}".format(auth_response.get("access_token"))

        LOGGER.debug(f"{Constant.PBIAccessToken}={self.__access_token}")

        return self.__access_token

    def get_dashboard_users(self, dashboard: Dashboard) -> List[User]:
        """
        Return list of dashboard users
        """
        return self.__get_users(
            workspace_id=dashboard.workspace_id, entity="dashboards", id=dashboard.id
        )

    def get_dashboards(self, workspace: Workspace) -> List[Dashboard]:
        """
        Get the list of dashboard from PowerBi for the given workspace identifier

        TODO: Pagination. As per REST API doc (https://docs.microsoft.com/en-us/rest/api/power-bi/dashboards/get-dashboards), there is no information available on pagination
        """
        dashboard_list_endpoint: str = PowerBiAPI.API_ENDPOINTS[Constant.DASHBOARD_LIST]
        # Replace place holders
        dashboard_list_endpoint = dashboard_list_endpoint.format(
            POWERBI_BASE_URL=PowerBiAPI.BASE_URL, WORKSPACE_ID=workspace.id
        )
        # Hit PowerBi
        LOGGER.info(f"Request to URL={dashboard_list_endpoint}")
        response = requests.get(
            dashboard_list_endpoint,
            headers={Constant.Authorization: self.get_access_token()},
        )

        # Check if we got response from PowerBi
        if response.status_code != 200:
            LOGGER.warning("Failed to fetch dashboard list from power-bi for")
            LOGGER.warning(f"{Constant.WorkspaceId}={workspace.id}")
            raise ConnectionError(
                "Failed to fetch the dashboard list from the power-bi"
            )

        dashboards_dict: List[Any] = response.json()[Constant.VALUE]

        # Iterate through response and create a list of PowerBiAPI.Dashboard
        dashboards: List[PowerBiAPI.Dashboard] = [
            PowerBiAPI.Dashboard(
                id=instance.get("id"),
                isReadOnly=instance.get("isReadOnly"),
                displayName=instance.get("displayName"),
                embedUrl=instance.get("embedUrl"),
                webUrl=instance.get("webUrl"),
                workspace_id=workspace.id,
                workspace_name=workspace.name,
                tiles=[],
                users=[],
            )
            for instance in dashboards_dict
            if instance is not None
        ]

        return dashboards

    def get_dataset(self, workspace_id: str, dataset_id: str) -> Any:
        """
        Fetch the dataset from PowerBi for the given dataset identifier
        """
        if workspace_id is None or dataset_id is None:
            LOGGER.info("Input values are None")
            LOGGER.info(f"{Constant.WorkspaceId}={workspace_id}")
            LOGGER.info(f"{Constant.DatasetId}={dataset_id}")
            return None

        dataset_get_endpoint: str = PowerBiAPI.API_ENDPOINTS[Constant.DATASET_GET]
        # Replace place holders
        dataset_get_endpoint = dataset_get_endpoint.format(
            POWERBI_BASE_URL=PowerBiAPI.BASE_URL,
            WORKSPACE_ID=workspace_id,
            DATASET_ID=dataset_id,
        )
        # Hit PowerBi
        LOGGER.info(f"Request to dataset URL={dataset_get_endpoint}")
        response = requests.get(
            dataset_get_endpoint,
            headers={Constant.Authorization: self.get_access_token()},
        )

        # Check if we got response from PowerBi
        if response.status_code != 200:
            message: str = "Failed to fetch dataset from power-bi for"
            LOGGER.warning(message)
            LOGGER.warning(f"{Constant.WorkspaceId}={workspace_id}")
            LOGGER.warning(f"{Constant.DatasetId}={dataset_id}")
            raise ConnectionError(message)

        response_dict = response.json()
        LOGGER.debug("datasets = {}".format(response_dict))
        # PowerBi Always return the webURL, in-case if it is None then setting complete webURL to None instead of None/details
        return PowerBiAPI.Dataset(
            id=response_dict.get("id"),
            name=response_dict.get("name"),
            webUrl="{}/details".format(response_dict.get("webUrl"))
            if response_dict.get("webUrl") is not None
            else None,
            workspace_id=workspace_id,
            tables=[],
            datasource=None,
        )

    def get_data_source(self, dataset: Dataset) -> Any:
        """
        Fetch the data source from PowerBi for the given dataset
        """

        datasource_get_endpoint: str = PowerBiAPI.API_ENDPOINTS[Constant.DATASOURCE_GET]
        # Replace place holders
        datasource_get_endpoint = datasource_get_endpoint.format(
            POWERBI_BASE_URL=PowerBiAPI.BASE_URL,
            WORKSPACE_ID=dataset.workspace_id,
            DATASET_ID=dataset.id,
        )
        # Hit PowerBi
        LOGGER.info(f"Request to datasource URL={datasource_get_endpoint}")
        response = requests.get(
            datasource_get_endpoint,
            headers={Constant.Authorization: self.get_access_token()},
        )

        # Check if we got response from PowerBi
        if response.status_code != 200:
            message: str = "Failed to fetch datasource from power-bi for"
            LOGGER.warning(message)
            LOGGER.warning("{}={}".format(Constant.WorkspaceId, dataset.workspace_id))
            LOGGER.warning("{}={}".format(Constant.DatasetId, dataset.id))
            LOGGER.warning("{}={}".format(Constant.HTTP_RESPONSE_TEXT, response.text))
            LOGGER.warning(
                "{}={}".format(Constant.HTTP_RESPONSE_STATUS_CODE, response.status_code)
            )

            raise ConnectionError(message)

        res = response.json()
        value = res["value"]
        if len(value) == 0:
            LOGGER.info(
                f"datasource is not found for dataset {dataset.name}({dataset.id})"
            )

            return None

        if len(value) > 1:
            # We are currently supporting data-set having single relational database
            LOGGER.warning(
                "More than one data-source found for {}({})".format(
                    dataset.name, dataset.id
                )
            )
            LOGGER.debug(value)
            return None

        # Consider only zero index datasource
        datasource_dict = value[0]
        LOGGER.debug("data-sources = {}".format(value))
        # Create datasource instance with basic detail available
        datasource = PowerBiAPI.DataSource(
            id=datasource_dict.get(
                "datasourceId"
            ),  # datasourceId is not available in all cases
            type=datasource_dict["datasourceType"],
            server=None,
            database=None,
            metadata=None,
        )

        # Check if datasource is relational as per our relation mapping
        if self.__config.dataset_type_mapping.get(datasource.type) is not None:
            # Now set the database detail as it is relational data source
            datasource.metadata = PowerBiAPI.DataSource.MetaData(is_relational=True)
            datasource.database = datasource_dict["connectionDetails"]["database"]
            datasource.server = datasource_dict["connectionDetails"]["server"]
        else:
            datasource.metadata = PowerBiAPI.DataSource.MetaData(is_relational=False)
            LOGGER.warning(
                "Non relational data-source found = {}".format(datasource_dict)
            )

        return datasource

    def get_tiles(self, workspace: Workspace, dashboard: Dashboard) -> List[Tile]:

        """
        Get the list of tiles from PowerBi for the given workspace identifier

        TODO: Pagination. As per REST API doc (https://docs.microsoft.com/en-us/rest/api/power-bi/dashboards/get-tiles), there is no information available on pagination
        """

        def new_dataset_or_report(tile_instance: Any) -> dict:
            """
            Find out which is the data source for tile. It is either REPORT or DATASET
            """
            report_fields = {
                "dataset": (
                    workspace.datasets[tile_instance.get("datasetId")]
                    if tile_instance.get("datasetId") is not None
                    else None
                ),
                "report": (
                    self.__get_report(
                        workspace_id=workspace.id,
                        report_id=tile_instance.get("reportId"),
                    )
                    if tile_instance.get("reportId") is not None
                    else None
                ),
                "createdFrom": PowerBiAPI.Tile.CreatedFrom.UNKNOWN,
            }

            # Tile is either created from report or dataset or from custom visualization
            if report_fields["report"] is not None:
                report_fields["createdFrom"] = PowerBiAPI.Tile.CreatedFrom.REPORT
            elif report_fields["dataset"] is not None:
                report_fields["createdFrom"] = PowerBiAPI.Tile.CreatedFrom.DATASET
            else:
                report_fields["createdFrom"] = PowerBiAPI.Tile.CreatedFrom.VISUALIZATION

            LOGGER.info(
                f'Tile {tile_instance.get("title")}({tile_instance.get("id")}) is created from {report_fields["createdFrom"]}'
            )

            return report_fields

        tile_list_endpoint: str = PowerBiAPI.API_ENDPOINTS[Constant.TILE_LIST]
        # Replace place holders
        tile_list_endpoint = tile_list_endpoint.format(
            POWERBI_BASE_URL=PowerBiAPI.BASE_URL,
            WORKSPACE_ID=dashboard.workspace_id,
            DASHBOARD_ID=dashboard.id,
        )
        # Hit PowerBi
        LOGGER.info("Request to URL={}".format(tile_list_endpoint))
        response = requests.get(
            tile_list_endpoint,
            headers={Constant.Authorization: self.get_access_token()},
        )

        # Check if we got response from PowerBi
        if response.status_code != 200:
            LOGGER.warning("Failed to fetch tiles list from power-bi for")
            LOGGER.warning("{}={}".format(Constant.WorkspaceId, workspace.id))
            LOGGER.warning("{}={}".format(Constant.DashboardId, dashboard.id))
            raise ConnectionError("Failed to fetch the tile list from the power-bi")

        # Iterate through response and create a list of PowerBiAPI.Dashboard
        tile_dict: List[Any] = response.json()[Constant.VALUE]
        LOGGER.debug("Tile Dict = {}".format(tile_dict))
        tiles: List[PowerBiAPI.Tile] = [
            PowerBiAPI.Tile(
                id=instance.get("id"),
                title=instance.get("title"),
                embedUrl=instance.get("embedUrl"),
                **new_dataset_or_report(instance),
            )
            for instance in tile_dict
            if instance is not None
        ]

        return tiles

    # flake8: noqa: C901
    def get_workspace(self, workspace_id: str) -> Workspace:
        """
        Return Workspace for the given workspace identifier i.e workspace_id
        """
        scan_create_endpoint = PowerBiAPI.API_ENDPOINTS[Constant.SCAN_CREATE]
        scan_create_endpoint = scan_create_endpoint.format(
            POWERBI_ADMIN_BASE_URL=PowerBiAPI.ADMIN_BASE_URL
        )

        def create_scan_job():
            """
            Create scan job on PowerBi for the workspace
            """
            request_body = {"workspaces": [workspace_id]}

            res = requests.post(
                scan_create_endpoint,
                data=request_body,
                params={
                    "datasetExpressions": True,
                    "datasetSchema": True,
                    "datasourceDetails": True,
                    "getArtifactUsers": True,
                    "lineage": True,
                },
                headers={Constant.Authorization: self.get_access_token()},
            )

            if res.status_code not in (200, 202):
                message = f"API({scan_create_endpoint}) return error code {res.status_code} for workspace id({workspace_id})"

                LOGGER.warning(message)

                raise ConnectionError(message)
            # Return Id of Scan created for the given workspace
            id = res.json()["id"]
            LOGGER.info("Scan id({})".format(id))
            return id

        def wait_for_scan_to_complete(scan_id: str, timeout: int) -> Boolean:
            """
            Poll the PowerBi service for workspace scan to complete
            """
            minimum_sleep = 3
            if timeout < minimum_sleep:
                LOGGER.info(
                    f"Setting timeout to minimum_sleep time {minimum_sleep} seconds"
                )
                timeout = minimum_sleep

            max_trial = timeout // minimum_sleep
            LOGGER.info(f"Max trial {max_trial}")
            scan_get_endpoint = PowerBiAPI.API_ENDPOINTS[Constant.SCAN_GET]
            scan_get_endpoint = scan_get_endpoint.format(
                POWERBI_ADMIN_BASE_URL=PowerBiAPI.ADMIN_BASE_URL, SCAN_ID=scan_id
            )

            LOGGER.info(f"Hitting URL={scan_get_endpoint}")

            trail = 1
            while True:
                LOGGER.info(f"Trial = {trail}")
                res = requests.get(
                    scan_get_endpoint,
                    headers={Constant.Authorization: self.get_access_token()},
                )
                if res.status_code != 200:
                    message = f"API({scan_get_endpoint}) return error code {res.status_code} for scan id({scan_id})"

                    LOGGER.warning(message)

                    raise ConnectionError(message)

                if res.json()["status"].upper() == "Succeeded".upper():
                    LOGGER.info(f"Scan result is available for scan id({scan_id})")
                    return True

                if trail == max_trial:
                    break
                LOGGER.info(f"Sleeping for {minimum_sleep} seconds")
                sleep(minimum_sleep)
                trail += 1

            # Result is not available
            return False

        def get_scan_result(scan_id: str) -> dict:
            LOGGER.info("Fetching scan  result")
            LOGGER.info(f"{Constant.SCAN_ID}={scan_id}")
            scan_result_get_endpoint = PowerBiAPI.API_ENDPOINTS[
                Constant.SCAN_RESULT_GET
            ]
            scan_result_get_endpoint = scan_result_get_endpoint.format(
                POWERBI_ADMIN_BASE_URL=PowerBiAPI.ADMIN_BASE_URL, SCAN_ID=scan_id
            )

            LOGGER.info(f"Hitting URL={scan_result_get_endpoint}")
            res = requests.get(
                scan_result_get_endpoint,
                headers={Constant.Authorization: self.get_access_token()},
            )
            if res.status_code != 200:
                message = f"API({scan_result_get_endpoint}) return error code {res.status_code} for scan id({scan_id})"

                LOGGER.warning(message)

                raise ConnectionError(message)

            return res.json()["workspaces"][0]

        def json_to_dataset_map(scan_result: dict) -> dict:
            """
            Filter out "dataset" from scan_result and return PowerBiAPI.Dataset instance set
            """
            datasets: Optional[Any] = scan_result.get("datasets")
            dataset_map: dict = {}

            if datasets is None or len(datasets) == 0:
                LOGGER.warning(
                    f'Workspace {scan_result["name"]}({scan_result["id"]}) does not have datasets'
                )

                LOGGER.info("Returning empty datasets")
                return dataset_map

            for dataset_dict in datasets:
                dataset_instance: PowerBiAPI.Dataset = self.get_dataset(
                    workspace_id=scan_result["id"],
                    dataset_id=dataset_dict["id"],
                )

                dataset_map[dataset_instance.id] = dataset_instance
                # set dataset's DataSource
                dataset_instance.datasource = self.get_data_source(dataset_instance)
                # Set table only if the datasource is relational and dataset is not created from custom SQL i.e Value.NativeQuery(
                # There are dataset which doesn't have DataSource
                if (
                    dataset_instance.datasource
                    and dataset_instance.datasource.metadata.is_relational is True
                ):
                    LOGGER.info(
                        f"Processing tables attribute for dataset {dataset_instance.name}({dataset_instance.id})"
                    )

                    for table in dataset_dict["tables"]:
                        if "Value.NativeQuery(" in table["source"][0]["expression"]:
                            LOGGER.warning(
                                f'Table {table["name"]} is created from Custom SQL. Ignoring in processing'
                            )

                            continue

                        # PowerBi table name contains schema name and table name. Format is <SchemaName> <TableName>
                        schema_and_name = table["name"].split(" ")
                        dataset_instance.tables.append(
                            PowerBiAPI.Dataset.Table(
                                schema_name=schema_and_name[0],
                                name=schema_and_name[1],
                            )
                        )

            return dataset_map

        def init_dashboard_tiles(workspace: PowerBiAPI.Workspace) -> None:
            for dashboard in workspace.dashboards:
                dashboard.tiles = self.get_tiles(workspace, dashboard=dashboard)

            return None

        LOGGER.info("Creating scan job for workspace")
        LOGGER.info("{}={}".format(Constant.WorkspaceId, workspace_id))
        LOGGER.info("Hitting URL={}".format(scan_create_endpoint))
        scan_id = create_scan_job()
        LOGGER.info("Waiting for scan to complete")
        if (
            wait_for_scan_to_complete(
                scan_id=scan_id, timeout=self.__config.scan_timeout
            )
            is False
        ):
            raise ValueError(
                "Workspace detail is not available. Please increase scan_timeout to wait."
            )

        # Scan is complete lets take the result
        scan_result = get_scan_result(scan_id=scan_id)
        LOGGER.debug("scan result = {}".format(scan_result))
        workspace = PowerBiAPI.Workspace(
            id=scan_result["id"],
            name=scan_result["name"],
            state=scan_result["state"],
            datasets={},
            dashboards=[],
        )
        # Get workspace dashboards
        workspace.dashboards = self.get_dashboards(workspace)
        workspace.datasets = json_to_dataset_map(scan_result)
        init_dashboard_tiles(workspace)

        return workspace


class Mapper:
    """
    Transfrom PowerBi concepts Dashboard, Dataset and Tile to DataHub concepts Dashboard, Dataset and Chart
    """

    class EquableMetadataWorkUnit(MetadataWorkUnit):
        """
        We can add EquableMetadataWorkUnit to set.
        This will avoid passing same MetadataWorkUnit to DataHub Ingestion framework.
        """

        def __eq__(self, instance):
            return self.id == instance.id

        def __hash__(self):
            return id(self.id)

    def __init__(self, config: PowerBiDashboardSourceConfig):
        self.__config = config

    def new_mcp(
        self,
        entity_type,
        entity_urn,
        aspect_name,
        aspect,
        change_type=ChangeTypeClass.UPSERT,
    ):
        """
        Create MCP
        """
        return MetadataChangeProposalWrapper(
            entityType=entity_type,
            changeType=change_type,
            entityUrn=entity_urn,
            aspectName=aspect_name,
            aspect=aspect,
        )

    def __to_work_unit(
        self, mcp: MetadataChangeProposalWrapper
    ) -> EquableMetadataWorkUnit:
        return Mapper.EquableMetadataWorkUnit(
            id="{PLATFORM}-{ENTITY_URN}-{ASPECT_NAME}".format(
                PLATFORM=self.__config.platform_name,
                ENTITY_URN=mcp.entityUrn,
                ASPECT_NAME=mcp.aspectName,
            ),
            mcp=mcp,
        )

    def __to_datahub_dataset(
        self, dataset: Optional[PowerBiAPI.Dataset]
    ) -> List[MetadataChangeProposalWrapper]:
        """
        Map PowerBi dataset to datahub dataset. Here we are mapping each table of PowerBi Dataset to Datahub dataset.
        In PowerBi Tile would be having single dataset, However corresponding Datahub's chart might have many input sources.
        """

        dataset_mcps: List[MetadataChangeProposalWrapper] = []
        if dataset is None:
            return dataset_mcps

        # We are only supporting relation PowerBi DataSources
        if (
            dataset.datasource is None
            or dataset.datasource.metadata.is_relational is False
        ):
            LOGGER.warning(
                f"Dataset {dataset.name}({dataset.id}) is not created from relational datasource"
            )

            return dataset_mcps

        LOGGER.info(
            f"Converting dataset={dataset.name}(id={dataset.id}) to datahub dataset"
        )

        for table in dataset.tables:
            # Create an URN for dataset
            ds_urn = builder.make_dataset_urn(
                platform=self.__config.dataset_type_mapping[dataset.datasource.type],
                name=f"{dataset.datasource.database}.{table.schema_name}.{table.name}",
                env=self.__config.env,
            )

            LOGGER.info(f"{Constant.Dataset_URN}={ds_urn}")
            # Create datasetProperties mcp
            ds_properties = DatasetPropertiesClass(description=table.name)

            info_mcp = self.new_mcp(
                entity_type=Constant.DATASET,
                entity_urn=ds_urn,
                aspect_name=Constant.DATASET_PROPERTIES,
                aspect=ds_properties,
            )

            # Remove status mcp
            status_mcp = self.new_mcp(
                entity_type=Constant.DATASET,
                entity_urn=ds_urn,
                aspect_name=Constant.STATUS,
                aspect=StatusClass(removed=False),
            )

            dataset_mcps.extend([info_mcp, status_mcp])

        return dataset_mcps

    def __to_datahub_chart(
        self, tile: PowerBiAPI.Tile, ds_mcps: List[MetadataChangeProposalWrapper]
    ) -> List[MetadataChangeProposalWrapper]:
        """
        Map PowerBi tile to datahub chart
        """
        LOGGER.info("Converting tile {}(id={}) to chart".format(tile.title, tile.id))
        # Create an URN for chart
        chart_urn = builder.make_chart_urn(
            self.__config.platform_name, tile.get_urn_part()
        )

        LOGGER.info("{}={}".format(Constant.CHART_URN, chart_urn))

        ds_input: List[str] = self.to_urn_set(ds_mcps)

        def tile_custom_properties(tile: PowerBiAPI.Tile) -> dict:
            custom_properties = {
                "datasetId": tile.dataset.id if tile.dataset else "",
                "reportId": tile.report.id if tile.report else "",
                "datasetWebUrl": tile.dataset.webUrl
                if tile.dataset is not None
                else "",
                "createdFrom": tile.createdFrom.value,
            }

            return custom_properties

        # Create chartInfo mcp
        # Set chartUrl only if tile is created from Report
        chart_info_instance = ChartInfoClass(
            title=tile.title or "",
            description=tile.title or "",
            lastModified=ChangeAuditStamps(),
            inputs=ds_input,
            externalUrl=tile.report.webUrl if tile.report else None,
            customProperties={**tile_custom_properties(tile)},
        )

        info_mcp = self.new_mcp(
            entity_type=Constant.CHART,
            entity_urn=chart_urn,
            aspect_name=Constant.CHART_INFO,
            aspect=chart_info_instance,
        )

        # removed status mcp
        status_mcp = self.new_mcp(
            entity_type=Constant.CHART,
            entity_urn=chart_urn,
            aspect_name=Constant.STATUS,
            aspect=StatusClass(removed=False),
        )

        # ChartKey status
        chart_key_instance = ChartKeyClass(
            dashboardTool=self.__config.platform_name,
            chartId=Constant.CHART_ID.format(tile.id),
        )

        chartkey_mcp = self.new_mcp(
            entity_type=Constant.CHART,
            entity_urn=chart_urn,
            aspect_name=Constant.CHART_KEY,
            aspect=chart_key_instance,
        )

        return [info_mcp, status_mcp, chartkey_mcp]

    # written in this style to fix linter error
    def to_urn_set(self, mcps: List[MetadataChangeProposalWrapper]) -> List[str]:
        return deduplicate_list(
            [
                mcp.entityUrn
                for mcp in mcps
                if mcp is not None and mcp.entityUrn is not None
            ]
        )

    def __to_datahub_dashboard(
        self,
        dashboard: PowerBiAPI.Dashboard,
        chart_mcps: List[MetadataChangeProposalWrapper],
        user_mcps: List[MetadataChangeProposalWrapper],
    ) -> List[MetadataChangeProposalWrapper]:
        """
        Map PowerBi dashboard to Datahub dashboard
        """

        dashboard_urn = builder.make_dashboard_urn(
            self.__config.platform_name, dashboard.get_urn_part()
        )

        chart_urn_list: List[str] = self.to_urn_set(chart_mcps)
        user_urn_list: List[str] = self.to_urn_set(user_mcps)

        def chart_custom_properties(dashboard: PowerBiAPI.Dashboard) -> dict:
            return {
                "chartCount": str(len(dashboard.tiles)),
                "workspaceName": dashboard.workspace_name,
                "workspaceId": dashboard.id,
            }

        # DashboardInfo mcp
        dashboard_info_cls = DashboardInfoClass(
            description=dashboard.displayName or "",
            title=dashboard.displayName or "",
            charts=chart_urn_list,
            lastModified=ChangeAuditStamps(),
            dashboardUrl=dashboard.webUrl,
            customProperties={**chart_custom_properties(dashboard)},
        )

        info_mcp = self.new_mcp(
            entity_type=Constant.DASHBOARD,
            entity_urn=dashboard_urn,
            aspect_name=Constant.DASHBOARD_INFO,
            aspect=dashboard_info_cls,
        )

        # removed status mcp
        removed_status_mcp = self.new_mcp(
            entity_type=Constant.DASHBOARD,
            entity_urn=dashboard_urn,
            aspect_name=Constant.STATUS,
            aspect=StatusClass(removed=False),
        )

        # dashboardKey mcp
        dashboard_key_cls = DashboardKeyClass(
            dashboardTool=self.__config.platform_name,
            dashboardId=Constant.DASHBOARD_ID.format(dashboard.id),
        )

        # Dashboard key
        dashboard_key_mcp = self.new_mcp(
            entity_type=Constant.DASHBOARD,
            entity_urn=dashboard_urn,
            aspect_name=Constant.DASHBOARD_KEY,
            aspect=dashboard_key_cls,
        )

        # Dashboard Ownership
        owners = [
            OwnerClass(owner=user_urn, type=OwnershipTypeClass.NONE)
            for user_urn in user_urn_list
            if user_urn is not None
        ]

        owner_mcp = None
        if len(owners) > 0:
            # Dashboard owner MCP
            ownership = OwnershipClass(owners=owners)
            owner_mcp = self.new_mcp(
                entity_type=Constant.DASHBOARD,
                entity_urn=dashboard_urn,
                aspect_name=Constant.OWNERSHIP,
                aspect=ownership,
            )

        # Dashboard browsePaths
        browse_path = BrowsePathsClass(
            paths=["/powerbi/{}".format(self.__config.workspace_id)]
        )
        browse_path_mcp = self.new_mcp(
            entity_type=Constant.DASHBOARD,
            entity_urn=dashboard_urn,
            aspect_name=Constant.BROWSERPATH,
            aspect=browse_path,
        )

        list_of_mcps = [
            browse_path_mcp,
            info_mcp,
            removed_status_mcp,
            dashboard_key_mcp,
        ]

        if owner_mcp is not None:
            list_of_mcps.append(owner_mcp)

        return list_of_mcps

    def to_datahub_user(
        self, user: PowerBiAPI.User
    ) -> List[MetadataChangeProposalWrapper]:
        """
        Map PowerBi user to datahub user
        """

        LOGGER.info(
            f"Converting user {user.displayName}(id={user.id}) to datahub's user"
        )

        # Create an URN for user
        user_urn = builder.make_user_urn(user.get_urn_part())

        user_info_instance = CorpUserInfoClass(
            displayName=user.displayName,
            email=user.emailAddress,
            title=user.displayName,
            active=True,
        )

        info_mcp = self.new_mcp(
            entity_type=Constant.CORP_USER,
            entity_urn=user_urn,
            aspect_name=Constant.CORP_USER_INFO,
            aspect=user_info_instance,
        )

        # removed status mcp
        status_mcp = self.new_mcp(
            entity_type=Constant.CORP_USER,
            entity_urn=user_urn,
            aspect_name=Constant.STATUS,
            aspect=StatusClass(removed=False),
        )

        user_key = CorpUserKeyClass(username=user.id)

        user_key_mcp = self.new_mcp(
            entity_type=Constant.CORP_USER,
            entity_urn=user_urn,
            aspect_name=Constant.CORP_USER_KEY,
            aspect=user_key,
        )

        return [info_mcp, status_mcp, user_key_mcp]

    def to_datahub_users(
        self, users: List[PowerBiAPI.User]
    ) -> List[MetadataChangeProposalWrapper]:
        user_mcps = []

        for user in users:
            user_mcps.extend(self.to_datahub_user(user))

        return user_mcps

    def to_datahub_chart(
        self, tiles: List[PowerBiAPI.Tile]
    ) -> Tuple[
        List[MetadataChangeProposalWrapper], List[MetadataChangeProposalWrapper]
    ]:
        ds_mcps = []
        chart_mcps = []

        # Return empty list if input list is empty
        if not tiles:
            return [], []

        LOGGER.info(f"Converting tiles(count={len(tiles)}) to charts")

        for tile in tiles:
            if tile is None:
                continue
            # First convert the dataset to MCP, because dataset mcp is used in input attribute of chart mcp
            dataset_mcps = self.__to_datahub_dataset(tile.dataset)
            # Now convert tile to chart MCP
            chart_mcp = self.__to_datahub_chart(tile, dataset_mcps)

            ds_mcps.extend(dataset_mcps)
            chart_mcps.extend(chart_mcp)

        # Return dataset and chart MCPs

        return ds_mcps, chart_mcps

    def to_datahub_work_units(
        self, dashboard: PowerBiAPI.Dashboard
    ) -> List[EquableMetadataWorkUnit]:
        mcps = []

        LOGGER.info(
            f"Converting dashboard={dashboard.displayName} to datahub dashboard"
        )

        # Convert user to CorpUser
        user_mcps = self.to_datahub_users(dashboard.users)
        # Convert tiles to charts
        ds_mcps, chart_mcps = self.to_datahub_chart(dashboard.tiles)
        # Lets convert dashboard to datahub dashboard
        dashboard_mcps = self.__to_datahub_dashboard(dashboard, chart_mcps, user_mcps)

        # Now add MCPs in sequence
        mcps.extend(ds_mcps)
        mcps.extend(user_mcps)
        mcps.extend(chart_mcps)
        mcps.extend(dashboard_mcps)

        # Convert MCP to work_units
        work_units = map(self.__to_work_unit, mcps)
        # Return set of work_unit
        return deduplicate_list([wu for wu in work_units if wu is not None])


@dataclass
class PowerBiDashboardSourceReport(SourceReport):
    dashboards_scanned: int = 0
    charts_scanned: int = 0
    filtered_dashboards: List[str] = dataclass_field(default_factory=list)
    filtered_charts: List[str] = dataclass_field(default_factory=list)

    def report_dashboards_scanned(self, count: int = 1) -> None:
        self.dashboards_scanned += count

    def report_charts_scanned(self, count: int = 1) -> None:
        self.charts_scanned += count

    def report_dashboards_dropped(self, model: str) -> None:
        self.filtered_dashboards.append(model)

    def report_charts_dropped(self, view: str) -> None:
        self.filtered_charts.append(view)


@platform_name("PowerBI")
@config_class(PowerBiDashboardSourceConfig)
@support_status(SupportStatus.CERTIFIED)
@capability(
    SourceCapability.OWNERSHIP, "On by default but can disabled by configuration"
)
class PowerBiDashboardSource(Source):
    """
    This plugin extracts the following:
    - Power BI dashboards, tiles and datasets
    - Names, descriptions and URLs of dashboard and tile
    - Owners of dashboards
    """

    source_config: PowerBiDashboardSourceConfig
    reporter: PowerBiDashboardSourceReport
    accessed_dashboards: int = 0

    def __init__(self, config: PowerBiDashboardSourceConfig, ctx: PipelineContext):
        super().__init__(ctx)
        self.source_config = config
        self.reporter = PowerBiDashboardSourceReport()
        self.auth_token = PowerBiAPI(self.source_config).get_access_token()
        self.powerbi_client = PowerBiAPI(self.source_config)
        self.mapper = Mapper(config)

    @classmethod
    def create(cls, config_dict, ctx):
        config = PowerBiDashboardSourceConfig.parse_obj(config_dict)
        return cls(config, ctx)

    def get_workunits(self) -> Iterable[MetadataWorkUnit]:
        """
        Datahub Ingestion framework invoke this method
        """
        LOGGER.info("PowerBi plugin execution is started")

        # Fetch PowerBi workspace for given workspace identifier
        workspace = self.powerbi_client.get_workspace(self.source_config.workspace_id)

        for dashboard in workspace.dashboards:

            try:
                # Fetch PowerBi users for dashboards
                dashboard.users = self.powerbi_client.get_dashboard_users(dashboard)
                # Increase dashboard and tiles count in report
                self.reporter.report_dashboards_scanned()
                self.reporter.report_charts_scanned(count=len(dashboard.tiles))
            except Exception as e:
                message = f"Error ({e}) occurred while loading dashboard {dashboard.displayName}(id={dashboard.id}) tiles."

                LOGGER.exception(message, e)
                self.reporter.report_warning(dashboard.id, message)
            # Convert PowerBi Dashboard and child entities to Datahub work unit to ingest into Datahub
            workunits = self.mapper.to_datahub_work_units(dashboard)
            for workunit in workunits:
                # Add workunit to report
                self.reporter.report_workunit(workunit)
                # Return workunit to Datahub Ingestion framework
                yield workunit

    def get_report(self) -> SourceReport:
        return self.reporter<|MERGE_RESOLUTION|>--- conflicted
+++ resolved
@@ -14,10 +14,6 @@
 import msal
 import pydantic
 import requests
-<<<<<<< HEAD
-from orderedset import OrderedSet
-=======
->>>>>>> af6a423f
 
 import datahub.emitter.mce_builder as builder
 from datahub.configuration.common import ConfigurationError
