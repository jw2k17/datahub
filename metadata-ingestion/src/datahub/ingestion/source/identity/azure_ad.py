import json
import logging
import re
import urllib
from collections import defaultdict
from dataclasses import dataclass, field
from typing import Any, Dict, Generator, Iterable, List

import click
import requests
from pydantic.fields import Field

from datahub.configuration import ConfigModel
from datahub.configuration.common import AllowDenyPattern
from datahub.emitter.mce_builder import make_group_urn, make_user_urn
from datahub.emitter.mcp import MetadataChangeProposalWrapper
from datahub.ingestion.api.common import PipelineContext
from datahub.ingestion.api.decorators import (  # SourceCapability,; capability,
    SupportStatus,
    config_class,
    platform_name,
    support_status,
)
from datahub.ingestion.api.source import Source, SourceReport
from datahub.ingestion.api.workunit import MetadataWorkUnit
from datahub.metadata.com.linkedin.pegasus2avro.metadata.snapshot import (
    CorpGroupSnapshot,
    CorpUserSnapshot,
)
from datahub.metadata.com.linkedin.pegasus2avro.mxe import MetadataChangeEvent
from datahub.metadata.schema_classes import (
    ChangeTypeClass,
    CorpGroupInfoClass,
    CorpUserInfoClass,
    GroupMembershipClass,
    OriginClass,
    OriginTypeClass,
<<<<<<< HEAD
=======
    StatusClass,
>>>>>>> af6a423f
)

logger = logging.getLogger(__name__)


class AzureADConfig(ConfigModel):
    """Config to create a token and connect to Azure AD instance"""

    # Required
    client_id: str = Field(
        description="Application ID. Found in your app registration on Azure AD Portal"
    )
    tenant_id: str = Field(
        description="Directory ID. Found in your app registration on Azure AD Portal"
    )
    client_secret: str = Field(
        description="Client secret. Found in your app registration on Azure AD Portal"
    )
    authority: str = Field(
        description="The authority (https://docs.microsoft.com/en-us/azure/active-directory/develop/msal-client-application-configuration) is a URL that indicates a directory that MSAL can request tokens from."
    )
    token_url: str = Field(
        description="The token URL that acquires a token from Azure AD for authorizing requests.  This source will only work with v1.0 endpoint."
    )
    # Optional: URLs for redirect and hitting the Graph API
    redirect: str = Field(
        "https://login.microsoftonline.com/common/oauth2/nativeclient",
        description="Redirect URI.  Found in your app registration on Azure AD Portal.",
    )

    graph_url: str = Field(
        "https://graph.microsoft.com/v1.0",
        description="[Microsoft Graph API endpoint](https://docs.microsoft.com/en-us/graph/use-the-api)",
    )

    # Optional: Customize the mapping to DataHub Username from an attribute in the REST API response
    # Reference: https://docs.microsoft.com/en-us/graph/api/user-list?view=graph-rest-1.0&tabs=http#response-1
    azure_ad_response_to_username_attr: str = Field(
        default="userPrincipalName",
        description="Which Azure AD User Response attribute to use as input to DataHub username mapping.",
    )
    azure_ad_response_to_username_regex: str = Field(
        default="(.*)",
        description="A regex used to parse the DataHub username from the attribute specified in `azure_ad_response_to_username_attr`.",
    )

    # Optional: Customize the mapping to DataHub Groupname from an attribute in the REST API response
    # Reference: https://docs.microsoft.com/en-us/graph/api/group-list?view=graph-rest-1.0&tabs=http#response-1
    azure_ad_response_to_groupname_attr: str = Field(
        default="displayName",
        description="Which Azure AD Group Response attribute to use as input to DataHub group name mapping.",
    )
    azure_ad_response_to_groupname_regex: str = Field(
        default="(.*)",
        description="A regex used to parse the DataHub group name from the attribute specified in `azure_ad_response_to_groupname_attr`.",
    )

    # Optional: to ingest users, groups or both
    ingest_users: bool = Field(
        default=True, description="Whether users should be ingested into DataHub."
    )
    ingest_groups: bool = Field(
        default=True, description="Whether groups should be ingested into DataHub."
    )
    ingest_group_membership: bool = Field(
        default=True,
        description="Whether group membership should be ingested into DataHub. ingest_groups must be True if this is True.",
    )

    ingest_groups_users: bool = Field(
        default=True,
        description="This option is useful only when `ingest_users` is set to False and `ingest_group_membership` to True. As effect, only the users which belongs to the selected groups will be ingested.",
    )
    users_pattern: AllowDenyPattern = Field(
        default=AllowDenyPattern.allow_all(),
        description="regex patterns for users to filter in ingestion.",
    )
    groups_pattern: AllowDenyPattern = Field(
        default=AllowDenyPattern.allow_all(),
        description="regex patterns for groups to include in ingestion.",
    )

    # If enabled, report will contain names of filtered users and groups.
    filtered_tracking: bool = Field(
        default=True,
        description="If enabled, report will contain names of filtered users and groups.",
    )

    # Optional: Whether to mask sensitive information from workunit ID's. On by default.
    mask_group_id: bool = Field(
        True,
        description="Whether workunit ID's for groups should be masked to avoid leaking sensitive information.",
    )
    mask_user_id: bool = Field(
        True,
        description="Whether workunit ID's for users should be masked to avoid leaking sensitive information.",
    )


@dataclass
class AzureADSourceReport(SourceReport):
    filtered: List[str] = field(default_factory=list)
    filtered_tracking: bool = field(default=True, repr=False)
    filtered_count: int = field(default=0)

    def report_filtered(self, name: str) -> None:
        self.filtered_count += 1
        if self.filtered_tracking:
            self.filtered.append(name)


# Source that extracts Azure AD users, groups and group memberships using Microsoft Graph REST API


@platform_name("Azure AD")
@config_class(AzureADConfig)
@support_status(SupportStatus.CERTIFIED)
class AzureADSource(Source):
    """
    This plugin extracts the following:

    - Users
    - Groups
    - Group Membership

    from your Azure AD instance.

    ### Extracting DataHub Users

    #### Usernames

    Usernames serve as unique identifiers for users on DataHub. This connector extracts usernames using the
    "userPrincipalName" field of an [Azure AD User Response](https://docs.microsoft.com/en-us/graph/api/user-list?view=graph-rest-1.0&tabs=http#response-1),
    which is the unique identifier for your Azure AD users.

    If this is not how you wish to map to DataHub usernames, you can provide a custom mapping using the configurations options detailed below. Namely, `azure_ad_response_to_username_attr`
    and `azure_ad_response_to_username_regex`.

    #### Responses

    This connector also extracts basic user response information from Azure. The following fields of the Azure User Response are extracted
    and mapped to the DataHub `CorpUserInfo` aspect:

    - display name
    - first name
    - last name
    - email
    - title
    - country

    ### Extracting DataHub Groups

    #### Group Names

    Group names serve as unique identifiers for groups on DataHub. This connector extracts group names using the "name" attribute of an Azure Group Response.
    By default, a URL-encoded version of the full group name is used as the unique identifier (CorpGroupKey) and the raw "name" attribute is mapped
    as the display name that will appear in DataHub's UI.

    If this is not how you wish to map to DataHub group names, you can provide a custom mapping using the configurations options detailed below. Namely, `azure_ad_response_to_groupname_attr`
    and `azure_ad_response_to_groupname_regex`.

    #### Responses

    This connector also extracts basic group information from Azure. The following fields of the [Azure AD Group Response](https://docs.microsoft.com/en-us/graph/api/group-list?view=graph-rest-1.0&tabs=http#response-1) are extracted and mapped to the
    DataHub `CorpGroupInfo` aspect:

    - name
    - description

    ### Extracting Group Membership

    This connector additional extracts the edges between Users and Groups that are stored in [Azure AD](https://docs.microsoft.com/en-us/graph/api/group-list-members?view=graph-rest-1.0&tabs=http#response-1). It maps them to the `GroupMembership` aspect
    associated with DataHub users (CorpUsers). Today this has the unfortunate side effect of **overwriting** any Group Membership information that
    was created outside of the connector. That means if you've used the DataHub REST API to assign users to groups, this information will be overridden
    when the Azure AD Source is executed. If you intend to *always* pull users, groups, and their relationships from your Identity Provider, then
    this should not matter.

    This is a known limitation in our data model that is being tracked by [this ticket](https://github.com/datahub-project/datahub/issues/3065).

    ### Prerequisite

    [Create a DataHub Application](https://docs.microsoft.com/en-us/graph/toolkit/get-started/add-aad-app-registration) within the Azure AD Portal with the permissions
    to read your organization's Users and Groups. The following permissions are required, with the `Application` permission type:

    - `Group.Read.All`
    - `GroupMember.Read.All`
    - `User.Read.All`

    """

    @classmethod
    def create(cls, config_dict, ctx):
        config = AzureADConfig.parse_obj(config_dict)
        return cls(config, ctx)

    def __init__(self, config: AzureADConfig, ctx: PipelineContext):
        super().__init__(ctx)
        self.config = config
        self.report = AzureADSourceReport(
            filtered_tracking=self.config.filtered_tracking
        )
        self.token_data = {
            "grant_type": "client_credentials",
            "client_id": self.config.client_id,
            "tenant_id": self.config.tenant_id,
            "client_secret": self.config.client_secret,
            "resource": "https://graph.microsoft.com",
            "scope": "https://graph.microsoft.com/.default",
        }
        self.token = self.get_token()
        self.selected_azure_ad_groups: list = []
        self.azure_ad_groups_users: list = []

    def get_token(self):
        token_response = requests.post(self.config.token_url, data=self.token_data)
        if token_response.status_code == 200:
            token = token_response.json().get("access_token")
            return token
        else:
            error_str = (
                f"Token response status code: {str(token_response.status_code)}. "
                f"Token response content: {str(token_response.content)}"
            )
            logger.error(error_str)
            self.report.report_failure("get_token", error_str)
            click.echo("Error: Token response invalid")
            exit()

    def get_workunits(self) -> Iterable[MetadataWorkUnit]:
        # for future developers: The actual logic of this ingestion wants to be executed, in order:
        # 1) the groups
        # 2) the groups' memberships
        # 3) the users

        # Create MetadataWorkUnits for CorpGroups
        if self.config.ingest_groups:
            # 1) the groups
            for azure_ad_groups in self._get_azure_ad_groups():
                logger.info("Processing another groups batch...")
                datahub_corp_group_snapshots = self._map_azure_ad_groups(
                    azure_ad_groups
                )
                for group_count, datahub_corp_group_snapshot in enumerate(
                    datahub_corp_group_snapshots
                ):
                    mce = MetadataChangeEvent(
                        proposedSnapshot=datahub_corp_group_snapshot
                    )
                    wu_id = (
                        f"group-{group_count + 1}"
                        if self.config.mask_group_id
                        else datahub_corp_group_snapshot.urn
                    )
                    wu = MetadataWorkUnit(id=wu_id, mce=mce)
                    self.report.report_workunit(wu)
                    yield wu

<<<<<<< HEAD
                group_origin_mcp = MetadataChangeProposalWrapper(
                    entityType="corpGroup",
                    entityUrn=datahub_corp_group_snapshot.urn,
                    changeType=ChangeTypeClass.UPSERT,
                    aspectName="origin",
                    aspect=OriginClass(OriginTypeClass.EXTERNAL, "AZURE_AD"),
                )
                group_origin_wu_id = (
                    f"group-origin-{group_count + 1}"
                    if self.config.mask_group_id
                    else datahub_corp_group_snapshot.urn
                )
                group_origin_wu = MetadataWorkUnit(
                    id=group_origin_wu_id, mcp=group_origin_mcp
                )
                self.report.report_workunit(group_origin_wu)
                yield group_origin_wu
=======
                    group_origin_mcp = MetadataChangeProposalWrapper(
                        entityType="corpGroup",
                        entityUrn=datahub_corp_group_snapshot.urn,
                        changeType=ChangeTypeClass.UPSERT,
                        aspectName="origin",
                        aspect=OriginClass(OriginTypeClass.EXTERNAL, "AZURE_AD"),
                    )
                    group_origin_wu_id = f"group-origin-{group_count + 1 if self.config.mask_group_id else datahub_corp_group_snapshot.urn}"
                    group_origin_wu = MetadataWorkUnit(
                        id=group_origin_wu_id, mcp=group_origin_mcp
                    )
                    self.report.report_workunit(group_origin_wu)
                    yield group_origin_wu

                    group_status_mcp = MetadataChangeProposalWrapper(
                        entityType="corpGroup",
                        entityUrn=datahub_corp_group_snapshot.urn,
                        changeType=ChangeTypeClass.UPSERT,
                        aspectName="status",
                        aspect=StatusClass(removed=False),
                    )
                    group_status_wu_id = f"group-status-{group_count + 1 if self.config.mask_group_id else datahub_corp_group_snapshot.urn}"
                    group_status_wu = MetadataWorkUnit(
                        id=group_status_wu_id, mcp=group_status_mcp
                    )
                    self.report.report_workunit(group_status_wu)
                    yield group_status_wu
>>>>>>> af6a423f

        # Populate GroupMembership Aspects for CorpUsers
        datahub_corp_user_urn_to_group_membership: Dict[
            str, GroupMembershipClass
        ] = defaultdict(lambda: GroupMembershipClass(groups=[]))
        if (
            self.config.ingest_group_membership
            and len(self.selected_azure_ad_groups) > 0
        ):
            # 2) the groups' membership
            for azure_ad_group in self.selected_azure_ad_groups:
                # Azure supports nested groups, but not DataHub.  We need to explode the nested groups into a flat list.
                datahub_corp_group_urn = self._map_azure_ad_group_to_urn(azure_ad_group)
                if not datahub_corp_group_urn:
                    error_str = f"Failed to extract DataHub Group Name from Azure AD Group named {azure_ad_group.get('displayName')}. Skipping..."
                    self.report.report_failure("azure_ad_group_mapping", error_str)
                    continue
                self._add_group_members_to_group_membership(
                    datahub_corp_group_urn,
                    azure_ad_group,
                    datahub_corp_user_urn_to_group_membership,
                )

        if (
            self.config.ingest_groups_users
            and self.config.ingest_group_membership
            and not self.config.ingest_users
        ):
            # 3) the users
            # getting infos about the users belonging to the found groups
            datahub_corp_user_snapshots = self._map_azure_ad_users(
                self.azure_ad_groups_users
            )
            yield from self.ingest_ad_users(
                datahub_corp_user_snapshots, datahub_corp_user_urn_to_group_membership
            )

        # Create MetadataWorkUnits for CorpUsers
        if self.config.ingest_users:
            # 3) the users
            for azure_ad_users in self._get_azure_ad_users():
                # azure_ad_users = next(self._get_azure_ad_users())
                datahub_corp_user_snapshots = self._map_azure_ad_users(azure_ad_users)
                yield from self.ingest_ad_users(
                    datahub_corp_user_snapshots,
                    datahub_corp_user_urn_to_group_membership,
                )

    def _add_group_members_to_group_membership(
        self,
        parent_corp_group_urn: str,
        azure_ad_group: dict,
        user_urn_to_group_membership: Dict[str, GroupMembershipClass],
    ) -> None:
        # Extract and map members for each group
        for azure_ad_group_members in self._get_azure_ad_group_members(azure_ad_group):
            # if group doesn't have any members, continue
            if not azure_ad_group_members:
                continue
            for azure_ad_member in azure_ad_group_members:
                odata_type = azure_ad_member.get("@odata.type")
                if odata_type == "#microsoft.graph.user":
                    self._add_user_to_group_membership(
                        parent_corp_group_urn,
                        azure_ad_member,
                        user_urn_to_group_membership,
                    )
                elif odata_type == "#microsoft.graph.group":
                    # Since DataHub does not support nested group, we add the members to the parent group and not the nested one.
                    self._add_group_members_to_group_membership(
                        parent_corp_group_urn,
                        azure_ad_member,
                        user_urn_to_group_membership,
                    )
                else:
                    # Unless told otherwise, we only care about users and groups.  Silently skip other object types.
                    logger.warning(
                        f"Unsupported @odata.type '{odata_type}' found in Azure group member. Skipping...."
                    )

    def _add_user_to_group_membership(
        self,
        group_urn: str,
        azure_ad_user: dict,
        user_urn_to_group_membership: Dict[str, GroupMembershipClass],
    ) -> None:
        user_urn = self._map_azure_ad_user_to_urn(azure_ad_user)
        if not user_urn:
            error_str = f"Failed to extract DataHub Username from Azure ADUser {azure_ad_user.get('displayName')}. Skipping..."
            self.report.report_failure("azure_ad_user_mapping", error_str)
        else:
            self.azure_ad_groups_users.append(azure_ad_user)
            # update/create the GroupMembership aspect for this group member.
            if group_urn not in user_urn_to_group_membership[user_urn].groups:
                user_urn_to_group_membership[user_urn].groups.append(group_urn)

    def ingest_ad_users(
        self,
        datahub_corp_user_snapshots: Generator[CorpUserSnapshot, Any, None],
        datahub_corp_user_urn_to_group_membership: dict,
    ) -> Generator[MetadataWorkUnit, Any, None]:
        for user_count, datahub_corp_user_snapshot in enumerate(
            datahub_corp_user_snapshots
        ):
            # Add GroupMembership if applicable
            if (
                datahub_corp_user_snapshot.urn
                in datahub_corp_user_urn_to_group_membership.keys()
            ):
                datahub_group_membership = (
                    datahub_corp_user_urn_to_group_membership.get(
                        datahub_corp_user_snapshot.urn
                    )
                )
                assert datahub_group_membership
                datahub_corp_user_snapshot.aspects.append(datahub_group_membership)
            mce = MetadataChangeEvent(proposedSnapshot=datahub_corp_user_snapshot)
            wu_id = f"user-snapshot-{user_count + 1 if self.config.mask_user_id else datahub_corp_user_snapshot.urn}"
            wu = MetadataWorkUnit(id=wu_id, mce=mce)
            self.report.report_workunit(wu)
            yield wu

            user_origin_mcp = MetadataChangeProposalWrapper(
                entityType="corpuser",
                entityUrn=datahub_corp_user_snapshot.urn,
                changeType=ChangeTypeClass.UPSERT,
                aspectName="origin",
                aspect=OriginClass(OriginTypeClass.EXTERNAL, "AZURE_AD"),
            )
<<<<<<< HEAD
            user_origin_wu_id = (
                f"user-origin-{user_count + 1}"
                if self.config.mask_user_id
                else datahub_corp_user_snapshot.urn
            )
=======
            user_origin_wu_id = f"user-origin-{user_count + 1 if self.config.mask_user_id else datahub_corp_user_snapshot.urn}"
>>>>>>> af6a423f
            user_origin_wu = MetadataWorkUnit(id=user_origin_wu_id, mcp=user_origin_mcp)
            self.report.report_workunit(user_origin_wu)
            yield user_origin_wu

<<<<<<< HEAD
=======
            user_status_mcp = MetadataChangeProposalWrapper(
                entityType="corpuser",
                entityUrn=datahub_corp_user_snapshot.urn,
                changeType=ChangeTypeClass.UPSERT,
                aspectName="status",
                aspect=StatusClass(removed=False),
            )
            user_status_wu_id = f"user-status-{user_count + 1 if self.config.mask_user_id else datahub_corp_user_snapshot.urn}"
            user_status_wu = MetadataWorkUnit(id=user_status_wu_id, mcp=user_status_mcp)
            self.report.report_workunit(user_status_wu)
            yield user_status_wu

>>>>>>> af6a423f
    def get_report(self) -> SourceReport:
        return self.report

    def close(self) -> None:
        pass

    def _get_azure_ad_groups(self) -> Iterable[List]:
        yield from self._get_azure_ad_data(kind="/groups")

    def _get_azure_ad_users(self) -> Iterable[List]:
        yield from self._get_azure_ad_data(kind="/users")

    def _get_azure_ad_group_members(self, azure_ad_group: dict) -> Iterable[List]:
        group_id = azure_ad_group.get("id")
        kind = f"/groups/{group_id}/members"
        yield from self._get_azure_ad_data(kind=kind)

    def _get_azure_ad_data(self, kind: str) -> Iterable[List]:
        headers = {"Authorization": "Bearer {}".format(self.token)}
        #           'ConsistencyLevel': 'eventual'}
        url = self.config.graph_url + kind
        while True:
            if not url:
                break
            response = requests.get(url, headers=headers)
            if response.status_code == 200:
                json_data = json.loads(response.text)
                try:
                    url = json_data["@odata.nextLink"]
                except KeyError:
                    # no more data will follow
                    url = False  # type: ignore
                yield json_data["value"]
            else:
                error_str = (
                    f"Response status code: {str(response.status_code)}. "
                    f"Response content: {str(response.content)}"
                )
                logger.error(error_str)
                self.report.report_failure("_get_azure_ad_data_", error_str)
                continue

    def _map_identity_to_urn(self, func, id_to_extract, mapping_identifier, id_type):
        result, error_str = None, None
        try:
            result = func(id_to_extract)
        except Exception as e:
            error_str = "Failed to extract DataHub {} from Azure AD {} with name {} due to '{}'".format(
                id_type, id_type, id_to_extract.get("displayName"), repr(e)
            )
        if not result:
            error_str = "Failed to extract DataHub {} from Azure AD {} with name {} due to unknown reason".format(
                id_type, id_type, id_to_extract.get("displayName")
            )
        if error_str is not None:
            logger.error(error_str)
            self.report.report_failure(mapping_identifier, error_str)
        return result, error_str

    def _map_azure_ad_groups(self, azure_ad_groups):
        for azure_ad_group in azure_ad_groups:
            corp_group_urn, error_str = self._map_identity_to_urn(
                self._map_azure_ad_group_to_urn,
                azure_ad_group,
                "azure_ad_group_mapping",
                "group",
            )
            if error_str is not None:
                continue
            group_name = self._extract_regex_match_from_dict_value(
                azure_ad_group,
                self.config.azure_ad_response_to_groupname_attr,
                self.config.azure_ad_response_to_groupname_regex,
            )
            if not self.config.groups_pattern.allowed(group_name):
                self.report.report_filtered(f"{corp_group_urn}")
                continue
            self.selected_azure_ad_groups.append(azure_ad_group)
            corp_group_snapshot = CorpGroupSnapshot(
                urn=corp_group_urn,
                aspects=[],
            )
            corp_group_info = self._map_azure_ad_group_to_corp_group(azure_ad_group)
            corp_group_snapshot.aspects.append(corp_group_info)
            yield corp_group_snapshot

    # Converts Azure group profile into DataHub CorpGroupInfoClass Aspect
    def _map_azure_ad_group_to_corp_group(self, group):
        return CorpGroupInfoClass(
            displayName=self._map_azure_ad_group_to_group_name(group),
            description=group.get("description"),
            email=group.get("mail"),
            members=[],
            groups=[],
            admins=[],
        )

    # Creates Datahub CorpGroup Urn from Azure AD Group object
    def _map_azure_ad_group_to_urn(self, azure_ad_group):
        group_name = self._map_azure_ad_group_to_group_name(azure_ad_group)
        if not group_name:
            return None
        # decode the group name to deal with URL encoding, and replace spaces with '_'
        url_encoded_group_name = urllib.parse.quote(group_name)
        return make_group_urn(url_encoded_group_name)

    def _map_azure_ad_group_to_group_name(self, azure_ad_group):
        return self._extract_regex_match_from_dict_value(
            azure_ad_group,
            self.config.azure_ad_response_to_groupname_attr,
            self.config.azure_ad_response_to_groupname_regex,
        )

    def _map_azure_ad_users(self, azure_ad_users):
        for user in azure_ad_users:
            corp_user_urn, error_str = self._map_identity_to_urn(
                self._map_azure_ad_user_to_urn, user, "azure_ad_user_mapping", "user"
            )
            if error_str is not None:
                continue
            if not self.config.users_pattern.allowed(corp_user_urn):
                self.report.report_filtered(f"{corp_user_urn}.*")
                continue
            corp_user_snapshot = CorpUserSnapshot(
                urn=corp_user_urn,
                aspects=[],
            )
            corp_user_info = self._map_azure_ad_user_to_corp_user(user)
            corp_user_snapshot.aspects.append(corp_user_info)
            yield corp_user_snapshot

    def _map_azure_ad_user_to_user_name(self, azure_ad_user):
        return self._extract_regex_match_from_dict_value(
            azure_ad_user,
            self.config.azure_ad_response_to_username_attr,
            self.config.azure_ad_response_to_username_regex,
        )

    # Creates DataHub CorpUser Urn from Azure AD User object
    def _map_azure_ad_user_to_urn(self, azure_ad_user):
        user_name = self._map_azure_ad_user_to_user_name(azure_ad_user)
        if not user_name:
            return None
        return make_user_urn(user_name)

    def _map_azure_ad_user_to_corp_user(self, azure_ad_user):
        full_name = (
            str(azure_ad_user.get("givenName", ""))
            + " "
            + str(azure_ad_user.get("surname", ""))
        )
        return CorpUserInfoClass(
            active=True,
            displayName=azure_ad_user.get("displayName", full_name),
            firstName=azure_ad_user.get("givenName", None),
            lastName=azure_ad_user.get("surname", None),
            fullName=full_name,
            email=azure_ad_user.get("mail"),
            title=azure_ad_user.get("jobTitle", None),
            countryCode=azure_ad_user.get("mobilePhone", None),
        )

    def _extract_regex_match_from_dict_value(
        self, str_dict: Dict[str, str], key: str, pattern: str
    ) -> str:
        raw_value = str_dict.get(key)
        if raw_value is None:
            raise ValueError(f"Unable to find the key {key} in Group. Is it wrong?")
        match = re.search(pattern, raw_value)
        if match is None:
            raise ValueError(
                f"Unable to extract a name from {raw_value} with the pattern {pattern}"
            )
        return match.group()<|MERGE_RESOLUTION|>--- conflicted
+++ resolved
@@ -35,10 +35,7 @@
     GroupMembershipClass,
     OriginClass,
     OriginTypeClass,
-<<<<<<< HEAD
-=======
     StatusClass,
->>>>>>> af6a423f
 )
 
 logger = logging.getLogger(__name__)
@@ -296,25 +293,6 @@
                     self.report.report_workunit(wu)
                     yield wu
 
-<<<<<<< HEAD
-                group_origin_mcp = MetadataChangeProposalWrapper(
-                    entityType="corpGroup",
-                    entityUrn=datahub_corp_group_snapshot.urn,
-                    changeType=ChangeTypeClass.UPSERT,
-                    aspectName="origin",
-                    aspect=OriginClass(OriginTypeClass.EXTERNAL, "AZURE_AD"),
-                )
-                group_origin_wu_id = (
-                    f"group-origin-{group_count + 1}"
-                    if self.config.mask_group_id
-                    else datahub_corp_group_snapshot.urn
-                )
-                group_origin_wu = MetadataWorkUnit(
-                    id=group_origin_wu_id, mcp=group_origin_mcp
-                )
-                self.report.report_workunit(group_origin_wu)
-                yield group_origin_wu
-=======
                     group_origin_mcp = MetadataChangeProposalWrapper(
                         entityType="corpGroup",
                         entityUrn=datahub_corp_group_snapshot.urn,
@@ -342,7 +320,6 @@
                     )
                     self.report.report_workunit(group_status_wu)
                     yield group_status_wu
->>>>>>> af6a423f
 
         # Populate GroupMembership Aspects for CorpUsers
         datahub_corp_user_urn_to_group_membership: Dict[
@@ -472,21 +449,11 @@
                 aspectName="origin",
                 aspect=OriginClass(OriginTypeClass.EXTERNAL, "AZURE_AD"),
             )
-<<<<<<< HEAD
-            user_origin_wu_id = (
-                f"user-origin-{user_count + 1}"
-                if self.config.mask_user_id
-                else datahub_corp_user_snapshot.urn
-            )
-=======
             user_origin_wu_id = f"user-origin-{user_count + 1 if self.config.mask_user_id else datahub_corp_user_snapshot.urn}"
->>>>>>> af6a423f
             user_origin_wu = MetadataWorkUnit(id=user_origin_wu_id, mcp=user_origin_mcp)
             self.report.report_workunit(user_origin_wu)
             yield user_origin_wu
 
-<<<<<<< HEAD
-=======
             user_status_mcp = MetadataChangeProposalWrapper(
                 entityType="corpuser",
                 entityUrn=datahub_corp_user_snapshot.urn,
@@ -499,7 +466,6 @@
             self.report.report_workunit(user_status_wu)
             yield user_status_wu
 
->>>>>>> af6a423f
     def get_report(self) -> SourceReport:
         return self.report
 
