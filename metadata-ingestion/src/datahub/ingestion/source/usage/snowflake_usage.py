--- conflicted
+++ resolved
@@ -295,10 +295,6 @@
                 min(query_start_time) as min_time,
                 max(query_start_time) as max_time
             from snowflake.account_usage.access_history
-<<<<<<< HEAD
-            where ARRAY_SIZE(base_objects_accessed) > 0
-=======
->>>>>>> a5b7cd1d
         """
         with PerfTimer() as timer:
             for db_row in engine.execute(query):
