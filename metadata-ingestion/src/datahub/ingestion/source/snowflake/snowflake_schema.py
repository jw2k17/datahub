import logging
from collections import defaultdict
from dataclasses import dataclass, field
from datetime import datetime
from typing import Dict, List, Optional

import pandas as pd
from snowflake.connector import SnowflakeConnection

from datahub.ingestion.source.snowflake.constants import SnowflakeObjectDomain
from datahub.ingestion.source.snowflake.snowflake_query import SnowflakeQuery
from datahub.ingestion.source.snowflake.snowflake_utils import SnowflakeQueryMixin
from datahub.ingestion.source.sql.sql_generic import BaseColumn, BaseTable, BaseView

logger: logging.Logger = logging.getLogger(__name__)


@dataclass
class SnowflakePK:
    name: str
    column_names: List[str]


@dataclass
class SnowflakeFK:
    name: str
    column_names: List[str]
    referred_database: str
    referred_schema: str
    referred_table: str
    referred_column_names: List[str]


@dataclass
<<<<<<< HEAD
=======
class SnowflakeTag:
    database: str
    schema: str
    name: str
    value: str

    def identifier(self) -> str:
        return f"{self._id_prefix_as_str()}:{self.value}"

    def _id_prefix_as_str(self) -> str:
        return f"{self.database}.{self.schema}.{self.name}"


@dataclass(frozen=True, eq=True)
>>>>>>> e8a074f8
class SnowflakeColumn(BaseColumn):
    character_maximum_length: Optional[int]
    numeric_precision: Optional[int]
    numeric_scale: Optional[int]

    def get_precise_native_type(self):
        precise_native_type = self.data_type
        # https://docs.snowflake.com/en/sql-reference/data-types-numeric.html
        if (
            self.data_type in ("NUMBER", "NUMERIC", "DECIMAL")
            and self.numeric_precision is not None
            and self.numeric_scale is not None
        ):
            precise_native_type = (
                f"NUMBER({self.numeric_precision},{self.numeric_scale})"
            )
        # https://docs.snowflake.com/en/sql-reference/data-types-text.html
        elif (
            self.data_type in ("TEXT", "STRING", "VARCHAR")
            and self.character_maximum_length is not None
        ):
            precise_native_type = f"VARCHAR({self.character_maximum_length})"
        return precise_native_type


@dataclass
class SnowflakeTable(BaseTable):
    clustering_key: Optional[str] = None
    pk: Optional[SnowflakePK] = None
    columns: List[SnowflakeColumn] = field(default_factory=list)
    foreign_keys: List[SnowflakeFK] = field(default_factory=list)
    tags: Optional[List[SnowflakeTag]] = None
    column_tags: Dict[str, List[SnowflakeTag]] = field(default_factory=dict)
    sample_data: Optional[pd.DataFrame] = None


@dataclass
class SnowflakeView(BaseView):
    columns: List[SnowflakeColumn] = field(default_factory=list)
    tags: Optional[List[SnowflakeTag]] = None
    column_tags: Dict[str, List[SnowflakeTag]] = field(default_factory=dict)


@dataclass
class SnowflakeSchema:
    name: str
    created: Optional[datetime]
    last_altered: Optional[datetime]
    comment: Optional[str]
    tables: List[SnowflakeTable] = field(default_factory=list)
    views: List[SnowflakeView] = field(default_factory=list)
    tags: Optional[List[SnowflakeTag]] = None


@dataclass
class SnowflakeDatabase:
    name: str
    created: Optional[datetime]
    comment: Optional[str]
    last_altered: Optional[datetime] = None
    schemas: List[SnowflakeSchema] = field(default_factory=list)
    tags: Optional[List[SnowflakeTag]] = None


class _SnowflakeTagCache:
    def __init__(self) -> None:
        # self._database_tags[<database_name>] = list of tags applied to database
        self._database_tags: Dict[str, List[SnowflakeTag]] = defaultdict(list)

        # self._schema_tags[<database_name>][<schema_name>] = list of tags applied to schema
        self._schema_tags: Dict[str, Dict[str, List[SnowflakeTag]]] = defaultdict(
            lambda: defaultdict(list)
        )

        # self._table_tags[<database_name>][<schema_name>][<table_name>] = list of tags applied to table
        self._table_tags: Dict[
            str, Dict[str, Dict[str, List[SnowflakeTag]]]
        ] = defaultdict(lambda: defaultdict(lambda: defaultdict(list)))

        # self._column_tags[<database_name>][<schema_name>][<table_name>][<column_name>] = list of tags applied to column
        self._column_tags: Dict[
            str, Dict[str, Dict[str, Dict[str, List[SnowflakeTag]]]]
        ] = defaultdict(
            lambda: defaultdict(lambda: defaultdict(lambda: defaultdict(list)))
        )

    def add_database_tag(self, db_name: str, tag: SnowflakeTag) -> None:
        self._database_tags[db_name].append(tag)

    def get_database_tags(self, db_name: str) -> List[SnowflakeTag]:
        return self._database_tags[db_name]

    def add_schema_tag(self, schema_name: str, db_name: str, tag: SnowflakeTag) -> None:
        self._schema_tags[db_name][schema_name].append(tag)

    def get_schema_tags(self, schema_name: str, db_name: str) -> List[SnowflakeTag]:
        return self._schema_tags.get(db_name, {}).get(schema_name, [])

    def add_table_tag(
        self, table_name: str, schema_name: str, db_name: str, tag: SnowflakeTag
    ) -> None:
        self._table_tags[db_name][schema_name][table_name].append(tag)

    def get_table_tags(
        self, table_name: str, schema_name: str, db_name: str
    ) -> List[SnowflakeTag]:
        return self._table_tags[db_name][schema_name][table_name]

    def add_column_tag(
        self,
        column_name: str,
        table_name: str,
        schema_name: str,
        db_name: str,
        tag: SnowflakeTag,
    ) -> None:
        self._column_tags[db_name][schema_name][table_name][column_name].append(tag)

    def get_column_tags_for_table(
        self, table_name: str, schema_name: str, db_name: str
    ) -> Dict[str, List[SnowflakeTag]]:
        return (
            self._column_tags.get(db_name, {}).get(schema_name, {}).get(table_name, {})
        )


class SnowflakeDataDictionary(SnowflakeQueryMixin):
    def __init__(self) -> None:
        self.logger = logger
        self.connection: Optional[SnowflakeConnection] = None

    def set_connection(self, connection: SnowflakeConnection) -> None:
        self.connection = connection

    def get_connection(self) -> SnowflakeConnection:
        # Connection is already present by the time this is called
        assert self.connection is not None
        return self.connection

    def show_databases(self) -> List[SnowflakeDatabase]:
        databases: List[SnowflakeDatabase] = []

        cur = self.query(
            SnowflakeQuery.show_databases(),
        )

        for database in cur:
            snowflake_db = SnowflakeDatabase(
                name=database["name"],
                created=database["created_on"],
                comment=database["comment"],
            )
            databases.append(snowflake_db)

        return databases

    def get_databases(self, db_name: str) -> List[SnowflakeDatabase]:
        databases: List[SnowflakeDatabase] = []

        cur = self.query(
            SnowflakeQuery.get_databases(db_name),
        )

        for database in cur:
            snowflake_db = SnowflakeDatabase(
                name=database["DATABASE_NAME"],
                created=database["CREATED"],
                last_altered=database["LAST_ALTERED"],
                comment=database["COMMENT"],
            )
            databases.append(snowflake_db)

        return databases

    def get_schemas_for_database(self, db_name: str) -> List[SnowflakeSchema]:
        snowflake_schemas = []

        cur = self.query(
            SnowflakeQuery.schemas_for_database(db_name),
        )

        for schema in cur:
            snowflake_schema = SnowflakeSchema(
                name=schema["SCHEMA_NAME"],
                created=schema["CREATED"],
                last_altered=schema["LAST_ALTERED"],
                comment=schema["COMMENT"],
            )
            snowflake_schemas.append(snowflake_schema)
        return snowflake_schemas

    def get_tables_for_database(
        self, db_name: str
    ) -> Optional[Dict[str, List[SnowflakeTable]]]:
        tables: Dict[str, List[SnowflakeTable]] = {}
        try:
            cur = self.query(
                SnowflakeQuery.tables_for_database(db_name),
            )
        except Exception as e:
            logger.debug(
                f"Failed to get all tables for database - {db_name}", exc_info=e
            )
            # Error - Information schema query returned too much data. Please repeat query with more selective predicates.
            return None

        for table in cur:
            if table["TABLE_SCHEMA"] not in tables:
                tables[table["TABLE_SCHEMA"]] = []
            tables[table["TABLE_SCHEMA"]].append(
                SnowflakeTable(
                    name=table["TABLE_NAME"],
                    created=table["CREATED"],
                    last_altered=table["LAST_ALTERED"],
                    size_in_bytes=table["BYTES"],
                    rows_count=table["ROW_COUNT"],
                    comment=table["COMMENT"],
                    clustering_key=table["CLUSTERING_KEY"],
                )
            )
        return tables

    def get_tables_for_schema(
        self, schema_name: str, db_name: str
    ) -> List[SnowflakeTable]:
        tables: List[SnowflakeTable] = []

        cur = self.query(
            SnowflakeQuery.tables_for_schema(schema_name, db_name),
        )

        for table in cur:
            tables.append(
                SnowflakeTable(
                    name=table["TABLE_NAME"],
                    created=table["CREATED"],
                    last_altered=table["LAST_ALTERED"],
                    size_in_bytes=table["BYTES"],
                    rows_count=table["ROW_COUNT"],
                    comment=table["COMMENT"],
                    clustering_key=table["CLUSTERING_KEY"],
                )
            )
        return tables

    def get_views_for_database(
        self, db_name: str
    ) -> Optional[Dict[str, List[SnowflakeView]]]:
        views: Dict[str, List[SnowflakeView]] = {}
        try:
            cur = self.query(SnowflakeQuery.show_views_for_database(db_name))
        except Exception as e:
            logger.debug(
                f"Failed to get all views for database - {db_name}", exc_info=e
            )
            # Error - Information schema query returned too much data. Please repeat query with more selective predicates.
            return None

        for table in cur:
            if table["schema_name"] not in views:
                views[table["schema_name"]] = []
            views[table["schema_name"]].append(
                SnowflakeView(
                    name=table["name"],
                    created=table["created_on"],
                    # last_altered=table["last_altered"],
                    comment=table["comment"],
                    view_definition=table["text"],
                    last_altered=table["created_on"],
                )
            )
        return views

    def get_views_for_schema(
        self, schema_name: str, db_name: str
    ) -> List[SnowflakeView]:
        views: List[SnowflakeView] = []

        cur = self.query(SnowflakeQuery.show_views_for_schema(schema_name, db_name))
        for table in cur:
            views.append(
                SnowflakeView(
                    name=table["name"],
                    created=table["created_on"],
                    # last_altered=table["last_altered"],
                    comment=table["comment"],
                    view_definition=table["text"],
                    last_altered=table["created_on"],
                )
            )
        return views

    def get_columns_for_schema(
        self, schema_name: str, db_name: str
    ) -> Optional[Dict[str, List[SnowflakeColumn]]]:
        columns: Dict[str, List[SnowflakeColumn]] = {}
        try:
            cur = self.query(SnowflakeQuery.columns_for_schema(schema_name, db_name))
        except Exception as e:
            logger.debug(
                f"Failed to get all columns for schema - {schema_name}", exc_info=e
            )
            # Error - Information schema query returned too much data.
            # Please repeat query with more selective predicates.
            return None

        for column in cur:
            if column["TABLE_NAME"] not in columns:
                columns[column["TABLE_NAME"]] = []
            columns[column["TABLE_NAME"]].append(
                SnowflakeColumn(
                    name=column["COLUMN_NAME"],
                    ordinal_position=column["ORDINAL_POSITION"],
                    is_nullable=column["IS_NULLABLE"] == "YES",
                    data_type=column["DATA_TYPE"],
                    comment=column["COMMENT"],
                    character_maximum_length=column["CHARACTER_MAXIMUM_LENGTH"],
                    numeric_precision=column["NUMERIC_PRECISION"],
                    numeric_scale=column["NUMERIC_SCALE"],
                )
            )
        return columns

    def get_columns_for_table(
        self, table_name: str, schema_name: str, db_name: str
    ) -> List[SnowflakeColumn]:
        columns: List[SnowflakeColumn] = []

        cur = self.query(
            SnowflakeQuery.columns_for_table(table_name, schema_name, db_name),
        )

        for column in cur:
            columns.append(
                SnowflakeColumn(
                    name=column["COLUMN_NAME"],
                    ordinal_position=column["ORDINAL_POSITION"],
                    is_nullable=column["IS_NULLABLE"] == "YES",
                    data_type=column["DATA_TYPE"],
                    comment=column["COMMENT"],
                    character_maximum_length=column["CHARACTER_MAXIMUM_LENGTH"],
                    numeric_precision=column["NUMERIC_PRECISION"],
                    numeric_scale=column["NUMERIC_SCALE"],
                )
            )
        return columns

    def get_pk_constraints_for_schema(
        self, schema_name: str, db_name: str
    ) -> Dict[str, SnowflakePK]:
        constraints: Dict[str, SnowflakePK] = {}
        cur = self.query(
            SnowflakeQuery.show_primary_keys_for_schema(schema_name, db_name),
        )

        for row in cur:
            if row["table_name"] not in constraints:
                constraints[row["table_name"]] = SnowflakePK(
                    name=row["constraint_name"], column_names=[]
                )
            constraints[row["table_name"]].column_names.append(row["column_name"])
        return constraints

    def get_fk_constraints_for_schema(
        self, schema_name: str, db_name: str
    ) -> Dict[str, List[SnowflakeFK]]:
        constraints: Dict[str, List[SnowflakeFK]] = {}
        fk_constraints_map: Dict[str, SnowflakeFK] = {}

        cur = self.query(
            SnowflakeQuery.show_foreign_keys_for_schema(schema_name, db_name),
        )

        for row in cur:
            if row["fk_name"] not in constraints:
                fk_constraints_map[row["fk_name"]] = SnowflakeFK(
                    name=row["fk_name"],
                    column_names=[],
                    referred_database=row["pk_database_name"],
                    referred_schema=row["pk_schema_name"],
                    referred_table=row["pk_table_name"],
                    referred_column_names=[],
                )

            if row["fk_table_name"] not in constraints:
                constraints[row["fk_table_name"]] = []

            fk_constraints_map[row["fk_name"]].column_names.append(
                row["fk_column_name"]
            )
            fk_constraints_map[row["fk_name"]].referred_column_names.append(
                row["pk_column_name"]
            )
            constraints[row["fk_table_name"]].append(fk_constraints_map[row["fk_name"]])

        return constraints

    def get_tags_for_database_without_propagation(
        self,
        db_name: str,
    ) -> _SnowflakeTagCache:
        cur = self.query(
            SnowflakeQuery.get_all_tags_in_database_without_propagation(db_name)
        )

        tags = _SnowflakeTagCache()

        for tag in cur:
            snowflake_tag = SnowflakeTag(
                database=tag["TAG_DATABASE"],
                schema=tag["TAG_SCHEMA"],
                name=tag["TAG_NAME"],
                value=tag["TAG_VALUE"],
            )

            # This is the name of the object, unless the object is a column, in which
            # case the name is in the `COLUMN_NAME` field.
            object_name = tag["OBJECT_NAME"]
            # This will be null if the object is a database or schema
            object_schema = tag["OBJECT_SCHEMA"]
            # This will be null if the object is a database
            object_database = tag["OBJECT_DATABASE"]

            domain = tag["DOMAIN"].lower()
            if domain == SnowflakeObjectDomain.DATABASE:
                tags.add_database_tag(object_name, snowflake_tag)
            elif domain == SnowflakeObjectDomain.SCHEMA:
                tags.add_schema_tag(object_name, object_database, snowflake_tag)
            elif domain == SnowflakeObjectDomain.TABLE:  # including views
                tags.add_table_tag(
                    object_name, object_schema, object_database, snowflake_tag
                )
            elif domain == SnowflakeObjectDomain.COLUMN:
                column_name = tag["COLUMN_NAME"]
                tags.add_column_tag(
                    column_name,
                    object_name,
                    object_schema,
                    object_database,
                    snowflake_tag,
                )
            else:
                # This should never happen.
                self.logger.error(f"Encountered an unexpected domain: {domain}")
                continue

        return tags

    def get_tags_for_object_with_propagation(
        self,
        domain: str,
        quoted_identifier: str,
        db_name: str,
    ) -> List[SnowflakeTag]:
        tags: List[SnowflakeTag] = []

        cur = self.query(
            SnowflakeQuery.get_all_tags_on_object_with_propagation(
                db_name, quoted_identifier, domain
            ),
        )

        for tag in cur:
            tags.append(
                SnowflakeTag(
                    database=tag["TAG_DATABASE"],
                    schema=tag["TAG_SCHEMA"],
                    name=tag["TAG_NAME"],
                    value=tag["TAG_VALUE"],
                )
            )
        return tags

    def get_tags_on_columns_for_table(
        self, quoted_table_name: str, db_name: str
    ) -> Dict[str, List[SnowflakeTag]]:
        tags: Dict[str, List[SnowflakeTag]] = defaultdict(list)
        cur = self.query(
            SnowflakeQuery.get_tags_on_columns_with_propagation(
                db_name, quoted_table_name
            ),
        )

        for tag in cur:
            column_name = tag["COLUMN_NAME"]
            snowflake_tag = SnowflakeTag(
                database=tag["TAG_DATABASE"],
                schema=tag["TAG_SCHEMA"],
                name=tag["TAG_NAME"],
                value=tag["TAG_VALUE"],
            )
            tags[column_name].append(snowflake_tag)

        return tags<|MERGE_RESOLUTION|>--- conflicted
+++ resolved
@@ -32,8 +32,6 @@
 
 
 @dataclass
-<<<<<<< HEAD
-=======
 class SnowflakeTag:
     database: str
     schema: str
@@ -47,8 +45,7 @@
         return f"{self.database}.{self.schema}.{self.name}"
 
 
-@dataclass(frozen=True, eq=True)
->>>>>>> e8a074f8
+@dataclass
 class SnowflakeColumn(BaseColumn):
     character_maximum_length: Optional[int]
     numeric_precision: Optional[int]
