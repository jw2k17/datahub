--- conflicted
+++ resolved
@@ -60,18 +60,9 @@
         if len(profile_requests) == 0:
             return
 
-<<<<<<< HEAD
-        table_profile_requests = cast(List[TableProfilerRequest], profile_requests)
-
-        for request, profile in self.generate_profiles(
-            table_profile_requests,
-            max_workers=self.config.profiling.max_workers,
-=======
         yield from self.generate_profile_workunits(
             profile_requests,
-            self.config.profiling.max_workers,
-            database.name,
->>>>>>> c0ef7288
+            max_workers=self.config.profiling.max_workers,
             platform=self.platform,
             profiler_args=self.get_profile_args(),
         )
