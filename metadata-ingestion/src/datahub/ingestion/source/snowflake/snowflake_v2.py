import json
import logging
from dataclasses import dataclass
from typing import Dict, Iterable, List, Optional, Tuple, Union, cast

import pandas as pd
from snowflake.connector import SnowflakeConnection

from datahub.configuration.pattern_utils import is_schema_allowed
from datahub.emitter.mce_builder import (
    make_container_urn,
    make_data_platform_urn,
    make_dataplatform_instance_urn,
    make_dataset_urn,
    make_dataset_urn_with_platform_instance,
    make_domain_urn,
    make_schema_field_urn,
)
from datahub.emitter.mcp import MetadataChangeProposalWrapper
from datahub.emitter.mcp_builder import (
    DatabaseKey,
    PlatformKey,
    SchemaKey,
    add_dataset_to_container,
    add_domain_to_entity_wu,
    gen_containers,
)
from datahub.ingestion.api.common import PipelineContext, WorkUnit
from datahub.ingestion.api.decorators import (
    SupportStatus,
    capability,
    config_class,
    platform_name,
    support_status,
)
from datahub.ingestion.api.source import (
    CapabilityReport,
    Source,
    SourceCapability,
    SourceReport,
    TestableSource,
    TestConnectionReport,
)
from datahub.ingestion.api.workunit import MetadataWorkUnit
from datahub.ingestion.glossary.classification_mixin import ClassificationMixin
from datahub.ingestion.source.snowflake.constants import (
    SNOWFLAKE_DATABASE,
    SnowflakeEdition,
)
from datahub.ingestion.source.snowflake.snowflake_config import SnowflakeV2Config
from datahub.ingestion.source.snowflake.snowflake_lineage import (
    SnowflakeLineageExtractor,
)
from datahub.ingestion.source.snowflake.snowflake_profiler import SnowflakeProfiler
from datahub.ingestion.source.snowflake.snowflake_report import SnowflakeV2Report
from datahub.ingestion.source.snowflake.snowflake_schema import (
    SnowflakeColumn,
    SnowflakeDatabase,
    SnowflakeDataDictionary,
    SnowflakeFK,
    SnowflakePK,
    SnowflakeQuery,
    SnowflakeSchema,
    SnowflakeTable,
    SnowflakeView,
)
from datahub.ingestion.source.snowflake.snowflake_usage_v2 import (
    SnowflakeUsageExtractor,
)
from datahub.ingestion.source.snowflake.snowflake_utils import (
    SnowflakeCommonMixin,
    SnowflakePermissionError,
    SnowflakeQueryMixin,
)
from datahub.ingestion.source.sql.sql_common import SqlContainerSubTypes
from datahub.ingestion.source.state.redundant_run_skip_handler import (
    RedundantRunSkipHandler,
)
from datahub.ingestion.source.state.sql_common_state import (
    BaseSQLAlchemyCheckpointState,
)
from datahub.ingestion.source.state.stale_entity_removal_handler import (
    StaleEntityRemovalHandler,
)
from datahub.ingestion.source.state.stateful_ingestion_base import (
    StatefulIngestionSourceBase,
)
from datahub.metadata.com.linkedin.pegasus2avro.common import (
    Status,
    SubTypes,
    TimeStamp,
)
from datahub.metadata.com.linkedin.pegasus2avro.dataset import (
    DatasetProperties,
    ViewProperties,
)
from datahub.metadata.com.linkedin.pegasus2avro.schema import (
    ArrayType,
    BooleanType,
    BytesType,
    DateType,
    ForeignKeyConstraint,
    MySqlDDL,
    NullType,
    NumberType,
    RecordType,
    SchemaField,
    SchemaFieldDataType,
    SchemaMetadata,
    StringType,
    TimeType,
)
from datahub.metadata.schema_classes import ChangeTypeClass, DataPlatformInstanceClass
from datahub.utilities.registries.domain_registry import DomainRegistry
from datahub.utilities.time import datetime_to_ts_millis

logger: logging.Logger = logging.getLogger(__name__)

# https://docs.snowflake.com/en/sql-reference/intro-summary-data-types.html
SNOWFLAKE_FIELD_TYPE_MAPPINGS = {
    "DATE": DateType,
    "BIGINT": NumberType,
    "BINARY": BytesType,
    # 'BIT': BIT,
    "BOOLEAN": BooleanType,
    "CHAR": NullType,
    "CHARACTER": NullType,
    "DATETIME": TimeType,
    "DEC": NumberType,
    "DECIMAL": NumberType,
    "DOUBLE": NumberType,
    "FIXED": NumberType,
    "FLOAT": NumberType,
    "INT": NumberType,
    "INTEGER": NumberType,
    "NUMBER": NumberType,
    # 'OBJECT': ?
    "REAL": NumberType,
    "BYTEINT": NumberType,
    "SMALLINT": NumberType,
    "STRING": StringType,
    "TEXT": StringType,
    "TIME": TimeType,
    "TIMESTAMP": TimeType,
    "TIMESTAMP_TZ": TimeType,
    "TIMESTAMP_LTZ": TimeType,
    "TIMESTAMP_NTZ": TimeType,
    "TINYINT": NumberType,
    "VARBINARY": BytesType,
    "VARCHAR": StringType,
    "VARIANT": RecordType,
    "OBJECT": NullType,
    "ARRAY": ArrayType,
    "GEOGRAPHY": NullType,
}


@platform_name("Snowflake", doc_order=1)
@config_class(SnowflakeV2Config)
@support_status(SupportStatus.CERTIFIED)
@capability(SourceCapability.PLATFORM_INSTANCE, "Enabled by default")
@capability(SourceCapability.DOMAINS, "Supported via the `domain` config field")
@capability(SourceCapability.CONTAINERS, "Enabled by default")
@capability(SourceCapability.SCHEMA_METADATA, "Enabled by default")
@capability(
    SourceCapability.DATA_PROFILING,
    "Optionally enabled via configuration `profiling.enabled`",
)
@capability(SourceCapability.DESCRIPTIONS, "Enabled by default")
@capability(
    SourceCapability.LINEAGE_COARSE,
    "Enabled by default, can be disabled via configuration `include_table_lineage` and `include_view_lineage`",
)
@capability(
    SourceCapability.LINEAGE_FINE,
    "Enabled by default, can be disabled via configuration `include_column_lineage`",
)
@capability(
    SourceCapability.USAGE_STATS,
    "Enabled by default, can be disabled via configuration `include_usage_stats",
)
@capability(
    SourceCapability.DELETION_DETECTION,
    "Optionally enabled via `stateful_ingestion.remove_stale_metadata`",
    supported=True,
)
class SnowflakeV2Source(
    ClassificationMixin,
    SnowflakeQueryMixin,
    SnowflakeCommonMixin,
    StatefulIngestionSourceBase,
    TestableSource,
):
    def __init__(self, ctx: PipelineContext, config: SnowflakeV2Config):
        super().__init__(config, ctx)
        self.config: SnowflakeV2Config = config
        self.report: SnowflakeV2Report = SnowflakeV2Report()
        self.logger = logger
        self.snowsight_base_url = None
        # Create and register the stateful ingestion use-case handlers.
        self.stale_entity_removal_handler = StaleEntityRemovalHandler(
            source=self,
            config=self.config,
            state_type_class=BaseSQLAlchemyCheckpointState,
            pipeline_name=self.ctx.pipeline_name,
            run_id=self.ctx.run_id,
        )

        self.redundant_run_skip_handler = RedundantRunSkipHandler(
            source=self,
            config=self.config,
            pipeline_name=self.ctx.pipeline_name,
            run_id=self.ctx.run_id,
        )

        if self.config.domain:
            self.domain_registry = DomainRegistry(
                cached_domains=[k for k in self.config.domain], graph=self.ctx.graph
            )

        # For database, schema, tables, views, etc
        self.data_dictionary = SnowflakeDataDictionary()

        if config.include_table_lineage:
            # For lineage
            self.lineage_extractor = SnowflakeLineageExtractor(config, self.report)

        if config.include_usage_stats or config.include_operational_stats:
            # For usage stats
            self.usage_extractor = SnowflakeUsageExtractor(config, self.report)

        if config.profiling.enabled:
            # For profiling
            self.profiler = SnowflakeProfiler(config, self.report)

        if self.is_classification_enabled():
            self.classifiers = self.get_classifiers()

        # Currently caching using instance variables
        # TODO - rewrite cache for readability or use out of the box solution
        self.db_tables: Dict[str, Optional[Dict[str, List[SnowflakeTable]]]] = {}
        self.db_views: Dict[str, Optional[Dict[str, List[SnowflakeView]]]] = {}

        # For column related queries and constraints, we currently query at schema level
        # TODO: In future, we may consider using queries and caching at database level first
        self.schema_columns: Dict[
            Tuple[str, str], Optional[Dict[str, List[SnowflakeColumn]]]
        ] = {}
        self.schema_pk_constraints: Dict[Tuple[str, str], Dict[str, SnowflakePK]] = {}
        self.schema_fk_constraints: Dict[
            Tuple[str, str], Dict[str, List[SnowflakeFK]]
        ] = {}

    @classmethod
    def create(cls, config_dict: dict, ctx: PipelineContext) -> "Source":
        config = SnowflakeV2Config.parse_obj(config_dict)
        return cls(ctx, config)

    @staticmethod
    def test_connection(config_dict: dict) -> TestConnectionReport:
        test_report = TestConnectionReport()

        try:
            connection_conf = SnowflakeV2Config.parse_obj_allow_extras(config_dict)

            connection: SnowflakeConnection = connection_conf.get_connection()
            assert connection

            test_report.basic_connectivity = CapabilityReport(capable=True)

            test_report.capability_report = SnowflakeV2Source.check_capabilities(
                connection, connection_conf
            )
            connection.close()

        except Exception as e:
            logger.error(f"Failed to test connection due to {e}", exc_info=e)
            if test_report.basic_connectivity is None:
                test_report.basic_connectivity = CapabilityReport(
                    capable=False, failure_reason=f"{e}"
                )
            else:
                test_report.internal_failure = True
                test_report.internal_failure_reason = f"{e}"
        finally:
            return test_report

    @staticmethod
    def check_capabilities(
        conn: SnowflakeConnection, connection_conf: SnowflakeV2Config
    ) -> Dict[Union[SourceCapability, str], CapabilityReport]:
        # Currently only overall capabilities are reported.
        # Resource level variations in capabilities are not considered.

        @dataclass
        class SnowflakePrivilege:
            privilege: str
            object_name: str
            object_type: str

        def query(query):
            logger.info("Query : {}".format(query))
            resp = conn.cursor().execute(query)
            return resp

        _report: Dict[Union[SourceCapability, str], CapabilityReport] = dict()
        privileges: List[SnowflakePrivilege] = []
        capabilities: List[SourceCapability] = [c.capability for c in SnowflakeV2Source.get_capabilities() if c.capability not in (SourceCapability.PLATFORM_INSTANCE, SourceCapability.DOMAINS, SourceCapability.DELETION_DETECTION)]  # type: ignore

        cur = query("select current_role()")
        current_role = [row[0] for row in cur][0]

        cur = query("select current_secondary_roles()")
        secondary_roles_str = json.loads([row[0] for row in cur][0])["roles"]
        secondary_roles = (
            [] if secondary_roles_str == "" else secondary_roles_str.split(",")
        )

        roles = [current_role] + secondary_roles

        # PUBLIC role is automatically granted to every role
        if "PUBLIC" not in roles:
            roles.append("PUBLIC")
        i = 0

        while i < len(roles):
            role = roles[i]
            i = i + 1
            # for some roles, quoting is necessary. for example test-role
            cur = query(f'show grants to role "{role}"')
            for row in cur:
                privilege = SnowflakePrivilege(
                    privilege=row[1], object_type=row[2], object_name=row[3]
                )
                privileges.append(privilege)

                if privilege.object_type in (
                    "DATABASE",
                    "SCHEMA",
                ) and privilege.privilege in ("OWNERSHIP", "USAGE"):
                    _report[SourceCapability.CONTAINERS] = CapabilityReport(
                        capable=True
                    )
                elif privilege.object_type in (
                    "TABLE",
                    "VIEW",
                    "MATERIALIZED_VIEW",
                ):
                    _report[SourceCapability.SCHEMA_METADATA] = CapabilityReport(
                        capable=True
                    )
                    _report[SourceCapability.DESCRIPTIONS] = CapabilityReport(
                        capable=True
                    )

                    # Table level profiling is supported without SELECT access
                    # if privilege.privilege in ("SELECT", "OWNERSHIP"):
                    _report[SourceCapability.DATA_PROFILING] = CapabilityReport(
                        capable=True
                    )

                    if privilege.object_name.startswith("SNOWFLAKE.ACCOUNT_USAGE."):
                        # if access to "snowflake" shared database, access to all account_usage views is automatically granted
                        # Finer access control is not yet supported for shares
                        # https://community.snowflake.com/s/article/Error-Granting-individual-privileges-on-imported-database-is-not-allowed-Use-GRANT-IMPORTED-PRIVILEGES-instead
                        _report[SourceCapability.LINEAGE_COARSE] = CapabilityReport(
                            capable=True
                        )

                        _report[SourceCapability.LINEAGE_FINE] = CapabilityReport(
                            capable=True
                        )

                        _report[SourceCapability.USAGE_STATS] = CapabilityReport(
                            capable=True
                        )
                # If all capabilities supported, no need to continue
                if set(capabilities) == set(_report.keys()):
                    break

                # Due to this, entire role hierarchy is considered
                if (
                    privilege.object_type == "ROLE"
                    and privilege.privilege == "USAGE"
                    and privilege.object_name not in roles
                ):
                    roles.append(privilege.object_name)

        cur = query("select current_warehouse()")
        current_warehouse = [row[0] for row in cur][0]

        default_failure_messages = {
            SourceCapability.SCHEMA_METADATA: "Either no tables exist or current role does not have permissions to access them",
            SourceCapability.DESCRIPTIONS: "Either no tables exist or current role does not have permissions to access them",
            SourceCapability.DATA_PROFILING: "Either no tables exist or current role does not have permissions to access them",
            SourceCapability.CONTAINERS: "Current role does not have permissions to use any database",
            SourceCapability.LINEAGE_COARSE: "Current role does not have permissions to snowflake account usage views",
            SourceCapability.LINEAGE_FINE: "Current role does not have permissions to snowflake account usage views",
            SourceCapability.USAGE_STATS: "Current role does not have permissions to snowflake account usage views",
        }

        for c in capabilities:  # type:ignore
            # These capabilities do not work without active warehouse
            if current_warehouse is None and c in (
                SourceCapability.SCHEMA_METADATA,
                SourceCapability.DESCRIPTIONS,
                SourceCapability.DATA_PROFILING,
                SourceCapability.LINEAGE_COARSE,
                SourceCapability.LINEAGE_FINE,
                SourceCapability.USAGE_STATS,
            ):
                failure_message = (
                    f"Current role {current_role} does not have permissions to use warehouse {connection_conf.warehouse}. Please check the grants associated with this role."
                    if connection_conf.warehouse is not None
                    else "No default warehouse set for user. Either set default warehouse for user or configure warehouse in recipe"
                )
                _report[c] = CapabilityReport(
                    capable=False,
                    failure_reason=failure_message,
                )

            if c in _report.keys():
                continue

            # If some capabilities are missing, then mark them as not capable
            _report[c] = CapabilityReport(
                capable=False,
                failure_reason=default_failure_messages[c],
            )

        return _report

    def get_workunits(self) -> Iterable[WorkUnit]:
<<<<<<< HEAD

        try:
            conn = self.get_connection()
        except Exception as e:
            if isinstance(e, SnowflakePermissionError):
                self.report_error("permission-error", str(e))
            else:
                logger.debug(e, exc_info=e)
                self.report_error(
                    "snowflake-connection",
                    f"Failed to connect to snowflake instance due to error {e}.",
                )
            return

=======
        conn: SnowflakeConnection = self.config.get_connection()
>>>>>>> 5584bfb4
        self.add_config_to_report()
        self.inspect_session_metadata(conn)
        if self.config.include_external_url:
            self.snowsight_base_url = self.get_snowsight_base_url(conn)

        if self.report.default_warehouse is None:
            if self.config.warehouse is not None:
                self.report_error(
                    "permission-error",
                    f"Current role does not have permissions to use warehouse {self.config.warehouse}. Please update permissions.",
                )
            else:
                self.report_error(
                    "no-active-warehouse",
                    "No default warehouse set for user. Either set default warehouse for user or configure warehouse in recipe.",
                )
            return

        databases = self.get_databases(conn)

        if not databases:
            self.report_error(
                "permission-error",
                "No databases found. Please check permissions.",
            )
            return

        for snowflake_db in databases:
            try:
                self.report.report_entity_scanned(snowflake_db.name, "database")
                if not self.config.database_pattern.allowed(snowflake_db.name):
                    self.report.report_dropped(f"{snowflake_db.name}.*")
                    continue
                yield from self._process_database(conn, snowflake_db)
            except SnowflakePermissionError as e:
                self.report_error("permission-error", str(e))
                return

        conn.close()
        # Emit Stale entity workunits
        yield from self.stale_entity_removal_handler.gen_removed_entity_workunits()

        if self.config.profiling.enabled and len(databases) != 0:
            yield from self.profiler.get_workunits(databases)

        discovered_tables: List[str] = [
            self.get_dataset_identifier(table.name, schema.name, db.name)
            for db in databases
            for schema in db.schemas
            for table in schema.tables
        ]
        discovered_views: List[str] = [
            self.get_dataset_identifier(table.name, schema.name, db.name)
            for db in databases
            for schema in db.schemas
            for table in schema.views
        ]

        if len(discovered_tables) == 0 and len(discovered_views) == 0:
            self.report_error(
                "permission-error", "No tables/views found. Please check permissions."
            )
            return

        discovered_datasets = discovered_tables + discovered_views

        if self.config.include_table_lineage:
            yield from self.lineage_extractor.get_workunits(
                discovered_tables, discovered_views
            )

        if self.config.include_usage_stats or self.config.include_operational_stats:
            if self.redundant_run_skip_handler.should_skip_this_run(
                cur_start_time_millis=datetime_to_ts_millis(self.config.start_time)
            ):
                # Skip this run
                return

            # Update the checkpoint state for this run.
            self.redundant_run_skip_handler.update_state(
                start_time_millis=datetime_to_ts_millis(self.config.start_time),
                end_time_millis=datetime_to_ts_millis(self.config.end_time),
            )

            yield from self.usage_extractor.get_workunits(discovered_datasets)

    def get_databases(self, conn: SnowflakeConnection) -> List[SnowflakeDatabase]:
        # `show databases` is required only to get one  of the databases
        # whose information_schema can be queried to start with.
        databases = self.data_dictionary.show_databases(conn)
        ischema_databases: List[SnowflakeDatabase] = []
        for database in databases:
            try:
                ischema_databases = self.data_dictionary.get_databases(
                    conn, database.name
                )
                break
            except Exception:
                # query fails if "USAGE" access is not granted for database
                # This is okay, because `show databases` query lists all databases irrespective of permission,
                # if role has `MANAGE GRANTS` privilege. (not advisable)
                logger.debug(
                    f"Failed to list databases {database.name} information_schema"
                )
                # SNOWFLAKE database always shows up even if permissions are missing
                if database == SNOWFLAKE_DATABASE:
                    continue
                logger.info(
                    f"The role {self.report.role} has `MANAGE GRANTS` privilege. This is not advisable and also not required."
                )

        return ischema_databases

    def _process_database(
        self, conn: SnowflakeConnection, snowflake_db: SnowflakeDatabase
    ) -> Iterable[MetadataWorkUnit]:
        db_name = snowflake_db.name

        # Extract metadata from its information_schema
        try:
            self.query(conn, SnowflakeQuery.use_database(db_name))
        except SnowflakePermissionError:
            # This may happen if REFERENCE_USAGE permissions are set
            # We can not run show queries on database in such case.
            # This need not be a failure case.
            self.report_warning(
                "permission-warning",
                f"Insufficient privileges to operate on database {db_name}, skipping. Please grant USAGE permissions on database to extract its metadata.",
            )
            return

        if self.config.include_technical_schema:
            yield from self.gen_database_containers(snowflake_db)

        try:
            snowflake_db.schemas = self.data_dictionary.get_schemas_for_database(
                conn, db_name
            )
        except SnowflakePermissionError as e:
            error_msg = f"Failed to list schemas for database {db_name}. Please check permissions."
            # Ideal implementation would use PEP 678 – Enriching Exceptions with Notes
            raise SnowflakePermissionError(error_msg) from e.__cause__

        except Exception as e:
            logger.debug(e, exc_info=e)
            self.report_warning(
                "schemas-for-database",
                f"Failed to get schemas for database {db_name} due to error {e}",
            )

<<<<<<< HEAD
        if not snowflake_db.schemas:
            self.report_warning(
                "schemas-for-database",
                f"No schemas found in database {db_name}. If schemas exist, please grant USAGE permissions on them.",
            )

=======
>>>>>>> 5584bfb4
        for snowflake_schema in snowflake_db.schemas:
            self.report.report_entity_scanned(snowflake_schema.name, "schema")
            if not is_schema_allowed(
                self.config.schema_pattern,
                snowflake_schema.name,
                db_name,
                self.config.match_fully_qualified_names,
            ):
                self.report.report_dropped(f"{db_name}.{snowflake_schema.name}.*")
                continue

            yield from self._process_schema(conn, snowflake_schema, db_name)

    def _process_schema(
        self, conn: SnowflakeConnection, snowflake_schema: SnowflakeSchema, db_name: str
    ) -> Iterable[MetadataWorkUnit]:
        schema_name = snowflake_schema.name
        if self.config.include_technical_schema:
            yield from self.gen_schema_containers(snowflake_schema, db_name)

        if self.config.include_tables:
            try:
                snowflake_schema.tables = self.get_tables_for_schema(
                    conn, schema_name, db_name
                )
            except SnowflakePermissionError as e:
                # Ideal implementation would use PEP 678 – Enriching Exceptions with Notes
                error_msg = f"Failed to list tables for schema {db_name}.{schema_name}. Please check permissions."
                raise SnowflakePermissionError(error_msg) from e.__cause__
            except Exception as e:
                self.report_warning(
                    "tables-for-schema",
                    f"Failed to get tables for schema {db_name}.{schema_name} due to error {e}",
                )

            if self.config.include_technical_schema:
                for table in snowflake_schema.tables:
                    yield from self._process_table(conn, table, schema_name, db_name)

        if self.config.include_views:
            try:
                snowflake_schema.views = self.get_views_for_schema(
                    conn, schema_name, db_name
                )

            except SnowflakePermissionError as e:
                # Ideal implementation would use PEP 678 – Enriching Exceptions with Notes
                error_msg = f"Failed to list views for schema {db_name}.{schema_name}. Please check permissions."

                raise SnowflakePermissionError(error_msg) from e.__cause__
            except Exception as e:
                self.report_warning(
                    "views-for-schema",
                    f"Failed to get views for schema {db_name}.{schema_name} due to error {e}",
                )

            if self.config.include_technical_schema:
                for view in snowflake_schema.views:
                    yield from self._process_view(conn, view, schema_name, db_name)

        if not snowflake_schema.views and not snowflake_schema.tables:
            self.report_warning(
                "tables-for-schema",
                f"No tables/views found in schema {db_name}.{schema_name}. If tables exist, please grant REFERENCES or SELECT permissions on them.",
            )

    def _process_table(
        self,
        conn: SnowflakeConnection,
        table: SnowflakeTable,
        schema_name: str,
        db_name: str,
    ) -> Iterable[MetadataWorkUnit]:
        table_identifier = self.get_dataset_identifier(table.name, schema_name, db_name)

        self.report.report_entity_scanned(table_identifier)

        if not self.config.table_pattern.allowed(table_identifier):
            self.report.report_dropped(table_identifier)
            return

        try:
            table.columns = self.get_columns_for_table(
                conn, table.name, schema_name, db_name
            )
        except Exception as e:
            self.report_warning(
                "columns-for-table",
                f"Failed to get columns for table {table_identifier} due to error {e}",
            )

        try:
            table.pk = self.get_pk_constraints_for_table(
                conn, table.name, schema_name, db_name
            )
        except Exception as e:
            self.report_warning(
                "keys-for-table",
                f"Failed to get primary key for table {table_identifier} due to error {e}",
            )

        try:
            table.foreign_keys = self.get_fk_constraints_for_table(
                conn, table.name, schema_name, db_name
            )
        except Exception as e:
            self.report_warning(
                "keys-for-table",
                f"Failed to get foreign key for table {table_identifier} due to error {e}",
            )

        dataset_name = self.get_dataset_identifier(table.name, schema_name, db_name)

        if table.columns and self.is_classification_enabled_for_table(dataset_name):
            try:
                table.sample_data = self.get_sample_values_for_table(
                    conn, table.name, schema_name, db_name
                )
            except SnowflakePermissionError:
                error_msg = f"Failed to get sample values for dataset {dataset_name}. Please grant SELECT permissions are {dataset_name}."
                self.report_warning("permission-error", error_msg)
            except Exception as e:
                self.report_warning(
                    "sample-for-table",
                    f"Failed to get sample values for dataset {dataset_name} due to error {e}",
                )

        yield from self.gen_dataset_workunits(table, schema_name, db_name)

    def _process_view(
        self,
        conn: SnowflakeConnection,
        view: SnowflakeView,
        schema_name: str,
        db_name: str,
    ) -> Iterable[MetadataWorkUnit]:
        view_name = self.get_dataset_identifier(view.name, schema_name, db_name)

        self.report.report_entity_scanned(view_name, "view")

        if not self.config.view_pattern.allowed(view_name):
            self.report.report_dropped(view_name)
            return

        try:
            view.columns = self.get_columns_for_table(
                conn, view.name, schema_name, db_name
            )
        except Exception as e:
            self.report_warning(
                "columns-for-view",
                f"Failed to get columns for view {view_name} due to error {e}",
            )

        yield from self.gen_dataset_workunits(view, schema_name, db_name)

    def gen_dataset_workunits(
        self,
        table: Union[SnowflakeTable, SnowflakeView],
        schema_name: str,
        db_name: str,
    ) -> Iterable[MetadataWorkUnit]:
        dataset_name = self.get_dataset_identifier(table.name, schema_name, db_name)
        dataset_urn = make_dataset_urn_with_platform_instance(
            self.platform,
            dataset_name,
            self.config.platform_instance,
            self.config.env,
        )

        # Add the entity to the state.
        type = "table" if isinstance(table, SnowflakeTable) else "view"
        self.stale_entity_removal_handler.add_entity_to_state(
            type=type, urn=dataset_urn
        )

        status = Status(removed=False)
        yield self.wrap_aspect_as_workunit("dataset", dataset_urn, "status", status)

        schema_metadata = self.get_schema_metadata(table, dataset_name, dataset_urn)
        yield self.wrap_aspect_as_workunit(
            "dataset", dataset_urn, "schemaMetadata", schema_metadata
        )

        dataset_properties = DatasetProperties(
            name=table.name,
            created=TimeStamp(time=int(table.created.timestamp() * 1000))
            if table.created is not None
            else None,
            lastModified=TimeStamp(time=int(table.last_altered.timestamp() * 1000))
            if table.last_altered is not None
            else TimeStamp(time=int(table.created.timestamp() * 1000))
            if table.created is not None
            else None,
            description=table.comment,
            qualifiedName=dataset_name,
            customProperties={},
            externalUrl=self.get_external_url_for_table(
                table.name,
                schema_name,
                db_name,
                "table" if isinstance(table, SnowflakeTable) else "view",
            )
            if self.config.include_external_url
            else None,
        )
        yield self.wrap_aspect_as_workunit(
            "dataset", dataset_urn, "datasetProperties", dataset_properties
        )

        yield from self.add_table_to_schema_container(
            dataset_urn,
            self.snowflake_identifier(db_name),
            self.snowflake_identifier(schema_name),
        )
        dpi_aspect = self.get_dataplatform_instance_aspect(dataset_urn=dataset_urn)
        if dpi_aspect:
            yield dpi_aspect

        subTypes = SubTypes(
            typeNames=["view"] if isinstance(table, SnowflakeView) else ["table"]
        )
        yield self.wrap_aspect_as_workunit("dataset", dataset_urn, "subTypes", subTypes)

        yield from self._get_domain_wu(
            dataset_name=dataset_name,
            entity_urn=dataset_urn,
            entity_type="dataset",
        )

        if isinstance(table, SnowflakeView):
            view = cast(SnowflakeView, table)
            view_properties_aspect = ViewProperties(
                materialized=False,
                viewLanguage="SQL",
                viewLogic=view.view_definition,
            )
            yield self.wrap_aspect_as_workunit(
                "dataset",
                dataset_urn,
                "viewProperties",
                view_properties_aspect,
            )

    def get_schema_metadata(
        self,
        table: Union[SnowflakeTable, SnowflakeView],
        dataset_name: str,
        dataset_urn: str,
    ) -> SchemaMetadata:
        foreign_keys: Optional[List[ForeignKeyConstraint]] = None
        if isinstance(table, SnowflakeTable) and len(table.foreign_keys) > 0:
            foreign_keys = []
            for fk in table.foreign_keys:
                foreign_dataset = make_dataset_urn(
                    self.platform,
                    self.get_dataset_identifier(
                        fk.referred_table, fk.referred_schema, fk.referred_database
                    ),
                    self.config.env,
                )
                foreign_keys.append(
                    ForeignKeyConstraint(
                        name=fk.name,
                        foreignDataset=foreign_dataset,
                        foreignFields=[
                            make_schema_field_urn(
                                foreign_dataset,
                                self.snowflake_identifier(col),
                            )
                            for col in fk.referred_column_names
                        ],
                        sourceFields=[
                            make_schema_field_urn(
                                dataset_urn,
                                self.snowflake_identifier(col),
                            )
                            for col in fk.column_names
                        ],
                    )
                )

        schema_metadata = SchemaMetadata(
            schemaName=dataset_name,
            platform=make_data_platform_urn(self.platform),
            version=0,
            hash="",
            platformSchema=MySqlDDL(tableSchema=""),
            fields=[
                SchemaField(
                    fieldPath=self.snowflake_identifier(col.name),
                    type=SchemaFieldDataType(
                        SNOWFLAKE_FIELD_TYPE_MAPPINGS.get(col.data_type, NullType)()
                    ),
                    # NOTE: nativeDataType will not be in sync with older connector
                    nativeDataType=col.get_precise_native_type(),
                    description=col.comment,
                    nullable=col.is_nullable,
                    isPartOfKey=col.name in table.pk.column_names
                    if isinstance(table, SnowflakeTable) and table.pk is not None
                    else None,
                )
                for col in table.columns
            ],
            foreignKeys=foreign_keys,
        )

        # TODO: classification is only run for snowflake tables.
        # Should we run classification for snowflake views as well?
        if isinstance(
            table, SnowflakeTable
        ) and self.is_classification_enabled_for_table(dataset_name):
            if table.sample_data is not None:
                table.sample_data.columns = [
                    self.snowflake_identifier(col) for col in table.sample_data.columns
                ]
            logger.debug(f"Classifying Table {dataset_name}")

            try:
                self.classify_schema_fields(
                    dataset_name,
                    schema_metadata,
                    table.sample_data.to_dict(orient="list")
                    if table.sample_data is not None
                    else {},
                )
            except Exception as e:
                self.report_warning(
                    dataset_name,
                    f"unable to classify table columns due to error -> {e}",
                )

        return schema_metadata

    def get_report(self) -> SourceReport:
        return self.report

    def get_dataplatform_instance_aspect(
        self, dataset_urn: str
    ) -> Optional[MetadataWorkUnit]:
        # If we are a platform instance based source, emit the instance aspect
        if self.config.platform_instance:
            mcp = MetadataChangeProposalWrapper(
                entityType="dataset",
                changeType=ChangeTypeClass.UPSERT,
                entityUrn=dataset_urn,
                aspectName="dataPlatformInstance",
                aspect=DataPlatformInstanceClass(
                    platform=make_data_platform_urn(self.platform),
                    instance=make_dataplatform_instance_urn(
                        self.platform, self.config.platform_instance
                    ),
                ),
            )
            wu = MetadataWorkUnit(id=f"{dataset_urn}-dataPlatformInstance", mcp=mcp)
            self.report.report_workunit(wu)
            return wu
        else:
            return None

    def _get_domain_wu(
        self,
        dataset_name: str,
        entity_urn: str,
        entity_type: str,
    ) -> Iterable[MetadataWorkUnit]:
        domain_urn = self._gen_domain_urn(dataset_name)
        if domain_urn:
            wus = add_domain_to_entity_wu(
                entity_type=entity_type,
                entity_urn=entity_urn,
                domain_urn=domain_urn,
            )
            for wu in wus:
                self.report.report_workunit(wu)
                yield wu

    def add_table_to_schema_container(
        self, dataset_urn: str, db_name: str, schema: str
    ) -> Iterable[MetadataWorkUnit]:
        schema_container_key = self.gen_schema_key(db_name, schema)
        container_workunits = add_dataset_to_container(
            container_key=schema_container_key,
            dataset_urn=dataset_urn,
        )

        self.stale_entity_removal_handler.add_entity_to_state(
            type="container",
            urn=make_container_urn(
                guid=schema_container_key.guid(),
            ),
        )

        for wu in container_workunits:
            self.report.report_workunit(wu)
            yield wu

    def gen_schema_key(self, db_name: str, schema: str) -> PlatformKey:
        return SchemaKey(
            database=db_name,
            schema=schema,
            platform=self.platform,
            instance=self.config.platform_instance,
            backcompat_instance_for_guid=self.config.env,
        )

    def gen_database_key(self, database: str) -> PlatformKey:
        return DatabaseKey(
            database=database,
            platform=self.platform,
            instance=self.config.platform_instance,
            backcompat_instance_for_guid=self.config.env,
        )

    def _gen_domain_urn(self, dataset_name: str) -> Optional[str]:
        domain_urn: Optional[str] = None

        for domain, pattern in self.config.domain.items():
            if pattern.allowed(dataset_name):
                domain_urn = make_domain_urn(
                    self.domain_registry.get_domain_urn(domain)
                )

        return domain_urn

    def gen_database_containers(
        self, database: SnowflakeDatabase
    ) -> Iterable[MetadataWorkUnit]:
        domain_urn = self._gen_domain_urn(database.name)

        database_container_key = self.gen_database_key(
            self.snowflake_identifier(database.name)
        )
        container_workunits = gen_containers(
            container_key=database_container_key,
            name=database.name,
            description=database.comment,
            sub_types=[SqlContainerSubTypes.DATABASE],
            domain_urn=domain_urn,
            external_url=self.get_external_url_for_database(database.name)
            if self.config.include_external_url
            else None,
            created=int(database.created.timestamp() * 1000)
            if database.created is not None
            else None,
            last_modified=int(database.last_altered.timestamp() * 1000)
            if database.last_altered is not None
            else int(database.created.timestamp() * 1000)
            if database.created is not None
            else None,
        )

        self.stale_entity_removal_handler.add_entity_to_state(
            type="container",
            urn=make_container_urn(
                guid=database_container_key.guid(),
            ),
        )

        for wu in container_workunits:
            self.report.report_workunit(wu)
            yield wu

    def gen_schema_containers(
        self, schema: SnowflakeSchema, db_name: str
    ) -> Iterable[MetadataWorkUnit]:
        domain_urn = self._gen_domain_urn(f"{db_name}.{schema.name}")

        schema_container_key = self.gen_schema_key(
            self.snowflake_identifier(db_name),
            self.snowflake_identifier(schema.name),
        )

        database_container_key: Optional[PlatformKey] = None
        if db_name is not None:
            database_container_key = self.gen_database_key(
                database=self.snowflake_identifier(db_name)
            )

        container_workunits = gen_containers(
            container_key=schema_container_key,
            name=schema.name,
            description=schema.comment,
            sub_types=[SqlContainerSubTypes.SCHEMA],
            parent_container_key=database_container_key,
            domain_urn=domain_urn,
            external_url=self.get_external_url_for_schema(schema.name, db_name)
            if self.config.include_external_url
            else None,
            created=int(schema.created.timestamp() * 1000)
            if schema.created is not None
            else None,
            last_modified=int(schema.last_altered.timestamp() * 1000)
            if schema.last_altered is not None
            else int(schema.created.timestamp() * 1000)
            if schema.created is not None
            else None,
        )

        for wu in container_workunits:
            self.report.report_workunit(wu)
            yield wu

    def get_tables_for_schema(
        self, conn: SnowflakeConnection, schema_name: str, db_name: str
    ) -> List[SnowflakeTable]:
        if db_name not in self.db_tables.keys():
            tables = self.data_dictionary.get_tables_for_database(conn, db_name)
            self.db_tables[db_name] = tables
        else:
            tables = self.db_tables[db_name]

        # get all tables for database failed,
        # falling back to get tables for schema
        if tables is None:
            self.report.num_get_tables_for_schema_queries += 1
            return self.data_dictionary.get_tables_for_schema(
                conn, schema_name, db_name
            )

        # Some schema may not have any table
        return tables.get(schema_name, [])

    def get_views_for_schema(
        self, conn: SnowflakeConnection, schema_name: str, db_name: str
    ) -> List[SnowflakeView]:
        if db_name not in self.db_views.keys():
            views = self.data_dictionary.get_views_for_database(conn, db_name)
            self.db_views[db_name] = views
        else:
            views = self.db_views[db_name]

        # get all views for database failed,
        # falling back to get views for schema
        if views is None:
            self.report.num_get_views_for_schema_queries += 1
            return self.data_dictionary.get_views_for_schema(conn, schema_name, db_name)

        # Some schema may not have any table
        return views.get(schema_name, [])

    def get_columns_for_table(
        self, conn: SnowflakeConnection, table_name: str, schema_name: str, db_name: str
    ) -> List[SnowflakeColumn]:
        if (db_name, schema_name) not in self.schema_columns.keys():
            columns = self.data_dictionary.get_columns_for_schema(
                conn, schema_name, db_name
            )
            self.schema_columns[(db_name, schema_name)] = columns
        else:
            columns = self.schema_columns[(db_name, schema_name)]

        # get all columns for schema failed,
        # falling back to get columns for table
        if columns is None:
            self.report.num_get_columns_for_table_queries += 1
            return self.data_dictionary.get_columns_for_table(
                conn, table_name, schema_name, db_name
            )

        # Access to table but none of its columns - is this possible ?
        return columns.get(table_name, [])

    def get_pk_constraints_for_table(
        self, conn: SnowflakeConnection, table_name: str, schema_name: str, db_name: str
    ) -> Optional[SnowflakePK]:
        if (db_name, schema_name) not in self.schema_pk_constraints.keys():
            constraints = self.data_dictionary.get_pk_constraints_for_schema(
                conn, schema_name, db_name
            )
            self.schema_pk_constraints[(db_name, schema_name)] = constraints
        else:
            constraints = self.schema_pk_constraints[(db_name, schema_name)]

        # Access to table but none of its constraints - is this possible ?
        return constraints.get(table_name)

    def get_fk_constraints_for_table(
        self, conn: SnowflakeConnection, table_name: str, schema_name: str, db_name: str
    ) -> List[SnowflakeFK]:
        if (db_name, schema_name) not in self.schema_fk_constraints.keys():
            constraints = self.data_dictionary.get_fk_constraints_for_schema(
                conn, schema_name, db_name
            )
            self.schema_fk_constraints[(db_name, schema_name)] = constraints
        else:
            constraints = self.schema_fk_constraints[(db_name, schema_name)]

        # Access to table but none of its constraints - is this possible ?
        return constraints.get(table_name, [])

    def add_config_to_report(self):
        self.report.cleaned_account_id = self.config.get_account()
        self.report.ignore_start_time_lineage = self.config.ignore_start_time_lineage
        self.report.upstream_lineage_in_report = self.config.upstream_lineage_in_report
        if not self.report.ignore_start_time_lineage:
            self.report.lineage_start_time = self.config.start_time
        self.report.lineage_end_time = self.config.end_time
        self.report.check_role_grants = self.config.check_role_grants
        self.report.include_technical_schema = self.config.include_technical_schema
        self.report.include_usage_stats = self.config.include_usage_stats
        self.report.include_operational_stats = self.config.include_operational_stats
        self.report.include_column_lineage = self.config.include_column_lineage
        if self.report.include_usage_stats or self.config.include_operational_stats:
            self.report.window_start_time = self.config.start_time
            self.report.window_end_time = self.config.end_time

    def inspect_session_metadata(self, conn: SnowflakeConnection) -> None:
        try:
            logger.info("Checking current version")
            for db_row in self.query(conn, SnowflakeQuery.current_version()):
                self.report.saas_version = db_row["CURRENT_VERSION()"]
        except Exception as e:
            self.report_error("version", f"Error: {e}")
        try:
            logger.info("Checking current role")
            for db_row in self.query(conn, SnowflakeQuery.current_role()):
                self.report.role = db_row["CURRENT_ROLE()"]
        except Exception as e:
            self.report_error("version", f"Error: {e}")
        try:
            logger.info("Checking current warehouse")
            for db_row in self.query(conn, SnowflakeQuery.current_warehouse()):
                self.report.default_warehouse = db_row["CURRENT_WAREHOUSE()"]
        except Exception as e:
            self.report_error("current_warehouse", f"Error: {e}")

        try:
            logger.info("Checking current edition")
            if self.is_standard_edition(conn):
                self.report.edition = SnowflakeEdition.STANDARD
            else:
                self.report.edition = SnowflakeEdition.ENTERPRISE
        except Exception:
            self.report.edition = None

    # Stateful Ingestion Overrides.
    def get_platform_instance_id(self) -> str:
        return self.config.get_account()

    # Ideally we do not want null values in sample data for a column.
    # However that would require separate query per column and
    # that would be expensive, hence not done.
    def get_sample_values_for_table(self, conn, table_name, schema_name, db_name):
        # Create a cursor object.
        cur = conn.cursor()
        NUM_SAMPLED_ROWS = 1000
        # Execute a statement that will generate a result set.
        sql = f'select * from "{db_name}"."{schema_name}"."{table_name}" sample ({NUM_SAMPLED_ROWS} rows);'

        cur.execute(sql)
        # Fetch the result set from the cursor and deliver it as the Pandas DataFrame.

        dat = cur.fetchall()
        df = pd.DataFrame(dat, columns=[col.name for col in cur.description])

        return df

    # domain is either "view" or "table"
    def get_external_url_for_table(
        self, table_name: str, schema_name: str, db_name: str, domain: str
    ) -> Optional[str]:
        if self.snowsight_base_url is not None:
            return f"{self.snowsight_base_url}#/data/databases/{db_name}/schemas/{schema_name}/{domain}/{table_name}/"
        return None

    def get_external_url_for_schema(
        self, schema_name: str, db_name: str
    ) -> Optional[str]:
        if self.snowsight_base_url is not None:
            return f"{self.snowsight_base_url}#/data/databases/{db_name}/schemas/{schema_name}/"
        return None

    def get_external_url_for_database(self, db_name: str) -> Optional[str]:
        if self.snowsight_base_url is not None:
            return f"{self.snowsight_base_url}#/data/databases/{db_name}/"
        return None

    def get_snowsight_base_url(self, conn):
        try:
            # See https://docs.snowflake.com/en/user-guide/admin-account-identifier.html#finding-the-region-and-locator-for-an-account
            for db_row in self.query(conn, SnowflakeQuery.current_account()):
                account_locator = db_row["CURRENT_ACCOUNT()"]

            for db_row in self.query(conn, SnowflakeQuery.current_region()):
                region = db_row["CURRENT_REGION()"]

            self.report.account_locator = account_locator
            self.report.region = region

            # Returned region may be in the form <region_group>.<region>, see https://docs.snowflake.com/en/sql-reference/functions/current_region.html
            region = region.split(".")[-1].lower()
            account_locator = account_locator.lower()

            cloud, cloud_region_id = self.get_cloud_region_from_snowflake_region_id(
                region
            )

            # For privatelink, account identifier ends with .privatelink
            # See https://docs.snowflake.com/en/user-guide/organizations-connect.html#private-connectivity-urls
            return self.create_snowsight_base_url(
                account_locator,
                cloud_region_id,
                cloud,
                self.config.account_id.endswith(".privatelink"),  # type:ignore
            )

        except Exception as e:
            self.warn(
                self.logger,
                "snowsight url",
                f"unable to get snowsight base url due to an error -> {e}",
            )
            return None

    def is_standard_edition(self, conn):
        try:
            self.query(conn, SnowflakeQuery.show_tags())
            return False
        except Exception as e:
            if "Unsupported feature 'TAG'" in str(e):
                return True
            raise<|MERGE_RESOLUTION|>--- conflicted
+++ resolved
@@ -431,24 +431,8 @@
         return _report
 
     def get_workunits(self) -> Iterable[WorkUnit]:
-<<<<<<< HEAD
-
-        try:
-            conn = self.get_connection()
-        except Exception as e:
-            if isinstance(e, SnowflakePermissionError):
-                self.report_error("permission-error", str(e))
-            else:
-                logger.debug(e, exc_info=e)
-                self.report_error(
-                    "snowflake-connection",
-                    f"Failed to connect to snowflake instance due to error {e}.",
-                )
-            return
-
-=======
+
         conn: SnowflakeConnection = self.config.get_connection()
->>>>>>> 5584bfb4
         self.add_config_to_report()
         self.inspect_session_metadata(conn)
         if self.config.include_external_url:
@@ -599,16 +583,14 @@
                 f"Failed to get schemas for database {db_name} due to error {e}",
             )
 
-<<<<<<< HEAD
         if not snowflake_db.schemas:
             self.report_warning(
                 "schemas-for-database",
                 f"No schemas found in database {db_name}. If schemas exist, please grant USAGE permissions on them.",
             )
 
-=======
->>>>>>> 5584bfb4
         for snowflake_schema in snowflake_db.schemas:
+
             self.report.report_entity_scanned(snowflake_schema.name, "schema")
             if not is_schema_allowed(
                 self.config.schema_pattern,
