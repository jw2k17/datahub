--- conflicted
+++ resolved
@@ -557,11 +557,7 @@
             )
             return
 
-<<<<<<< HEAD
-        discovered_datasets = discovered_tables + discovered_views + discovered_streams
-=======
-        self.discovered_datasets = discovered_tables + discovered_views
->>>>>>> 64aaaf12
+        self.discovered_datasets = discovered_tables + discovered_views + discovered_streams
 
         if self.config.use_queries_v2:
             with self.report.new_stage(f"*: {VIEW_PARSING}"):
