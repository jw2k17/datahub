--- conflicted
+++ resolved
@@ -443,17 +443,12 @@
 
         return _report
 
-<<<<<<< HEAD
     def get_workunits_internal(self) -> Iterable[WorkUnit]:
         conn: SnowflakeConnection = self.config.get_connection()
-=======
-    def get_workunits(self) -> Iterable[WorkUnit]:
-
         self.connection = self.create_connection()
         if self.connection is None:
             return
 
->>>>>>> 2129496c
         self.add_config_to_report()
         self.inspect_session_metadata()
 
@@ -480,13 +475,6 @@
                 return
 
         self.connection.close()
-
-<<<<<<< HEAD
-        conn.close()
-=======
-        # Emit Stale entity workunits
-        yield from self.stale_entity_removal_handler.gen_removed_entity_workunits()
->>>>>>> 2129496c
 
         # TODO: The checkpoint state for stale entity detection can be comitted here.
 
@@ -543,16 +531,12 @@
 
             yield from self.usage_extractor.get_workunits(discovered_datasets)
 
-<<<<<<< HEAD
     def get_workunits(self) -> Iterable[MetadataWorkUnit]:
         return auto_stale_entity_removal(
             self.stale_entity_removal_handler,
             auto_status_aspect(self.get_workunits_internal()),
         )
 
-    def get_databases(self, conn):
-        databases = self.data_dictionary.show_databases(conn)
-=======
     def report_warehouse_failure(self):
         if self.config.warehouse is not None:
             self.report_error(
@@ -588,7 +572,6 @@
                     "No databases found. Please check permissions.",
                 )
             return ischema_databases
->>>>>>> 2129496c
 
     def get_databases_from_ischema(self, databases):
         ischema_databases: List[SnowflakeDatabase] = []
@@ -881,24 +864,6 @@
             self.config.platform_instance,
             self.config.env,
         )
-
-<<<<<<< HEAD
-        if lineage_info is not None:
-            upstream_lineage, upstream_column_props = lineage_info
-        else:
-            upstream_column_props = {}
-            upstream_lineage = None
-=======
-        # Add the entity to the state.
-        type = (
-            SnowflakeObjectDomain.TABLE
-            if isinstance(table, SnowflakeTable)
-            else SnowflakeObjectDomain.VIEW
-        )
-        self.stale_entity_removal_handler.add_entity_to_state(
-            type=type, urn=dataset_urn
-        )
->>>>>>> 2129496c
 
         status = Status(removed=False)
         yield self.wrap_aspect_as_workunit("dataset", dataset_urn, "status", status)
