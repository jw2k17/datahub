import json
import logging
import os
import os.path
import platform
from dataclasses import dataclass
from typing import Callable, Dict, Iterable, List, Optional, Union

import pandas as pd
from snowflake.connector import SnowflakeConnection

from datahub.configuration.pattern_utils import is_schema_allowed
from datahub.emitter.mce_builder import (
    make_data_platform_urn,
    make_dataset_urn,
    make_dataset_urn_with_platform_instance,
    make_schema_field_urn,
    make_tag_urn,
)
from datahub.emitter.mcp import MetadataChangeProposalWrapper
from datahub.ingestion.api.common import PipelineContext
from datahub.ingestion.api.decorators import (
    SupportStatus,
    capability,
    config_class,
    platform_name,
    support_status,
)
from datahub.ingestion.api.source import (
    CapabilityReport,
    MetadataWorkUnitProcessor,
    Source,
    SourceCapability,
    SourceReport,
    TestableSource,
    TestConnectionReport,
)
from datahub.ingestion.api.workunit import MetadataWorkUnit
from datahub.ingestion.glossary.classification_mixin import ClassificationHandler
from datahub.ingestion.source.common.subtypes import (
    DatasetContainerSubTypes,
    DatasetSubTypes,
)
from datahub.ingestion.source.snowflake.constants import (
    GENERIC_PERMISSION_ERROR_KEY,
    SNOWFLAKE_DATABASE,
    SnowflakeEdition,
    SnowflakeObjectDomain,
)
from datahub.ingestion.source.snowflake.snowflake_config import (
    SnowflakeV2Config,
    TagOption,
)
from datahub.ingestion.source.snowflake.snowflake_lineage_legacy import (
    SnowflakeLineageExtractor as SnowflakeLineageLegacyExtractor,
)
from datahub.ingestion.source.snowflake.snowflake_lineage_v2 import (
    SnowflakeLineageExtractor,
)
from datahub.ingestion.source.snowflake.snowflake_profiler import SnowflakeProfiler
from datahub.ingestion.source.snowflake.snowflake_report import SnowflakeV2Report
from datahub.ingestion.source.snowflake.snowflake_schema import (
    SnowflakeColumn,
    SnowflakeDatabase,
    SnowflakeDataDictionary,
    SnowflakeFK,
    SnowflakePK,
    SnowflakeQuery,
    SnowflakeSchema,
    SnowflakeTable,
    SnowflakeTag,
    SnowflakeView,
)
from datahub.ingestion.source.snowflake.snowflake_tag import SnowflakeTagExtractor
from datahub.ingestion.source.snowflake.snowflake_usage_v2 import (
    SnowflakeUsageExtractor,
)
from datahub.ingestion.source.snowflake.snowflake_utils import (
    SnowflakeCommonMixin,
    SnowflakeConnectionMixin,
    SnowflakePermissionError,
    SnowflakeQueryMixin,
)
from datahub.ingestion.source.sql.sql_utils import (
    add_table_to_schema_container,
    gen_database_container,
    gen_database_key,
    gen_schema_container,
    gen_schema_key,
    get_dataplatform_instance_aspect,
    get_domain_wu,
)
from datahub.ingestion.source.state.profiling_state_handler import ProfilingHandler
from datahub.ingestion.source.state.redundant_run_skip_handler import (
    RedundantLineageRunSkipHandler,
    RedundantUsageRunSkipHandler,
)
from datahub.ingestion.source.state.stale_entity_removal_handler import (
    StaleEntityRemovalHandler,
)
from datahub.ingestion.source.state.stateful_ingestion_base import (
    StatefulIngestionSourceBase,
)
from datahub.ingestion.source_report.ingestion_stage import (
    LINEAGE_EXTRACTION,
    METADATA_EXTRACTION,
    PROFILING,
)
from datahub.metadata.com.linkedin.pegasus2avro.common import (
    GlobalTags,
    Status,
    SubTypes,
    TagAssociation,
    TimeStamp,
)
from datahub.metadata.com.linkedin.pegasus2avro.dataset import (
    DatasetProperties,
    ViewProperties,
)
from datahub.metadata.com.linkedin.pegasus2avro.schema import (
    ArrayType,
    BooleanType,
    BytesType,
    DateType,
    ForeignKeyConstraint,
    MySqlDDL,
    NullType,
    NumberType,
    RecordType,
    SchemaField,
    SchemaFieldDataType,
    SchemaMetadata,
    StringType,
    TimeType,
)
from datahub.metadata.com.linkedin.pegasus2avro.tag import TagProperties
from datahub.utilities.file_backed_collections import FileBackedDict
from datahub.utilities.perf_timer import PerfTimer
from datahub.utilities.registries.domain_registry import DomainRegistry
from datahub.utilities.sqlglot_lineage import SchemaResolver

logger: logging.Logger = logging.getLogger(__name__)

# https://docs.snowflake.com/en/sql-reference/intro-summary-data-types.html
SNOWFLAKE_FIELD_TYPE_MAPPINGS = {
    "DATE": DateType,
    "BIGINT": NumberType,
    "BINARY": BytesType,
    # 'BIT': BIT,
    "BOOLEAN": BooleanType,
    "CHAR": NullType,
    "CHARACTER": NullType,
    "DATETIME": TimeType,
    "DEC": NumberType,
    "DECIMAL": NumberType,
    "DOUBLE": NumberType,
    "FIXED": NumberType,
    "FLOAT": NumberType,
    "INT": NumberType,
    "INTEGER": NumberType,
    "NUMBER": NumberType,
    # 'OBJECT': ?
    "REAL": NumberType,
    "BYTEINT": NumberType,
    "SMALLINT": NumberType,
    "STRING": StringType,
    "TEXT": StringType,
    "TIME": TimeType,
    "TIMESTAMP": TimeType,
    "TIMESTAMP_TZ": TimeType,
    "TIMESTAMP_LTZ": TimeType,
    "TIMESTAMP_NTZ": TimeType,
    "TINYINT": NumberType,
    "VARBINARY": BytesType,
    "VARCHAR": StringType,
    "VARIANT": RecordType,
    "OBJECT": NullType,
    "ARRAY": ArrayType,
    "GEOGRAPHY": NullType,
}


@platform_name("Snowflake", doc_order=1)
@config_class(SnowflakeV2Config)
@support_status(SupportStatus.CERTIFIED)
@capability(SourceCapability.PLATFORM_INSTANCE, "Enabled by default")
@capability(SourceCapability.DOMAINS, "Supported via the `domain` config field")
@capability(SourceCapability.CONTAINERS, "Enabled by default")
@capability(SourceCapability.SCHEMA_METADATA, "Enabled by default")
@capability(
    SourceCapability.DATA_PROFILING,
    "Optionally enabled via configuration `profiling.enabled`",
)
@capability(SourceCapability.DESCRIPTIONS, "Enabled by default")
@capability(
    SourceCapability.LINEAGE_COARSE,
    "Enabled by default, can be disabled via configuration `include_table_lineage` and `include_view_lineage`",
)
@capability(
    SourceCapability.LINEAGE_FINE,
    "Enabled by default, can be disabled via configuration `include_column_lineage`",
)
@capability(
    SourceCapability.USAGE_STATS,
    "Enabled by default, can be disabled via configuration `include_usage_stats`",
)
@capability(
    SourceCapability.DELETION_DETECTION,
    "Optionally enabled via `stateful_ingestion.remove_stale_metadata`",
    supported=True,
)
@capability(
    SourceCapability.TAGS,
    "Optionally enabled via `extract_tags`",
    supported=True,
)
class SnowflakeV2Source(
    SnowflakeQueryMixin,
    SnowflakeConnectionMixin,
    SnowflakeCommonMixin,
    StatefulIngestionSourceBase,
    TestableSource,
):
    def __init__(self, ctx: PipelineContext, config: SnowflakeV2Config):
        super().__init__(config, ctx)
        self.config: SnowflakeV2Config = config
        self.report: SnowflakeV2Report = SnowflakeV2Report()
        self.logger = logger
        self.snowsight_base_url: Optional[str] = None
        self.connection: Optional[SnowflakeConnection] = None

        self.domain_registry: Optional[DomainRegistry] = None
        if self.config.domain:
            self.domain_registry = DomainRegistry(
                cached_domains=[k for k in self.config.domain], graph=self.ctx.graph
            )

        # For database, schema, tables, views, etc
        self.data_dictionary = SnowflakeDataDictionary()

        self.lineage_extractor: Optional[
            Union[SnowflakeLineageExtractor, SnowflakeLineageLegacyExtractor]
        ] = None
        if self.config.include_table_lineage:
            redundant_lineage_run_skip_handler: Optional[
                RedundantLineageRunSkipHandler
            ] = None
            if self.config.enable_stateful_lineage_ingestion:
                redundant_lineage_run_skip_handler = RedundantLineageRunSkipHandler(
                    source=self,
                    config=self.config,
                    pipeline_name=self.ctx.pipeline_name,
                    run_id=self.ctx.run_id,
                )
            # For lineage
            if self.config.use_legacy_lineage_method:
                self.lineage_extractor = SnowflakeLineageLegacyExtractor(
                    config,
                    self.report,
                    dataset_urn_builder=self.gen_dataset_urn,
                    redundant_run_skip_handler=redundant_lineage_run_skip_handler,
                )
            else:
                self.lineage_extractor = SnowflakeLineageExtractor(
                    config,
                    self.report,
                    dataset_urn_builder=self.gen_dataset_urn,
                    redundant_run_skip_handler=redundant_lineage_run_skip_handler,
                )

        self.usage_extractor: Optional[SnowflakeUsageExtractor] = None
        if self.config.include_usage_stats or self.config.include_operational_stats:
            redundant_usage_run_skip_handler: Optional[
                RedundantUsageRunSkipHandler
            ] = None
            if self.config.enable_stateful_usage_ingestion:
                redundant_usage_run_skip_handler = RedundantUsageRunSkipHandler(
                    source=self,
                    config=self.config,
                    pipeline_name=self.ctx.pipeline_name,
                    run_id=self.ctx.run_id,
                )
            self.usage_extractor = SnowflakeUsageExtractor(
                config,
                self.report,
                dataset_urn_builder=self.gen_dataset_urn,
                redundant_run_skip_handler=redundant_usage_run_skip_handler,
            )

        self.tag_extractor = SnowflakeTagExtractor(
            config, self.data_dictionary, self.report
        )

        self.profiling_state_handler: Optional[ProfilingHandler] = None
        if self.config.enable_stateful_profiling:
            self.profiling_state_handler = ProfilingHandler(
                source=self,
                config=self.config,
                pipeline_name=self.ctx.pipeline_name,
                run_id=self.ctx.run_id,
            )

<<<<<<< HEAD
        if self.config.profiling.enabled:
=======
        if config.is_profiling_enabled():
>>>>>>> faa368c2
            # For profiling
            self.profiler = SnowflakeProfiler(
                config, self.report, self.profiling_state_handler
            )

        if self.config.classification.enabled:
            self.classification_handler = ClassificationHandler(
                self.config, self.report
            )

        # Caches tables for a single database. Consider moving to disk or S3 when possible.
        self.db_tables: Dict[str, List[SnowflakeTable]] = {}

        self.sql_parser_schema_resolver = SchemaResolver(
            platform=self.platform,
            platform_instance=self.config.platform_instance,
            env=self.config.env,
        )
        self.view_definitions: FileBackedDict[str] = FileBackedDict()

    @classmethod
    def create(cls, config_dict: dict, ctx: PipelineContext) -> "Source":
        config = SnowflakeV2Config.parse_obj(config_dict)
        return cls(ctx, config)

    @staticmethod
    def test_connection(config_dict: dict) -> TestConnectionReport:
        test_report = TestConnectionReport()

        try:
            connection_conf = SnowflakeV2Config.parse_obj_allow_extras(config_dict)

            connection: SnowflakeConnection = connection_conf.get_connection()
            assert connection

            test_report.basic_connectivity = CapabilityReport(capable=True)

            test_report.capability_report = SnowflakeV2Source.check_capabilities(
                connection, connection_conf
            )
            connection.close()

        except Exception as e:
            logger.error(f"Failed to test connection due to {e}", exc_info=e)
            if test_report.basic_connectivity is None:
                test_report.basic_connectivity = CapabilityReport(
                    capable=False, failure_reason=f"{e}"
                )
            else:
                test_report.internal_failure = True
                test_report.internal_failure_reason = f"{e}"

        return test_report

    @staticmethod
    def check_capabilities(
        conn: SnowflakeConnection, connection_conf: SnowflakeV2Config
    ) -> Dict[Union[SourceCapability, str], CapabilityReport]:
        # Currently only overall capabilities are reported.
        # Resource level variations in capabilities are not considered.

        @dataclass
        class SnowflakePrivilege:
            privilege: str
            object_name: str
            object_type: str

        def query(query):
            logger.info("Query : {}".format(query))
            resp = conn.cursor().execute(query)
            return resp

        _report: Dict[Union[SourceCapability, str], CapabilityReport] = dict()
        privileges: List[SnowflakePrivilege] = []
        capabilities: List[SourceCapability] = [c.capability for c in SnowflakeV2Source.get_capabilities() if c.capability not in (SourceCapability.PLATFORM_INSTANCE, SourceCapability.DOMAINS, SourceCapability.DELETION_DETECTION)]  # type: ignore

        cur = query("select current_role()")
        current_role = [row[0] for row in cur][0]

        cur = query("select current_secondary_roles()")
        secondary_roles_str = json.loads([row[0] for row in cur][0])["roles"]
        secondary_roles = (
            [] if secondary_roles_str == "" else secondary_roles_str.split(",")
        )

        roles = [current_role] + secondary_roles

        # PUBLIC role is automatically granted to every role
        if "PUBLIC" not in roles:
            roles.append("PUBLIC")
        i = 0

        while i < len(roles):
            role = roles[i]
            i = i + 1
            # for some roles, quoting is necessary. for example test-role
            cur = query(f'show grants to role "{role}"')
            for row in cur:
                privilege = SnowflakePrivilege(
                    privilege=row[1], object_type=row[2], object_name=row[3]
                )
                privileges.append(privilege)

                if privilege.object_type in (
                    "DATABASE",
                    "SCHEMA",
                ) and privilege.privilege in ("OWNERSHIP", "USAGE"):
                    _report[SourceCapability.CONTAINERS] = CapabilityReport(
                        capable=True
                    )
                    _report[SourceCapability.TAGS] = CapabilityReport(capable=True)
                elif privilege.object_type in (
                    "TABLE",
                    "VIEW",
                    "MATERIALIZED_VIEW",
                ):
                    _report[SourceCapability.SCHEMA_METADATA] = CapabilityReport(
                        capable=True
                    )
                    _report[SourceCapability.DESCRIPTIONS] = CapabilityReport(
                        capable=True
                    )

                    # Table level profiling is supported without SELECT access
                    # if privilege.privilege in ("SELECT", "OWNERSHIP"):
                    _report[SourceCapability.DATA_PROFILING] = CapabilityReport(
                        capable=True
                    )

                    if privilege.object_name.startswith("SNOWFLAKE.ACCOUNT_USAGE."):
                        # if access to "snowflake" shared database, access to all account_usage views is automatically granted
                        # Finer access control is not yet supported for shares
                        # https://community.snowflake.com/s/article/Error-Granting-individual-privileges-on-imported-database-is-not-allowed-Use-GRANT-IMPORTED-PRIVILEGES-instead
                        _report[SourceCapability.LINEAGE_COARSE] = CapabilityReport(
                            capable=True
                        )

                        _report[SourceCapability.LINEAGE_FINE] = CapabilityReport(
                            capable=True
                        )

                        _report[SourceCapability.USAGE_STATS] = CapabilityReport(
                            capable=True
                        )
                        _report[SourceCapability.TAGS] = CapabilityReport(capable=True)

                # If all capabilities supported, no need to continue
                if set(capabilities) == set(_report.keys()):
                    break

                # Due to this, entire role hierarchy is considered
                if (
                    privilege.object_type == "ROLE"
                    and privilege.privilege == "USAGE"
                    and privilege.object_name not in roles
                ):
                    roles.append(privilege.object_name)

        cur = query("select current_warehouse()")
        current_warehouse = [row[0] for row in cur][0]

        default_failure_messages = {
            SourceCapability.SCHEMA_METADATA: "Either no tables exist or current role does not have permissions to access them",
            SourceCapability.DESCRIPTIONS: "Either no tables exist or current role does not have permissions to access them",
            SourceCapability.DATA_PROFILING: "Either no tables exist or current role does not have permissions to access them",
            SourceCapability.CONTAINERS: "Current role does not have permissions to use any database",
            SourceCapability.LINEAGE_COARSE: "Current role does not have permissions to snowflake account usage views",
            SourceCapability.LINEAGE_FINE: "Current role does not have permissions to snowflake account usage views",
            SourceCapability.USAGE_STATS: "Current role does not have permissions to snowflake account usage views",
            SourceCapability.TAGS: "Either no tags have been applied to objects, or the current role does not have permission to access the objects or to snowflake account usage views ",
        }

        for c in capabilities:  # type:ignore
            # These capabilities do not work without active warehouse
            if current_warehouse is None and c in (
                SourceCapability.SCHEMA_METADATA,
                SourceCapability.DESCRIPTIONS,
                SourceCapability.DATA_PROFILING,
                SourceCapability.LINEAGE_COARSE,
                SourceCapability.LINEAGE_FINE,
                SourceCapability.USAGE_STATS,
                SourceCapability.TAGS,
            ):
                failure_message = (
                    f"Current role {current_role} does not have permissions to use warehouse {connection_conf.warehouse}. Please check the grants associated with this role."
                    if connection_conf.warehouse is not None
                    else "No default warehouse set for user. Either set default warehouse for user or configure warehouse in recipe"
                )
                _report[c] = CapabilityReport(
                    capable=False,
                    failure_reason=failure_message,
                )

            if c in _report.keys():
                continue

            # If some capabilities are missing, then mark them as not capable
            _report[c] = CapabilityReport(
                capable=False,
                failure_reason=default_failure_messages[c],
            )

        return _report

    def get_workunit_processors(self) -> List[Optional[MetadataWorkUnitProcessor]]:
        return [
            *super().get_workunit_processors(),
            StaleEntityRemovalHandler.create(
                self, self.config, self.ctx
            ).workunit_processor,
        ]

    def get_workunits_internal(self) -> Iterable[MetadataWorkUnit]:
        self._snowflake_clear_ocsp_cache()

        self.connection = self.create_connection()
        if self.connection is None:
            return

        self.add_config_to_report()
        self.inspect_session_metadata()

        if self.config.include_external_url:
            self.snowsight_base_url = self.get_snowsight_base_url()

        if self.report.default_warehouse is None:
            self.report_warehouse_failure()
            return

        self.data_dictionary.set_connection(self.connection)
        databases = self.get_databases()

        if databases is None or len(databases) == 0:
            return

        for snowflake_db in databases:
            try:
                self.report.set_ingestion_stage(snowflake_db.name, METADATA_EXTRACTION)
                yield from self._process_database(snowflake_db)

            except SnowflakePermissionError as e:
                # FIXME - This may break stateful ingestion if new tables than previous run are emitted above
                # and stateful ingestion is enabled
                self.report_error(GENERIC_PERMISSION_ERROR_KEY, str(e))
                return

        self.connection.close()

        lru_cache_functions: List[Callable] = [
            self.data_dictionary.get_tables_for_database,
            self.data_dictionary.get_views_for_database,
            self.data_dictionary.get_columns_for_schema,
            self.data_dictionary.get_pk_constraints_for_schema,
            self.data_dictionary.get_fk_constraints_for_schema,
        ]
        for func in lru_cache_functions:
            self.report.lru_cache_info[func.__name__] = func.cache_info()._asdict()  # type: ignore

        # TODO: The checkpoint state for stale entity detection can be committed here.

        discovered_tables: List[str] = [
            self.get_dataset_identifier(table_name, schema.name, db.name)
            for db in databases
            for schema in db.schemas
            for table_name in schema.tables
            if self._is_dataset_pattern_allowed(
                self.get_dataset_identifier(table_name, schema.name, db.name),
                SnowflakeObjectDomain.TABLE,
            )
        ]
        discovered_views: List[str] = [
            self.get_dataset_identifier(table_name, schema.name, db.name)
            for db in databases
            for schema in db.schemas
            for table_name in schema.views
            if self._is_dataset_pattern_allowed(
                self.get_dataset_identifier(table_name, schema.name, db.name),
                SnowflakeObjectDomain.VIEW,
            )
        ]

        if len(discovered_tables) == 0 and len(discovered_views) == 0:
            self.report_error(
                GENERIC_PERMISSION_ERROR_KEY,
                "No tables/views found. Please check permissions.",
            )
            return

        discovered_datasets = discovered_tables + discovered_views

        if self.config.include_table_lineage and self.lineage_extractor:
            self.report.set_ingestion_stage("*", LINEAGE_EXTRACTION)
            yield from self.lineage_extractor.get_workunits(
                discovered_tables=discovered_tables,
                discovered_views=discovered_views,
                schema_resolver=self.sql_parser_schema_resolver,
                view_definitions=self.view_definitions,
            )
            # TODO -  Update the checkpoint state for this lineage run if usage extraction is successful.

        if (
            self.config.include_usage_stats or self.config.include_operational_stats
        ) and self.usage_extractor:
            yield from self.usage_extractor.get_usage_workunits(discovered_datasets)

    def report_warehouse_failure(self):
        if self.config.warehouse is not None:
            self.report_error(
                GENERIC_PERMISSION_ERROR_KEY,
                f"Current role does not have permissions to use warehouse {self.config.warehouse}. Please update permissions.",
            )
        else:
            self.report_error(
                "no-active-warehouse",
                "No default warehouse set for user. Either set default warehouse for user or configure warehouse in recipe.",
            )

    def get_databases(self) -> Optional[List[SnowflakeDatabase]]:
        try:
            # `show databases` is required only to get one  of the databases
            # whose information_schema can be queried to start with.
            databases = self.data_dictionary.show_databases()
        except Exception as e:
            logger.debug(f"Failed to list databases due to error {e}", exc_info=e)
            self.report_error(
                "list-databases",
                f"Failed to list databases due to error {e}",
            )
            return None
        else:
            ischema_databases: List[
                SnowflakeDatabase
            ] = self.get_databases_from_ischema(databases)

            if len(ischema_databases) == 0:
                self.report_error(
                    GENERIC_PERMISSION_ERROR_KEY,
                    "No databases found. Please check permissions.",
                )
            return ischema_databases

    def get_databases_from_ischema(self, databases):
        ischema_databases: List[SnowflakeDatabase] = []
        for database in databases:
            try:
                ischema_databases = self.data_dictionary.get_databases(database.name)
                break
            except Exception:
                # query fails if "USAGE" access is not granted for database
                # This is okay, because `show databases` query lists all databases irrespective of permission,
                # if role has `MANAGE GRANTS` privilege. (not advisable)
                logger.debug(
                    f"Failed to list databases {database.name} information_schema"
                )
                # SNOWFLAKE database always shows up even if permissions are missing
                if database == SNOWFLAKE_DATABASE:
                    continue
                logger.info(
                    f"The role {self.report.role} has `MANAGE GRANTS` privilege. This is not advisable and also not required."
                )

        return ischema_databases

    def _process_database(
        self, snowflake_db: SnowflakeDatabase
    ) -> Iterable[MetadataWorkUnit]:
        self.report.report_entity_scanned(snowflake_db.name, "database")
        if not self.config.database_pattern.allowed(snowflake_db.name):
            self.report.report_dropped(f"{snowflake_db.name}.*")
            return

        db_name = snowflake_db.name

        try:
            self.query(SnowflakeQuery.use_database(db_name))
        except Exception as e:
            if isinstance(e, SnowflakePermissionError):
                # This may happen if REFERENCE_USAGE permissions are set
                # We can not run show queries on database in such case.
                # This need not be a failure case.
                self.report_warning(
                    "Insufficient privileges to operate on database, skipping. Please grant USAGE permissions on database to extract its metadata.",
                    db_name,
                )
            else:
                logger.debug(
                    f"Failed to use database {db_name} due to error {e}",
                    exc_info=e,
                )
                self.report_warning(
                    "Failed to get schemas for database",
                    db_name,
                )
            return

        if self.config.extract_tags != TagOption.skip:
            snowflake_db.tags = self.tag_extractor.get_tags_on_object(
                domain="database", db_name=db_name
            )

        if self.config.include_technical_schema:
            yield from self.gen_database_containers(snowflake_db)

        self.fetch_schemas_for_database(snowflake_db, db_name)

        if self.config.include_technical_schema and snowflake_db.tags:
            for tag in snowflake_db.tags:
                yield from self._process_tag(tag)

        self.db_tables = {}
        for snowflake_schema in snowflake_db.schemas:
            yield from self._process_schema(snowflake_schema, db_name)

<<<<<<< HEAD
        if self.config.profiling.enabled and self.db_tables:
            self.report.set_ingestion_stage(snowflake_db.name, PROFILING)
=======
        if self.config.is_profiling_enabled() and self.db_tables:
>>>>>>> faa368c2
            yield from self.profiler.get_workunits(snowflake_db, self.db_tables)

    def fetch_schemas_for_database(self, snowflake_db, db_name):
        try:
            snowflake_db.schemas = self.data_dictionary.get_schemas_for_database(
                db_name
            )
        except Exception as e:
            if isinstance(e, SnowflakePermissionError):
                error_msg = f"Failed to get schemas for database {db_name}. Please check permissions."
                # Ideal implementation would use PEP 678 – Enriching Exceptions with Notes
                raise SnowflakePermissionError(error_msg) from e.__cause__
            else:
                logger.debug(
                    f"Failed to get schemas for database {db_name} due to error {e}",
                    exc_info=e,
                )
                self.report_warning(
                    "Failed to get schemas for database",
                    db_name,
                )

        if not snowflake_db.schemas:
            self.report_warning(
                "No schemas found in database. If schemas exist, please grant USAGE permissions on them.",
                db_name,
            )

    def _process_schema(
        self, snowflake_schema: SnowflakeSchema, db_name: str
    ) -> Iterable[MetadataWorkUnit]:
        self.report.report_entity_scanned(snowflake_schema.name, "schema")
        if not is_schema_allowed(
            self.config.schema_pattern,
            snowflake_schema.name,
            db_name,
            self.config.match_fully_qualified_names,
        ):
            self.report.report_dropped(f"{db_name}.{snowflake_schema.name}.*")
            return

        schema_name = snowflake_schema.name

        if self.config.extract_tags != TagOption.skip:
            snowflake_schema.tags = self.tag_extractor.get_tags_on_object(
                schema_name=schema_name, db_name=db_name, domain="schema"
            )

        if self.config.include_technical_schema:
            yield from self.gen_schema_containers(snowflake_schema, db_name)

        if self.config.include_tables:
            tables = self.fetch_tables_for_schema(
                snowflake_schema, db_name, schema_name
            )
            self.db_tables[schema_name] = tables

            if self.config.include_technical_schema or self.config.parse_view_ddl:
                for table in tables:
                    yield from self._process_table(table, schema_name, db_name)

        if self.config.include_views:
            views = self.fetch_views_for_schema(snowflake_schema, db_name, schema_name)
            if self.config.parse_view_ddl:
                for view in views:
                    key = self.get_dataset_identifier(view.name, schema_name, db_name)
                    self.view_definitions[key] = view.view_definition

            if self.config.include_technical_schema or self.config.parse_view_ddl:
                for view in views:
                    yield from self._process_view(view, schema_name, db_name)

        if self.config.include_technical_schema and snowflake_schema.tags:
            for tag in snowflake_schema.tags:
                yield from self._process_tag(tag)

        if not snowflake_schema.views and not snowflake_schema.tables:
            self.report_warning(
                "No tables/views found in schema. If tables exist, please grant REFERENCES or SELECT permissions on them.",
                f"{db_name}.{schema_name}",
            )

    def fetch_views_for_schema(self, snowflake_schema, db_name, schema_name):
        try:
            views = self.get_views_for_schema(schema_name, db_name)
            snowflake_schema.views = [view.name for view in views]
            return views
        except Exception as e:
            if isinstance(e, SnowflakePermissionError):
                # Ideal implementation would use PEP 678 – Enriching Exceptions with Notes
                error_msg = f"Failed to get views for schema {db_name}.{schema_name}. Please check permissions."

                raise SnowflakePermissionError(error_msg) from e.__cause__
            else:
                logger.debug(
                    f"Failed to get views for schema {db_name}.{schema_name} due to error {e}",
                    exc_info=e,
                )
                self.report_warning(
                    "Failed to get views for schema",
                    f"{db_name}.{schema_name}",
                )

    def fetch_tables_for_schema(self, snowflake_schema, db_name, schema_name):
        try:
            tables = self.get_tables_for_schema(schema_name, db_name)
            snowflake_schema.tables = [table.name for table in tables]
            return tables
        except Exception as e:
            if isinstance(e, SnowflakePermissionError):
                # Ideal implementation would use PEP 678 – Enriching Exceptions with Notes
                error_msg = f"Failed to get tables for schema {db_name}.{schema_name}. Please check permissions."
                raise SnowflakePermissionError(error_msg) from e.__cause__
            else:
                logger.debug(
                    f"Failed to get tables for schema {db_name}.{schema_name} due to error {e}",
                    exc_info=e,
                )
                self.report_warning(
                    "Failed to get tables for schema",
                    f"{db_name}.{schema_name}",
                )

    def _process_table(
        self,
        table: SnowflakeTable,
        schema_name: str,
        db_name: str,
    ) -> Iterable[MetadataWorkUnit]:
        table_identifier = self.get_dataset_identifier(table.name, schema_name, db_name)

        self.report.report_entity_scanned(table_identifier)

        if not self.config.table_pattern.allowed(table_identifier):
            self.report.report_dropped(table_identifier)
            return

        self.fetch_columns_for_table(table, schema_name, db_name, table_identifier)

        self.fetch_pk_for_table(table, schema_name, db_name, table_identifier)

        self.fetch_foreign_keys_for_table(table, schema_name, db_name, table_identifier)

        dataset_name = self.get_dataset_identifier(table.name, schema_name, db_name)

        self.fetch_sample_data_for_classification(
            table, schema_name, db_name, dataset_name
        )

        if self.config.extract_tags != TagOption.skip:
            table.tags = self.tag_extractor.get_tags_on_object(
                table_name=table.name,
                schema_name=schema_name,
                db_name=db_name,
                domain="table",
            )

        if self.config.include_technical_schema:
            if table.tags:
                for tag in table.tags:
                    yield from self._process_tag(tag)
            for column_name in table.column_tags:
                for tag in table.column_tags[column_name]:
                    yield from self._process_tag(tag)

            yield from self.gen_dataset_workunits(table, schema_name, db_name)
        elif self.config.parse_view_ddl:
            self.gen_schema_metadata(table, schema_name, db_name)

    def fetch_sample_data_for_classification(
        self, table: SnowflakeTable, schema_name: str, db_name: str, dataset_name: str
    ) -> None:
        if (
            table.columns
            and self.config.classification.enabled
            and self.classification_handler.is_classification_enabled_for_table(
                dataset_name
            )
        ):
            try:
                table.sample_data = self.get_sample_values_for_table(
                    table.name, schema_name, db_name
                )
            except Exception as e:
                logger.debug(
                    f"Failed to get sample values for dataset {dataset_name} due to error {e}",
                    exc_info=e,
                )
                if isinstance(e, SnowflakePermissionError):
                    self.report_warning(
                        "Failed to get sample values for dataset. Please grant SELECT permissions on dataset.",
                        dataset_name,
                    )
                else:
                    self.report_warning(
                        "Failed to get sample values for dataset",
                        dataset_name,
                    )

    def fetch_foreign_keys_for_table(
        self, table, schema_name, db_name, table_identifier
    ):
        try:
            table.foreign_keys = self.get_fk_constraints_for_table(
                table.name, schema_name, db_name
            )
        except Exception as e:
            logger.debug(
                f"Failed to get foreign key for table {table_identifier} due to error {e}",
                exc_info=e,
            )
            self.report_warning("Failed to get foreign key for table", table_identifier)

    def fetch_pk_for_table(self, table, schema_name, db_name, table_identifier):
        try:
            table.pk = self.get_pk_constraints_for_table(
                table.name, schema_name, db_name
            )
        except Exception as e:
            logger.debug(
                f"Failed to get primary key for table {table_identifier} due to error {e}",
                exc_info=e,
            )
            self.report_warning("Failed to get primary key for table", table_identifier)

    def fetch_columns_for_table(self, table, schema_name, db_name, table_identifier):
        try:
            table.columns = self.get_columns_for_table(table.name, schema_name, db_name)
            table.column_count = len(table.columns)
            if self.config.extract_tags != TagOption.skip:
                table.column_tags = self.tag_extractor.get_column_tags_for_table(
                    table.name, schema_name, db_name
                )
        except Exception as e:
            logger.debug(
                f"Failed to get columns for table {table_identifier} due to error {e}",
                exc_info=e,
            )
            self.report_warning("Failed to get columns for table", table_identifier)

    def _process_view(
        self,
        view: SnowflakeView,
        schema_name: str,
        db_name: str,
    ) -> Iterable[MetadataWorkUnit]:
        view_name = self.get_dataset_identifier(view.name, schema_name, db_name)

        self.report.report_entity_scanned(view_name, "view")

        if not self.config.view_pattern.allowed(view_name):
            self.report.report_dropped(view_name)
            return

        try:
            view.columns = self.get_columns_for_table(view.name, schema_name, db_name)
            if self.config.extract_tags != TagOption.skip:
                view.column_tags = self.tag_extractor.get_column_tags_for_table(
                    view.name, schema_name, db_name
                )
        except Exception as e:
            logger.debug(
                f"Failed to get columns for view {view_name} due to error {e}",
                exc_info=e,
            )
            self.report_warning("Failed to get columns for view", view_name)

        if self.config.extract_tags != TagOption.skip:
            view.tags = self.tag_extractor.get_tags_on_object(
                table_name=view.name,
                schema_name=schema_name,
                db_name=db_name,
                domain="table",
            )

        if self.config.include_technical_schema:
            if view.tags:
                for tag in view.tags:
                    yield from self._process_tag(tag)
            for column_name in view.column_tags:
                for tag in view.column_tags[column_name]:
                    yield from self._process_tag(tag)

            yield from self.gen_dataset_workunits(view, schema_name, db_name)
        elif self.config.parse_view_ddl:
            self.gen_schema_metadata(view, schema_name, db_name)

    def _process_tag(self, tag: SnowflakeTag) -> Iterable[MetadataWorkUnit]:
        tag_identifier = tag.identifier()

        if self.report.is_tag_processed(tag_identifier):
            return

        self.report.report_tag_processed(tag_identifier)

        yield from self.gen_tag_workunits(tag)

    def gen_dataset_urn(self, dataset_identifier: str) -> str:
        return make_dataset_urn_with_platform_instance(
            platform=self.platform,
            name=dataset_identifier,
            platform_instance=self.config.platform_instance,
            env=self.config.env,
        )

    def gen_dataset_workunits(
        self,
        table: Union[SnowflakeTable, SnowflakeView],
        schema_name: str,
        db_name: str,
    ) -> Iterable[MetadataWorkUnit]:
        dataset_name = self.get_dataset_identifier(table.name, schema_name, db_name)
        dataset_urn = self.gen_dataset_urn(dataset_name)

        status = Status(removed=False)
        yield MetadataChangeProposalWrapper(
            entityUrn=dataset_urn, aspect=status
        ).as_workunit()

        schema_metadata = self.gen_schema_metadata(table, schema_name, db_name)
        # TODO: classification is only run for snowflake tables.
        # Should we run classification for snowflake views as well?
        self.classify_snowflake_table(table, dataset_name, schema_metadata)
        yield MetadataChangeProposalWrapper(
            entityUrn=dataset_urn, aspect=schema_metadata
        ).as_workunit()

        dataset_properties = self.get_dataset_properties(
            table, schema_name, db_name, dataset_name
        )

        yield MetadataChangeProposalWrapper(
            entityUrn=dataset_urn, aspect=dataset_properties
        ).as_workunit()

        schema_container_key = gen_schema_key(
            db_name=self.snowflake_identifier(db_name),
            schema=self.snowflake_identifier(schema_name),
            platform=self.platform,
            platform_instance=self.config.platform_instance,
            env=self.config.env,
        )

        yield from add_table_to_schema_container(
            dataset_urn=dataset_urn,
            parent_container_key=schema_container_key,
        )
        dpi_aspect = get_dataplatform_instance_aspect(
            dataset_urn=dataset_urn,
            platform=self.platform,
            platform_instance=self.config.platform_instance,
        )
        if dpi_aspect:
            yield dpi_aspect

        subTypes = SubTypes(
            typeNames=[DatasetSubTypes.VIEW]
            if isinstance(table, SnowflakeView)
            else [DatasetSubTypes.TABLE]
        )

        yield MetadataChangeProposalWrapper(
            entityUrn=dataset_urn, aspect=subTypes
        ).as_workunit()

        if self.domain_registry:
            yield from get_domain_wu(
                dataset_name=dataset_name,
                entity_urn=dataset_urn,
                domain_config=self.config.domain,
                domain_registry=self.domain_registry,
            )

        if table.tags:
            tag_associations = [
                TagAssociation(
                    tag=make_tag_urn(self.snowflake_identifier(tag.identifier()))
                )
                for tag in table.tags
            ]
            global_tags = GlobalTags(tag_associations)
            yield MetadataChangeProposalWrapper(
                entityUrn=dataset_urn, aspect=global_tags
            ).as_workunit()

        if isinstance(table, SnowflakeView) and table.view_definition is not None:
            view_properties_aspect = ViewProperties(
                materialized=table.materialized,
                viewLanguage="SQL",
                viewLogic=table.view_definition,
            )

            yield MetadataChangeProposalWrapper(
                entityUrn=dataset_urn, aspect=view_properties_aspect
            ).as_workunit()

    def get_dataset_properties(self, table, schema_name, db_name, dataset_name):
        return DatasetProperties(
            name=table.name,
            created=TimeStamp(time=int(table.created.timestamp() * 1000))
            if table.created is not None
            else None,
            lastModified=TimeStamp(time=int(table.last_altered.timestamp() * 1000))
            if table.last_altered is not None
            else TimeStamp(time=int(table.created.timestamp() * 1000))
            if table.created is not None
            else None,
            description=table.comment,
            qualifiedName=dataset_name,
            customProperties={},
            externalUrl=self.get_external_url_for_table(
                table.name,
                schema_name,
                db_name,
                SnowflakeObjectDomain.TABLE
                if isinstance(table, SnowflakeTable)
                else SnowflakeObjectDomain.VIEW,
            )
            if self.config.include_external_url
            else None,
        )

    def gen_tag_workunits(self, tag: SnowflakeTag) -> Iterable[MetadataWorkUnit]:
        tag_urn = make_tag_urn(self.snowflake_identifier(tag.identifier()))

        tag_properties_aspect = TagProperties(
            name=tag.display_name(),
            description=f"Represents the Snowflake tag `{tag._id_prefix_as_str()}` with value `{tag.value}`.",
        )

        yield MetadataChangeProposalWrapper(
            entityUrn=tag_urn, aspect=tag_properties_aspect
        ).as_workunit()

    def gen_schema_metadata(
        self,
        table: Union[SnowflakeTable, SnowflakeView],
        schema_name: str,
        db_name: str,
    ) -> SchemaMetadata:
        dataset_name = self.get_dataset_identifier(table.name, schema_name, db_name)
        dataset_urn = self.gen_dataset_urn(dataset_name)

        foreign_keys: Optional[List[ForeignKeyConstraint]] = None
        if isinstance(table, SnowflakeTable) and len(table.foreign_keys) > 0:
            foreign_keys = self.build_foreign_keys(table, dataset_urn, foreign_keys)

        schema_metadata = SchemaMetadata(
            schemaName=dataset_name,
            platform=make_data_platform_urn(self.platform),
            version=0,
            hash="",
            platformSchema=MySqlDDL(tableSchema=""),
            fields=[
                SchemaField(
                    fieldPath=self.snowflake_identifier(col.name),
                    type=SchemaFieldDataType(
                        SNOWFLAKE_FIELD_TYPE_MAPPINGS.get(col.data_type, NullType)()
                    ),
                    # NOTE: nativeDataType will not be in sync with older connector
                    nativeDataType=col.get_precise_native_type(),
                    description=col.comment,
                    nullable=col.is_nullable,
                    isPartOfKey=col.name in table.pk.column_names
                    if isinstance(table, SnowflakeTable) and table.pk is not None
                    else None,
                    globalTags=GlobalTags(
                        [
                            TagAssociation(
                                make_tag_urn(
                                    self.snowflake_identifier(tag.identifier())
                                )
                            )
                            for tag in table.column_tags[col.name]
                        ]
                    )
                    if col.name in table.column_tags
                    else None,
                )
                for col in table.columns
            ],
            foreignKeys=foreign_keys,
        )

        if self.config.parse_view_ddl:
            self.sql_parser_schema_resolver.add_schema_metadata(
                urn=dataset_urn, schema_metadata=schema_metadata
            )

        return schema_metadata

    def build_foreign_keys(self, table, dataset_urn, foreign_keys):
        foreign_keys = []
        for fk in table.foreign_keys:
            foreign_dataset = make_dataset_urn(
                self.platform,
                self.get_dataset_identifier(
                    fk.referred_table, fk.referred_schema, fk.referred_database
                ),
                self.config.env,
            )
            foreign_keys.append(
                ForeignKeyConstraint(
                    name=fk.name,
                    foreignDataset=foreign_dataset,
                    foreignFields=[
                        make_schema_field_urn(
                            foreign_dataset,
                            self.snowflake_identifier(col),
                        )
                        for col in fk.referred_column_names
                    ],
                    sourceFields=[
                        make_schema_field_urn(
                            dataset_urn,
                            self.snowflake_identifier(col),
                        )
                        for col in fk.column_names
                    ],
                )
            )
        return foreign_keys

    def classify_snowflake_table(
        self,
        table: Union[SnowflakeTable, SnowflakeView],
        dataset_name: str,
        schema_metadata: SchemaMetadata,
    ) -> None:
        if (
            isinstance(table, SnowflakeTable)
            and self.config.classification.enabled
            and self.classification_handler.is_classification_enabled_for_table(
                dataset_name
            )
        ):
            if table.sample_data is not None:
                table.sample_data.columns = [
                    self.snowflake_identifier(col) for col in table.sample_data.columns
                ]

            try:
                self.classification_handler.classify_schema_fields(
                    dataset_name,
                    schema_metadata,
                    table.sample_data.to_dict(orient="list")
                    if table.sample_data is not None
                    else {},
                )
            except Exception as e:
                logger.debug(
                    f"Failed to classify table columns for {dataset_name} due to error -> {e}",
                    exc_info=e,
                )
                self.report_warning(
                    "Failed to classify table columns",
                    dataset_name,
                )
            finally:
                # Cleaning up sample_data fetched for classification
                table.sample_data = None

    def get_report(self) -> SourceReport:
        return self.report

    def gen_database_containers(
        self, database: SnowflakeDatabase
    ) -> Iterable[MetadataWorkUnit]:
        database_container_key = gen_database_key(
            self.snowflake_identifier(database.name),
            platform=self.platform,
            platform_instance=self.config.platform_instance,
            env=self.config.env,
        )

        yield from gen_database_container(
            name=database.name,
            database=self.snowflake_identifier(database.name),
            database_container_key=database_container_key,
            sub_types=[DatasetContainerSubTypes.DATABASE],
            domain_registry=self.domain_registry,
            domain_config=self.config.domain,
            external_url=self.get_external_url_for_database(database.name)
            if self.config.include_external_url
            else None,
            description=database.comment,
            created=int(database.created.timestamp() * 1000)
            if database.created is not None
            else None,
            last_modified=int(database.last_altered.timestamp() * 1000)
            if database.last_altered is not None
            else int(database.created.timestamp() * 1000)
            if database.created is not None
            else None,
            tags=[self.snowflake_identifier(tag.identifier()) for tag in database.tags]
            if database.tags
            else None,
        )

    def gen_schema_containers(
        self, schema: SnowflakeSchema, db_name: str
    ) -> Iterable[MetadataWorkUnit]:
        schema_name = self.snowflake_identifier(schema.name)
        database_container_key = gen_database_key(
            database=self.snowflake_identifier(db_name),
            platform=self.platform,
            platform_instance=self.config.platform_instance,
            env=self.config.env,
        )

        schema_container_key = gen_schema_key(
            db_name=self.snowflake_identifier(db_name),
            schema=schema_name,
            platform=self.platform,
            platform_instance=self.config.platform_instance,
            env=self.config.env,
        )

        yield from gen_schema_container(
            name=schema.name,
            schema=self.snowflake_identifier(schema.name),
            database=self.snowflake_identifier(db_name),
            database_container_key=database_container_key,
            domain_config=self.config.domain,
            schema_container_key=schema_container_key,
            sub_types=[DatasetContainerSubTypes.SCHEMA],
            domain_registry=self.domain_registry,
            description=schema.comment,
            external_url=self.get_external_url_for_schema(schema.name, db_name)
            if self.config.include_external_url
            else None,
            created=int(schema.created.timestamp() * 1000)
            if schema.created is not None
            else None,
            last_modified=int(schema.last_altered.timestamp() * 1000)
            if schema.last_altered is not None
            else int(schema.created.timestamp() * 1000)
            if schema.created is not None
            else None,
            tags=[self.snowflake_identifier(tag.identifier()) for tag in schema.tags]
            if schema.tags
            else None,
        )

    def get_tables_for_schema(
        self, schema_name: str, db_name: str
    ) -> List[SnowflakeTable]:
        tables = self.data_dictionary.get_tables_for_database(db_name)

        # get all tables for database failed,
        # falling back to get tables for schema
        if tables is None:
            self.report.num_get_tables_for_schema_queries += 1
            return self.data_dictionary.get_tables_for_schema(schema_name, db_name)

        # Some schema may not have any table
        return tables.get(schema_name, [])

    def get_views_for_schema(
        self, schema_name: str, db_name: str
    ) -> List[SnowflakeView]:
        views = self.data_dictionary.get_views_for_database(db_name)

        # get all views for database failed,
        # falling back to get views for schema
        if views is None:
            self.report.num_get_views_for_schema_queries += 1
            return self.data_dictionary.get_views_for_schema(schema_name, db_name)

        # Some schema may not have any table
        return views.get(schema_name, [])

    def get_columns_for_table(
        self, table_name: str, schema_name: str, db_name: str
    ) -> List[SnowflakeColumn]:
        columns = self.data_dictionary.get_columns_for_schema(schema_name, db_name)

        # get all columns for schema failed,
        # falling back to get columns for table
        if columns is None:
            self.report.num_get_columns_for_table_queries += 1
            return self.data_dictionary.get_columns_for_table(
                table_name, schema_name, db_name
            )

        # Access to table but none of its columns - is this possible ?
        return columns.get(table_name, [])

    def get_pk_constraints_for_table(
        self, table_name: str, schema_name: str, db_name: str
    ) -> Optional[SnowflakePK]:
        constraints = self.data_dictionary.get_pk_constraints_for_schema(
            schema_name, db_name
        )

        # Access to table but none of its constraints - is this possible ?
        return constraints.get(table_name)

    def get_fk_constraints_for_table(
        self, table_name: str, schema_name: str, db_name: str
    ) -> List[SnowflakeFK]:
        constraints = self.data_dictionary.get_fk_constraints_for_schema(
            schema_name, db_name
        )

        # Access to table but none of its constraints - is this possible ?
        return constraints.get(table_name, [])

    def add_config_to_report(self):
        self.report.cleaned_account_id = self.config.get_account()
        self.report.ignore_start_time_lineage = self.config.ignore_start_time_lineage
        self.report.upstream_lineage_in_report = self.config.upstream_lineage_in_report
        if not self.report.ignore_start_time_lineage:
            self.report.lineage_start_time = self.config.start_time
        self.report.lineage_end_time = self.config.end_time
        self.report.include_technical_schema = self.config.include_technical_schema
        self.report.include_usage_stats = self.config.include_usage_stats
        self.report.include_operational_stats = self.config.include_operational_stats
        self.report.include_column_lineage = self.config.include_column_lineage
        if self.report.include_usage_stats or self.config.include_operational_stats:
            self.report.window_start_time = self.config.start_time
            self.report.window_end_time = self.config.end_time

    def inspect_session_metadata(self) -> None:
        try:
            logger.info("Checking current version")
            for db_row in self.query(SnowflakeQuery.current_version()):
                self.report.saas_version = db_row["CURRENT_VERSION()"]
        except Exception as e:
            self.report_error("version", f"Error: {e}")
        try:
            logger.info("Checking current role")
            for db_row in self.query(SnowflakeQuery.current_role()):
                self.report.role = db_row["CURRENT_ROLE()"]
        except Exception as e:
            self.report_error("version", f"Error: {e}")
        try:
            logger.info("Checking current warehouse")
            for db_row in self.query(SnowflakeQuery.current_warehouse()):
                self.report.default_warehouse = db_row["CURRENT_WAREHOUSE()"]
        except Exception as e:
            self.report_error("current_warehouse", f"Error: {e}")

        try:
            logger.info("Checking current edition")
            if self.is_standard_edition():
                self.report.edition = SnowflakeEdition.STANDARD
            else:
                self.report.edition = SnowflakeEdition.ENTERPRISE
        except Exception:
            self.report.edition = None

    # Ideally we do not want null values in sample data for a column.
    # However that would require separate query per column and
    # that would be expensive, hence not done. To compensale for possibility
    # of some null values in collected sample, we fetch extra (20% more)
    # rows than configured sample_size.
    def get_sample_values_for_table(self, table_name, schema_name, db_name):
        # Create a cursor object.
        logger.debug(
            f"Collecting sample values for table {db_name}.{schema_name}.{table_name}"
        )

        actual_sample_size = self.config.classification.sample_size * 1.2
        with PerfTimer() as timer:
            cur = self.get_connection().cursor()
            # Execute a statement that will generate a result set.
            sql = f'select * from "{db_name}"."{schema_name}"."{table_name}" sample ({actual_sample_size} rows);'

            cur.execute(sql)
            # Fetch the result set from the cursor and deliver it as the Pandas DataFrame.

            dat = cur.fetchall()
            df = pd.DataFrame(dat, columns=[col.name for col in cur.description])
            time_taken = timer.elapsed_seconds()
            logger.debug(
                f"Finished collecting sample values for table {db_name}.{schema_name}.{table_name};{df.shape[0]} rows; took {time_taken:.3f} seconds"
            )

        return df

    # domain is either "view" or "table"
    def get_external_url_for_table(
        self, table_name: str, schema_name: str, db_name: str, domain: str
    ) -> Optional[str]:
        if self.snowsight_base_url is not None:
            return f"{self.snowsight_base_url}#/data/databases/{db_name}/schemas/{schema_name}/{domain}/{table_name}/"
        return None

    def get_external_url_for_schema(
        self, schema_name: str, db_name: str
    ) -> Optional[str]:
        if self.snowsight_base_url is not None:
            return f"{self.snowsight_base_url}#/data/databases/{db_name}/schemas/{schema_name}/"
        return None

    def get_external_url_for_database(self, db_name: str) -> Optional[str]:
        if self.snowsight_base_url is not None:
            return f"{self.snowsight_base_url}#/data/databases/{db_name}/"
        return None

    def get_snowsight_base_url(self) -> Optional[str]:
        try:
            # See https://docs.snowflake.com/en/user-guide/admin-account-identifier.html#finding-the-region-and-locator-for-an-account
            for db_row in self.query(SnowflakeQuery.current_account()):
                account_locator = db_row["CURRENT_ACCOUNT()"]

            for db_row in self.query(SnowflakeQuery.current_region()):
                region = db_row["CURRENT_REGION()"]

            self.report.account_locator = account_locator
            self.report.region = region

            # Returned region may be in the form <region_group>.<region>, see https://docs.snowflake.com/en/sql-reference/functions/current_region.html
            region = region.split(".")[-1].lower()
            account_locator = account_locator.lower()

            cloud, cloud_region_id = self.get_cloud_region_from_snowflake_region_id(
                region
            )

            # For privatelink, account identifier ends with .privatelink
            # See https://docs.snowflake.com/en/user-guide/organizations-connect.html#private-connectivity-urls
            return self.create_snowsight_base_url(
                account_locator,
                cloud_region_id,
                cloud,
                self.config.account_id.endswith(".privatelink"),  # type:ignore
            )

        except Exception as e:
            self.warn(
                self.logger,
                "snowsight url",
                f"unable to get snowsight base url due to an error -> {e}",
            )
            return None

    def is_standard_edition(self):
        try:
            self.query(SnowflakeQuery.show_tags())
            return False
        except Exception as e:
            if "Unsupported feature 'TAG'" in str(e):
                return True
            raise

    def _snowflake_clear_ocsp_cache(self):
        # Because of some issues with the Snowflake Python connector, we wipe the OCSP cache.
        #
        # Why is this necessary:
        # 1. Snowflake caches OCSP (certificate revocation) responses in a file on disk.
        #       https://github.com/snowflakedb/snowflake-connector-python/blob/502e49f65368d4eed2d6f543b43139cc96e03c00/src/snowflake/connector/ocsp_snowflake.py#L78-L108
        # 2. It uses pickle to serialize the cache to disk.
        #       https://github.com/snowflakedb/snowflake-connector-python/blob/502e49f65368d4eed2d6f543b43139cc96e03c00/src/snowflake/connector/cache.py#L483-L495
        # 3. In some cases, pyspark objects seem to make their way into the cache. This introduces a hard
        #    dependency on the specific version of pyspark that the cache was written with because of the pickle
        #    serialization process.
        #
        # As an example, if you run snowflake ingestion normally with pyspark v3.2.1, then downgrade pyspark to v3.0.3,
        # and then run ingestion again, you will get an error like this:
        #
        #     error 250001: Could not connect to Snowflake backend after 0 attempt(s).
        #     ModuleNotFoundError: No module named 'pyspark'
        #
        # While ideally the snowflake-connector-python library would be fixed to not serialize pyspark objects,
        # or to handle serde errors gracefully, or to use a robust serialization format instead of pickle,
        # we're stuck with this workaround for now.

        # This file selection logic is mirrored from the snowflake-connector-python library.
        # See https://github.com/snowflakedb/snowflake-connector-python/blob/502e49f65368d4eed2d6f543b43139cc96e03c00/src/snowflake/connector/cache.py#L349-L369
        plat = platform.system().lower()
        if plat == "darwin":
            file_path = os.path.join(
                "~", "Library", "Caches", "Snowflake", "ocsp_response_validation_cache"
            )
        elif plat == "windows":
            file_path = os.path.join(
                "~",
                "AppData",
                "Local",
                "Snowflake",
                "Caches",
                "ocsp_response_validation_cache",
            )
        else:
            # linux is the default fallback for snowflake
            file_path = os.path.join(
                "~", ".cache", "snowflake", "ocsp_response_validation_cache"
            )

        file_path = os.path.expanduser(file_path)
        try:
            if os.path.exists(file_path):
                os.remove(file_path)
        except Exception:
            logger.debug(f'Failed to remove OCSP cache file at "{file_path}"')

    def close(self) -> None:
        super().close()
        StatefulIngestionSourceBase.close(self)
        self.view_definitions.close()
        self.sql_parser_schema_resolver.close()
        if hasattr(self, "lineage_extractor") and self.lineage_extractor:
            self.lineage_extractor.close()
        if hasattr(self, "usage_extractor") and self.usage_extractor:
            self.usage_extractor.close()<|MERGE_RESOLUTION|>--- conflicted
+++ resolved
@@ -300,11 +300,8 @@
                 run_id=self.ctx.run_id,
             )
 
-<<<<<<< HEAD
-        if self.config.profiling.enabled:
-=======
+
         if config.is_profiling_enabled():
->>>>>>> faa368c2
             # For profiling
             self.profiler = SnowflakeProfiler(
                 config, self.report, self.profiling_state_handler
@@ -718,12 +715,8 @@
         for snowflake_schema in snowflake_db.schemas:
             yield from self._process_schema(snowflake_schema, db_name)
 
-<<<<<<< HEAD
-        if self.config.profiling.enabled and self.db_tables:
+        if self.config.is_profiling_enabled() and self.db_tables:
             self.report.set_ingestion_stage(snowflake_db.name, PROFILING)
-=======
-        if self.config.is_profiling_enabled() and self.db_tables:
->>>>>>> faa368c2
             yield from self.profiler.get_workunits(snowflake_db, self.db_tables)
 
     def fetch_schemas_for_database(self, snowflake_db, db_name):
