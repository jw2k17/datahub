--- conflicted
+++ resolved
@@ -890,13 +890,10 @@
                 **batch_kwargs,
             },
         )
-<<<<<<< HEAD
-        if batch.engine.dialect.name.lower() == "bigquery":
+        if platform is not None and platform == "bigquery":
             # This is done as GE makes the name as DATASET.TABLE
             # but we want it to be PROJECT.DATASET.TABLE instead for multi-project setups
             batch._table = sa.text(pretty_name)
-=======
-        if platform is not None and platform == "bigquery":
             name_parts = pretty_name.split(".")
             if len(name_parts) != 3:
                 logger.error(
@@ -904,5 +901,4 @@
                 )
             else:
                 batch.engine.dialect.dataset_id = name_parts[1]
->>>>>>> 7dd1a6f1
         return batch