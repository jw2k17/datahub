--- conflicted
+++ resolved
@@ -70,6 +70,8 @@
     pretty_name: str
     batch_kwargs: dict
 
+    send_sample_values: bool
+
 
 @dataclasses.dataclass
 class DatahubGEProfiler:
@@ -122,6 +124,7 @@
                         self.generate_profile,
                         request.pretty_name,
                         **request.batch_kwargs,
+                        send_sample_values=request.send_sample_values,
                     ),
                 )
                 for request in requests
@@ -159,14 +162,10 @@
                 pretty_name=pretty_name,
             )
 
-<<<<<<< HEAD
-        profile = self._convert_evrs_to_profile(evrs, pretty_name=pretty_name)
-        logger.debug(f"Finished profiling {pretty_name}")
-=======
         profile = self._convert_evrs_to_profile(
             evrs, pretty_name=pretty_name, send_sample_values=send_sample_values
         )
->>>>>>> 38328d68
+        logger.debug(f"Finished profiling {pretty_name}")
 
         return profile
 
