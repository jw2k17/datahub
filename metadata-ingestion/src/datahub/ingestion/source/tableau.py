import json
import logging
from dataclasses import dataclass
from datetime import datetime
from functools import lru_cache
from typing import Any, Dict, Iterable, List, Optional, Tuple, Union

import dateutil.parser as dp
import tableauserverclient as TSC
from pydantic import validator
from pydantic.fields import Field
from tableauserverclient import (
    PersonalAccessTokenAuth,
    Server,
    ServerResponseError,
    TableauAuth,
)

import datahub.emitter.mce_builder as builder
from datahub.configuration.common import ConfigModel, ConfigurationError
from datahub.configuration.source_common import DatasetLineageProviderConfigBase
from datahub.emitter.mcp import MetadataChangeProposalWrapper
from datahub.emitter.mcp_builder import (
    PlatformKey,
    add_entity_to_container,
    gen_containers,
)
from datahub.ingestion.api.common import PipelineContext
from datahub.ingestion.api.decorators import (
    SourceCapability,
    SupportStatus,
    capability,
    config_class,
    platform_name,
    support_status,
)
from datahub.ingestion.api.source import Source, SourceReport
from datahub.ingestion.api.workunit import MetadataWorkUnit
from datahub.ingestion.source.tableau_common import (
    FIELD_TYPE_MAPPING,
    MetadataQueryException,
    TableauLineageOverrides,
    clean_query,
    custom_sql_graphql_query,
    embedded_datasource_graphql_query,
    get_field_value_in_sheet,
    get_tags_from_params,
    get_unique_custom_sql,
    make_description_from_params,
    make_table_urn,
    published_datasource_graphql_query,
    query_metadata,
    workbook_graphql_query,
)
from datahub.metadata.com.linkedin.pegasus2avro.common import (
    AuditStamp,
    ChangeAuditStamps,
)
from datahub.metadata.com.linkedin.pegasus2avro.dataset import (
    DatasetLineageTypeClass,
    UpstreamClass,
    UpstreamLineage,
)
from datahub.metadata.com.linkedin.pegasus2avro.metadata.snapshot import (
    ChartSnapshot,
    DashboardSnapshot,
    DatasetSnapshot,
)
from datahub.metadata.com.linkedin.pegasus2avro.mxe import MetadataChangeEvent
from datahub.metadata.com.linkedin.pegasus2avro.schema import (
    NullTypeClass,
    OtherSchema,
    SchemaField,
    SchemaFieldDataType,
    SchemaMetadata,
)
from datahub.metadata.schema_classes import (
    BrowsePathsClass,
    ChangeTypeClass,
    ChartInfoClass,
    ChartUsageStatisticsClass,
    DashboardInfoClass,
    DashboardUsageStatisticsClass,
    DataPlatformInstanceClass,
    DatasetPropertiesClass,
    OwnerClass,
    OwnershipClass,
    OwnershipTypeClass,
    SubTypesClass,
    ViewPropertiesClass,
)
from datahub.utilities import config_clean

logger: logging.Logger = logging.getLogger(__name__)

# Replace / with |
REPLACE_SLASH_CHAR = "|"


class TableauConnectionConfig(ConfigModel):
    connect_uri: str = Field(description="Tableau host URL.")
    username: Optional[str] = Field(
        default=None,
        description="Tableau username, must be set if authenticating using username/password.",
    )
    password: Optional[str] = Field(
        default=None,
        description="Tableau password, must be set if authenticating using username/password.",
    )
    token_name: Optional[str] = Field(
        default=None,
        description="Tableau token name, must be set if authenticating using a personal access token.",
    )
    token_value: Optional[str] = Field(
        default=None,
        description="Tableau token value, must be set if authenticating using a personal access token.",
    )

    site: str = Field(
        default="",
        description="Tableau Site. Always required for Tableau Online. Use emptystring to connect with Default site on Tableau Server.",
    )
<<<<<<< HEAD
    platform_instance: Optional[str] = Field(
        default=None,
        description="Unique relationship between the Tableau Server and site",
    )
=======

    @validator("connect_uri")
    def remove_trailing_slash(cls, v):
        return config_clean.remove_trailing_slashes(v)

    def make_tableau_client(self) -> Server:
        # https://tableau.github.io/server-client-python/docs/api-ref#authentication
        authentication: Union[TableauAuth, PersonalAccessTokenAuth]
        if self.username and self.password:
            authentication = TableauAuth(
                username=self.username,
                password=self.password,
                site_id=self.site,
            )
        elif self.token_name and self.token_value:
            authentication = PersonalAccessTokenAuth(
                self.token_name, self.token_value, self.site
            )
        else:
            raise ConfigurationError(
                "Tableau Source: Either username/password or token_name/token_value must be set"
            )

        try:
            server = Server(self.connect_uri, use_server_version=True)
            server.auth.sign_in(authentication)
            return server
        except ServerResponseError as e:
            raise ValueError(
                f"Unable to login with credentials provided: {str(e)}"
            ) from e
        except Exception as e:
            raise ValueError(f"Unable to login: {str(e)}") from e


class TableauConfig(DatasetLineageProviderConfigBase, TableauConnectionConfig):
>>>>>>> 0427122f
    projects: Optional[List[str]] = Field(
        default=["default"], description="List of projects"
    )
    default_schema_map: dict = Field(
        default={}, description="Default schema to use when schema is not found."
    )
    ingest_tags: Optional[bool] = Field(
        default=False,
        description="Ingest Tags from source. This will override Tags entered from UI",
    )
    ingest_owner: Optional[bool] = Field(
        default=False,
        description="Ingest Owner from source. This will override Owner info entered from UI",
    )
    ingest_tables_external: bool = Field(
        default=False,
        description="Ingest details for tables external to (not embedded in) tableau as entities.",
    )

    page_size: int = Field(
        default=10,
        description="Number of metadata objects (e.g. CustomSQLTable, PublishedDatasource, etc) to query at a time using Tableau api.",
    )

    env: str = Field(
        default=builder.DEFAULT_ENV,
        description="Environment to use in namespace when constructing URNs.",
    )

    lineage_overrides: Optional[TableauLineageOverrides] = Field(
        default=None,
        description="Mappings to change generated dataset urns. Use only if you really know what you are doing.",
    )

    extract_usage_stats: bool = Field(
        default=False,
        description="[experimental] Extract usage statistics for dashboards and charts.",
    )


class WorkbookKey(PlatformKey):
    workbook_id: str


@dataclass
class UsageStat:
    view_count: int


@platform_name("Tableau")
@config_class(TableauConfig)
@support_status(SupportStatus.INCUBATING)
@capability(SourceCapability.PLATFORM_INSTANCE, "Enabled by default")
@capability(SourceCapability.DOMAINS, "Requires transformer", supported=False)
@capability(SourceCapability.DESCRIPTIONS, "Enabled by default")
@capability(
    SourceCapability.USAGE_STATS,
    "Dashboard/Chart view counts, enabled using extract_usage_stats config",
)
@capability(SourceCapability.DELETION_DETECTION, "", supported=False)
@capability(SourceCapability.OWNERSHIP, "Requires recipe configuration")
@capability(SourceCapability.TAGS, "Requires recipe configuration")
@capability(SourceCapability.LINEAGE_COARSE, "Enabled by default")
class TableauSource(Source):
    config: TableauConfig
    report: SourceReport
    platform = "tableau"
    server: Optional[Server]
    upstream_tables: Dict[str, Tuple[Any, Optional[str], bool]] = {}
    tableau_stat_registry: Dict[str, UsageStat] = {}

    def __hash__(self):
        return id(self)

    def __init__(
        self,
        config: TableauConfig,
        ctx: PipelineContext,
    ):
        super().__init__(ctx)

        self.config = config
        self.report = SourceReport()
        self.server = None

        # This list keeps track of embedded datasources in workbooks so that we retrieve those
        # when emitting embedded data sources.
        self.embedded_datasource_ids_being_used: List[str] = []
        # This list keeps track of datasource being actively used by workbooks so that we only retrieve those
        # when emitting published data sources.
        self.datasource_ids_being_used: List[str] = []
        # This list keeps track of datasource being actively used by workbooks so that we only retrieve those
        # when emitting custom SQL data sources.
        self.custom_sql_ids_being_used: List[str] = []

        self._authenticate()

    def close(self) -> None:
        if self.server is not None:
            self.server.auth.sign_out()

    def _populate_usage_stat_registry(self):
        if self.server is None:
            return

        for view in TSC.Pager(self.server.views, usage=True):
            self.tableau_stat_registry[view.id] = UsageStat(view_count=view.total_views)
        logger.debug("Tableau stats %s", self.tableau_stat_registry)

    def _authenticate(self):
        try:
            self.server = self.config.make_tableau_client()
        # Note that we're not catching ConfigurationError, since we want that to throw.
        except ValueError as e:
            self.report.report_failure(
                key="tableau-login",
                reason=str(e),
            )

<<<<<<< HEAD
    def get_data_platform_instance(self) -> DataPlatformInstanceClass:
        return DataPlatformInstanceClass(
            platform=builder.make_data_platform_urn(self.platform),
            instance=builder.make_dataplatform_instance_urn(
                self.platform, self.config.platform_instance
            )
            if self.config.platform_instance
            else None,
        )

    def get_connection_object(
=======
    def get_connection_object_page(
>>>>>>> 0427122f
        self,
        query: str,
        connection_type: str,
        query_filter: str,
        count: int = 0,
        current_count: int = 0,
    ) -> Tuple[dict, int, int]:
        logger.debug(
            f"Query {connection_type} to get {count} objects with offset {current_count}"
        )
        query_data = query_metadata(
            self.server, query, connection_type, count, current_count, query_filter
        )
        if "errors" in query_data:
            errors = query_data["errors"]
            if all(error["extensions"]["severity"] == "WARNING" for error in errors):
                self.report.report_warning(key=connection_type, reason=f"{errors}")
            else:
                raise RuntimeError(f"Query {connection_type} error: {errors}")

        connection_object = (
            query_data.get("data").get(connection_type, {})
            if query_data.get("data")
            else {}
        )

        total_count = connection_object.get("totalCount", 0)
        has_next_page = connection_object.get("pageInfo", {}).get("hasNextPage", False)
        return connection_object, total_count, has_next_page

    def get_connection_objects(
        self,
        query: str,
        connection_type: str,
        query_filter: str,
    ) -> Iterable[dict]:
        # Calls the get_connection_object_page function to get the objects,
        # and automatically handles pagination.

        count_on_query = self.config.page_size

        total_count = count_on_query
        has_next_page = 1
        current_count = 0
        while has_next_page:
            count = (
                count_on_query
                if current_count + count_on_query < total_count
                else total_count - current_count
            )
            (
                connection_objects,
                total_count,
                has_next_page,
            ) = self.get_connection_object_page(
                query,
                connection_type,
                query_filter,
                count,
                current_count,
            )

            current_count += count

            for obj in connection_objects.get("nodes", []):
                yield obj

    def emit_workbooks(self) -> Iterable[MetadataWorkUnit]:
        projects = (
            f"projectNameWithin: {json.dumps(self.config.projects)}"
            if self.config.projects
            else ""
        )

        for workbook in self.get_connection_objects(
            workbook_graphql_query, "workbooksConnection", projects
        ):
            yield from self.emit_workbook_as_container(workbook)
            yield from self.emit_sheets_as_charts(workbook)
            yield from self.emit_dashboards(workbook)
            for ds in workbook.get("embeddedDatasources", []):
                self.embedded_datasource_ids_being_used.append(ds["id"])

    def _track_custom_sql_ids(self, field: dict) -> None:
        # Tableau shows custom sql datasource as a table in ColumnField.
        if field.get("__typename") == "ColumnField":
            for column in field.get("columns", []):
                table_id = (
                    column.get("table", {}).get("id") if column.get("table") else None
                )

                if (
                    table_id is not None
                    and table_id not in self.custom_sql_ids_being_used
                ):
                    self.custom_sql_ids_being_used.append(table_id)

    def _create_upstream_table_lineage(
        self,
        datasource: dict,
        project: str,
        is_custom_sql: bool = False,
        is_embedded_ds: bool = False,
    ) -> List[UpstreamClass]:
        upstream_tables = []

        for ds in datasource.get("upstreamDatasources", []):
            if ds["id"] not in self.datasource_ids_being_used:
                self.datasource_ids_being_used.append(ds["id"])

            datasource_urn = builder.make_dataset_urn_with_platform_instance(
                platform=self.platform,
                name=ds["id"],
                platform_instance=self.config.platform_instance,
                env=self.config.env,
            )
            upstream_table = UpstreamClass(
                dataset=datasource_urn,
                type=DatasetLineageTypeClass.TRANSFORMED,
            )
            upstream_tables.append(upstream_table)

        # When tableau workbook connects to published datasource, it creates an embedded
        # datasource inside workbook that connects to published datasource. Both embedded
        # and published datasource have same upstreamTables in this case.
        if upstream_tables and is_embedded_ds:
            logger.debug(
                f"Embedded datasource {datasource.get('id')} has upstreamDatasources.\
                Setting only upstreamDatasources lineage. The upstreamTables lineage \
                    will be set via upstream published datasource."
            )
            return upstream_tables

        for table in datasource.get("upstreamTables", []):
            # skip upstream tables when there is no column info when retrieving datasource
            # Lineage and Schema details for these will be taken care in self.emit_custom_sql_datasources()
            if not is_custom_sql and not table.get("columns"):
                logger.debug(
                    f"Skipping upstream table with id {table['id']}, no columns"
                )
                continue
            elif table["name"] is None:
                logger.warning(
                    f"Skipping upstream table {table['id']} from lineage since its name is none"
                )
                continue

            schema = table.get("schema", "")
            table_name = table.get("name", "")
            full_name = table.get("fullName", "")
            upstream_db = (
                table.get("database", {}).get("name", "")
                if table.get("database") is not None
                else ""
            )
            logger.debug(
                "Processing Table with Connection Type: {0} and id {1}".format(
                    table.get("connectionType", ""), table.get("id", "")
                )
            )
            schema = self._get_schema(schema, upstream_db, full_name)
            # if the schema is included within the table name we omit it
            if (
                schema
                and table_name
                and full_name
                and table_name == full_name
                and schema in table_name
            ):
                logger.debug(
                    f"Omitting schema for upstream table {table['id']}, schema included in table name"
                )
                schema = ""

            table_urn = make_table_urn(
                self.config.env,
                upstream_db,
                table.get("connectionType", ""),
                schema,
                table_name,
                self.config.platform_instance_map,
                self.config.lineage_overrides,
            )

            upstream_table = UpstreamClass(
                dataset=table_urn,
                type=DatasetLineageTypeClass.TRANSFORMED,
            )
            upstream_tables.append(upstream_table)

            table_path = None
            if project and datasource.get("name"):
                table_path = (
                    f"{project.replace('/', REPLACE_SLASH_CHAR)}/{datasource['name']}"
                )

            self.upstream_tables[table_urn] = (
                table.get("columns", []),
                table_path,
                table.get("isEmbedded") or False,
            )

        return upstream_tables

    def emit_custom_sql_datasources(self) -> Iterable[MetadataWorkUnit]:
        custom_sql_filter = f"idWithin: {json.dumps(self.custom_sql_ids_being_used)}"

        custom_sql_connection = list(
            self.get_connection_objects(
                custom_sql_graphql_query,
                "customSQLTablesConnection",
                custom_sql_filter,
            )
        )

        unique_custom_sql = get_unique_custom_sql(custom_sql_connection)

        for csql in unique_custom_sql:
            csql_id: str = csql["id"]
            csql_urn = builder.make_dataset_urn(self.platform, csql_id, self.config.env)
            dataset_snapshot = DatasetSnapshot(
                urn=csql_urn,
                aspects=[],
            )
<<<<<<< HEAD
            for csql in unique_custom_sql:
                csql_id: str = csql["id"]
                csql_urn = builder.make_dataset_urn_with_platform_instance(
                    platform=self.platform,
                    name=csql_id,
                    platform_instance=self.config.platform_instance,
                    env=self.config.env,
                )
                dataset_snapshot = DatasetSnapshot(
                    urn=csql_urn,
                    aspects=[self.get_data_platform_instance()],
=======

            datasource_name = None
            project = None
            if len(csql["datasources"]) > 0:
                yield from self._create_lineage_from_csql_datasource(
                    csql_urn, csql["datasources"]
                )

                # CustomSQLTable id owned by exactly one tableau data source
                logger.debug(
                    f"Number of datasources referencing CustomSQLTable: {len(csql['datasources'])}"
>>>>>>> 0427122f
                )

                datasource = csql["datasources"][0]
                datasource_name = datasource.get("name")
                if datasource.get(
                    "__typename"
                ) == "EmbeddedDatasource" and datasource.get("workbook"):
                    datasource_name = (
                        f"{datasource.get('workbook').get('name')}/{datasource_name}"
                        if datasource_name and datasource.get("workbook").get("name")
                        else None
                    )
                    workunits = add_entity_to_container(
                        self.gen_workbook_key(datasource["workbook"]),
                        "dataset",
                        dataset_snapshot.urn,
                    )
                    for wu in workunits:
                        self.report.report_workunit(wu)
                        yield wu
                project = self._get_project(datasource)

            # lineage from custom sql -> datasets/tables #
            columns = csql.get("columns", [])
            yield from self._create_lineage_to_upstream_tables(csql_urn, columns)

            #  Schema Metadata
            schema_metadata = self.get_schema_metadata_for_custom_sql(columns)
            if schema_metadata is not None:
                dataset_snapshot.aspects.append(schema_metadata)

            # Browse path

            if project and datasource_name:
                browse_paths = BrowsePathsClass(
                    paths=[
                        f"/{self.config.env.lower()}/{self.platform}/{project}/{datasource['name']}"
                    ]
                )
                dataset_snapshot.aspects.append(browse_paths)
            else:
                logger.debug(f"Browse path not set for Custom SQL table {csql_id}")

            dataset_properties = DatasetPropertiesClass(
                name=csql.get("name"), description=csql.get("description")
            )

            dataset_snapshot.aspects.append(dataset_properties)

            view_properties = ViewPropertiesClass(
                materialized=False,
                viewLanguage="SQL",
                viewLogic=clean_query(csql.get("query", "")),
            )
            dataset_snapshot.aspects.append(view_properties)

            yield self.get_metadata_change_event(dataset_snapshot)
            yield self.get_metadata_change_proposal(
                dataset_snapshot.urn,
                aspect_name="subTypes",
                aspect=SubTypesClass(typeNames=["view", "Custom SQL"]),
            )

    def get_schema_metadata_for_custom_sql(
        self, columns: List[dict]
    ) -> Optional[SchemaMetadata]:
        fields = []
        schema_metadata = None
        for field in columns:
            # Datasource fields

            if field.get("name") is None:
                logger.warning(
                    f"Skipping field {field['id']} from schema since its name is none"
                )
                continue
            nativeDataType = field.get("remoteType", "UNKNOWN")
            TypeClass = FIELD_TYPE_MAPPING.get(nativeDataType, NullTypeClass)
            schema_field = SchemaField(
                fieldPath=field["name"],
                type=SchemaFieldDataType(type=TypeClass()),
                nativeDataType=nativeDataType,
                description=field.get("description", ""),
            )
            fields.append(schema_field)

        schema_metadata = SchemaMetadata(
            schemaName="test",
            platform=f"urn:li:dataPlatform:{self.platform}",
            version=0,
            fields=fields,
            hash="",
            platformSchema=OtherSchema(rawSchema=""),
        )
        return schema_metadata

    def _create_lineage_from_csql_datasource(
        self, csql_urn: str, csql_datasource: List[dict]
    ) -> Iterable[MetadataWorkUnit]:
        for datasource in csql_datasource:
            datasource_urn = builder.make_dataset_urn_with_platform_instance(
                self.platform,
                datasource.get("id", ""),
                self.config.platform_instance,
                self.config.env,
            )
            upstream_csql = UpstreamClass(
                dataset=csql_urn,
                type=DatasetLineageTypeClass.TRANSFORMED,
            )

            upstream_lineage = UpstreamLineage(upstreams=[upstream_csql])
            yield self.get_metadata_change_proposal(
                datasource_urn, aspect_name="upstreamLineage", aspect=upstream_lineage
            )

    def _get_project(self, node):
        if node.get("__typename") == "EmbeddedDatasource" and node.get("workbook"):
            return node["workbook"].get("projectName")
        elif node.get("__typename") == "PublishedDatasource":
            return node.get("projectName")
        return None

    def _create_lineage_to_upstream_tables(
        self, csql_urn: str, columns: List[dict]
    ) -> Iterable[MetadataWorkUnit]:
        used_datasources = []
        # Get data sources from columns' reference fields.
        for field in columns:
            data_sources = [
                reference.get("datasource")
                for reference in field.get("referencedByFields", {})
                if reference.get("datasource") is not None
            ]

            for datasource in data_sources:
                if datasource.get("id", "") in used_datasources:
                    continue
                used_datasources.append(datasource.get("id", ""))
                upstream_tables = self._create_upstream_table_lineage(
                    datasource, self._get_project(datasource), is_custom_sql=True
                )
                if upstream_tables:
                    upstream_lineage = UpstreamLineage(upstreams=upstream_tables)
                    yield self.get_metadata_change_proposal(
                        csql_urn,
                        aspect_name="upstreamLineage",
                        aspect=upstream_lineage,
                    )

    def _get_schema_metadata_for_datasource(
        self, datasource_fields: List[dict]
    ) -> Optional[SchemaMetadata]:
        fields = []
        for field in datasource_fields:
            # check datasource - custom sql relations from a field being referenced
            self._track_custom_sql_ids(field)
            if field.get("name") is None:
                logger.warning(
                    f"Skipping field {field['id']} from schema since its name is none"
                )
                continue

            nativeDataType = field.get("dataType", "UNKNOWN")
            TypeClass = FIELD_TYPE_MAPPING.get(nativeDataType, NullTypeClass)

            schema_field = SchemaField(
                fieldPath=field["name"],
                type=SchemaFieldDataType(type=TypeClass()),
                description=make_description_from_params(
                    field.get("description", ""), field.get("formula")
                ),
                nativeDataType=nativeDataType,
                globalTags=get_tags_from_params(
                    [
                        field.get("role", ""),
                        field.get("__typename", ""),
                        field.get("aggregation", ""),
                    ]
                )
                if self.config.ingest_tags
                else None,
            )
            fields.append(schema_field)

        return (
            SchemaMetadata(
                schemaName="test",
                platform=f"urn:li:dataPlatform:{self.platform}",
                version=0,
                fields=fields,
                hash="",
                platformSchema=OtherSchema(rawSchema=""),
            )
            if fields
            else None
        )

    def get_metadata_change_event(
        self, snap_shot: Union["DatasetSnapshot", "DashboardSnapshot", "ChartSnapshot"]
    ) -> MetadataWorkUnit:
        mce = MetadataChangeEvent(proposedSnapshot=snap_shot)
        work_unit = MetadataWorkUnit(id=snap_shot.urn, mce=mce)
        self.report.report_workunit(work_unit)
        return work_unit

    def get_metadata_change_proposal(
        self,
        urn: str,
        aspect_name: str,
        aspect: Union["UpstreamLineage", "SubTypesClass"],
    ) -> MetadataWorkUnit:
        mcp = MetadataChangeProposalWrapper(
            entityType="dataset",
            changeType=ChangeTypeClass.UPSERT,
            entityUrn=urn,
            aspectName=aspect_name,
            aspect=aspect,
        )
        mcp_workunit = MetadataWorkUnit(
            id=f"tableau-{mcp.entityUrn}-{mcp.aspectName}",
            mcp=mcp,
            treat_errors_as_warnings=True,
        )
        self.report.report_workunit(mcp_workunit)
        return mcp_workunit

    def emit_datasource(
        self, datasource: dict, workbook: dict = None, is_embedded_ds: bool = False
    ) -> Iterable[MetadataWorkUnit]:
        datasource_info = workbook
        if not is_embedded_ds:
            datasource_info = datasource

        project = (
            datasource_info.get("projectName", "").replace("/", REPLACE_SLASH_CHAR)
            if datasource_info
            else ""
        )
        datasource_id = datasource["id"]
        datasource_urn = builder.make_dataset_urn_with_platform_instance(
            self.platform, datasource_id, self.config.platform_instance, self.config.env
        )
        if datasource_id not in self.datasource_ids_being_used:
            self.datasource_ids_being_used.append(datasource_id)

        dataset_snapshot = DatasetSnapshot(
            urn=datasource_urn,
            aspects=[self.get_data_platform_instance()],
        )

        datasource_name = datasource.get("name") or datasource_id
        if is_embedded_ds and workbook and workbook.get("name"):
            datasource_name = f"{workbook['name']}/{datasource_name}"
        # Browse path
        browse_paths = BrowsePathsClass(
            paths=[f"/{self.config.env.lower()}/{self.platform}/{project}"]
        )
        dataset_snapshot.aspects.append(browse_paths)

        # Ownership
        owner = (
            self._get_ownership(datasource_info.get("owner", {}).get("username", ""))
            if datasource_info
            else None
        )
        if owner is not None:
            dataset_snapshot.aspects.append(owner)

        # Dataset properties
        dataset_props = DatasetPropertiesClass(
            name=datasource.get("name"),
            description=datasource.get("description"),
            customProperties={
                "hasExtracts": str(datasource.get("hasExtracts", "")),
                "extractLastRefreshTime": datasource.get("extractLastRefreshTime", "")
                or "",
                "extractLastIncrementalUpdateTime": datasource.get(
                    "extractLastIncrementalUpdateTime", ""
                )
                or "",
                "extractLastUpdateTime": datasource.get("extractLastUpdateTime", "")
                or "",
                "type": datasource.get("__typename", ""),
            },
        )
        dataset_snapshot.aspects.append(dataset_props)

        # Upstream Tables
        if datasource.get("upstreamTables") or datasource.get("upstreamDatasources"):
            # datasource -> db table relations
            upstream_tables = self._create_upstream_table_lineage(
                datasource, project, is_embedded_ds=is_embedded_ds
            )

            if upstream_tables:
                upstream_lineage = UpstreamLineage(upstreams=upstream_tables)
                yield self.get_metadata_change_proposal(
                    datasource_urn,
                    aspect_name="upstreamLineage",
                    aspect=upstream_lineage,
                )

        # Datasource Fields
        schema_metadata = self._get_schema_metadata_for_datasource(
            datasource.get("fields", [])
        )
        if schema_metadata is not None:
            dataset_snapshot.aspects.append(schema_metadata)

        yield self.get_metadata_change_event(dataset_snapshot)
        yield self.get_metadata_change_proposal(
            dataset_snapshot.urn,
            aspect_name="subTypes",
            aspect=SubTypesClass(
                typeNames=(
                    ["Embedded Data Source"]
                    if is_embedded_ds
                    else ["Published Data Source"]
                )
            ),
        )

        if is_embedded_ds:
            workunits = add_entity_to_container(
                self.gen_workbook_key(workbook), "dataset", dataset_snapshot.urn
            )
            for wu in workunits:
                self.report.report_workunit(wu)
                yield wu

    def emit_published_datasources(self) -> Iterable[MetadataWorkUnit]:
        datasource_filter = f"idWithin: {json.dumps(self.datasource_ids_being_used)}"

        for datasource in self.get_connection_objects(
            published_datasource_graphql_query,
            "publishedDatasourcesConnection",
            datasource_filter,
        ):
            yield from self.emit_datasource(datasource)

    def emit_upstream_tables(self) -> Iterable[MetadataWorkUnit]:
        for (table_urn, (columns, path, is_embedded)) in self.upstream_tables.items():
            if not is_embedded and not self.config.ingest_tables_external:
                logger.debug(
                    f"Skipping external table {table_urn} as ingest_tables_external is set to False"
                )
                continue

            dataset_snapshot = DatasetSnapshot(
                urn=table_urn,
                aspects=[],
            )
            if path:
                # Browse path
                browse_paths = BrowsePathsClass(
                    paths=[f"/{self.config.env.lower()}/{self.platform}/{path}"]
                )
                dataset_snapshot.aspects.append(browse_paths)
            else:
                logger.debug(f"Browse path not set for table {table_urn}")
            schema_metadata = None
            if columns:
                fields = []
                for field in columns:
                    if field.get("name") is None:
                        logger.warning(
                            f"Skipping field {field['id']} from schema since its name is none"
                        )
                        continue
                    nativeDataType = field.get("remoteType", "UNKNOWN")
                    TypeClass = FIELD_TYPE_MAPPING.get(nativeDataType, NullTypeClass)

                    schema_field = SchemaField(
                        fieldPath=field["name"],
                        type=SchemaFieldDataType(type=TypeClass()),
                        description="",
                        nativeDataType=nativeDataType,
                    )

                    fields.append(schema_field)

                schema_metadata = SchemaMetadata(
                    schemaName="test",
                    platform=f"urn:li:dataPlatform:{self.platform}",
                    version=0,
                    fields=fields,
                    hash="",
                    platformSchema=OtherSchema(rawSchema=""),
                )
            if schema_metadata is not None:
                dataset_snapshot.aspects.append(schema_metadata)

            yield self.get_metadata_change_event(dataset_snapshot)

    def get_sheetwise_upstream_datasources(self, sheet: dict) -> set:
        sheet_upstream_datasources = set()

        for field in sheet.get("datasourceFields", ""):
            if field and field.get("datasource"):
                sheet_upstream_datasources.add(field["datasource"]["id"])

        return sheet_upstream_datasources

    @staticmethod
    def _create_datahub_chart_usage_stat(
        usage_stat: UsageStat,
    ) -> ChartUsageStatisticsClass:
        return ChartUsageStatisticsClass(
            timestampMillis=round(datetime.now().timestamp() * 1000),
            viewsCount=usage_stat.view_count,
        )

    def _get_chart_stat_wu(
        self, sheet: dict, sheet_urn: str
    ) -> Optional[MetadataWorkUnit]:
        luid: Optional[str] = sheet.get("luid")
        if luid is None:
            logger.debug(
                "stat:luid is none for sheet %s(id:%s)",
                sheet.get("name"),
                sheet.get("id"),
            )
            return None
        usage_stat: Optional[UsageStat] = self.tableau_stat_registry.get(luid)
        if usage_stat is None:
            logger.debug(
                "stat:UsageStat is not available in tableau_stat_registry for sheet %s(id:%s)",
                sheet.get("name"),
                sheet.get("id"),
            )
            return None

        aspect: ChartUsageStatisticsClass = self._create_datahub_chart_usage_stat(
            usage_stat
        )
        logger.debug(
            "stat: Chart usage stat work unit is created for %s(id:%s)",
            sheet.get("name"),
            sheet.get("id"),
        )
        return MetadataChangeProposalWrapper(
            aspect=aspect,
            entityUrn=sheet_urn,
        ).as_workunit()

    def emit_sheets_as_charts(self, workbook: Dict) -> Iterable[MetadataWorkUnit]:
        for sheet in workbook.get("sheets", []):
            sheet_urn: str = builder.make_chart_urn(
                self.platform, sheet.get("id"), self.config.platform_instance
            )
            chart_snapshot = ChartSnapshot(
                urn=sheet_urn,
                aspects=[self.get_data_platform_instance()],
            )

            creator: Optional[str] = workbook["owner"].get("username")
            created_at = sheet.get("createdAt", datetime.now())
            updated_at = sheet.get("updatedAt", datetime.now())
            last_modified = self.get_last_modified(creator, created_at, updated_at)

            if sheet.get("path"):
                site_part = f"/site/{self.config.site}" if self.config.site else ""
                sheet_external_url = (
                    f"{self.config.connect_uri}/#{site_part}/views/{sheet.get('path')}"
                )
            elif sheet.get("containedInDashboards"):
                # sheet contained in dashboard
                site_part = f"/t/{self.config.site}" if self.config.site else ""
                dashboard_path = sheet.get("containedInDashboards")[0].get("path", "")
                sheet_external_url = f"{self.config.connect_uri}{site_part}/authoring/{dashboard_path}/{sheet.get('name', '')}"
            else:
                # hidden or viz-in-tooltip sheet
                sheet_external_url = None
            fields = {}
            for field in sheet.get("datasourceFields", ""):
                name = get_field_value_in_sheet(field, "name")
                description = make_description_from_params(
                    get_field_value_in_sheet(field, "description"),
                    get_field_value_in_sheet(field, "formula"),
                )
                if name:
                    fields[name] = description

            # datasource urn
            datasource_urn = []
            data_sources = self.get_sheetwise_upstream_datasources(sheet)

            for ds_id in data_sources:
                ds_urn = builder.make_dataset_urn_with_platform_instance(
                    self.platform, ds_id, self.config.platform_instance, self.config.env
                )
                datasource_urn.append(ds_urn)
                if ds_id not in self.datasource_ids_being_used:
                    self.datasource_ids_being_used.append(ds_id)

            # Chart Info
            chart_info = ChartInfoClass(
                description="",
                title=sheet.get("name", ""),
                lastModified=last_modified,
                externalUrl=sheet_external_url,
                inputs=sorted(datasource_urn),
                customProperties={
                    "luid": sheet.get("luid") or "",
                    **{f"field: {k}": v for k, v in fields.items()},
                },
            )
            chart_snapshot.aspects.append(chart_info)
            # chart_snapshot doesn't support the stat aspect as list element and hence need to emit MCP

            if self.config.extract_usage_stats:
                wu = self._get_chart_stat_wu(sheet, sheet_urn)
                if wu is not None:
                    self.report.report_workunit(wu)
                    yield wu

            if workbook.get("projectName") and workbook.get("name"):
                # Browse path
                browse_path = BrowsePathsClass(
                    paths=[
                        f"/{self.platform}/{workbook['projectName'].replace('/', REPLACE_SLASH_CHAR)}"
                        f"/{workbook['name']}"
                    ]
                )
                chart_snapshot.aspects.append(browse_path)
            else:
                logger.debug(f"Browse path not set for sheet {sheet['id']}")
            # Ownership
            owner = self._get_ownership(creator)
            if owner is not None:
                chart_snapshot.aspects.append(owner)

            #  Tags
            tag_list = sheet.get("tags", [])
            if tag_list and self.config.ingest_tags:
                tag_list_str = [
                    t.get("name", "").upper() for t in tag_list if t is not None
                ]
                chart_snapshot.aspects.append(
                    builder.make_global_tag_aspect_with_tag_list(tag_list_str)
                )
            yield self.get_metadata_change_event(chart_snapshot)

            workunits = add_entity_to_container(
                self.gen_workbook_key(workbook), "chart", chart_snapshot.urn
            )
            for wu in workunits:
                self.report.report_workunit(wu)
                yield wu

    def emit_workbook_as_container(self, workbook: Dict) -> Iterable[MetadataWorkUnit]:

        workbook_container_key = self.gen_workbook_key(workbook)
        creator = workbook.get("owner", {}).get("username")

        owner_urn = (
            builder.make_user_urn(creator)
            if (creator and self.config.ingest_owner)
            else None
        )

        site_part = f"/site/{self.config.site}" if self.config.site else ""
        workbook_uri = workbook.get("uri", "")
        workbook_part = (
            workbook_uri[workbook_uri.index("/workbooks/") :]
            if workbook.get("uri")
            else None
        )
        workbook_external_url = (
            f"{self.config.connect_uri}/#{site_part}{workbook_part}"
            if workbook_part
            else None
        )

        tag_list = workbook.get("tags", [])
        tag_list_str = (
            [t.get("name", "").upper() for t in tag_list if t is not None]
            if (tag_list and self.config.ingest_tags)
            else None
        )

        container_workunits = gen_containers(
            container_key=workbook_container_key,
            name=workbook.get("name", ""),
            sub_types=["Workbook"],
            description=workbook.get("description"),
            owner_urn=owner_urn,
            external_url=workbook_external_url,
            tags=tag_list_str,
        )

        for wu in container_workunits:
            self.report.report_workunit(wu)
            yield wu

    def gen_workbook_key(self, workbook):
        return WorkbookKey(
            platform=self.platform,
            instance=self.config.platform_instance,
            workbook_id=workbook["id"],
        )

    @staticmethod
    def _create_datahub_dashboard_usage_stat(
        usage_stat: UsageStat,
    ) -> DashboardUsageStatisticsClass:
        return DashboardUsageStatisticsClass(
            timestampMillis=round(datetime.now().timestamp() * 1000),
            # favoritesCount=looker_dashboard.favorite_count,  It is available in REST API response,
            # however not exposed by tableau python library
            viewsCount=usage_stat.view_count,
            # lastViewedAt=looker_dashboard.last_viewed_at, Not available
        )

    def _get_dashboard_stat_wu(
        self, dashboard: dict, dashboard_urn: str
    ) -> Optional[MetadataWorkUnit]:
        luid: Optional[str] = dashboard.get("luid")
        if luid is None:
            logger.debug(
                "stat:luid is none for dashboard %s(id:%s)",
                dashboard.get("name"),
                dashboard.get("id"),
            )
            return None
        usage_stat: Optional[UsageStat] = self.tableau_stat_registry.get(luid)
        if usage_stat is None:
            logger.debug(
                "stat:UsageStat is not available in tableau_stat_registry for dashboard %s(id:%s)",
                dashboard.get("name"),
                dashboard.get("id"),
            )
            return None

        aspect: DashboardUsageStatisticsClass = (
            self._create_datahub_dashboard_usage_stat(usage_stat)
        )
        logger.debug(
            "stat: Dashboard usage stat is created for %s(id:%s)",
            dashboard.get("name"),
            dashboard.get("id"),
        )

        return MetadataChangeProposalWrapper(
            aspect=aspect,
            entityUrn=dashboard_urn,
        ).as_workunit()

    def emit_dashboards(self, workbook: Dict) -> Iterable[MetadataWorkUnit]:
        for dashboard in workbook.get("dashboards", []):
            dashboard_urn: str = builder.make_dashboard_urn(
                self.platform, dashboard["id"], self.config.platform_instance
            )
            dashboard_snapshot = DashboardSnapshot(
                urn=dashboard_urn,
                aspects=[self.get_data_platform_instance()],
            )

            creator = workbook.get("owner", {}).get("username", "")
            created_at = dashboard.get("createdAt", datetime.now())
            updated_at = dashboard.get("updatedAt", datetime.now())
            last_modified = self.get_last_modified(creator, created_at, updated_at)

            site_part = f"/site/{self.config.site}" if self.config.site else ""
            dashboard_external_url = f"{self.config.connect_uri}/#{site_part}/views/{dashboard.get('path', '')}"
            title = (
                dashboard["name"].replace("/", REPLACE_SLASH_CHAR)
                if dashboard.get("name")
                else ""
            )
            chart_urns = [
                builder.make_chart_urn(
                    self.platform, sheet.get("id"), self.config.platform_instance
                )
                for sheet in dashboard.get("sheets", [])
            ]
            dashboard_info_class = DashboardInfoClass(
                description="",
                title=title,
                charts=chart_urns,
                lastModified=last_modified,
                dashboardUrl=dashboard_external_url,
                customProperties={"luid": dashboard.get("luid") or ""},
            )
            dashboard_snapshot.aspects.append(dashboard_info_class)

            if self.config.extract_usage_stats:
                # dashboard_snapshot doesn't support the stat aspect as list element and hence need to emit MetadataWorkUnit
                wu = self._get_dashboard_stat_wu(dashboard, dashboard_urn)
                if wu is not None:
                    self.report.report_workunit(wu)
                    yield wu

            if workbook.get("projectName") and workbook.get("name"):
                # browse path
                browse_paths = BrowsePathsClass(
                    paths=[
                        f"/{self.platform}/{workbook['projectName'].replace('/', REPLACE_SLASH_CHAR)}"
                        f"/{workbook['name'].replace('/', REPLACE_SLASH_CHAR)}"
                    ]
                )
                dashboard_snapshot.aspects.append(browse_paths)
            else:
                logger.debug(f"Browse path not set for dashboard {dashboard['id']}")

            # Ownership
            owner = self._get_ownership(creator)
            if owner is not None:
                dashboard_snapshot.aspects.append(owner)

            yield self.get_metadata_change_event(dashboard_snapshot)

            workunits = add_entity_to_container(
                self.gen_workbook_key(workbook), "dashboard", dashboard_snapshot.urn
            )
            for wu in workunits:
                self.report.report_workunit(wu)
                yield wu

    def emit_embedded_datasources(self) -> Iterable[MetadataWorkUnit]:
        datasource_filter = (
            f"idWithin: {json.dumps(self.embedded_datasource_ids_being_used)}"
        )

        for datasource in self.get_connection_objects(
            embedded_datasource_graphql_query,
            "embeddedDatasourcesConnection",
            datasource_filter,
        ):
            yield from self.emit_datasource(
                datasource, datasource.get("workbook"), is_embedded_ds=True
            )

    @lru_cache(maxsize=None)
    def _get_schema(self, schema_provided: str, database: str, fullName: str) -> str:

        # For some databases, the schema attribute in tableau api does not return
        # correct schema name for the table. For more information, see
        # https://help.tableau.com/current/api/metadata_api/en-us/docs/meta_api_model.html#schema_attribute.
        # Hence we extract schema from fullName whenever fullName is available
        schema = self._extract_schema_from_fullName(fullName) if fullName else ""
        if not schema:
            schema = schema_provided
        elif schema != schema_provided:
            logger.debug(
                "Correcting schema, provided {0}, corrected {1}".format(
                    schema_provided, schema
                )
            )

        if not schema and database in self.config.default_schema_map:
            schema = self.config.default_schema_map[database]

        return schema

    @lru_cache(maxsize=None)
    def _extract_schema_from_fullName(self, fullName: str) -> str:
        # fullName is observed to be in format [schemaName].[tableName]
        # OR simply tableName OR [tableName]
        if fullName.startswith("[") and "].[" in fullName:
            return fullName[1 : fullName.index("]")]
        return ""

    @lru_cache(maxsize=None)
    def get_last_modified(
        self, creator: Optional[str], created_at: bytes, updated_at: bytes
    ) -> ChangeAuditStamps:
        last_modified = ChangeAuditStamps()
        if creator:
            modified_actor = builder.make_user_urn(creator)
            created_ts = int(dp.parse(created_at).timestamp() * 1000)
            modified_ts = int(dp.parse(updated_at).timestamp() * 1000)
            last_modified = ChangeAuditStamps(
                created=AuditStamp(time=created_ts, actor=modified_actor),
                lastModified=AuditStamp(time=modified_ts, actor=modified_actor),
            )
        return last_modified

    @lru_cache(maxsize=None)
    def _get_ownership(self, user: str) -> Optional[OwnershipClass]:
        if self.config.ingest_owner and user:
            owner_urn = builder.make_user_urn(user)
            ownership: OwnershipClass = OwnershipClass(
                owners=[
                    OwnerClass(
                        owner=owner_urn,
                        type=OwnershipTypeClass.DATAOWNER,
                    )
                ]
            )
            return ownership

        return None

    @classmethod
    def create(cls, config_dict: dict, ctx: PipelineContext) -> Source:
        config = TableauConfig.parse_obj(config_dict)
        return cls(config, ctx)

    def get_workunits(self) -> Iterable[MetadataWorkUnit]:
        if self.server is None or not self.server.is_signed_in():
            return
        try:
            # Initialise the dictionary to later look-up for chart and dashboard stat
            if self.config.extract_usage_stats:
                self._populate_usage_stat_registry()
            yield from self.emit_workbooks()
            if self.embedded_datasource_ids_being_used:
                yield from self.emit_embedded_datasources()
            if self.datasource_ids_being_used:
                yield from self.emit_published_datasources()
            if self.custom_sql_ids_being_used:
                yield from self.emit_custom_sql_datasources()
            yield from self.emit_upstream_tables()
        except MetadataQueryException as md_exception:
            self.report.report_failure(
                key="tableau-metadata",
                reason=f"Unable to retrieve metadata from tableau. Information: {str(md_exception)}",
            )

    def get_report(self) -> SourceReport:
        return self.report<|MERGE_RESOLUTION|>--- conflicted
+++ resolved
@@ -120,12 +120,10 @@
         default="",
         description="Tableau Site. Always required for Tableau Online. Use emptystring to connect with Default site on Tableau Server.",
     )
-<<<<<<< HEAD
     platform_instance: Optional[str] = Field(
         default=None,
         description="Unique relationship between the Tableau Server and site",
     )
-=======
 
     @validator("connect_uri")
     def remove_trailing_slash(cls, v):
@@ -162,7 +160,6 @@
 
 
 class TableauConfig(DatasetLineageProviderConfigBase, TableauConnectionConfig):
->>>>>>> 0427122f
     projects: Optional[List[str]] = Field(
         default=["default"], description="List of projects"
     )
@@ -282,7 +279,6 @@
                 reason=str(e),
             )
 
-<<<<<<< HEAD
     def get_data_platform_instance(self) -> DataPlatformInstanceClass:
         return DataPlatformInstanceClass(
             platform=builder.make_data_platform_urn(self.platform),
@@ -293,10 +289,7 @@
             else None,
         )
 
-    def get_connection_object(
-=======
     def get_connection_object_page(
->>>>>>> 0427122f
         self,
         query: str,
         connection_type: str,
@@ -516,24 +509,16 @@
 
         for csql in unique_custom_sql:
             csql_id: str = csql["id"]
-            csql_urn = builder.make_dataset_urn(self.platform, csql_id, self.config.env)
+            csql_urn = builder.make_dataset_urn_with_platform_instance(
+                platform=self.platform,
+                name=csql_id,
+                platform_instance=self.config.platform_instance,
+                env=self.config.env,
+            )
             dataset_snapshot = DatasetSnapshot(
                 urn=csql_urn,
-                aspects=[],
-            )
-<<<<<<< HEAD
-            for csql in unique_custom_sql:
-                csql_id: str = csql["id"]
-                csql_urn = builder.make_dataset_urn_with_platform_instance(
-                    platform=self.platform,
-                    name=csql_id,
-                    platform_instance=self.config.platform_instance,
-                    env=self.config.env,
-                )
-                dataset_snapshot = DatasetSnapshot(
-                    urn=csql_urn,
-                    aspects=[self.get_data_platform_instance()],
-=======
+                aspects=[self.get_data_platform_instance()],
+            )
 
             datasource_name = None
             project = None
@@ -545,7 +530,6 @@
                 # CustomSQLTable id owned by exactly one tableau data source
                 logger.debug(
                     f"Number of datasources referencing CustomSQLTable: {len(csql['datasources'])}"
->>>>>>> 0427122f
                 )
 
                 datasource = csql["datasources"][0]
