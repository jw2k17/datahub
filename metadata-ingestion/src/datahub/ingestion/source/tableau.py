--- conflicted
+++ resolved
@@ -128,14 +128,6 @@
     ViewPropertiesClass,
 )
 from datahub.utilities import config_clean
-<<<<<<< HEAD
-from datahub.utilities.source_helpers import (
-    auto_stale_entity_removal,
-    auto_status_aspect,
-    auto_workunit_reporter,
-)
-=======
->>>>>>> dcc2ec11
 
 logger: logging.Logger = logging.getLogger(__name__)
 
@@ -2273,7 +2265,6 @@
 
     def emit_project_containers(self) -> Iterable[MetadataWorkUnit]:
         for _id, project in self.tableau_project_registry.items():
-<<<<<<< HEAD
             yield from gen_containers(
                 container_key=self.gen_project_key(_id),
                 name=project.name,
@@ -2283,18 +2274,6 @@
                 if project.parent_id
                 else None,
             )
-=======
-            project_workunits = list(
-                gen_containers(
-                    container_key=self.gen_project_key(_id),
-                    name=project.name,
-                    description=project.description,
-                    sub_types=[tableau_constant.PROJECT],
-                    parent_container_key=self.gen_project_key(project.parent_id)
-                    if project.parent_id
-                    else None,
-                )
-            )
             if (
                 project.parent_id is not None
                 and project.parent_id not in self.tableau_project_registry
@@ -2302,20 +2281,11 @@
                 # Parent project got skipped because of project_pattern.
                 # Let's ingest its container name property to show parent container name on DataHub Portal, otherwise
                 # DataHub Portal will show parent container URN
-                project_workunits.extend(
-                    list(
-                        gen_containers(
-                            container_key=self.gen_project_key(project.parent_id),
-                            name=cast(str, project.parent_name),
-                            sub_types=[tableau_constant.PROJECT],
-                        )
-                    )
-                )
-
-            for wu in project_workunits:
-                self.report.report_workunit(wu)
-                yield wu
->>>>>>> dcc2ec11
+                yield from gen_containers(
+                    container_key=self.gen_project_key(project.parent_id),
+                    name=cast(str, project.parent_name),
+                    sub_types=[tableau_constant.PROJECT],
+                )
 
     def get_workunits_internal(self) -> Iterable[MetadataWorkUnit]:
         if self.server is None or not self.server.is_signed_in():
