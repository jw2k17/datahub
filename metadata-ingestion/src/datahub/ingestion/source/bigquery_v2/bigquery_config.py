import json
import logging
import os
import re
import tempfile
from datetime import timedelta
from typing import Any, Dict, List, Optional, Union

from google.cloud import bigquery, datacatalog_v1, resourcemanager_v3
from google.cloud.logging_v2.client import Client as GCPLoggingClient
from pydantic import Field, PositiveInt, PrivateAttr, root_validator, validator

from datahub.configuration.common import AllowDenyPattern, ConfigModel
from datahub.configuration.source_common import (
    EnvConfigMixin,
    LowerCaseDatasetUrnConfigMixin,
    PlatformInstanceConfigMixin,
)
from datahub.configuration.validate_field_removal import pydantic_removed_field
from datahub.configuration.validate_multiline_string import pydantic_multiline_string
from datahub.ingestion.glossary.classification_mixin import (
    ClassificationSourceConfigMixin,
)
from datahub.ingestion.source.sql.sql_config import SQLCommonConfig, SQLFilterConfig
from datahub.ingestion.source.state.stateful_ingestion_base import (
    StatefulLineageConfigMixin,
    StatefulProfilingConfigMixin,
    StatefulUsageConfigMixin,
)
from datahub.ingestion.source.usage.usage_common import BaseUsageConfig

logger = logging.getLogger(__name__)

DEFAULT_BQ_SCHEMA_PARALLELISM = int(
    os.getenv("DATAHUB_BIGQUERY_SCHEMA_PARALLELISM", 20)
)

# Regexp for sharded tables.
# A sharded table is a table that has a suffix of the form _yyyymmdd or yyyymmdd, where yyyymmdd is a date.
# The regexp checks for valid dates in the suffix (e.g. 20200101, 20200229, 20201231) and if the date is not valid
# then it is not a sharded table.
_BIGQUERY_DEFAULT_SHARDED_TABLE_REGEX: str = (
    "((.+\\D)[_$]?)?(\\d\\d\\d\\d(?:0[1-9]|1[0-2])(?:0[1-9]|[12][0-9]|3[01]))$"
)


class BigQueryBaseConfig(ConfigModel):
    rate_limit: bool = Field(
        default=False, description="Should we rate limit requests made to API."
    )
    requests_per_min: int = Field(
        default=60,
        description="Used to control number of API calls made per min. Only used when `rate_limit` is set to `True`.",
    )

    temp_table_dataset_prefix: str = Field(
        default="_",
        description="If you are creating temp tables in a dataset with a particular prefix you can use this config to set the prefix for the dataset. This is to support workflows from before bigquery's introduction of temp tables. By default we use `_` because of datasets that begin with an underscore are hidden by default https://cloud.google.com/bigquery/docs/datasets#dataset-naming.",
    )

    sharded_table_pattern: str = Field(
        deprecated=True,
        default=_BIGQUERY_DEFAULT_SHARDED_TABLE_REGEX,
        description="The regex pattern to match sharded tables and group as one table. This is a very low level config parameter, only change if you know what you are doing, ",
    )

    @validator("sharded_table_pattern")
    def sharded_table_pattern_is_a_valid_regexp(cls, v):
        try:
            re.compile(v)
        except Exception as e:
            raise ValueError(
                "sharded_table_pattern configuration pattern is invalid."
            ) from e
        return v

    @root_validator(pre=True, skip_on_failure=True)
    def project_id_backward_compatibility_configs_set(cls, values: Dict) -> Dict:
        project_id = values.pop("project_id", None)
        project_ids = values.get("project_ids")

        if not project_ids and project_id:
            values["project_ids"] = [project_id]
        elif project_ids and project_id:
            logging.warning(
                "Please use `project_ids` config. Config `project_id` will be ignored."
            )
        return values


class BigQueryUsageConfig(BaseUsageConfig):
    _query_log_delay_removed = pydantic_removed_field("query_log_delay")

    max_query_duration: timedelta = Field(
        default=timedelta(minutes=15),
        description="Correction to pad start_time and end_time with. For handling the case where the read happens "
        "within our time range but the query completion event is delayed and happens after the configured"
        " end time.",
    )

    apply_view_usage_to_tables: bool = Field(
        default=False,
        description="Whether to apply view's usage to its base tables. If set to False, uses sql parser and applies "
        "usage to views / tables mentioned in the query. If set to True, usage is applied to base tables "
        "only.",
    )


class BigQueryCredential(ConfigModel):
    project_id: str = Field(description="Project id to set the credentials")
    private_key_id: str = Field(description="Private key id")
    private_key: str = Field(
        description="Private key in a form of '-----BEGIN PRIVATE KEY-----\\nprivate-key\\n-----END PRIVATE KEY-----\\n'"
    )
    client_email: str = Field(description="Client email")
    client_id: str = Field(description="Client Id")
    auth_uri: str = Field(
        default="https://accounts.google.com/o/oauth2/auth",
        description="Authentication uri",
    )
    token_uri: str = Field(
        default="https://oauth2.googleapis.com/token", description="Token uri"
    )
    auth_provider_x509_cert_url: str = Field(
        default="https://www.googleapis.com/oauth2/v1/certs",
        description="Auth provider x509 certificate url",
    )
    type: str = Field(default="service_account", description="Authentication type")
    client_x509_cert_url: Optional[str] = Field(
        default=None,
        description="If not set it will be default to https://www.googleapis.com/robot/v1/metadata/x509/client_email",
    )

    _fix_private_key_newlines = pydantic_multiline_string("private_key")

    @root_validator(skip_on_failure=True)
    def validate_config(cls, values: Dict[str, Any]) -> Dict[str, Any]:
        if values.get("client_x509_cert_url") is None:
            values[
                "client_x509_cert_url"
            ] = f'https://www.googleapis.com/robot/v1/metadata/x509/{values["client_email"]}'
        return values

    def create_credential_temp_file(self) -> str:
        with tempfile.NamedTemporaryFile(delete=False) as fp:
            cred_json = json.dumps(self.dict(), indent=4, separators=(",", ": "))
            fp.write(cred_json.encode())
            return fp.name


class BigQueryConnectionConfig(ConfigModel):
    credential: Optional[BigQueryCredential] = Field(
        default=None, description="BigQuery credential informations"
    )

    _credentials_path: Optional[str] = PrivateAttr(None)

    extra_client_options: Dict[str, Any] = Field(
        default={},
        description="Additional options to pass to google.cloud.logging_v2.client.Client.",
    )

    project_on_behalf: Optional[str] = Field(
        default=None,
        description="[Advanced] The BigQuery project in which queries are executed. Will be passed when creating a job. If not passed, falls back to the project associated with the service account.",
    )

    def __init__(self, **data: Any):
        super().__init__(**data)

        if self.credential:
            self._credentials_path = self.credential.create_credential_temp_file()
            logger.debug(
                f"Creating temporary credential file at {self._credentials_path}"
            )
            os.environ["GOOGLE_APPLICATION_CREDENTIALS"] = self._credentials_path

    def get_bigquery_client(self) -> bigquery.Client:
        client_options = self.extra_client_options
        return bigquery.Client(self.project_on_behalf, **client_options)

    def get_projects_client(self) -> resourcemanager_v3.ProjectsClient:
        return resourcemanager_v3.ProjectsClient()

    def get_policy_tag_manager_client(self) -> datacatalog_v1.PolicyTagManagerClient:
        return datacatalog_v1.PolicyTagManagerClient()

    def make_gcp_logging_client(
        self, project_id: Optional[str] = None
    ) -> GCPLoggingClient:
        # See https://github.com/googleapis/google-cloud-python/issues/2674 for
        # why we disable gRPC here.
        client_options = self.extra_client_options.copy()
        client_options["_use_grpc"] = False
        if project_id is not None:
            return GCPLoggingClient(**client_options, project=project_id)
        else:
            return GCPLoggingClient(**client_options)

    def get_sql_alchemy_url(self) -> str:
        if self.project_on_behalf:
            return f"bigquery://{self.project_on_behalf}"
        # When project_id is not set, we will attempt to detect the project ID
        # based on the credentials or environment variables.
        # See https://github.com/mxmzdlv/pybigquery#authentication.
        return "bigquery://"


class BigQueryFilterConfig(SQLFilterConfig):
    project_ids: List[str] = Field(
        default_factory=list,
        description=(
            "Ingests specified project_ids. Use this property if you want to specify what projects to ingest or "
            "don't want to give project resourcemanager.projects.list to your service account. "
            "Overrides `project_id_pattern`."
        ),
    )

    project_id_pattern: AllowDenyPattern = Field(
        default=AllowDenyPattern.allow_all(),
        description="Regex patterns for project_id to filter in ingestion.",
    )

    dataset_pattern: AllowDenyPattern = Field(
        default=AllowDenyPattern.allow_all(),
        description="Regex patterns for dataset to filter in ingestion. Specify regex to only match the schema name. e.g. to match all tables in schema analytics, use the regex 'analytics'",
    )

    match_fully_qualified_names: bool = Field(
        default=True,
        description="[deprecated] Whether `dataset_pattern` is matched against fully qualified dataset name `<project_id>.<dataset_name>`.",
    )

    table_snapshot_pattern: AllowDenyPattern = Field(
        default=AllowDenyPattern.allow_all(),
        description="Regex patterns for table snapshots to filter in ingestion. Specify regex to match the entire snapshot name in database.schema.snapshot format. e.g. to match all snapshots starting with customer in Customer database and public schema, use the regex 'Customer.public.customer.*'",
    )

    # NOTE: `schema_pattern` is added here only to hide it from docs.
    schema_pattern: AllowDenyPattern = Field(
        default=AllowDenyPattern.allow_all(),
        hidden_from_docs=True,
    )

    @root_validator(pre=False, skip_on_failure=True)
    def backward_compatibility_configs_set(cls, values: Dict) -> Dict:
        dataset_pattern: Optional[AllowDenyPattern] = values.get("dataset_pattern")
        schema_pattern = values.get("schema_pattern")
        if (
            dataset_pattern == AllowDenyPattern.allow_all()
            and schema_pattern != AllowDenyPattern.allow_all()
        ):
            logging.warning(
                "dataset_pattern is not set but schema_pattern is set, using schema_pattern as dataset_pattern. schema_pattern will be deprecated, please use dataset_pattern instead."
            )
            values["dataset_pattern"] = schema_pattern
            dataset_pattern = schema_pattern
        elif (
            dataset_pattern != AllowDenyPattern.allow_all()
            and schema_pattern != AllowDenyPattern.allow_all()
        ):
            logging.warning(
                "schema_pattern will be ignored in favour of dataset_pattern. schema_pattern will be deprecated, please use dataset_pattern only."
            )

        match_fully_qualified_names = values.get("match_fully_qualified_names")

        if (
            dataset_pattern is not None
            and dataset_pattern != AllowDenyPattern.allow_all()
            and match_fully_qualified_names is not None
            and not match_fully_qualified_names
        ):
            logger.warning(
                "Please update `dataset_pattern` to match against fully qualified schema name `<project_id>.<dataset_name>` and set config `match_fully_qualified_names : True`."
                "The config option `match_fully_qualified_names` is deprecated and will be removed in a future release."
            )
        elif match_fully_qualified_names and dataset_pattern is not None:
            adjusted = False
            for lst in [dataset_pattern.allow, dataset_pattern.deny]:
                for i, pattern in enumerate(lst):
                    if "." not in pattern:
                        if pattern.startswith("^"):
                            lst[i] = r"^.*\." + pattern[1:]
                        else:
                            lst[i] = r".*\." + pattern
                        adjusted = True
            if adjusted:
                logger.warning(
                    "`dataset_pattern` was adjusted to match against fully qualified schema names,"
                    " of the form `<project_id>.<dataset_name>`."
                )

        return values


class BigQueryIdentifierConfig(
    PlatformInstanceConfigMixin, EnvConfigMixin, LowerCaseDatasetUrnConfigMixin
):
    include_data_platform_instance: bool = Field(
        default=False,
        description="Whether to create a DataPlatformInstance aspect, equal to the BigQuery project id."
        " If enabled, will cause redundancy in the browse path for BigQuery entities in the UI,"
        " because the project id is represented as the top-level container.",
    )

    enable_legacy_sharded_table_support: bool = Field(
        default=True,
        description="Use the legacy sharded table urn suffix added.",
    )


class BigQueryV2Config(
    BigQueryConnectionConfig,
    BigQueryBaseConfig,
    BigQueryFilterConfig,
    # BigQueryFilterConfig must come before (higher precedence) the SQLCommon config, so that the documentation overrides are applied.
    BigQueryIdentifierConfig,
    SQLCommonConfig,
    StatefulUsageConfigMixin,
    StatefulLineageConfigMixin,
    StatefulProfilingConfigMixin,
    ClassificationSourceConfigMixin,
):

    include_schema_metadata: bool = Field(
        default=True,
        description="Whether to ingest the BigQuery schema, i.e. projects, schemas, tables, and views.",
    )

    usage: BigQueryUsageConfig = Field(
        default=BigQueryUsageConfig(), description="Usage related configs"
    )

    include_usage_statistics: bool = Field(
        default=True,
        description="Generate usage statistic",
    )

    capture_table_label_as_tag: Union[bool, AllowDenyPattern] = Field(
        default=False,
        description="Capture BigQuery table labels as DataHub tag",
    )

    capture_view_label_as_tag: Union[bool, AllowDenyPattern] = Field(
        default=False,
        description="Capture BigQuery view labels as DataHub tag",
    )

    capture_dataset_label_as_tag: Union[bool, AllowDenyPattern] = Field(
        default=False,
        description="Capture BigQuery dataset labels as DataHub tag",
    )

<<<<<<< HEAD
=======
    dataset_pattern: AllowDenyPattern = Field(
        default=AllowDenyPattern.allow_all(),
        description="Regex patterns for dataset to filter in ingestion. Specify regex to only match the schema name. "
        "e.g. to match all tables in schema analytics, use the regex 'analytics'",
    )

    match_fully_qualified_names: bool = Field(
        default=True,
        description="[deprecated] Whether `dataset_pattern` is matched against fully qualified dataset name "
        "`<project_id>.<dataset_name>`.",
    )

>>>>>>> 88b3893b
    include_external_url: bool = Field(
        default=True,
        description="Whether to populate BigQuery Console url to Datasets/Tables",
    )

    include_table_snapshots: Optional[bool] = Field(
        default=True, description="Whether table snapshots should be ingested."
    )

<<<<<<< HEAD
=======
    table_snapshot_pattern: AllowDenyPattern = Field(
        default=AllowDenyPattern.allow_all(),
        description="Regex patterns for table snapshots to filter in ingestion. Specify regex to match the entire "
        "snapshot name in database.schema.snapshot format. e.g. to match all snapshots starting with "
        "customer in Customer database and public schema, use the regex 'Customer.public.customer.*'",
    )

>>>>>>> 88b3893b
    debug_include_full_payloads: bool = Field(
        default=False,
        description="Include full payload into events. It is only for debugging and internal use.",
    )

    number_of_datasets_process_in_batch: int = Field(
        hidden_from_docs=True,
        default=10000,
        description="Number of table queried in batch when getting metadata. This is a low level config property "
        "which should be touched with care.",
    )

    number_of_datasets_process_in_batch_if_profiling_enabled: int = Field(
        default=1000,
        description="Number of partitioned table queried in batch when getting metadata. This is a low level config "
        "property which should be touched with care. This restriction is needed because we query "
        "partitions system view which throws error if we try to touch too many tables.",
    )

    use_tables_list_query_v2: bool = Field(
        default=False,
        description="List tables using an improved query that extracts partitions and last modified timestamps more "
        "accurately. Requires the ability to read table data. Automatically enabled when profiling is "
        "enabled.",
    )

    @property
    def have_table_data_read_permission(self) -> bool:
        return self.use_tables_list_query_v2 or self.is_profiling_enabled()

    column_limit: int = Field(
        default=300,
        description="Maximum number of columns to process in a table. This is a low level config property which "
        "should be touched with care. This restriction is needed because excessively wide tables can "
        "result in failure to ingest the schema.",
    )
<<<<<<< HEAD
=======
    # The inheritance hierarchy is wonky here, but these options need modifications.
    project_id: Optional[str] = Field(
        default=None,
        description="[deprecated] Use project_id_pattern or project_ids instead.",
    )
    project_ids: List[str] = Field(
        default_factory=list,
        description=(
            "Ingests specified project_ids. Use this property if you want to specify what projects to ingest or "
            "don't want to give project resourcemanager.projects.list to your service account. "
            "Overrides `project_id_pattern`."
        ),
    )
    project_labels: List[str] = Field(
        default_factory=list,
        description=(
            "Ingests projects with the specified labels. Set value in the format of `key:value`. Use this property to "
            "define which projects to ingest based"
            "on project-level labels. If project_ids or project_id is set, this configuration has no effect. The "
            "ingestion process filters projects by label first, and then applies the project_id_pattern."
        ),
    )

    storage_project_id: None = Field(default=None, hidden_from_docs=True)
>>>>>>> 88b3893b

    lineage_use_sql_parser: bool = Field(
        default=True,
        description="Use sql parser to resolve view/table lineage.",
    )
    lineage_parse_view_ddl: bool = Field(
        default=True,
        description="Sql parse view ddl to get lineage.",
    )

    lineage_sql_parser_use_raw_names: bool = Field(
        default=False,
        description="This parameter ignores the lowercase pattern stipulated in the SQLParser. NOTE: Ignored if lineage_use_sql_parser is False.",
    )

    extract_column_lineage: bool = Field(
        default=False,
        description="If enabled, generate column level lineage. "
        "Requires lineage_use_sql_parser to be enabled.",
    )

    extract_lineage_from_catalog: bool = Field(
        default=False,
        description="This flag enables the data lineage extraction from Data Lineage API exposed by Google Data Catalog. NOTE: This extractor can't build views lineage. It's recommended to enable the view's DDL parsing. Read the docs to have more information about: https://cloud.google.com/data-catalog/docs/concepts/about-data-lineage",
    )

    extract_policy_tags_from_catalog: bool = Field(
        default=False,
        description=(
            "This flag enables the extraction of policy tags from the Google Data Catalog API. "
            "When enabled, the extractor will fetch policy tags associated with BigQuery table columns. "
            "For more information about policy tags and column-level security, refer to the documentation: "
            "https://cloud.google.com/bigquery/docs/column-level-security-intro"
        ),
    )

    scheme: str = "bigquery"

    log_page_size: PositiveInt = Field(
        default=1000,
        description="The number of log item will be queried per page for lineage collection",
    )

    # extra_client_options, include_table_lineage and max_query_duration are relevant only when computing the lineage.
    include_table_lineage: Optional[bool] = Field(
        default=True,
        description="Option to enable/disable lineage generation. Is enabled by default.",
    )
    max_query_duration: timedelta = Field(
        default=timedelta(minutes=15),
        description="Correction to pad start_time and end_time with. For handling the case where the read happens within our time range but the query completion event is delayed and happens after the configured end time.",
    )

    bigquery_audit_metadata_datasets: Optional[List[str]] = Field(
        default=None,
        description="A list of datasets that contain a table named cloudaudit_googleapis_com_data_access which contain BigQuery audit logs, specifically, those containing BigQueryAuditMetadata. It is recommended that the project of the dataset is also specified, for example, projectA.datasetB.",
    )
    use_exported_bigquery_audit_metadata: bool = Field(
        default=False,
        description="When configured, use BigQueryAuditMetadata in bigquery_audit_metadata_datasets to compute lineage information.",
    )
    use_date_sharded_audit_log_tables: bool = Field(
        default=False,
        description="Whether to read date sharded tables or time partitioned tables when extracting usage from exported audit logs.",
    )

    _cache_path: Optional[str] = PrivateAttr(None)

    upstream_lineage_in_report: bool = Field(
        default=False,
        description="Useful for debugging lineage information. Set to True to see the raw lineage created internally.",
    )

    run_optimized_column_query: bool = Field(
        hidden_from_docs=True,
        default=False,
        description="Run optimized column query to get column information. This is an experimental feature and may not work for all cases.",
    )

    file_backed_cache_size: int = Field(
        hidden_from_docs=True,
        default=2000,
        description="Maximum number of entries for the in-memory caches of FileBacked data structures.",
    )

    exclude_empty_projects: bool = Field(
        default=False,
        description="Option to exclude empty projects from being ingested.",
    )

    schema_resolution_batch_size: int = Field(
        default=100,
        description="The number of tables to process in a batch when resolving schema from DataHub.",
        hidden_from_schema=True,
    )

    max_threads_dataset_parallelism: int = Field(
        default=DEFAULT_BQ_SCHEMA_PARALLELISM,
        description="Number of worker threads to use to parallelize BigQuery Dataset Metadata Extraction."
        " Set to 1 to disable.",
    )

    @root_validator(skip_on_failure=True)
    def profile_default_settings(cls, values: Dict) -> Dict:
        # Extra default SQLAlchemy option for better connection pooling and threading.
        # https://docs.sqlalchemy.org/en/14/core/pooling.html#sqlalchemy.pool.QueuePool.params.max_overflow
        values["options"].setdefault("max_overflow", -1)

        return values

    @validator("bigquery_audit_metadata_datasets")
    def validate_bigquery_audit_metadata_datasets(
        cls, v: Optional[List[str]], values: Dict
    ) -> Optional[List[str]]:
        if values.get("use_exported_bigquery_audit_metadata"):
            assert (
                v and len(v) > 0
            ), "`bigquery_audit_metadata_datasets` should be set if using `use_exported_bigquery_audit_metadata: True`."

        return v

    def get_table_pattern(self, pattern: List[str]) -> str:
        return "|".join(pattern) if pattern else ""

    platform_instance_not_supported_for_bigquery = pydantic_removed_field(
        "platform_instance"
    )<|MERGE_RESOLUTION|>--- conflicted
+++ resolved
@@ -215,6 +215,15 @@
             "Overrides `project_id_pattern`."
         ),
     )
+    project_labels: List[str] = Field(
+        default_factory=list,
+        description=(
+            "Ingests projects with the specified labels. Set value in the format of `key:value`. Use this property to "
+            "define which projects to ingest based"
+            "on project-level labels. If project_ids or project_id is set, this configuration has no effect. The "
+            "ingestion process filters projects by label first, and then applies the project_id_pattern."
+        ),
+    )
 
     project_id_pattern: AllowDenyPattern = Field(
         default=AllowDenyPattern.allow_all(),
@@ -223,17 +232,21 @@
 
     dataset_pattern: AllowDenyPattern = Field(
         default=AllowDenyPattern.allow_all(),
-        description="Regex patterns for dataset to filter in ingestion. Specify regex to only match the schema name. e.g. to match all tables in schema analytics, use the regex 'analytics'",
+        description="Regex patterns for dataset to filter in ingestion. Specify regex to only match the schema name. "
+        "e.g. to match all tables in schema analytics, use the regex 'analytics'",
     )
 
     match_fully_qualified_names: bool = Field(
         default=True,
-        description="[deprecated] Whether `dataset_pattern` is matched against fully qualified dataset name `<project_id>.<dataset_name>`.",
+        description="[deprecated] Whether `dataset_pattern` is matched against fully qualified dataset name "
+        "`<project_id>.<dataset_name>`.",
     )
 
     table_snapshot_pattern: AllowDenyPattern = Field(
         default=AllowDenyPattern.allow_all(),
-        description="Regex patterns for table snapshots to filter in ingestion. Specify regex to match the entire snapshot name in database.schema.snapshot format. e.g. to match all snapshots starting with customer in Customer database and public schema, use the regex 'Customer.public.customer.*'",
+        description="Regex patterns for table snapshots to filter in ingestion. Specify regex to match the entire "
+        "snapshot name in database.schema.snapshot format. e.g. to match all snapshots starting with "
+        "customer in Customer database and public schema, use the regex 'Customer.public.customer.*'",
     )
 
     # NOTE: `schema_pattern` is added here only to hide it from docs.
@@ -251,7 +264,8 @@
             and schema_pattern != AllowDenyPattern.allow_all()
         ):
             logging.warning(
-                "dataset_pattern is not set but schema_pattern is set, using schema_pattern as dataset_pattern. schema_pattern will be deprecated, please use dataset_pattern instead."
+                "dataset_pattern is not set but schema_pattern is set, using schema_pattern as dataset_pattern. "
+                "schema_pattern will be deprecated, please use dataset_pattern instead."
             )
             values["dataset_pattern"] = schema_pattern
             dataset_pattern = schema_pattern
@@ -260,7 +274,8 @@
             and schema_pattern != AllowDenyPattern.allow_all()
         ):
             logging.warning(
-                "schema_pattern will be ignored in favour of dataset_pattern. schema_pattern will be deprecated, please use dataset_pattern only."
+                "schema_pattern will be ignored in favour of dataset_pattern. schema_pattern will be deprecated,"
+                " please use dataset_pattern only."
             )
 
         match_fully_qualified_names = values.get("match_fully_qualified_names")
@@ -272,8 +287,10 @@
             and not match_fully_qualified_names
         ):
             logger.warning(
-                "Please update `dataset_pattern` to match against fully qualified schema name `<project_id>.<dataset_name>` and set config `match_fully_qualified_names : True`."
-                "The config option `match_fully_qualified_names` is deprecated and will be removed in a future release."
+                "Please update `dataset_pattern` to match against fully qualified schema name "
+                "`<project_id>.<dataset_name>` and set config `match_fully_qualified_names : True`."
+                "The config option `match_fully_qualified_names` is deprecated and will be "
+                "removed in a future release."
             )
         elif match_fully_qualified_names and dataset_pattern is not None:
             adjusted = False
@@ -352,21 +369,6 @@
         description="Capture BigQuery dataset labels as DataHub tag",
     )
 
-<<<<<<< HEAD
-=======
-    dataset_pattern: AllowDenyPattern = Field(
-        default=AllowDenyPattern.allow_all(),
-        description="Regex patterns for dataset to filter in ingestion. Specify regex to only match the schema name. "
-        "e.g. to match all tables in schema analytics, use the regex 'analytics'",
-    )
-
-    match_fully_qualified_names: bool = Field(
-        default=True,
-        description="[deprecated] Whether `dataset_pattern` is matched against fully qualified dataset name "
-        "`<project_id>.<dataset_name>`.",
-    )
-
->>>>>>> 88b3893b
     include_external_url: bool = Field(
         default=True,
         description="Whether to populate BigQuery Console url to Datasets/Tables",
@@ -376,16 +378,6 @@
         default=True, description="Whether table snapshots should be ingested."
     )
 
-<<<<<<< HEAD
-=======
-    table_snapshot_pattern: AllowDenyPattern = Field(
-        default=AllowDenyPattern.allow_all(),
-        description="Regex patterns for table snapshots to filter in ingestion. Specify regex to match the entire "
-        "snapshot name in database.schema.snapshot format. e.g. to match all snapshots starting with "
-        "customer in Customer database and public schema, use the regex 'Customer.public.customer.*'",
-    )
-
->>>>>>> 88b3893b
     debug_include_full_payloads: bool = Field(
         default=False,
         description="Include full payload into events. It is only for debugging and internal use.",
@@ -422,33 +414,6 @@
         "should be touched with care. This restriction is needed because excessively wide tables can "
         "result in failure to ingest the schema.",
     )
-<<<<<<< HEAD
-=======
-    # The inheritance hierarchy is wonky here, but these options need modifications.
-    project_id: Optional[str] = Field(
-        default=None,
-        description="[deprecated] Use project_id_pattern or project_ids instead.",
-    )
-    project_ids: List[str] = Field(
-        default_factory=list,
-        description=(
-            "Ingests specified project_ids. Use this property if you want to specify what projects to ingest or "
-            "don't want to give project resourcemanager.projects.list to your service account. "
-            "Overrides `project_id_pattern`."
-        ),
-    )
-    project_labels: List[str] = Field(
-        default_factory=list,
-        description=(
-            "Ingests projects with the specified labels. Set value in the format of `key:value`. Use this property to "
-            "define which projects to ingest based"
-            "on project-level labels. If project_ids or project_id is set, this configuration has no effect. The "
-            "ingestion process filters projects by label first, and then applies the project_id_pattern."
-        ),
-    )
-
-    storage_project_id: None = Field(default=None, hidden_from_docs=True)
->>>>>>> 88b3893b
 
     lineage_use_sql_parser: bool = Field(
         default=True,
