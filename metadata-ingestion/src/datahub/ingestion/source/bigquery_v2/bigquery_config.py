--- conflicted
+++ resolved
@@ -265,7 +265,6 @@
         description="Maximum number of entries for the in-memory caches of FileBacked data structures.",
     )
 
-<<<<<<< HEAD
     exclude_empty_projects: bool = Field(
         default=False,
         description="Option to exclude empty projects from being ingested.",
@@ -281,8 +280,6 @@
             )
             os.environ["GOOGLE_APPLICATION_CREDENTIALS"] = self._credentials_path
 
-=======
->>>>>>> d33a8531
     @root_validator(pre=False)
     def profile_default_settings(cls, values: Dict) -> Dict:
         # Extra default SQLAlchemy option for better connection pooling and threading.
