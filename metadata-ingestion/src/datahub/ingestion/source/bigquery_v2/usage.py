import itertools
import logging
import textwrap
import time
import traceback
import uuid
from dataclasses import dataclass, field
from datetime import datetime
<<<<<<< HEAD
from typing import (
    Any,
    Callable,
    Collection,
    Dict,
    Iterable,
    Iterator,
    List,
    Optional,
    Tuple,
    Union,
)
=======
from typing import Any, Callable, Dict, Iterable, List, MutableMapping, Optional, Union
>>>>>>> 06bc1c32

from google.cloud.bigquery import Client as BigQueryClient
from google.cloud.logging_v2.client import Client as GCPLoggingClient
from ratelimiter import RateLimiter

from datahub.configuration.time_window_config import get_time_bucket
from datahub.emitter.mce_builder import make_user_urn
from datahub.emitter.mcp import MetadataChangeProposalWrapper
from datahub.ingestion.api.closeable import Closeable
from datahub.ingestion.api.workunit import MetadataWorkUnit
from datahub.ingestion.source.bigquery_v2.bigquery_audit import (
    BQ_AUDIT_V2,
    AuditEvent,
    AuditLogEntry,
    BigQueryAuditMetadata,
    BigQueryTableRef,
    QueryEvent,
    ReadEvent,
)
from datahub.ingestion.source.bigquery_v2.bigquery_config import BigQueryV2Config
from datahub.ingestion.source.bigquery_v2.bigquery_report import BigQueryV2Report
from datahub.ingestion.source.bigquery_v2.common import (
    BQ_DATE_SHARD_FORMAT,
    BQ_DATETIME_FORMAT,
    _make_gcp_logging_client,
)
from datahub.ingestion.source.usage.usage_common import make_usage_workunit
from datahub.metadata.schema_classes import OperationClass, OperationTypeClass
from datahub.utilities.file_backed_collections import ConnectionWrapper, FileBackedDict
from datahub.utilities.perf_timer import PerfTimer

logger: logging.Logger = logging.getLogger(__name__)

<<<<<<< HEAD
=======
AggregatedDataset = GenericAggregatedDataset[BigQueryTableRef]

# See https://cloud.google.com/java/docs/reference/google-cloud-bigquery/latest/com.google.cloud.bigquery.JobStatistics.QueryStatistics.StatementType
# https://pkg.go.dev/google.golang.org/genproto/googleapis/cloud/audit may be more complete
>>>>>>> 06bc1c32
OPERATION_STATEMENT_TYPES = {
    "INSERT": OperationTypeClass.INSERT,
    "UPDATE": OperationTypeClass.UPDATE,
    "DELETE": OperationTypeClass.DELETE,
    "MERGE": OperationTypeClass.UPDATE,
    "CREATE": OperationTypeClass.CREATE,
    "CREATE_TABLE_AS_SELECT": OperationTypeClass.CREATE,
    "CREATE_EXTERNAL_TABLE": OperationTypeClass.CREATE,
    "CREATE_SNAPSHOT_TABLE": OperationTypeClass.CREATE,
    "CREATE_VIEW": OperationTypeClass.CREATE,
    "CREATE_MATERIALIZED_VIEW": OperationTypeClass.CREATE,
    "CREATE_SCHEMA": OperationTypeClass.CREATE,
    "DROP_TABLE": OperationTypeClass.DROP,
    "DROP_EXTERNAL_TABLE": OperationTypeClass.DROP,
    "DROP_SNAPSHOT_TABLE": OperationTypeClass.DROP,
    "DROP_VIEW": OperationTypeClass.DROP,
    "DROP_MATERIALIZED_VIEW": OperationTypeClass.DROP,
    "DROP_SCHEMA": OperationTypeClass.DROP,
    "ALTER_TABLE": OperationTypeClass.ALTER,
    "ALTER_VIEW": OperationTypeClass.ALTER,
    "ALTER_MATERIALIZED_VIEW": OperationTypeClass.ALTER,
    "ALTER_SCHEMA": OperationTypeClass.ALTER,
}

READ_STATEMENT_TYPES: List[str] = ["SELECT"]


@dataclass(frozen=True, order=True)
class OperationalDataMeta:
    statement_type: str
    last_updated_timestamp: int
    actor_email: str
    custom_type: Optional[str] = None


def bigquery_audit_metadata_query_template(
    dataset: str,
    use_date_sharded_tables: bool,
    table_allow_filter: Optional[str] = None,
    limit: Optional[int] = None,
) -> str:
    """
    Receives a dataset (with project specified) and returns a query template that is used to query exported
    v2 AuditLogs containing protoPayloads of type BigQueryAuditMetadata.
    :param dataset: the dataset to query against in the form of $PROJECT.$DATASET
    :param use_date_sharded_tables: whether to read from date sharded audit log tables or time partitioned audit log
           tables
    :param table_allow_filter: regex used to filter on log events that contain the wanted datasets
    :return: a query template, when supplied start_time and end_time, can be used to query audit logs from BigQuery
    """
    allow_filter = f"""
      AND EXISTS (SELECT *
              from UNNEST(JSON_EXTRACT_ARRAY(protopayload_auditlog.metadataJson,
                                             "$.jobChange.job.jobStats.queryStats.referencedTables")) AS x
              where REGEXP_CONTAINS(x, r'(projects/.*/datasets/.*/tables/{table_allow_filter if table_allow_filter else ".*"})'))
    """

    query: str
    if use_date_sharded_tables:
        query = (
            f"""
        SELECT
            timestamp,
            logName,
            insertId,
            protopayload_auditlog AS protoPayload,
            protopayload_auditlog.metadataJson AS metadata
        FROM
            `{dataset}.cloudaudit_googleapis_com_data_access_*`
        """
            + """
        WHERE
            _TABLE_SUFFIX BETWEEN "{start_time}" AND "{end_time}"
        """
        )
    else:
        query = f"""
        SELECT
            timestamp,
            logName,
            insertId,
            protopayload_auditlog AS protoPayload,
            protopayload_auditlog.metadataJson AS metadata
        FROM
            `{dataset}.cloudaudit_googleapis_com_data_access`
        WHERE 1=1
        """
    audit_log_filter_timestamps = """AND (timestamp >= "{start_time}"
        AND timestamp < "{end_time}"
    )
    """
    audit_log_filter_query_complete = f"""
    AND (
            (
                protopayload_auditlog.serviceName="bigquery.googleapis.com"
                AND JSON_EXTRACT_SCALAR(protopayload_auditlog.metadataJson, "$.jobChange.job.jobStatus.jobState") = "DONE"
                AND JSON_EXTRACT(protopayload_auditlog.metadataJson, "$.jobChange.job.jobConfig.queryConfig") IS NOT NULL
                {allow_filter}
            )
            OR
            JSON_EXTRACT_SCALAR(protopayload_auditlog.metadataJson, "$.tableDataRead.reason") = "JOB"
    )
    """

    limit_text = f"limit {limit}" if limit else ""
    query = (
        textwrap.dedent(query)
        + audit_log_filter_query_complete
        + audit_log_filter_timestamps
        + limit_text
    )

    return textwrap.dedent(query)


class BigQueryUsageState(Closeable):
    read_events: FileBackedDict[ReadEvent]
    query_events: FileBackedDict[QueryEvent]
    column_accesses: FileBackedDict[Tuple[str, str]]

    def __init__(self, config: BigQueryV2Config):
        self.conn = ConnectionWrapper()
        self.read_events = FileBackedDict[ReadEvent](
            shared_connection=self.conn,
            tablename="read_events",
            extra_columns={
                "resource": lambda e: str(e.resource),
                "name": lambda e: e.jobName,
                "timestamp": lambda e: get_time_bucket(
                    e.timestamp, config.bucket_duration
                ),
                "user": lambda e: e.actor_email,
            },
            cache_max_size=config.file_backed_cache_size,
        )
        # Keyed by job_name
        self.query_events = FileBackedDict[QueryEvent](
            shared_connection=self.conn,
            tablename="query_events",
            extra_columns={
                "query": lambda e: e.query,
                "is_read": lambda e: int(e.statementType in READ_STATEMENT_TYPES),
            },
            cache_max_size=config.file_backed_cache_size,
        )
        # Created just to store column accesses in sqlite for JOIN
        self.column_accesses = FileBackedDict[Tuple[str, str]](
            shared_connection=self.conn,
            tablename="column_accesses",
            extra_columns={"read_event": lambda p: p[0], "field": lambda p: p[1]},
            cache_max_size=config.file_backed_cache_size,
        )

    def close(self) -> None:
        self.read_events.close()
        self.query_events.close()
        self.column_accesses.close()
        self.conn.close()

    def standalone_events(self) -> Iterable[AuditEvent]:
        for read_event in self.read_events.values():
            query_event = (
                self.query_events.get(read_event.jobName)
                if read_event.jobName
                else None
            )
            yield AuditEvent(read_event=read_event, query_event=query_event)
        for _, query_event in self.query_events.items_snapshot("NOT is_read"):
            yield AuditEvent(query_event=query_event)

    @dataclass
    class UsageStatistic:
        timestamp: str
        resource: str
        query_count: int
        query_freq: List[Tuple[str, int]] = field(init=False, default_factory=list)
        user_freq: List[Tuple[str, int]] = field(init=False, default_factory=list)
        column_freq: List[Tuple[str, int]] = field(init=False, default_factory=list)

    def usage_statistics(self, top_n: int) -> Iterator[UsageStatistic]:
        query = f"""
        SELECT
            r.timestamp,
            r.resource,
            COUNT(q.query) query_count,
            null as query,
            null as query_freq,
            null as user,
            null as user_freq,
            null as column,
            null as column_freq
        FROM
            read_events r
            LEFT JOIN query_events q ON r.name = q.key
        GROUP BY r.timestamp, r.resource

        UNION ALL

        SELECT
            r.timestamp,
            r.resource,
            null as query_count,
            null as query,
            null as query_freq,
            r.user as user,
            COUNT(r.key) as user_freq,
            null as column,
            null as column_freq
        FROM
            read_events r
        GROUP BY r.timestamp, r.resource, r.user

        UNION ALL

        SELECT
            r.timestamp,
            r.resource,
            null as query_count,
            null as query,
            null as query_freq,
            null as user,
            null as user_freq,
            c.field as column,
            COUNT(r.key) as column_freq
        FROM
            read_events r
            INNER JOIN column_accesses c ON r.key = c.read_event
        GROUP BY r.timestamp, r.resource, c.field

        UNION ALL

        SELECT * FROM (
            SELECT timestamp, resource, query_count, query, query_freq, user, user_freq, column, column_freq FROM (
                SELECT
                    r.timestamp,
                    r.resource,
                    null as query_count,
                    q.query as query,
                    COUNT(r.key) as query_freq,
                    ROW_NUMBER() over (PARTITION BY r.timestamp, r.resource, q.query ORDER BY COUNT(r.key) DESC, q.query) as rank,
                    null as user,
                    null as user_freq,
                    null as column,
                    null as column_freq
                FROM
                    read_events r
                    LEFT JOIN query_events q ON r.name = q.key
                GROUP BY r.timestamp, r.resource, q.query
            ) WHERE rank <= {top_n}
        )
        ORDER BY
          timestamp,
          resource,
          query_count DESC,
          query_freq DESC,
          query,
          user_freq DESC,
          user,
          column_freq DESC,
          column
        """

        rows = self.read_events.sql_query_iterator(
            query, refs=[self.query_events, self.column_accesses]
        )

        curr: Optional[BigQueryUsageState.UsageStatistic] = None
        for ts, res, query_count, query, q_freq, user, u_freq, column, c_freq in rows:
            if curr is None:
                curr = self.UsageStatistic(
                    timestamp=ts, resource=res, query_count=query_count
                )
            elif (curr.timestamp, curr.resource) != (ts, res):
                yield curr
                curr = self.UsageStatistic(
                    timestamp=ts, resource=res, query_count=query_count
                )
            else:
                if query is not None:
                    curr.query_freq.append((query, q_freq))
                elif user is not None:
                    curr.user_freq.append((user, u_freq))
                elif column is not None:
                    curr.column_freq.append((column, c_freq))
                else:
                    logger.warning(f"Invalid row for bucket {ts}, {res}")
        if curr:
            yield curr


class BigQueryUsageExtractor:
    """
    This plugin extracts the following:
    * Statistics on queries issued and tables and columns accessed (excludes views)
    * Aggregation of these statistics into buckets, by day or hour granularity

    :::note
    1. Depending on the compliance policies setup for the bigquery instance, sometimes logging.read permission is not sufficient. In that case, use either admin or private log viewer permission.
    :::
    """

    def __init__(self, config: BigQueryV2Config, report: BigQueryV2Report):
        self.config: BigQueryV2Config = config
        self.report: BigQueryV2Report = report

    def _is_table_allowed(self, table_ref: Optional[BigQueryTableRef]) -> bool:
        return (
            table_ref is not None
            and self.config.dataset_pattern.allowed(table_ref.table_identifier.dataset)
            and self.config.table_pattern.allowed(table_ref.table_identifier.table)
        )

    def run(
        self, projects: Iterable[str], table_refs: Collection[str]
    ) -> Iterable[MetadataWorkUnit]:
        events = itertools.chain.from_iterable(
            self._get_usage_events(project) for project in projects
        )
        yield from self._run(events, table_refs)

    def _run(
        self, events: Iterable[AuditEvent], table_refs: Collection[str]
    ) -> Iterable[MetadataWorkUnit]:
        try:
            with BigQueryUsageState(self.config) as usage_state:
                self._ingest_events(events, table_refs, usage_state)

                if self.config.usage.include_operational_stats:
                    yield from self._generate_operational_workunits(usage_state)

                yield from self._generate_usage_workunits(usage_state)
        except Exception:
            logger.error("Error processing usage", exc_info=True)

    def _ingest_events(
        self,
        events: Iterable[AuditEvent],
        table_refs: Collection[str],
        usage_state: BigQueryUsageState,
    ) -> None:
        """Read log and store events in usage_state."""
        num_aggregated = 0
        for audit_event in events:
            try:
<<<<<<< HEAD
                num_aggregated += self._store_usage_event(
                    audit_event, usage_state, table_refs
                )
            except Exception:
                logger.warning(
                    f"Unable to store usage event {audit_event}", exc_info=True
                )
        logger.info(f"Total number of events aggregated = {num_aggregated}.")

    def _generate_operational_workunits(
        self, usage_state: BigQueryUsageState
    ) -> Iterable[MetadataWorkUnit]:
        self.report.set_project_state("All", "Usage Extraction Operational Stats")
        for audit_event in usage_state.standalone_events():
            try:
                operational_wu = self._create_operation_workunit(audit_event)
                if operational_wu:
                    yield operational_wu
                    self.report.num_operational_stats_workunits_emitted += 1
            except Exception:
                logger.warning(
                    f"Unable to generate operation workunit for event {audit_event}",
                    exc_info=True,
=======
                parsed_events = self._get_parsed_bigquery_log_events(project_id)

                hydrated_read_events = self._join_events_by_job_id(parsed_events)
                # storing it all in one big object.

                # TODO: handle partitioned tables

                # TODO: perhaps we need to continuously prune this, rather than
                num_aggregated: int = 0
                self.report.num_operational_stats_workunits_emitted = 0
                for event in hydrated_read_events:
                    if self.config.usage.include_operational_stats:
                        operational_wu = self._create_operation_workunit(event)
                        if operational_wu:
                            yield operational_wu
                            self.report.num_operational_stats_workunits_emitted += 1
                    if event.read_event:
                        self._aggregate_enriched_read_events(
                            aggregated_info, event, tables
                        )
                        num_aggregated += 1
                logger.info(f"Total number of events aggregated = {num_aggregated}.")
                bucket_level_stats: str = "\n\t" + "\n\t".join(
                    [
                        f'bucket:{db.strftime("%m-%d-%Y:%H:%M:%S")}, size={len(ads)}'
                        for db, ads in aggregated_info.items()
                    ]
>>>>>>> 06bc1c32
                )

    def _generate_usage_workunits(
        self, usage_state: BigQueryUsageState
    ) -> Iterable[MetadataWorkUnit]:
        self.report.set_project_state("All", "Usage Extraction Usage Aggregation")
        top_n = (
            self.config.usage.top_n_queries
            if self.config.usage.include_top_n_queries
            else 0
        )
        for entry in usage_state.usage_statistics(top_n=top_n):
            try:
                yield make_usage_workunit(
                    bucket_start_time=datetime.fromisoformat(entry.timestamp),
                    resource=BigQueryTableRef.from_string_name(entry.resource),
                    query_count=entry.query_count,
                    query_freq=entry.query_freq,
                    user_freq=entry.user_freq,
                    column_freq=entry.column_freq,
                    bucket_duration=self.config.bucket_duration,
                    urn_builder=lambda resource: resource.to_urn(self.config.env),
                    top_n_queries=self.config.usage.top_n_queries,
                    format_sql_queries=self.config.usage.format_sql_queries,
                )
                self.report.num_usage_workunits_emitted += 1
            except Exception:
                logger.warning(
                    f"Unable to generate usage workunit for bucket {entry.timestamp}, {entry.resource}",
                    exc_info=True,
                )

    def _get_usage_events(self, project_id: str) -> Iterable[AuditEvent]:
        with PerfTimer() as timer:
            try:
                self.report.set_project_state(project_id, "Usage Extraction Ingestion")
                yield from self._get_parsed_bigquery_log_events(project_id)
            except Exception as e:
                self.report.usage_failed_extraction.append(project_id)
                self.report.report_failure("usage-extraction", str(e))
                trace = traceback.format_exc()
                logger.error(
                    f"Error getting usage events for project {project_id} due to exception {e}, trace: {trace}"
                )

            self.report.usage_extraction_sec[project_id] = round(
                timer.elapsed_seconds(), 2
            )

    def _store_usage_event(
        self,
        event: AuditEvent,
        usage_state: BigQueryUsageState,
        table_refs: Collection[str],
    ) -> bool:
        """Stores a usage event in `usage_state` and returns if an event was successfully processed."""
        if event.read_event and (
            self.config.start_time <= event.read_event.timestamp < self.config.end_time
        ):
            resource = event.read_event.resource
            if str(resource) not in table_refs:
                logger.debug(f"Skipping non existing {resource} from usage")
                return False
            elif resource.is_temporary_table([self.config.temp_table_dataset_prefix]):
                logger.debug(f"Dropping temporary table {resource}")
                self.report.report_dropped(str(resource))
                return False

            # Use uuid keys to store all entries -- no overwriting
            key = str(uuid.uuid4())
            usage_state.read_events[key] = event.read_event
            for field_read in event.read_event.fieldsRead:
                usage_state.column_accesses[str(uuid.uuid4())] = key, field_read
            return True
        elif event.query_event and event.query_event.job_name:
            usage_state.query_events[event.query_event.job_name] = event.query_event
            return True
        return False

    def _get_exported_bigquery_audit_metadata(
        self,
        bigquery_client: BigQueryClient,
        allow_filter: str,
    ) -> Iterable[BigQueryAuditMetadata]:
        if self.config.bigquery_audit_metadata_datasets is None:
            return

        start_time: str = (
            self.config.start_time - self.config.max_query_duration
        ).strftime(
            BQ_DATE_SHARD_FORMAT
            if self.config.use_date_sharded_audit_log_tables
            else BQ_DATETIME_FORMAT
        )
        self.report.audit_start_time = start_time

        end_time: str = (
            self.config.end_time + self.config.max_query_duration
        ).strftime(
            BQ_DATE_SHARD_FORMAT
            if self.config.use_date_sharded_audit_log_tables
            else BQ_DATETIME_FORMAT
        )
        self.report.audit_end_time = end_time

        for dataset in self.config.bigquery_audit_metadata_datasets:
            logger.info(
                f"Start loading log entries from BigQueryAuditMetadata in {dataset}"
            )

            query = bigquery_audit_metadata_query_template(
                dataset,
                self.config.use_date_sharded_audit_log_tables,
                allow_filter,
                limit,
            ).format(
                start_time=start_time,
                end_time=end_time,
            )

            query_job = bigquery_client.query(query)
            logger.info(
                f"Finished loading log entries from BigQueryAuditMetadata in {dataset}"
            )
            if self.config.rate_limit:
                with RateLimiter(max_calls=self.config.requests_per_min, period=60):
                    yield from query_job
            else:
                yield from query_job

    def _get_bigquery_log_entries_via_gcp_logging(
        self, client: GCPLoggingClient, limit: Optional[int] = None
<<<<<<< HEAD
    ) -> Iterable[Union[AuditLogEntry, BigQueryAuditMetadata]]:
=======
    ) -> Iterable[AuditLogEntry]:
        self.report.total_query_log_entries = 0

>>>>>>> 06bc1c32
        filter = self._generate_filter(BQ_AUDIT_V2)
        logger.debug(filter)

        try:
            list_entries: Iterable[AuditLogEntry]
            rate_limiter: Optional[RateLimiter] = None
            if self.config.rate_limit:
                # client.list_entries is a generator, does api calls to GCP Logging when it runs out of entries and needs to fetch more from GCP Logging
                # to properly ratelimit we multiply the page size by the number of requests per minute
                rate_limiter = RateLimiter(
                    max_calls=self.config.requests_per_min * self.config.log_page_size,
                    period=60,
                )

            list_entries = client.list_entries(
                filter_=filter,
                page_size=self.config.log_page_size,
                max_results=limit,
            )

            for i, entry in enumerate(list_entries):
                if i == 0:
                    logger.info(
                        f"Starting log load from GCP Logging for {client.project}"
                    )
                if i % 1000 == 0:
                    logger.info(
                        f"Loaded {i} log entries from GCP Log for {client.project}"
                    )
                self.report.total_query_log_entries += 1

                if rate_limiter:
                    with rate_limiter:
                        yield entry
                else:
                    yield entry

            logger.info(
                f"Finished loading {self.report.total_query_log_entries} log entries from GCP Logging for {client.project}"
            )

        except Exception as e:
            logger.warning(
                f"Encountered exception retrieving AuditLogEntires for project {client.project} - {e}"
            )
            self.report.report_failure(
                "usage-extraction",
                f"{client.project} - unable to retrive log entrires {e}",
            )

    def _generate_filter(self, audit_templates: Dict[str, str]) -> str:
        # We adjust the filter values a bit, since we need to make sure that the join
        # between query events and read events is complete. For example, this helps us
        # handle the case where the read happens within our time range but the query
        # completion event is delayed and happens after the configured end time.
        # Can safely access the first index of the allow list as it by default contains ".*"
        use_allow_filter = self.config.table_pattern and (
            len(self.config.table_pattern.allow) > 1
            or self.config.table_pattern.allow[0] != ".*"
        )
        use_deny_filter = self.config.table_pattern and self.config.table_pattern.deny
        allow_regex = (
            audit_templates["BQ_FILTER_REGEX_ALLOW_TEMPLATE"].format(
                table_allow_pattern=self.config.get_table_pattern(
                    self.config.table_pattern.allow
                )
            )
            if use_allow_filter
            else ""
        )
        deny_regex = (
            audit_templates["BQ_FILTER_REGEX_DENY_TEMPLATE"].format(
                table_deny_pattern=self.config.get_table_pattern(
                    self.config.table_pattern.deny
                ),
                logical_operator="AND" if use_allow_filter else "",
            )
            if use_deny_filter
            else ("" if use_allow_filter else "FALSE")
        )

        logger.debug(
            f"use_allow_filter={use_allow_filter}, use_deny_filter={use_deny_filter}, "
            f"allow_regex={allow_regex}, deny_regex={deny_regex}"
        )
        start_time = (self.config.start_time - self.config.max_query_duration).strftime(
            BQ_DATETIME_FORMAT
        )
        self.report.log_entry_start_time = start_time
        end_time = (self.config.end_time + self.config.max_query_duration).strftime(
            BQ_DATETIME_FORMAT
        )
        self.report.log_entry_end_time = end_time
        filter = audit_templates["BQ_FILTER_RULE_TEMPLATE"].format(
            start_time=start_time,
            end_time=end_time,
            allow_regex=allow_regex,
            deny_regex=deny_regex,
        )
        return filter

    @staticmethod
    def _get_destination_table(event: AuditEvent) -> Optional[BigQueryTableRef]:
        if (
            not event.read_event
            and event.query_event
            and event.query_event.destinationTable
        ):
            return event.query_event.destinationTable
        elif event.read_event:
            return event.read_event.resource
        else:
            # TODO: CREATE_SCHEMA operation ends up here, maybe we should capture that as well
            # but it is tricky as we only get the query so it can't be tied to anything
            # - SCRIPT statement type ends up here as well
            logger.debug(f"Unable to find destination table in event {event}")
            return None

    def _extract_operational_meta(
        self, event: AuditEvent
    ) -> Optional[OperationalDataMeta]:
        # If we don't have Query object that means this is a queryless read operation or a read operation which was not executed as JOB
        # https://cloud.google.com/bigquery/docs/reference/auditlogs/rest/Shared.Types/BigQueryAuditMetadata.TableDataRead.Reason/
        if not event.query_event and event.read_event:
            return OperationalDataMeta(
                statement_type=OperationTypeClass.CUSTOM,
                custom_type="CUSTOM_READ",
                last_updated_timestamp=int(
                    event.read_event.timestamp.timestamp() * 1000
                ),
                actor_email=event.read_event.actor_email,
            )
        elif event.query_event:
            custom_type = None
            # If AuditEvent only have queryEvent that means it is the target of the Insert Operation
            if (
                event.query_event.statementType in OPERATION_STATEMENT_TYPES
                and not event.read_event
            ):
                statement_type = OPERATION_STATEMENT_TYPES[
                    event.query_event.statementType
                ]
            # We don't have SELECT in OPERATION_STATEMENT_TYPES , so those queries will end up here
            # and this part should capture those operation types as well which we don't have in our mapping
            else:
                statement_type = OperationTypeClass.CUSTOM
                custom_type = event.query_event.statementType

            self.report.operation_types_stat[event.query_event.statementType] = (
                self.report.operation_types_stat.get(event.query_event.statementType, 0)
                + 1
            )
            return OperationalDataMeta(
                statement_type=statement_type,
                custom_type=custom_type,
                last_updated_timestamp=int(
                    event.query_event.timestamp.timestamp() * 1000
                ),
                actor_email=event.query_event.actor_email,
            )
        else:
            return None

    def _create_operation_workunit(
        self, event: AuditEvent
    ) -> Optional[MetadataWorkUnit]:
        if not event.read_event and not event.query_event:
            return None

        destination_table = self._get_destination_table(event)
        if destination_table is None:
            return None

        if not self._is_table_allowed(destination_table):
            return None

        operational_meta = self._extract_operational_meta(event)
        if not operational_meta:
            return None

        if not self.config.usage.include_read_operational_stats and (
            operational_meta.statement_type not in OPERATION_STATEMENT_TYPES.values()
        ):
            return None

        reported_time: int = int(time.time() * 1000)
        affected_datasets = []
        if event.query_event and event.query_event.referencedTables:
            for table in event.query_event.referencedTables:
                affected_datasets.append(table.to_urn(self.config.env))

        operation_aspect = OperationClass(
            timestampMillis=reported_time,
            lastUpdatedTimestamp=operational_meta.last_updated_timestamp,
            actor=make_user_urn(operational_meta.actor_email.split("@")[0]),
            operationType=operational_meta.statement_type,
            customOperationType=operational_meta.custom_type,
            affectedDatasets=affected_datasets,
        )

        if self.config.usage.include_read_operational_stats:
            operation_aspect.customProperties = (
                self._create_operational_custom_properties(event)
            )
            if event.query_event and event.query_event.numAffectedRows:
                operation_aspect.numAffectedRows = event.query_event.numAffectedRows

        return MetadataChangeProposalWrapper(
            entityUrn=destination_table.to_urn(env=self.config.env),
            aspect=operation_aspect,
        ).as_workunit()

    def _create_operational_custom_properties(
        self, event: AuditEvent
    ) -> Dict[str, str]:
        custom_properties: Dict[str, str] = {}
        # This only needs for backward compatibility reason. To make sure we generate the same operational metadata than before
        if self.config.usage.include_read_operational_stats:
            if event.query_event:
                if event.query_event.end_time and event.query_event.start_time:
                    custom_properties["millisecondsTaken"] = str(
                        int(event.query_event.end_time.timestamp() * 1000)
                        - int(event.query_event.start_time.timestamp() * 1000)
                    )

                if event.query_event.job_name:
                    custom_properties["sessionId"] = event.query_event.job_name

                custom_properties["text"] = event.query_event.query

                if event.query_event.billed_bytes:
                    custom_properties["bytesProcessed"] = str(
                        event.query_event.billed_bytes
                    )

                if event.query_event.default_dataset:
                    custom_properties[
                        "defaultDatabase"
                    ] = event.query_event.default_dataset
            if event.read_event:
                if event.read_event.readReason:
                    custom_properties["readReason"] = event.read_event.readReason

                if event.read_event.fieldsRead:
                    custom_properties["fieldsRead"] = ",".join(
                        event.read_event.fieldsRead
                    )

        return custom_properties

    def _parse_bigquery_log_entry(
        self, entry: Union[AuditLogEntry, BigQueryAuditMetadata]
<<<<<<< HEAD
    ) -> Optional[AuditEvent]:
=======
    ) -> Optional[Union[ReadEvent, QueryEvent]]:
        self.report.num_read_events = 0
        self.report.num_query_events = 0
        self.report.num_filtered_read_events = 0
        self.report.num_filtered_query_events = 0
>>>>>>> 06bc1c32
        event: Optional[Union[ReadEvent, QueryEvent]] = None

        missing_read_entry = ReadEvent.get_missing_key_entry(entry)
        if missing_read_entry is None:
            event = ReadEvent.from_entry(entry, self.config.debug_include_full_payloads)
            if not self._is_table_allowed(event.resource):
                self.report.num_filtered_read_events += 1
                return None

            if event.readReason:
<<<<<<< HEAD
                self.report.read_reasons_stat[event.readReason] += 1
            self.report.num_read_events += 1

        missing_query_entry = QueryEvent.get_missing_key_entry(entry)
        if event is None and missing_query_entry is None:
            event = QueryEvent.from_entry(entry)
            self.report.num_query_events += 1

        missing_query_entry_v2 = QueryEvent.get_missing_key_entry_v2(entry)

        if event is None and missing_query_entry_v2 is None:
            event = QueryEvent.from_entry_v2(
                entry, self.config.debug_include_full_payloads
            )
            self.report.num_query_events += 1

        if event is None:
            logger.warning(
                f"Unable to parse {type(entry)} missing read {missing_read_entry}, "
                f"missing query {missing_query_entry} missing v2 {missing_query_entry_v2} for {entry}"
            )
            return None

        return AuditEvent.create(event)

    def _parse_exported_bigquery_audit_metadata(
        self, audit_metadata: BigQueryAuditMetadata
    ) -> Optional[AuditEvent]:
        event: Optional[Union[QueryEvent, ReadEvent]] = None
=======
                self.report.read_reasons_stat[event.readReason] = (
                    self.report.read_reasons_stat.get(event.readReason, 0) + 1
                )
            self.report.num_read_events += 1

        missing_query_entry = QueryEvent.get_missing_key_entry(entry)
        if event is None and missing_query_entry is None:
            event = QueryEvent.from_entry(entry)
            self.report.num_query_events += 1

        missing_query_entry_v2 = QueryEvent.get_missing_key_entry_v2(entry)

        if event is None and missing_query_entry_v2 is None:
            event = QueryEvent.from_entry_v2(
                entry, self.config.debug_include_full_payloads
            )
            self.report.num_query_events += 1

        if event is None:
            logger.warning(
                f"Unable to parse {type(entry)} missing read {missing_query_entry}, missing query {missing_query_entry} missing v2 {missing_query_entry_v2} for {entry}"
            )
            return None
        else:
            return event

    def _parse_exported_bigquery_audit_metadata(
        self, audit_metadata: BigQueryAuditMetadata
    ) -> Optional[Union[ReadEvent, QueryEvent]]:
        event: Optional[Union[QueryEvent, ReadEvent]] = None
        missing_query_event_exported_audit = (
            QueryEvent.get_missing_key_exported_bigquery_audit_metadata(audit_metadata)
        )
        if missing_query_event_exported_audit is None:
            event = QueryEvent.from_exported_bigquery_audit_metadata(
                audit_metadata, self.config.debug_include_full_payloads
            )

        missing_read_event_exported_audit = (
            ReadEvent.get_missing_key_exported_bigquery_audit_metadata(audit_metadata)
        )
        if missing_read_event_exported_audit is None:
            event = ReadEvent.from_exported_bigquery_audit_metadata(
                audit_metadata, self.config.debug_include_full_payloads
            )

        if event is None:
            logger.warning(
                f"{audit_metadata['logName']}-{audit_metadata['insertId']} Unable to parse audit metadata missing QueryEvent keys:{str(missing_query_event_exported_audit)} ReadEvent keys: {str(missing_read_event_exported_audit)} for {audit_metadata}",
            )
            return None
        else:
            return event
>>>>>>> 06bc1c32

        missing_read_event = ReadEvent.get_missing_key_exported_bigquery_audit_metadata(
            audit_metadata
        )
        if missing_read_event is None:
            event = ReadEvent.from_exported_bigquery_audit_metadata(
                audit_metadata, self.config.debug_include_full_payloads
            )
            if not self._is_table_allowed(event.resource):
                self.report.num_filtered_read_events += 1
                return None
            if event.readReason:
                self.report.read_reasons_stat[event.readReason] += 1
            self.report.num_read_events += 1

        missing_query_event = (
            QueryEvent.get_missing_key_exported_bigquery_audit_metadata(audit_metadata)
        )
<<<<<<< HEAD
        if event is None and missing_query_event is None:
            event = QueryEvent.from_exported_bigquery_audit_metadata(
                audit_metadata, self.config.debug_include_full_payloads
            )
            self.report.num_query_events += 1

        if event is None:
            logger.warning(
                f"{audit_metadata['logName']}-{audit_metadata['insertId']} "
                f"Unable to parse audit metadata missing QueryEvent keys:{str(missing_query_event)} "
                f"ReadEvent keys: {str(missing_read_event)} for {audit_metadata}"
            )
            return None
=======
        resource = event.read_event.resource
        if (
            resource.table_identifier.dataset not in tables
            or resource.table_identifier.get_table_name()
            not in tables[resource.table_identifier.dataset]
        ):
            logger.debug(f"Skipping non existing {resource} from usage")
            return

        if resource.is_temporary_table([self.config.temp_table_dataset_prefix]):
            logger.debug(f"Dropping temporary table {resource}")
            self.report.report_dropped(str(resource))
            return

        agg_bucket = datasets[floored_ts].setdefault(
            resource,
            AggregatedDataset(
                bucket_start_time=floored_ts,
                resource=resource,
            ),
        )

        agg_bucket.add_read_entry(
            event.read_event.actor_email,
            event.query_event.query if event.query_event else None,
            event.read_event.fieldsRead,
            user_email_pattern=self.config.usage.user_email_pattern,
        )

    def get_workunits(
        self, aggregated_info: Dict[datetime, Dict[BigQueryTableRef, AggregatedDataset]]
    ) -> Iterable[MetadataWorkUnit]:
        self.report.num_usage_workunits_emitted = 0
        for time_bucket in aggregated_info.values():
            for aggregate in time_bucket.values():
                yield self._make_usage_stat(aggregate)
                self.report.num_usage_workunits_emitted += 1
>>>>>>> 06bc1c32

        return AuditEvent.create(event)

    def _get_parsed_bigquery_log_events(
        self, project_id: str, limit: Optional[int] = None
<<<<<<< HEAD
    ) -> Iterable[AuditEvent]:
        parse_fn: Callable[[Any], Optional[AuditEvent]]
        if self.config.use_exported_bigquery_audit_metadata:
            _client: BigQueryClient = BigQueryClient(project=project_id)
            entries = self._get_exported_bigquery_audit_metadata(
                bigquery_client=_client,
=======
    ) -> Iterable[Union[ReadEvent, QueryEvent]]:
        parse_fn: Callable[[Any], Optional[Union[ReadEvent, QueryEvent]]]
        if self.config.use_exported_bigquery_audit_metadata:
            bq_client = BigQueryClient(project=project_id)
            entries = self._get_exported_bigquery_audit_metadata(
                bigquery_client=bq_client,
>>>>>>> 06bc1c32
                allow_filter=self.config.get_table_pattern(
                    self.config.table_pattern.allow
                ),
            )
            parse_fn = self._parse_exported_bigquery_audit_metadata
        else:
            logging_client = _make_gcp_logging_client(
                project_id, self.config.extra_client_options
            )
            entries = self._get_bigquery_log_entries_via_gcp_logging(
                logging_client, limit=limit
            )
            parse_fn = self._parse_bigquery_log_entry

        log_entry_parse_failures = 0
        for entry in entries:
            try:
                event = parse_fn(entry)
                if event:
                    yield event
            except Exception as e:
<<<<<<< HEAD
                logger.warning(f"Unable to parse log event `{entry}`: {e}")
=======
                logger.warning(f"Unable to parse log entry `{entry}`: {e}")
>>>>>>> 06bc1c32
                log_entry_parse_failures += 1

        if log_entry_parse_failures:
            self.report.report_warning(
                "usage-extraction",
                f"Failed to parse {log_entry_parse_failures} audit log entries for project {project_id}.",
            )

    def test_capability(self, project_id: str) -> None:
        for entry in self._get_parsed_bigquery_log_events(project_id, limit=1):
            logger.debug(f"Connection test got one {entry}")
            return<|MERGE_RESOLUTION|>--- conflicted
+++ resolved
@@ -6,7 +6,6 @@
 import uuid
 from dataclasses import dataclass, field
 from datetime import datetime
-<<<<<<< HEAD
 from typing import (
     Any,
     Callable,
@@ -19,9 +18,6 @@
     Tuple,
     Union,
 )
-=======
-from typing import Any, Callable, Dict, Iterable, List, MutableMapping, Optional, Union
->>>>>>> 06bc1c32
 
 from google.cloud.bigquery import Client as BigQueryClient
 from google.cloud.logging_v2.client import Client as GCPLoggingClient
@@ -55,13 +51,9 @@
 
 logger: logging.Logger = logging.getLogger(__name__)
 
-<<<<<<< HEAD
-=======
-AggregatedDataset = GenericAggregatedDataset[BigQueryTableRef]
 
 # See https://cloud.google.com/java/docs/reference/google-cloud-bigquery/latest/com.google.cloud.bigquery.JobStatistics.QueryStatistics.StatementType
 # https://pkg.go.dev/google.golang.org/genproto/googleapis/cloud/audit may be more complete
->>>>>>> 06bc1c32
 OPERATION_STATEMENT_TYPES = {
     "INSERT": OperationTypeClass.INSERT,
     "UPDATE": OperationTypeClass.UPDATE,
@@ -406,7 +398,6 @@
         num_aggregated = 0
         for audit_event in events:
             try:
-<<<<<<< HEAD
                 num_aggregated += self._store_usage_event(
                     audit_event, usage_state, table_refs
                 )
@@ -430,35 +421,6 @@
                 logger.warning(
                     f"Unable to generate operation workunit for event {audit_event}",
                     exc_info=True,
-=======
-                parsed_events = self._get_parsed_bigquery_log_events(project_id)
-
-                hydrated_read_events = self._join_events_by_job_id(parsed_events)
-                # storing it all in one big object.
-
-                # TODO: handle partitioned tables
-
-                # TODO: perhaps we need to continuously prune this, rather than
-                num_aggregated: int = 0
-                self.report.num_operational_stats_workunits_emitted = 0
-                for event in hydrated_read_events:
-                    if self.config.usage.include_operational_stats:
-                        operational_wu = self._create_operation_workunit(event)
-                        if operational_wu:
-                            yield operational_wu
-                            self.report.num_operational_stats_workunits_emitted += 1
-                    if event.read_event:
-                        self._aggregate_enriched_read_events(
-                            aggregated_info, event, tables
-                        )
-                        num_aggregated += 1
-                logger.info(f"Total number of events aggregated = {num_aggregated}.")
-                bucket_level_stats: str = "\n\t" + "\n\t".join(
-                    [
-                        f'bucket:{db.strftime("%m-%d-%Y:%H:%M:%S")}, size={len(ads)}'
-                        for db, ads in aggregated_info.items()
-                    ]
->>>>>>> 06bc1c32
                 )
 
     def _generate_usage_workunits(
@@ -591,13 +553,9 @@
 
     def _get_bigquery_log_entries_via_gcp_logging(
         self, client: GCPLoggingClient, limit: Optional[int] = None
-<<<<<<< HEAD
-    ) -> Iterable[Union[AuditLogEntry, BigQueryAuditMetadata]]:
-=======
     ) -> Iterable[AuditLogEntry]:
         self.report.total_query_log_entries = 0
 
->>>>>>> 06bc1c32
         filter = self._generate_filter(BQ_AUDIT_V2)
         logger.debug(filter)
 
@@ -850,15 +808,7 @@
 
     def _parse_bigquery_log_entry(
         self, entry: Union[AuditLogEntry, BigQueryAuditMetadata]
-<<<<<<< HEAD
     ) -> Optional[AuditEvent]:
-=======
-    ) -> Optional[Union[ReadEvent, QueryEvent]]:
-        self.report.num_read_events = 0
-        self.report.num_query_events = 0
-        self.report.num_filtered_read_events = 0
-        self.report.num_filtered_query_events = 0
->>>>>>> 06bc1c32
         event: Optional[Union[ReadEvent, QueryEvent]] = None
 
         missing_read_entry = ReadEvent.get_missing_key_entry(entry)
@@ -869,7 +819,6 @@
                 return None
 
             if event.readReason:
-<<<<<<< HEAD
                 self.report.read_reasons_stat[event.readReason] += 1
             self.report.num_read_events += 1
 
@@ -899,61 +848,6 @@
         self, audit_metadata: BigQueryAuditMetadata
     ) -> Optional[AuditEvent]:
         event: Optional[Union[QueryEvent, ReadEvent]] = None
-=======
-                self.report.read_reasons_stat[event.readReason] = (
-                    self.report.read_reasons_stat.get(event.readReason, 0) + 1
-                )
-            self.report.num_read_events += 1
-
-        missing_query_entry = QueryEvent.get_missing_key_entry(entry)
-        if event is None and missing_query_entry is None:
-            event = QueryEvent.from_entry(entry)
-            self.report.num_query_events += 1
-
-        missing_query_entry_v2 = QueryEvent.get_missing_key_entry_v2(entry)
-
-        if event is None and missing_query_entry_v2 is None:
-            event = QueryEvent.from_entry_v2(
-                entry, self.config.debug_include_full_payloads
-            )
-            self.report.num_query_events += 1
-
-        if event is None:
-            logger.warning(
-                f"Unable to parse {type(entry)} missing read {missing_query_entry}, missing query {missing_query_entry} missing v2 {missing_query_entry_v2} for {entry}"
-            )
-            return None
-        else:
-            return event
-
-    def _parse_exported_bigquery_audit_metadata(
-        self, audit_metadata: BigQueryAuditMetadata
-    ) -> Optional[Union[ReadEvent, QueryEvent]]:
-        event: Optional[Union[QueryEvent, ReadEvent]] = None
-        missing_query_event_exported_audit = (
-            QueryEvent.get_missing_key_exported_bigquery_audit_metadata(audit_metadata)
-        )
-        if missing_query_event_exported_audit is None:
-            event = QueryEvent.from_exported_bigquery_audit_metadata(
-                audit_metadata, self.config.debug_include_full_payloads
-            )
-
-        missing_read_event_exported_audit = (
-            ReadEvent.get_missing_key_exported_bigquery_audit_metadata(audit_metadata)
-        )
-        if missing_read_event_exported_audit is None:
-            event = ReadEvent.from_exported_bigquery_audit_metadata(
-                audit_metadata, self.config.debug_include_full_payloads
-            )
-
-        if event is None:
-            logger.warning(
-                f"{audit_metadata['logName']}-{audit_metadata['insertId']} Unable to parse audit metadata missing QueryEvent keys:{str(missing_query_event_exported_audit)} ReadEvent keys: {str(missing_read_event_exported_audit)} for {audit_metadata}",
-            )
-            return None
-        else:
-            return event
->>>>>>> 06bc1c32
 
         missing_read_event = ReadEvent.get_missing_key_exported_bigquery_audit_metadata(
             audit_metadata
@@ -972,7 +866,6 @@
         missing_query_event = (
             QueryEvent.get_missing_key_exported_bigquery_audit_metadata(audit_metadata)
         )
-<<<<<<< HEAD
         if event is None and missing_query_event is None:
             event = QueryEvent.from_exported_bigquery_audit_metadata(
                 audit_metadata, self.config.debug_include_full_payloads
@@ -986,65 +879,17 @@
                 f"ReadEvent keys: {str(missing_read_event)} for {audit_metadata}"
             )
             return None
-=======
-        resource = event.read_event.resource
-        if (
-            resource.table_identifier.dataset not in tables
-            or resource.table_identifier.get_table_name()
-            not in tables[resource.table_identifier.dataset]
-        ):
-            logger.debug(f"Skipping non existing {resource} from usage")
-            return
-
-        if resource.is_temporary_table([self.config.temp_table_dataset_prefix]):
-            logger.debug(f"Dropping temporary table {resource}")
-            self.report.report_dropped(str(resource))
-            return
-
-        agg_bucket = datasets[floored_ts].setdefault(
-            resource,
-            AggregatedDataset(
-                bucket_start_time=floored_ts,
-                resource=resource,
-            ),
-        )
-
-        agg_bucket.add_read_entry(
-            event.read_event.actor_email,
-            event.query_event.query if event.query_event else None,
-            event.read_event.fieldsRead,
-            user_email_pattern=self.config.usage.user_email_pattern,
-        )
-
-    def get_workunits(
-        self, aggregated_info: Dict[datetime, Dict[BigQueryTableRef, AggregatedDataset]]
-    ) -> Iterable[MetadataWorkUnit]:
-        self.report.num_usage_workunits_emitted = 0
-        for time_bucket in aggregated_info.values():
-            for aggregate in time_bucket.values():
-                yield self._make_usage_stat(aggregate)
-                self.report.num_usage_workunits_emitted += 1
->>>>>>> 06bc1c32
 
         return AuditEvent.create(event)
 
     def _get_parsed_bigquery_log_events(
         self, project_id: str, limit: Optional[int] = None
-<<<<<<< HEAD
     ) -> Iterable[AuditEvent]:
-        parse_fn: Callable[[Any], Optional[AuditEvent]]
-        if self.config.use_exported_bigquery_audit_metadata:
-            _client: BigQueryClient = BigQueryClient(project=project_id)
-            entries = self._get_exported_bigquery_audit_metadata(
-                bigquery_client=_client,
-=======
-    ) -> Iterable[Union[ReadEvent, QueryEvent]]:
         parse_fn: Callable[[Any], Optional[Union[ReadEvent, QueryEvent]]]
         if self.config.use_exported_bigquery_audit_metadata:
             bq_client = BigQueryClient(project=project_id)
             entries = self._get_exported_bigquery_audit_metadata(
                 bigquery_client=bq_client,
->>>>>>> 06bc1c32
                 allow_filter=self.config.get_table_pattern(
                     self.config.table_pattern.allow
                 ),
@@ -1066,11 +911,7 @@
                 if event:
                     yield event
             except Exception as e:
-<<<<<<< HEAD
-                logger.warning(f"Unable to parse log event `{entry}`: {e}")
-=======
                 logger.warning(f"Unable to parse log entry `{entry}`: {e}")
->>>>>>> 06bc1c32
                 log_entry_parse_failures += 1
 
         if log_entry_parse_failures:
