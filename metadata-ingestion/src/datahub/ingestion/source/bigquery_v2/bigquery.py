import atexit
import logging
import os
import re
from datetime import datetime, timedelta
from typing import Dict, Iterable, List, Optional, Tuple, Type, Union, cast

import pydantic
from google.cloud import bigquery
from google.cloud.bigquery.table import TableListItem

from datahub.emitter.mce_builder import (
    make_container_urn,
    make_data_platform_urn,
    make_dataplatform_instance_urn,
    make_dataset_urn_with_platform_instance,
    make_domain_urn,
    make_tag_urn,
)
from datahub.emitter.mcp_builder import (
    BigQueryDatasetKey,
    PlatformKey,
    ProjectIdKey,
    add_dataset_to_container,
    add_domain_to_entity_wu,
    gen_containers,
    wrap_aspect_as_workunit,
)
from datahub.ingestion.api.common import PipelineContext, WorkUnit
from datahub.ingestion.api.decorators import (
    SupportStatus,
    capability,
    config_class,
    platform_name,
    support_status,
)
from datahub.ingestion.api.source import (
    CapabilityReport,
    SourceCapability,
    TestableSource,
    TestConnectionReport,
)
from datahub.ingestion.api.workunit import MetadataWorkUnit
from datahub.ingestion.source.bigquery_v2.bigquery_audit import BigqueryTableIdentifier
from datahub.ingestion.source.bigquery_v2.bigquery_config import BigQueryV2Config
from datahub.ingestion.source.bigquery_v2.bigquery_report import BigQueryV2Report
from datahub.ingestion.source.bigquery_v2.bigquery_schema import (
    BigqueryColumn,
    BigQueryDataDictionary,
    BigqueryDataset,
    BigqueryProject,
    BigqueryTable,
    BigqueryView,
)
from datahub.ingestion.source.bigquery_v2.lineage import BigqueryLineageExtractor
from datahub.ingestion.source.bigquery_v2.profiler import BigqueryProfiler
from datahub.ingestion.source.bigquery_v2.usage import BigQueryUsageExtractor
from datahub.ingestion.source.state.sql_common_state import (
    BaseSQLAlchemyCheckpointState,
)
from datahub.ingestion.source.state.stale_entity_removal_handler import (
    StaleEntityRemovalHandler,
)
from datahub.ingestion.source.state.stateful_ingestion_base import (
    StatefulIngestionSourceBase,
)
from datahub.metadata.com.linkedin.pegasus2avro.common import Status, SubTypes
from datahub.metadata.com.linkedin.pegasus2avro.dataset import (
    DatasetProperties,
    UpstreamLineage,
    ViewProperties,
)
from datahub.metadata.com.linkedin.pegasus2avro.schema import (
    BooleanType,
    BytesType,
    MySqlDDL,
    NullType,
    NumberType,
    SchemaField,
    SchemaFieldDataType,
    SchemaMetadata,
    StringType,
    TimeType,
)
from datahub.metadata.schema_classes import (
    DataPlatformInstanceClass,
    GlobalTagsClass,
    TagAssociationClass,
)
from datahub.utilities.mapping import Constants
from datahub.utilities.perf_timer import PerfTimer
from datahub.utilities.registries.domain_registry import DomainRegistry

TABLE_PER_BATCH = 50

logger: logging.Logger = logging.getLogger(__name__)

# Handle table snapshots
# See https://cloud.google.com/bigquery/docs/table-snapshots-intro.
SNAPSHOT_TABLE_REGEX = re.compile(r"^(.+)@(\d{13})$")


# We can't use close as it is not called if the ingestion is not successful
def cleanup(config: BigQueryV2Config) -> None:
    if config._credentials_path is not None:
        logger.debug(
            f"Deleting temporary credential file at {config._credentials_path}"
        )
        os.unlink(config._credentials_path)


@platform_name("BigQuery")
@config_class(BigQueryV2Config)
@support_status(SupportStatus.INCUBATING)
@capability(SourceCapability.PLATFORM_INSTANCE, "Enabled by default")
@capability(SourceCapability.DOMAINS, "Supported via the `domain` config field")
@capability(SourceCapability.CONTAINERS, "Enabled by default")
@capability(SourceCapability.SCHEMA_METADATA, "Enabled by default")
@capability(
    SourceCapability.DATA_PROFILING,
    "Optionally enabled via configuration, only table level profiling is supported",
)
@capability(SourceCapability.DESCRIPTIONS, "Enabled by default")
@capability(SourceCapability.LINEAGE_COARSE, "Optionally enabled via configuration")
@capability(
    SourceCapability.DELETION_DETECTION,
    "Optionally enabled via `stateful_ingestion.remove_stale_metadata`",
    supported=True,
)
class BigqueryV2Source(StatefulIngestionSourceBase, TestableSource):
    # https://cloud.google.com/bigquery/docs/reference/standard-sql/data-types
    BIGQUERY_FIELD_TYPE_MAPPINGS: Dict[
        str,
        Type[Union[BytesType, BooleanType, NumberType, StringType, TimeType, NullType]],
    ] = {
        "BYTES": BytesType,
        "BOOL": BooleanType,
        "DECIMAL": NumberType,
        "NUMERIC": NumberType,
        "BIGNUMERIC": NumberType,
        "BIGDECIMAL": NumberType,
        "FLOAT64": NumberType,
        "INT": NumberType,
        "INT64": NumberType,
        "SMALLINT": NumberType,
        "INTEGER": NumberType,
        "BIGINT": NumberType,
        "TINYINT": NumberType,
        "BYTEINT": NumberType,
        "STRING": StringType,
        "TIME": TimeType,
        "TIMESTAMP": TimeType,
        "DATE": TimeType,
        "DATETIME": TimeType,
        "GEOGRAPHY": NullType,
        "JSON": NullType,
        "INTERVAL": NullType,
    }

    def __init__(self, ctx: PipelineContext, config: BigQueryV2Config):
        super(BigqueryV2Source, self).__init__(config, ctx)
        self.config: BigQueryV2Config = config
        self.report: BigQueryV2Report = BigQueryV2Report()
        self.platform: str = "bigquery"
        BigqueryTableIdentifier._BIGQUERY_DEFAULT_SHARDED_TABLE_REGEX = self.config.sharded_table_pattern

        # For database, schema, tables, views, etc
        self.lineage_extractor = BigqueryLineageExtractor(config, self.report)
        self.usage_extractor = BigQueryUsageExtractor(config, self.report)
        self.profiler = BigqueryProfiler(config, self.report)

        # Currently caching using instance variables
        # TODO - rewrite cache for readability or use out of the box solution
        self.db_tables: Dict[str, Dict[str, List[BigqueryTable]]] = {}
        self.db_views: Dict[str, Dict[str, List[BigqueryView]]] = {}

        self.schema_columns: Dict[
            Tuple[str, str], Optional[Dict[str, List[BigqueryColumn]]]
        ] = {}

        # Create and register the stateful ingestion use-case handler.
        self.stale_entity_removal_handler = StaleEntityRemovalHandler(
            source=self,
            config=self.config,
            state_type_class=BaseSQLAlchemyCheckpointState,
            pipeline_name=self.ctx.pipeline_name,
            run_id=self.ctx.run_id,
        )

        if self.config.domain:
            self.domain_registry = DomainRegistry(
                cached_domains=[k for k in self.config.domain], graph=self.ctx.graph
            )

        atexit.register(cleanup, config)

    @classmethod
    def create(cls, config_dict: dict, ctx: PipelineContext) -> "BigqueryV2Source":
        config = BigQueryV2Config.parse_obj(config_dict)
        return cls(ctx, config)

    def get_bigquery_client(self) -> bigquery.Client:
        client_options = self.config.extra_client_options
        return bigquery.Client(**client_options)

    @staticmethod
    def connectivity_test(client: bigquery.Client) -> CapabilityReport:
        ret = client.query("select 1")
        if ret.error_result:
            return CapabilityReport(
                capable=False, failure_reason=f"{ret.error_result['message']}"
            )
        else:
            return CapabilityReport(capable=True)

    @staticmethod
    def lineage_capability_test(
        connection_conf: BigQueryV2Config,
        project_ids: List[str],
        report: BigQueryV2Report,
    ) -> CapabilityReport:
        lineage_extractor = BigqueryLineageExtractor(connection_conf, report)
        for project_id in project_ids:
            try:
                logger.info((f"Lineage capability test for project {project_id}"))
                lineage_extractor.test_capability(project_id)
            except Exception as e:
                return CapabilityReport(
                    capable=False,
                    failure_reason=f"Lineage capability test failed with: {e}",
                )

        return CapabilityReport(capable=True)

    @staticmethod
    def usage_capability_test(
        connection_conf: BigQueryV2Config,
        project_ids: List[str],
        report: BigQueryV2Report,
    ) -> CapabilityReport:
        usage_extractor = BigQueryUsageExtractor(connection_conf, report)
        for project_id in project_ids:
            try:
                logger.info((f"Usage capability test for project {project_id}"))
                usage_extractor.test_capability(project_id)
            except Exception as e:
                return CapabilityReport(
                    capable=False,
                    failure_reason=f"Usage capability test failed with: {e} for project {project_id}",
                )
        return CapabilityReport(capable=True)

    @staticmethod
    def test_connection(config_dict: dict) -> TestConnectionReport:
        test_report = TestConnectionReport()
        _report: Dict[Union[SourceCapability, str], CapabilityReport] = dict()

        try:
            BigQueryV2Config.Config.extra = (
                pydantic.Extra.allow
            )  # we are okay with extra fields during this stage
            connection_conf = BigQueryV2Config.parse_obj(config_dict)
            client: bigquery.Client = bigquery.Client()
            assert client

            test_report.basic_connectivity = BigqueryV2Source.connectivity_test(client)

            connection_conf.start_time = datetime.now()
            connection_conf.end_time = datetime.now() + timedelta(minutes=1)

            report: BigQueryV2Report = BigQueryV2Report()
            project_ids: List[str] = []
            projects = client.list_projects()

            for project in projects:
                if connection_conf.project_id_pattern.allowed(project.project_id):
                    project_ids.append(project.project_id)

            lineage_capability = BigqueryV2Source.lineage_capability_test(
                connection_conf, project_ids, report
            )
            if SourceCapability.LINEAGE_COARSE not in _report:
                _report[SourceCapability.LINEAGE_COARSE] = lineage_capability

            usage_capability = BigqueryV2Source.usage_capability_test(
                connection_conf, project_ids, report
            )
            if SourceCapability.USAGE_STATS not in _report:
                _report[SourceCapability.USAGE_STATS] = usage_capability

            test_report.capability_report = _report
            return test_report

        except Exception as e:
            test_report.basic_connectivity = CapabilityReport(
                capable=False, failure_reason=f"{e}"
            )
            return test_report

    def get_dataplatform_instance_aspect(
        self, dataset_urn: str
    ) -> Optional[MetadataWorkUnit]:
        # If we are a platform instance based source, emit the instance aspect
        if self.config.platform_instance:
            aspect = DataPlatformInstanceClass(
                platform=make_data_platform_urn(self.platform),
                instance=make_dataplatform_instance_urn(
                    self.platform, self.config.platform_instance
                ),
            )

            return wrap_aspect_as_workunit(
                "dataset", dataset_urn, "dataPlatformInstance", aspect
            )
        else:
            return None

    def get_platform_instance_id(self) -> str:
        """
        The source identifier such as the specific source host address required for stateful ingestion.
        Individual subclasses need to override this method appropriately.
        """
        return f"{self.platform}"

    def gen_dataset_key(self, db_name: str, schema: str) -> PlatformKey:
        return BigQueryDatasetKey(
            project_id=db_name,
            dataset_id=schema,
            platform=self.platform,
            instance=self.config.platform_instance
            if self.config.platform_instance is not None
            else self.config.env,
        )

    def gen_project_id_key(self, database: str) -> PlatformKey:
        return ProjectIdKey(
            project_id=database,
            platform=self.platform,
            instance=self.config.platform_instance
            if self.config.platform_instance is not None
            else self.config.env,
        )

    def _gen_domain_urn(self, dataset_name: str) -> Optional[str]:
        domain_urn: Optional[str] = None

        for domain, pattern in self.config.domain.items():
            if pattern.allowed(dataset_name):
                domain_urn = make_domain_urn(
                    self.domain_registry.get_domain_urn(domain)
                )

        return domain_urn

    def gen_project_id_containers(self, database: str) -> Iterable[MetadataWorkUnit]:
        domain_urn = self._gen_domain_urn(database)

        database_container_key = self.gen_project_id_key(database)

        container_workunits = gen_containers(
            container_key=database_container_key,
            name=database,
            sub_types=["Project"],
            domain_urn=domain_urn,
        )

        self.stale_entity_removal_handler.add_entity_to_state(
            type="container",
            urn=make_container_urn(
                guid=database_container_key.guid(),
            ),
        )

        for wu in container_workunits:
            self.report.report_workunit(wu)
            yield wu

    def gen_dataset_containers(
        self, dataset: str, project_id: str
    ) -> Iterable[MetadataWorkUnit]:
        schema_container_key = self.gen_dataset_key(project_id, dataset)

        database_container_key = self.gen_project_id_key(database=project_id)

        container_workunits = gen_containers(
            schema_container_key,
            dataset,
            ["Dataset"],
            database_container_key,
        )

        self.stale_entity_removal_handler.add_entity_to_state(
            type="container",
            urn=make_container_urn(
                guid=schema_container_key.guid(),
            ),
        )

        for wu in container_workunits:
            self.report.report_workunit(wu)
            yield wu

    def add_table_to_dataset_container(
        self, dataset_urn: str, db_name: str, schema: str
    ) -> Iterable[MetadataWorkUnit]:
        schema_container_key = self.gen_dataset_key(db_name, schema)
        container_workunits = add_dataset_to_container(
            container_key=schema_container_key,
            dataset_urn=dataset_urn,
        )
        for wu in container_workunits:
            self.report.report_workunit(wu)
            yield wu

    def get_workunits(self) -> Iterable[WorkUnit]:

        conn: bigquery.Client = self.get_bigquery_client()
        self.add_config_to_report()

        projects: List[BigqueryProject] = BigQueryDataDictionary.get_projects(conn)
        for project_id in projects:
            if not self.config.project_id_pattern.allowed(project_id.id):
                self.report.report_dropped(project_id.id)
                continue

            yield from self._process_project(conn, project_id)

        if self.config.include_usage_statistics:
            yield from self.usage_extractor.report_usage_stat()

<<<<<<< HEAD
        if self.config.profiling.enabled:
            yield from self.profiler.get_workunits(self.db_tables)
        if self.is_stateful_ingestion_configured():
            # Clean up stale entities.
            yield from self.gen_removed_entity_workunits()
=======
        # Clean up stale entities if configured.
        yield from self.stale_entity_removal_handler.gen_removed_entity_workunits()
>>>>>>> 66985335

    def _process_project(
        self, conn: bigquery.Client, bigquery_project: BigqueryProject
    ) -> Iterable[MetadataWorkUnit]:
        project_id = bigquery_project.id

        self.db_tables[project_id] = {}
        self.db_views[project_id] = {}

        database_workunits = self.gen_project_id_containers(project_id)

        for wu in database_workunits:
            self.report.report_workunit(wu)
            yield wu

        try:

            bigquery_project.datasets = (
                BigQueryDataDictionary.get_datasets_for_project_id(conn, project_id)
            )
        except Exception as e:
            logger.error(
                f"Unable to get datasets for project {project_id}, skipping. The error was: {e}"
            )
            return None

        for bigquery_dataset in bigquery_project.datasets:

            if not self.config.dataset_pattern.allowed(bigquery_dataset.name):
                self.report.report_dropped(f"{bigquery_dataset.name}.*")
                continue
            try:
                yield from self._process_schema(conn, project_id, bigquery_dataset)
            except Exception as e:
                logger.error(
                    f"Unable to get tables for dataset {bigquery_dataset.name} in project {project_id}, skipping. The error was: {e}"
                )
                continue

            if self.config.include_usage_statistics:
                yield from self.usage_extractor.generate_usage_for_project(project_id)

    def _process_schema(
        self, conn: bigquery.Client, project_id: str, bigquery_dataset: BigqueryDataset
    ) -> Iterable[MetadataWorkUnit]:
        dataset_name = bigquery_dataset.name
        schema_workunits = self.gen_dataset_containers(
            dataset_name,
            project_id,
        )

        for wu in schema_workunits:
            self.report.report_workunit(wu)
            yield wu

        if self.config.include_tables:
            bigquery_dataset.tables = self.get_tables_for_dataset(
                conn, project_id, dataset_name
            )
            for table in bigquery_dataset.tables:
                yield from self._process_table(conn, table, project_id, dataset_name)

        if self.config.include_views:
            bigquery_dataset.views = self.get_views_for_dataset(
                conn, project_id, dataset_name
            )

            for view in bigquery_dataset.views:
                yield from self._process_view(conn, view, project_id, dataset_name)

    def _process_table(
        self,
        conn: bigquery.Client,
        table: BigqueryTable,
        project_id: str,
        schema_name: str,
    ) -> Iterable[MetadataWorkUnit]:
        table_identifier = BigqueryTableIdentifier(project_id, schema_name, table.name)

        self.report.report_entity_scanned(table_identifier.raw_table_name())

        if not self.config.table_pattern.allowed(table_identifier.raw_table_name()):
            self.report.report_dropped(table_identifier.raw_table_name())
            return

        table.columns = self.get_columns_for_table(conn, table_identifier)

        lineage_info: Optional[Tuple[UpstreamLineage, Dict[str, str]]] = None

        if self.config.include_table_lineage:
            lineage_info = self.lineage_extractor.get_upstream_lineage_info(
                table_identifier, self.platform
            )

        table_workunits = self.gen_dataset_workunits(
            table, project_id, schema_name, lineage_info
        )
        for wu in table_workunits:
            self.report.report_workunit(wu)
            yield wu

    def _process_view(
        self,
        conn: bigquery.Client,
        view: BigqueryView,
        project_id: str,
        dataset_name: str,
    ) -> Iterable[MetadataWorkUnit]:

        table_identifier = BigqueryTableIdentifier(project_id, dataset_name, view.name)

        self.report.report_entity_scanned(table_identifier.raw_table_name(), "view")

        if not self.config.view_pattern.allowed(table_identifier.raw_table_name()):
            self.report.report_dropped(table_identifier.raw_table_name())
            return

        view.columns = self.get_columns_for_table(conn, table_identifier)

        lineage_info: Optional[Tuple[UpstreamLineage, Dict[str, str]]] = None
        if self.config.include_table_lineage:
            lineage_info = self.lineage_extractor.get_upstream_lineage_info(
                table_identifier, self.platform
            )

        view_workunits = self.gen_dataset_workunits(
            view, project_id, dataset_name, lineage_info
        )
        for wu in view_workunits:
            self.report.report_workunit(wu)
            yield wu

    def _get_domain_wu(
        self,
        dataset_name: str,
        entity_urn: str,
        entity_type: str,
    ) -> Iterable[MetadataWorkUnit]:

        domain_urn = self._gen_domain_urn(dataset_name)
        if domain_urn:
            wus = add_domain_to_entity_wu(
                entity_type=entity_type,
                entity_urn=entity_urn,
                domain_urn=domain_urn,
            )
            for wu in wus:
                self.report.report_workunit(wu)
                yield wu

    def gen_dataset_workunits(
        self,
        table: Union[BigqueryTable, BigqueryView],
        project_id: str,
        dataset_name: str,
        lineage_info: Optional[Tuple[UpstreamLineage, Dict[str, str]]],
    ) -> Iterable[MetadataWorkUnit]:
        datahub_dataset_name = BigqueryTableIdentifier(
            project_id, dataset_name, table.name
        )
        dataset_urn = make_dataset_urn_with_platform_instance(
            self.platform,
            str(datahub_dataset_name),
            self.config.platform_instance,
            self.config.env,
        )
        if lineage_info is not None:
            upstream_lineage, upstream_column_props = lineage_info
        else:
            upstream_column_props = {}
            upstream_lineage = None

        status = Status(removed=False)
        wu = wrap_aspect_as_workunit("dataset", dataset_urn, "status", status)
        yield wu
        self.report.report_workunit(wu)

        schema_metadata = self.get_schema_metadata(table, str(datahub_dataset_name))
        wu = wrap_aspect_as_workunit(
            "dataset", dataset_urn, "schemaMetadata", schema_metadata
        )
        yield wu
        self.report.report_workunit(wu)

        dataset_properties = DatasetProperties(
            name=str(datahub_dataset_name),
            description=table.comment,
            qualifiedName=str(datahub_dataset_name),
            customProperties={**upstream_column_props},
        )
        if isinstance(table, BigqueryTable):
            if table.expires:
                dataset_properties.customProperties["expiration_date"] = str(
                    str(table.expires)
                )

            if table.time_partitioning:
                dataset_properties.customProperties["time_partitioning"] = str(
                    str(table.time_partitioning)
                )

            if table.size_in_bytes:
                dataset_properties.customProperties["size_in_bytes"] = str(
                    table.size_in_bytes
                )

            if table.active_billable_bytes:
                dataset_properties.customProperties["billable_bytes_active"] = str(
                    table.active_billable_bytes
                )

            if table.long_term_billable_bytes:
                dataset_properties.customProperties["billable_bytes_long_term"] = str(
                    table.long_term_billable_bytes
                )

            if table.max_partition_id:
                dataset_properties.customProperties["number_of_partitions"] = str(
                    table.num_partitions
                )
                dataset_properties.customProperties["max_partition_id"] = str(
                    table.max_partition_id
                )
                dataset_properties.customProperties["is_partitioned"] = str(True)

            if table.max_shard_id:
                dataset_properties.customProperties["max_shard_id"] = str(
                    table.max_shard_id
                )
                dataset_properties.customProperties["is_sharded"] = str(True)

            if table.labels and self.config.capture_table_label_as_tag:
                tags_to_add = []
                tags_to_add.extend(
                    [make_tag_urn(f"""{k}:{v}""") for k, v in table.labels.items()]
                )
                tags = GlobalTagsClass(
                    tags=[TagAssociationClass(tag_to_add) for tag_to_add in tags_to_add]
                )

                wu = wrap_aspect_as_workunit("dataset", dataset_urn, "globalTags", tags)
                self.report.report_workunit(wu)
                yield wu

        wu = wrap_aspect_as_workunit(
            "dataset", dataset_urn, "datasetProperties", dataset_properties
        )
        yield wu
        self.report.report_workunit(wu)

        yield from self.add_table_to_dataset_container(
            dataset_urn,
            project_id,
            dataset_name,
        )
        dpi_aspect = self.get_dataplatform_instance_aspect(dataset_urn=dataset_urn)
        if dpi_aspect:
            self.report.report_workunit(dpi_aspect)
            yield dpi_aspect

        subTypes = SubTypes(
            typeNames=["view"] if isinstance(table, BigqueryView) else ["table"]
        )
        wu = wrap_aspect_as_workunit("dataset", dataset_urn, "subTypes", subTypes)
        yield wu
        self.report.report_workunit(wu)

        yield from self._get_domain_wu(
            dataset_name=str(datahub_dataset_name),
            entity_urn=dataset_urn,
            entity_type="dataset",
        )

        if upstream_lineage is not None:
            # Emit the lineage work unit
            wu = wrap_aspect_as_workunit(
                "dataset", dataset_urn, "upstreamLineage", upstream_lineage
            )
            yield wu
            self.report.report_workunit(wu)

<<<<<<< HEAD
=======
        if isinstance(table, BigqueryTable) and self.config.profiling.enabled:
            if self.config.profiling._allow_deny_patterns.allowed(
                datahub_dataset_name.raw_table_name()
            ):
                # Emit the profile work unit
                dataset_profile = DatasetProfile(
                    timestampMillis=round(datetime.now().timestamp() * 1000),
                    columnCount=len(table.columns),
                    rowCount=table.rows_count,
                )
                self.report.report_entity_profiled(str(datahub_dataset_name))
                wu = wrap_aspect_as_workunit(
                    "dataset",
                    dataset_urn,
                    "datasetProfile",
                    dataset_profile,
                )
                yield wu
                self.report.report_workunit(wu)

            else:
                self.report.report_dropped(f"Profile for {str(datahub_dataset_name)}")

>>>>>>> 66985335
        if isinstance(table, BigqueryView):
            view = cast(BigqueryView, table)
            view_definition_string = view.ddl
            view_properties_aspect = ViewProperties(
                materialized=False, viewLanguage="SQL", viewLogic=view_definition_string
            )
            wu = wrap_aspect_as_workunit(
                "dataset",
                dataset_urn,
                "viewProperties",
                view_properties_aspect,
            )
            yield wu
            self.report.report_workunit(wu)

        self.stale_entity_removal_handler.add_entity_to_state(
            type="table" if isinstance(table, BigqueryTable) else "view",
            urn=dataset_urn,
        )

    def get_schema_metadata(
        self,
        table: Union[BigqueryTable, BigqueryView],
        dataset_name: str,
    ) -> SchemaMetadata:
        schema_metadata = SchemaMetadata(
            schemaName=dataset_name,
            platform=make_data_platform_urn(self.platform),
            version=0,
            hash="",
            platformSchema=MySqlDDL(tableSchema=""),
            fields=[
                SchemaField(
                    fieldPath=col.name,
                    type=SchemaFieldDataType(
                        self.BIGQUERY_FIELD_TYPE_MAPPINGS.get(col.data_type, NullType)()
                    ),
                    # NOTE: nativeDataType will not be in sync with older connector
                    nativeDataType=col.data_type,
                    description=col.comment,
                    nullable=col.is_nullable,
                    globalTags=GlobalTagsClass(
                        tags=[
                            TagAssociationClass(
                                make_tag_urn(Constants.TAG_PARTITION_KEY)
                            )
                        ]
                    )
                    if col.is_partition_column
                    else GlobalTagsClass(tags=[]),
                )
                for col in table.columns
            ],
        )
        return schema_metadata

    def get_report(self) -> BigQueryV2Report:
        return self.report

    def get_tables_for_dataset(
        self,
        conn: bigquery.Client,
        project_id: str,
        dataset_name: str,
    ) -> List[BigqueryTable]:

        bigquery_tables: Optional[List[BigqueryTable]] = (
            self.db_tables[project_id].get(dataset_name)
            if project_id in self.db_tables
            else None
        )

        # In bigquery there is no way to query all tables in a Project id
        if not bigquery_tables:
            with PerfTimer() as timer:
                bigquery_tables = []
                table_count: int = 0
                table_items: Dict[str, TableListItem] = {}
                # Partitions view throw exception if we try to query partition info for too many tables
                # so we have to limit the number of tables we query partition info.
                # The conn.list_tables returns table infos that information_schema doesn't contain and this
                # way we can merge that info with the queried one.
                # https://cloud.google.com/bigquery/docs/information-schema-partitions
                last_table_identifier: Optional[BigqueryTableIdentifier] = None
                for table in conn.list_tables(f"{project_id}.{dataset_name}"):
                    table_identifier = BigqueryTableIdentifier(
                        project_id=project_id,
                        dataset=dataset_name,
                        table=table.table_id,
                    )
                    if (
                        last_table_identifier
                        and last_table_identifier.get_table_name()
                        == table_identifier.get_table_name()
                    ):
                        (
                            prev_table,
                            prev_shard,
                        ) = BigqueryTableIdentifier.get_table_and_shard(
                            last_table_identifier.raw_table_name()
                        )
                        (
                            cur_table,
                            cur_shard,
                        ) = BigqueryTableIdentifier.get_table_and_shard(
                            table_identifier.raw_table_name()
                        )
                        if (
                            prev_table == cur_table
                            and cur_shard
                            and prev_shard
                            and cur_shard > prev_shard
                        ):
                            table_items.pop(last_table_identifier.table)
                            table_items[table.table_id] = table
                            logger.debug(f"Skipping table {last_table_identifier.raw_table_name()} as it is not the latest shard.")
                        else:
                            logger.debug(f"Skipping table {table} as it was already seen.")
                            continue
                    else:
                        table_count = table_count + 1
                        table_items[table.table_id] = table

                    last_table_identifier = table_identifier

                    if str(table_identifier).startswith(
                            self.config.temp_table_dataset_prefix
                    ):
                        logger.debug(f"Dropping temporary table {table_identifier.table}")
                        self.report.report_dropped(table_identifier.raw_table_name())
                        continue

                    if table_count % TABLE_PER_BATCH == 0:
                        bigquery_tables.extend(
                            BigQueryDataDictionary.get_tables_for_dataset(
                                conn, project_id, dataset_name, table_items
                            )
                        )
                        table_items.clear()

                if len(table_items) > 0:
                    bigquery_tables.extend(
                        BigQueryDataDictionary.get_tables_for_dataset(
                            conn, project_id, dataset_name, table_items
                        )
                    )

                self.db_tables[project_id][dataset_name] = bigquery_tables

                self.report.metadata_extraction_sec[
                    f"{project_id}.{dataset_name}"
                ] = round(timer.elapsed_seconds(), 2)

                return bigquery_tables

        # Some schema may not have any table
        return (
            self.db_tables[project_id].get(dataset_name, [])
            if project_id in self.db_tables
            else []
        )

    def get_views_for_dataset(
        self,
        conn: bigquery.Client,
        project_id: str,
        dataset_name: str,
    ) -> List[BigqueryView]:

        views = self.db_views.get(project_id)

        # get all views for database failed,
        # falling back to get views for schema
        if not views:
            return BigQueryDataDictionary.get_views_for_dataset(
                conn, project_id, dataset_name
            )

        # Some schema may not have any table
        return views.get(dataset_name, [])

    def get_columns_for_table(
        self, conn: bigquery.Client, table_identifier: BigqueryTableIdentifier
    ) -> List[BigqueryColumn]:

        if (
            table_identifier.project_id,
            table_identifier.dataset,
        ) not in self.schema_columns.keys():
            columns = BigQueryDataDictionary.get_columns_for_dataset(
                conn,
                project_id=table_identifier.project_id,
                dataset_name=table_identifier.dataset,
            )
            self.schema_columns[
                (table_identifier.project_id, table_identifier.dataset)
            ] = columns
        else:
            columns = self.schema_columns[
                (table_identifier.project_id, table_identifier.dataset)
            ]

        # get all columns for schema failed,
        # falling back to get columns for table
        if not columns:
            return BigQueryDataDictionary.get_columns_for_table(conn, table_identifier)

        # Access to table but none of its columns - is this possible ?
        return columns.get(table_identifier.table, [])

    def add_config_to_report(self):
        self.report.include_table_lineage = self.config.include_table_lineage
        self.report.use_date_sharded_audit_log_tables = (
            self.config.use_date_sharded_audit_log_tables
        )
        self.report.log_page_size = self.config.log_page_size
        self.report.use_exported_bigquery_audit_metadata = (
            self.config.use_exported_bigquery_audit_metadata
        )

    def warn(self, log: logging.Logger, key: str, reason: str) -> None:
        self.report.report_warning(key, reason)
        log.warning(f"{key} => {reason}")

    def close(self) -> None:
        self.prepare_for_commit()<|MERGE_RESOLUTION|>--- conflicted
+++ resolved
@@ -428,16 +428,11 @@
         if self.config.include_usage_statistics:
             yield from self.usage_extractor.report_usage_stat()
 
-<<<<<<< HEAD
         if self.config.profiling.enabled:
             yield from self.profiler.get_workunits(self.db_tables)
         if self.is_stateful_ingestion_configured():
             # Clean up stale entities.
-            yield from self.gen_removed_entity_workunits()
-=======
-        # Clean up stale entities if configured.
-        yield from self.stale_entity_removal_handler.gen_removed_entity_workunits()
->>>>>>> 66985335
+            yield from self.stale_entity_removal_handler.gen_removed_entity_workunits()
 
     def _process_project(
         self, conn: bigquery.Client, bigquery_project: BigqueryProject
@@ -719,32 +714,6 @@
             yield wu
             self.report.report_workunit(wu)
 
-<<<<<<< HEAD
-=======
-        if isinstance(table, BigqueryTable) and self.config.profiling.enabled:
-            if self.config.profiling._allow_deny_patterns.allowed(
-                datahub_dataset_name.raw_table_name()
-            ):
-                # Emit the profile work unit
-                dataset_profile = DatasetProfile(
-                    timestampMillis=round(datetime.now().timestamp() * 1000),
-                    columnCount=len(table.columns),
-                    rowCount=table.rows_count,
-                )
-                self.report.report_entity_profiled(str(datahub_dataset_name))
-                wu = wrap_aspect_as_workunit(
-                    "dataset",
-                    dataset_urn,
-                    "datasetProfile",
-                    dataset_profile,
-                )
-                yield wu
-                self.report.report_workunit(wu)
-
-            else:
-                self.report.report_dropped(f"Profile for {str(datahub_dataset_name)}")
-
->>>>>>> 66985335
         if isinstance(table, BigqueryView):
             view = cast(BigqueryView, table)
             view_definition_string = view.ddl
