--- conflicted
+++ resolved
@@ -429,16 +429,11 @@
         if self.config.include_usage_statistics:
             yield from self.usage_extractor.get_workunits()
 
-<<<<<<< HEAD
+        if self.config.profiling.enabled:
+            yield from self.profiler.get_workunits(self.db_tables)
+
         # Clean up stale entities if configured.
         yield from self.stale_entity_removal_handler.gen_removed_entity_workunits()
-=======
-        if self.config.profiling.enabled:
-            yield from self.profiler.get_workunits(self.db_tables)
-        if self.is_stateful_ingestion_configured():
-            # Clean up stale entities.
-            yield from self.stale_entity_removal_handler.gen_removed_entity_workunits()
->>>>>>> 8ffa7054
 
     def _process_project(
         self, conn: bigquery.Client, bigquery_project: BigqueryProject
@@ -763,12 +758,6 @@
         self.report.report_workunit(wu)
         return wu
 
-<<<<<<< HEAD
-        self.stale_entity_removal_handler.add_entity_to_state(
-            type="table" if isinstance(table, BigqueryTable) else "view",
-            urn=dataset_urn,
-        )
-=======
     def gen_dataset_urn(self, dataset_name: str, project_id: str, table: str) -> str:
         datahub_dataset_name = BigqueryTableIdentifier(project_id, dataset_name, table)
         dataset_urn = make_dataset_urn_with_platform_instance(
@@ -778,7 +767,6 @@
             self.config.env,
         )
         return dataset_urn
->>>>>>> 8ffa7054
 
     def gen_schema_metadata(
         self,
