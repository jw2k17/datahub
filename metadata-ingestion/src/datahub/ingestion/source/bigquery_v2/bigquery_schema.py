import logging
from collections import defaultdict
from dataclasses import dataclass, field
from datetime import datetime, timezone
from typing import Any, Dict, Iterable, Iterator, List, Optional

from google.api_core import retry
from google.cloud import bigquery, datacatalog_v1
from google.cloud.bigquery.table import (
    RowIterator,
    TableListItem,
    TimePartitioning,
    TimePartitioningType,
)
from google.cloud import resourcemanager_v3

from datahub.ingestion.source.bigquery_v2.bigquery_audit import BigqueryTableIdentifier
from datahub.ingestion.source.bigquery_v2.bigquery_helper import parse_labels
from datahub.ingestion.source.bigquery_v2.bigquery_report import (
    BigQuerySchemaApiPerfReport,
    BigQueryV2Report,
)
from datahub.ingestion.source.bigquery_v2.queries import (
    BigqueryQuery,
    BigqueryTableType,
)
from datahub.ingestion.source.sql.sql_generic import BaseColumn, BaseTable, BaseView
from datahub.utilities.perf_timer import PerfTimer
from datahub.utilities.ratelimiter import RateLimiter

logger: logging.Logger = logging.getLogger(__name__)


@dataclass
class BigqueryColumn(BaseColumn):
    field_path: str
    is_partition_column: bool
    cluster_column_position: Optional[int]
    policy_tags: Optional[List[str]] = None


RANGE_PARTITION_NAME: str = "RANGE"


@dataclass
class PartitionInfo:
    field: str
    # Data type is optional as we not have it when we set it from TimePartitioning
    column: Optional[BigqueryColumn] = None
    type: str = TimePartitioningType.DAY
    expiration_ms: Optional[int] = None
    require_partition_filter: bool = False

    # TimePartitioning field doesn't provide data_type so we have to add it afterwards
    @classmethod
    def from_time_partitioning(
        cls, time_partitioning: TimePartitioning
    ) -> "PartitionInfo":
        return cls(
            field=time_partitioning.field or "_PARTITIONTIME",
            type=time_partitioning.type_,
            expiration_ms=time_partitioning.expiration_ms,
            require_partition_filter=time_partitioning.require_partition_filter,
        )

    @classmethod
    def from_range_partitioning(
        cls, range_partitioning: Dict[str, Any]
    ) -> Optional["PartitionInfo"]:
        field: Optional[str] = range_partitioning.get("field")
        if not field:
            return None

        return cls(
            field=field,
            type=RANGE_PARTITION_NAME,
        )

    @classmethod
    def from_table_info(cls, table_info: TableListItem) -> Optional["PartitionInfo"]:
        RANGE_PARTITIONING_KEY: str = "rangePartitioning"

        if table_info.time_partitioning:
            return PartitionInfo.from_time_partitioning(table_info.time_partitioning)
        elif RANGE_PARTITIONING_KEY in table_info._properties:
            return PartitionInfo.from_range_partitioning(
                table_info._properties[RANGE_PARTITIONING_KEY]
            )
        else:
            return None


@dataclass
class BigqueryTable(BaseTable):
    expires: Optional[datetime] = None
    clustering_fields: Optional[List[str]] = None
    labels: Optional[Dict[str, str]] = None
    num_partitions: Optional[int] = None
    max_partition_id: Optional[str] = None
    max_shard_id: Optional[str] = None
    active_billable_bytes: Optional[int] = None
    long_term_billable_bytes: Optional[int] = None
    partition_info: Optional[PartitionInfo] = None
    columns_ignore_from_profiling: List[str] = field(default_factory=list)


@dataclass
class BigqueryView(BaseView):
    columns: List[BigqueryColumn] = field(default_factory=list)
    materialized: bool = False
    labels: Optional[Dict[str, str]] = None


@dataclass
class BigqueryTableSnapshot(BaseTable):
    # Upstream table identifier
    base_table_identifier: Optional[BigqueryTableIdentifier] = None
    snapshot_time: Optional[datetime] = None
    columns: List[BigqueryColumn] = field(default_factory=list)


@dataclass
class BigqueryDataset:
    name: str
    labels: Optional[Dict[str, str]] = None
    created: Optional[datetime] = None
    last_altered: Optional[datetime] = None
    location: Optional[str] = None
    comment: Optional[str] = None
    tables: List[BigqueryTable] = field(default_factory=list)
    views: List[BigqueryView] = field(default_factory=list)
    snapshots: List[BigqueryTableSnapshot] = field(default_factory=list)
    columns: List[BigqueryColumn] = field(default_factory=list)


@dataclass
class BigqueryProject:
    id: str
    name: str
    datasets: List[BigqueryDataset] = field(default_factory=list)


class BigQuerySchemaApi:
    def __init__(
        self,
        report: BigQuerySchemaApiPerfReport,
        client: bigquery.Client,
<<<<<<< HEAD
        datacatalog_client: Optional[datacatalog_v1.PolicyTagManagerClient] = None,
=======
        projects_client: resourcemanager_v3.ProjectsClient()
>>>>>>> 110bb7e4
    ) -> None:
        self.bq_client = client
        self.projects_client = projects_client
        self.report = report
        self.datacatalog_client = datacatalog_client

    def get_query_result(self, query: str) -> RowIterator:
        logger.debug(f"Query : {query}")
        resp = self.bq_client.query(query)
        return resp.result()

    def get_projects(self, max_results_per_page: int = 100) -> List[BigqueryProject]:
        def _should_retry(exc: BaseException) -> bool:
            logger.debug(
                f"Exception occured for project.list api. Reason: {exc}. Retrying api request..."
            )
            self.report.num_list_projects_retry_request += 1
            return True

<<<<<<< HEAD
        page_token = None
        projects: List[BigqueryProject] = []
        with self.report.list_projects:
            while True:
                try:
                    self.report.num_list_projects_api_requests += 1
                    # Bigquery API has limit in calling project.list request i.e. 2 request per second.
                    # https://cloud.google.com/bigquery/quotas#api_request_quotas
                    # Whenever this limit reached an exception occur with msg
                    # 'Quota exceeded: Your user exceeded quota for concurrent project.lists requests.'
                    # Hence, added the api request retry of 15 min.
                    # We already tried adding rate_limit externally, proving max_result and page_size
                    # to restrict the request calls inside list_project but issue still occured.
                    projects_iterator = self.bq_client.list_projects(
                        max_results=max_results_per_page,
                        page_token=page_token,
                        timeout=900,
                        retry=retry.Retry(
                            predicate=_should_retry,
                            initial=10,
                            maximum=180,
                            multiplier=4,
                            timeout=900,
                        ),
                    )
                    _projects: List[BigqueryProject] = [
                        BigqueryProject(id=p.project_id, name=p.friendly_name)
                        for p in projects_iterator
                    ]
                    projects.extend(_projects)
                    self.report.num_listed_projects = len(projects)
                    page_token = projects_iterator.next_page_token
                    if not page_token:
                        break
                except Exception as e:
                    logger.error(f"Error getting projects. {e}", exc_info=True)
                    return []
        return projects
=======
                return [
                    BigqueryProject(id=p.project_id, name=p.friendly_name)
                    for p in projects
                ]
            except Exception as e:
                logger.error(f"Error getting projects. {e}", exc_info=True)
                return []
            
    def get_projects_with_labels(self, labels: List[str]) -> List[BigqueryProject]:
        with self.report.list_projects_with_labels:
            try:
                projects = []
                labels_query = " OR ".join([f"labels.{label}" for label in labels])
                for project in self.projects_client.search_projects(query=labels_query):
                    projects.append(
                        BigqueryProject(id=project.project_id, name=project.display_name)
                    )

                return projects

            except Exception as e:
                logger.error(f"Error getting projects with labels: {labels}. {e}", exc_info=True)
                return []
>>>>>>> 110bb7e4

    def get_datasets_for_project_id(
        self, project_id: str, maxResults: Optional[int] = None
    ) -> List[BigqueryDataset]:
        with self.report.list_datasets:
            self.report.num_list_datasets_api_requests += 1
            datasets = self.bq_client.list_datasets(project_id, max_results=maxResults)
            return [
                BigqueryDataset(name=d.dataset_id, labels=d.labels) for d in datasets
            ]

    # This is not used anywhere
    def get_datasets_for_project_id_with_information_schema(
        self, project_id: str
    ) -> List[BigqueryDataset]:
        """
        This method is not used as of now, due to below limitation.
        Current query only fetches datasets in US region
        We'll need Region wise separate queries to fetch all datasets
        https://cloud.google.com/bigquery/docs/information-schema-datasets-schemata
        """
        schemas = self.get_query_result(
            BigqueryQuery.datasets_for_project_id.format(project_id=project_id),
        )
        return [
            BigqueryDataset(
                name=s.table_schema,
                created=s.created,
                location=s.location,
                last_altered=s.last_altered,
                comment=s.comment,
            )
            for s in schemas
        ]

    def list_tables(
        self, dataset_name: str, project_id: str
    ) -> Iterator[TableListItem]:
        with PerfTimer() as current_timer:
            for table in self.bq_client.list_tables(f"{project_id}.{dataset_name}"):
                with current_timer.pause():
                    yield table
            self.report.num_list_tables_api_requests += 1
            self.report.list_tables_sec += current_timer.elapsed_seconds()

    def get_tables_for_dataset(
        self,
        project_id: str,
        dataset_name: str,
        tables: Dict[str, TableListItem],
        report: BigQueryV2Report,
        with_data_read_permission: bool = False,
    ) -> Iterator[BigqueryTable]:
        with PerfTimer() as current_timer:
            filter_clause: str = ", ".join(f"'{table}'" for table in tables.keys())

            if with_data_read_permission:
                query_template = BigqueryQuery.tables_for_dataset
            else:
                query_template = BigqueryQuery.tables_for_dataset_without_partition_data

            # Tables are ordered by name and table suffix to make sure we always process the latest sharded table
            # and skip the others. Sharded tables are tables with suffix _20220102
            cur = self.get_query_result(
                query_template.format(
                    project_id=project_id,
                    dataset_name=dataset_name,
                    table_filter=(
                        f" and t.table_name in ({filter_clause})"
                        if filter_clause
                        else ""
                    ),
                ),
            )

            for table in cur:
                try:
                    with current_timer.pause():
                        yield BigQuerySchemaApi._make_bigquery_table(
                            table, tables.get(table.table_name)
                        )
                except Exception as e:
                    table_name = f"{project_id}.{dataset_name}.{table.table_name}"
                    report.warning(
                        title="Failed to process table",
                        message="Error encountered while processing table",
                        context=table_name,
                        exc=e,
                    )
            self.report.num_get_tables_for_dataset_api_requests += 1
            self.report.get_tables_for_dataset_sec += current_timer.elapsed_seconds()

    @staticmethod
    def _make_bigquery_table(
        table: bigquery.Row, table_basic: Optional[TableListItem]
    ) -> BigqueryTable:
        # Some properties we want to capture are only available from the TableListItem
        # we get from an earlier query of the list of tables.
        try:
            expiration = table_basic.expires if table_basic else None
        except OverflowError:
            logger.info(f"Invalid expiration time for table {table.table_name}.")
            expiration = None

        _, shard = BigqueryTableIdentifier.get_table_and_shard(table.table_name)
        return BigqueryTable(
            name=table.table_name,
            created=table.created,
            last_altered=(
                datetime.fromtimestamp(
                    table.get("last_altered") / 1000, tz=timezone.utc
                )
                if table.get("last_altered") is not None
                else None
            ),
            size_in_bytes=table.get("bytes"),
            rows_count=table.get("row_count"),
            comment=table.comment,
            ddl=table.ddl,
            expires=expiration,
            labels=table_basic.labels if table_basic else None,
            partition_info=(
                PartitionInfo.from_table_info(table_basic) if table_basic else None
            ),
            clustering_fields=table_basic.clustering_fields if table_basic else None,
            max_partition_id=table.get("max_partition_id"),
            max_shard_id=shard,
            num_partitions=table.get("num_partitions"),
            active_billable_bytes=table.get("active_billable_bytes"),
            long_term_billable_bytes=table.get("long_term_billable_bytes"),
        )

    def get_views_for_dataset(
        self,
        project_id: str,
        dataset_name: str,
        has_data_read: bool,
        report: BigQueryV2Report,
    ) -> Iterator[BigqueryView]:
        with PerfTimer() as current_timer:
            if has_data_read:
                # If profiling is enabled
                cur = self.get_query_result(
                    BigqueryQuery.views_for_dataset.format(
                        project_id=project_id, dataset_name=dataset_name
                    ),
                )
            else:
                cur = self.get_query_result(
                    BigqueryQuery.views_for_dataset_without_data_read.format(
                        project_id=project_id, dataset_name=dataset_name
                    ),
                )

            for table in cur:
                try:
                    with current_timer.pause():
                        yield BigQuerySchemaApi._make_bigquery_view(table)
                except Exception as e:
                    view_name = f"{project_id}.{dataset_name}.{table.table_name}"
                    report.warning(
                        title="Failed to process view",
                        message="Error encountered while processing view",
                        context=view_name,
                        exc=e,
                    )
            self.report.num_get_views_for_dataset_api_requests += 1
            self.report.get_views_for_dataset_sec += current_timer.elapsed_seconds()

    @staticmethod
    def _make_bigquery_view(view: bigquery.Row) -> BigqueryView:
        return BigqueryView(
            name=view.table_name,
            created=view.created,
            last_altered=(
                datetime.fromtimestamp(view.get("last_altered") / 1000, tz=timezone.utc)
                if view.get("last_altered") is not None
                else None
            ),
            comment=view.comment,
            view_definition=view.view_definition,
            materialized=view.table_type == BigqueryTableType.MATERIALIZED_VIEW,
            size_in_bytes=view.get("size_bytes"),
            rows_count=view.get("row_count"),
            labels=parse_labels(view.labels) if view.get("labels") else None,
        )

    def get_policy_tags_for_column(
        self,
        project_id: str,
        dataset_name: str,
        table_name: str,
        column_name: str,
        report: BigQueryV2Report,
        rate_limiter: Optional[RateLimiter] = None,
    ) -> Iterable[str]:
        assert self.datacatalog_client

        try:
            # Get the table schema
            table_ref = f"{project_id}.{dataset_name}.{table_name}"
            table = self.bq_client.get_table(table_ref)
            schema = table.schema

            # Find the specific field in the schema
            field = next((f for f in schema if f.name == column_name), None)
            if not field or not field.policy_tags:
                return

            # Retrieve policy tag display names
            for policy_tag_name in field.policy_tags.names:
                try:
                    if rate_limiter:
                        with rate_limiter:
                            policy_tag = self.datacatalog_client.get_policy_tag(
                                name=policy_tag_name
                            )
                    else:
                        policy_tag = self.datacatalog_client.get_policy_tag(
                            name=policy_tag_name
                        )
                    yield policy_tag.display_name
                except Exception as e:
                    report.warning(
                        title="Failed to retrieve policy tag",
                        message="Unexpected error when retrieving policy tag for column",
                        context=f"policy tag {policy_tag_name} for column {column_name} in table {table_ref}",
                        exc=e,
                    )
        except Exception as e:
            report.warning(
                title="Failed to retrieve policy tag for table",
                message="Unexpected error retrieving policy tag for table",
                context=table_ref,
                exc=e,
            )

    def get_columns_for_dataset(
        self,
        project_id: str,
        dataset_name: str,
        column_limit: int,
        report: BigQueryV2Report,
        run_optimized_column_query: bool = False,
        extract_policy_tags_from_catalog: bool = False,
        rate_limiter: Optional[RateLimiter] = None,
    ) -> Optional[Dict[str, List[BigqueryColumn]]]:
        columns: Dict[str, List[BigqueryColumn]] = defaultdict(list)
        with PerfTimer() as timer:
            try:
                cur = self.get_query_result(
                    (
                        BigqueryQuery.columns_for_dataset.format(
                            project_id=project_id, dataset_name=dataset_name
                        )
                        if not run_optimized_column_query
                        else BigqueryQuery.optimized_columns_for_dataset.format(
                            project_id=project_id,
                            dataset_name=dataset_name,
                            column_limit=column_limit,
                        )
                    ),
                )
            except Exception as e:
                report.warning(
                    title="Failed to retrieve columns for dataset",
                    message="Query to get columns for dataset failed with exception",
                    context=f"{project_id}.{dataset_name}",
                    exc=e,
                )
                return None

            last_seen_table: str = ""
            for column in cur:
                with timer.pause():
                    if (
                        column_limit
                        and column.table_name in columns
                        and len(columns[column.table_name]) >= column_limit
                    ):
                        if last_seen_table != column.table_name:
                            logger.warning(
                                f"{project_id}.{dataset_name}.{column.table_name} contains more than {column_limit} columns, only processing {column_limit} columns"
                            )
                            last_seen_table = column.table_name
                    else:
                        columns[column.table_name].append(
                            BigqueryColumn(
                                name=column.column_name,
                                ordinal_position=column.ordinal_position,
                                field_path=column.field_path,
                                is_nullable=column.is_nullable == "YES",
                                data_type=column.data_type,
                                comment=column.comment,
                                is_partition_column=column.is_partitioning_column
                                == "YES",
                                cluster_column_position=column.clustering_ordinal_position,
                                policy_tags=(
                                    list(
                                        self.get_policy_tags_for_column(
                                            project_id,
                                            dataset_name,
                                            column.table_name,
                                            column.column_name,
                                            report,
                                            rate_limiter,
                                        )
                                    )
                                    if extract_policy_tags_from_catalog
                                    else []
                                ),
                            )
                        )
            self.report.num_get_columns_for_dataset_api_requests += 1
            self.report.get_columns_for_dataset_sec += timer.elapsed_seconds()

        return columns

    def get_snapshots_for_dataset(
        self,
        project_id: str,
        dataset_name: str,
        has_data_read: bool,
        report: BigQueryV2Report,
    ) -> Iterator[BigqueryTableSnapshot]:
        with PerfTimer() as current_timer:
            if has_data_read:
                # If profiling is enabled
                cur = self.get_query_result(
                    BigqueryQuery.snapshots_for_dataset.format(
                        project_id=project_id, dataset_name=dataset_name
                    ),
                )
            else:
                cur = self.get_query_result(
                    BigqueryQuery.snapshots_for_dataset_without_data_read.format(
                        project_id=project_id, dataset_name=dataset_name
                    ),
                )

            for table in cur:
                try:
                    with current_timer.pause():
                        yield BigQuerySchemaApi._make_bigquery_table_snapshot(table)
                except Exception as e:
                    snapshot_name = f"{project_id}.{dataset_name}.{table.table_name}"
                    report.report_warning(
                        title="Failed to process snapshot",
                        message="Error encountered while processing snapshot",
                        context=snapshot_name,
                        exc=e,
                    )
            self.report.num_get_snapshots_for_dataset_api_requests += 1
            self.report.get_snapshots_for_dataset_sec += current_timer.elapsed_seconds()

    @staticmethod
    def _make_bigquery_table_snapshot(snapshot: bigquery.Row) -> BigqueryTableSnapshot:
        return BigqueryTableSnapshot(
            name=snapshot.table_name,
            created=snapshot.created,
            last_altered=(
                datetime.fromtimestamp(
                    snapshot.get("last_altered") / 1000, tz=timezone.utc
                )
                if snapshot.get("last_altered") is not None
                else None
            ),
            comment=snapshot.comment,
            ddl=snapshot.ddl,
            snapshot_time=snapshot.snapshot_time,
            size_in_bytes=snapshot.get("size_bytes"),
            rows_count=snapshot.get("row_count"),
            base_table_identifier=BigqueryTableIdentifier(
                project_id=snapshot.base_table_catalog,
                dataset=snapshot.base_table_schema,
                table=snapshot.base_table_name,
            ),
        )<|MERGE_RESOLUTION|>--- conflicted
+++ resolved
@@ -5,14 +5,13 @@
 from typing import Any, Dict, Iterable, Iterator, List, Optional
 
 from google.api_core import retry
-from google.cloud import bigquery, datacatalog_v1
+from google.cloud import bigquery, datacatalog_v1, resourcemanager_v3
 from google.cloud.bigquery.table import (
     RowIterator,
     TableListItem,
     TimePartitioning,
     TimePartitioningType,
 )
-from google.cloud import resourcemanager_v3
 
 from datahub.ingestion.source.bigquery_v2.bigquery_audit import BigqueryTableIdentifier
 from datahub.ingestion.source.bigquery_v2.bigquery_helper import parse_labels
@@ -145,11 +144,8 @@
         self,
         report: BigQuerySchemaApiPerfReport,
         client: bigquery.Client,
-<<<<<<< HEAD
+        projects_client: resourcemanager_v3.ProjectsClient,
         datacatalog_client: Optional[datacatalog_v1.PolicyTagManagerClient] = None,
-=======
-        projects_client: resourcemanager_v3.ProjectsClient()
->>>>>>> 110bb7e4
     ) -> None:
         self.bq_client = client
         self.projects_client = projects_client
@@ -169,7 +165,6 @@
             self.report.num_list_projects_retry_request += 1
             return True
 
-<<<<<<< HEAD
         page_token = None
         projects: List[BigqueryProject] = []
         with self.report.list_projects:
@@ -182,7 +177,7 @@
                     # 'Quota exceeded: Your user exceeded quota for concurrent project.lists requests.'
                     # Hence, added the api request retry of 15 min.
                     # We already tried adding rate_limit externally, proving max_result and page_size
-                    # to restrict the request calls inside list_project but issue still occured.
+                    # to restrict the request calls inside list_project but issue still occurred.
                     projects_iterator = self.bq_client.list_projects(
                         max_results=max_results_per_page,
                         page_token=page_token,
@@ -208,15 +203,7 @@
                     logger.error(f"Error getting projects. {e}", exc_info=True)
                     return []
         return projects
-=======
-                return [
-                    BigqueryProject(id=p.project_id, name=p.friendly_name)
-                    for p in projects
-                ]
-            except Exception as e:
-                logger.error(f"Error getting projects. {e}", exc_info=True)
-                return []
-            
+
     def get_projects_with_labels(self, labels: List[str]) -> List[BigqueryProject]:
         with self.report.list_projects_with_labels:
             try:
@@ -224,15 +211,18 @@
                 labels_query = " OR ".join([f"labels.{label}" for label in labels])
                 for project in self.projects_client.search_projects(query=labels_query):
                     projects.append(
-                        BigqueryProject(id=project.project_id, name=project.display_name)
+                        BigqueryProject(
+                            id=project.project_id, name=project.display_name
+                        )
                     )
 
                 return projects
 
             except Exception as e:
-                logger.error(f"Error getting projects with labels: {labels}. {e}", exc_info=True)
+                logger.error(
+                    f"Error getting projects with labels: {labels}. {e}", exc_info=True
+                )
                 return []
->>>>>>> 110bb7e4
 
     def get_datasets_for_project_id(
         self, project_id: str, maxResults: Optional[int] = None
