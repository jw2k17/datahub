--- conflicted
+++ resolved
@@ -293,26 +293,16 @@
     def get_schema_names(self, inspector):
         return inspector.get_schema_names()
 
-<<<<<<< HEAD
-    def get_workunits(self) -> Iterable[Union[MetadataWorkUnit, SqlWorkUnit]]:
-=======
     def get_schema_names(self, inspector):
         return inspector.get_schema_names()
 
     def get_workunits(self) -> Iterable[SqlWorkUnit]:
->>>>>>> 8bd9c529
         sql_config = self.config
         if logger.isEnabledFor(logging.DEBUG):
             # If debug logging is enabled, we also want to echo each SQL query issued.
             sql_config.options.setdefault("echo", True)
 
         for inspector in self.get_inspectors():
-<<<<<<< HEAD
-            if sql_config.profiling.enabled:
-                profiler = self._get_profiler_instance(inspector)
-
-=======
->>>>>>> 8bd9c529
             for schema in self.get_schema_names(inspector):
                 if not sql_config.schema_pattern.allowed(schema):
                     self.report.report_dropped(f"{schema}.*")
