--- conflicted
+++ resolved
@@ -98,43 +98,6 @@
 
 logger: logging.Logger = logging.getLogger(__name__)
 
-
-<<<<<<< HEAD
-def get_platform_from_sqlalchemy_uri(sqlalchemy_uri: str) -> str:  # noqa: C901
-    if sqlalchemy_uri.startswith("bigquery"):
-        return "bigquery"
-    if sqlalchemy_uri.startswith("clickhouse"):
-        return "clickhouse"
-    if sqlalchemy_uri.startswith("druid"):
-        return "druid"
-    if sqlalchemy_uri.startswith("mssql"):
-        return "mssql"
-    if (
-        sqlalchemy_uri.startswith("jdbc:postgres:")
-        and sqlalchemy_uri.index("redshift.amazonaws") > 0
-    ) or sqlalchemy_uri.startswith("redshift"):
-        return "redshift"
-    if sqlalchemy_uri.startswith("snowflake"):
-        return "snowflake"
-    if sqlalchemy_uri.startswith("presto"):
-        return "presto"
-    if sqlalchemy_uri.startswith("postgresql"):
-        return "postgres"
-    if sqlalchemy_uri.startswith("pinot"):
-        return "pinot"
-    if sqlalchemy_uri.startswith("oracle"):
-        return "oracle"
-    if sqlalchemy_uri.startswith("mysql"):
-        return "mysql"
-    if sqlalchemy_uri.startswith("mongodb"):
-        return "mongodb"
-    if sqlalchemy_uri.startswith("hive"):
-        return "hive"
-    if sqlalchemy_uri.startswith("awsathena"):
-        return "athena"
-    if sqlalchemy_uri.startswith("hana"):
-        return "hana"
-=======
 def _platform_alchemy_uri_tester_gen(
     platform: str, opt_starts_with: Optional[str] = None
 ) -> Tuple[str, Callable[[str], bool]]:
@@ -149,6 +112,7 @@
         _platform_alchemy_uri_tester_gen("bigquery"),
         _platform_alchemy_uri_tester_gen("clickhouse"),
         _platform_alchemy_uri_tester_gen("druid"),
+        _platform_alchemy_uri_tester_gen("hana"),
         _platform_alchemy_uri_tester_gen("hive"),
         _platform_alchemy_uri_tester_gen("mongodb"),
         _platform_alchemy_uri_tester_gen("mssql"),
@@ -177,8 +141,6 @@
     for platform, tester in PLATFORM_TO_SQLALCHEMY_URI_TESTER_MAP.items():
         if tester(sqlalchemy_uri):
             return platform
-
->>>>>>> 23ece3b1
     return "external"
 
 
