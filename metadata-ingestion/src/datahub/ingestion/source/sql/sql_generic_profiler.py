import logging
from abc import abstractmethod
from dataclasses import dataclass, field
from datetime import datetime, timedelta, timezone
from typing import Dict, Iterable, List, Optional, Union, cast

from sqlalchemy import create_engine, inspect
from sqlalchemy.engine.reflection import Inspector

from datahub.emitter.mce_builder import make_dataset_urn_with_platform_instance
from datahub.emitter.mcp import MetadataChangeProposalWrapper
from datahub.ingestion.api.workunit import MetadataWorkUnit
from datahub.ingestion.source.ge_data_profiler import (
    DatahubGEProfiler,
    GEProfilerRequest,
)
from datahub.ingestion.source.sql.sql_common import SQLSourceReport
from datahub.ingestion.source.sql.sql_config import SQLCommonConfig
from datahub.ingestion.source.sql.sql_generic import BaseTable, BaseView
from datahub.ingestion.source.state.profiling_state_handler import ProfilingHandler
from datahub.metadata.com.linkedin.pegasus2avro.dataset import DatasetProfile
from datahub.metadata.com.linkedin.pegasus2avro.timeseries import PartitionType
from datahub.utilities.stats_collections import TopKDict, int_top_k_dict


@dataclass
class DetailedProfilerReportMixin:
    profiling_skipped_not_updated: TopKDict[str, int] = field(
        default_factory=int_top_k_dict
    )
    profiling_skipped_size_limit: TopKDict[str, int] = field(
        default_factory=int_top_k_dict
    )

    profiling_skipped_row_limit: TopKDict[str, int] = field(
        default_factory=int_top_k_dict
    )
    num_tables_not_eligible_profiling: Dict[str, int] = field(
        default_factory=int_top_k_dict
    )


class ProfilingSqlReport(DetailedProfilerReportMixin, SQLSourceReport):
    pass


@dataclass
class TableProfilerRequest(GEProfilerRequest):
    table: Union[BaseTable, BaseView]
    profile_table_level_only: bool = False


logger = logging.getLogger(__name__)


class GenericProfiler:
    def __init__(
        self,
        config: SQLCommonConfig,
        report: ProfilingSqlReport,
        platform: str,
        state_handler: Optional[ProfilingHandler] = None,
    ) -> None:
        self.config = config
        self.report = report
        self.platform = platform
        self.state_handler = state_handler

    def generate_profile_workunits(
        self,
        requests: List[TableProfilerRequest],
        max_workers: int,
        platform: Optional[str] = None,
        profiler_args: Optional[Dict] = None,
    ) -> Iterable[MetadataWorkUnit]:
        ge_profile_requests: List[GEProfilerRequest] = [
            cast(GEProfilerRequest, request)
            for request in requests
            if not request.profile_table_level_only
        ]
        table_level_profile_requests: List[TableProfilerRequest] = [
            request for request in requests if request.profile_table_level_only
        ]
        for request in table_level_profile_requests:
            table_level_profile = DatasetProfile(
                timestampMillis=int(datetime.now().timestamp() * 1000),
                columnCount=request.table.column_count,
                rowCount=request.table.rows_count,
                sizeInBytes=request.table.size_in_bytes,
            )
            dataset_urn = self.dataset_urn_builder(request.pretty_name)
            yield MetadataChangeProposalWrapper(
                entityUrn=dataset_urn, aspect=table_level_profile
            ).as_workunit()

        if not ge_profile_requests:
            return

        # Otherwise, if column level profiling is enabled, use  GE profiler.
<<<<<<< HEAD
        ge_profiler = self.get_profiler_instance()
        yield from ge_profiler.generate_profiles(
=======
        ge_profiler = self.get_profiler_instance(db_name)

        for ge_profiler_request, profile in ge_profiler.generate_profiles(
>>>>>>> c0ef7288
            ge_profile_requests, max_workers, platform, profiler_args
        ):
            if profile is None:
                continue

            request = cast(TableProfilerRequest, ge_profiler_request)
            profile.sizeInBytes = request.table.size_in_bytes

            # If table is partitioned we profile only one partition (if nothing set then the last one)
            # but for table level we can use the rows_count from the table metadata
            # This way even though column statistics only reflects one partition data but the rows count
            # shows the proper count.
            if (
                profile.partitionSpec
                and profile.partitionSpec.type != PartitionType.FULL_TABLE
            ):
                profile.rowCount = request.table.rows_count

            dataset_urn = self.dataset_urn_builder(request.pretty_name)

            # We don't add to the profiler state if we only do table level profiling as it always happens
            if self.state_handler:
                self.state_handler.add_to_state(
                    dataset_urn, int(datetime.now().timestamp() * 1000)
                )
            yield MetadataChangeProposalWrapper(
                entityUrn=dataset_urn, aspect=profile
            ).as_workunit()

    def dataset_urn_builder(self, dataset_name: str) -> str:
        return make_dataset_urn_with_platform_instance(
            self.platform,
            dataset_name,
            self.config.platform_instance,
            self.config.env,
        )

    @abstractmethod
    def get_dataset_name(self, table_name: str, schema_name: str, db_name: str) -> str:
        pass

    def get_profile_request(
        self, table: BaseTable, schema_name: str, db_name: str
    ) -> Optional[TableProfilerRequest]:
        skip_profiling = False
        profile_table_level_only = self.config.profiling.profile_table_level_only
        dataset_name = self.get_dataset_name(table.name, schema_name, db_name)
        if not self.is_dataset_eligible_for_profiling(
            dataset_name, table.last_altered, table.size_in_bytes, table.rows_count
        ):
            # Profile only table level if dataset is filtered from profiling
            # due to size limits alone
            if self.is_dataset_eligible_for_profiling(
                dataset_name, table.last_altered, 0, 0
            ):
                profile_table_level_only = True
            else:
                skip_profiling = True
                self.report.num_tables_not_eligible_profiling[
                    f"{db_name}.{schema_name}"
                ] += 1

        if table.column_count == 0:
            skip_profiling = True

        if skip_profiling:
            if self.config.profiling.report_dropped_profiles:
                self.report.report_dropped(f"profile of {dataset_name}")
            return None

        logger.debug(f"Preparing profiling request for {dataset_name}")
        profile_request = TableProfilerRequest(
            pretty_name=dataset_name,
            batch_kwargs=self.get_batch_kwargs(table, schema_name, db_name),
            table=table,
            profile_table_level_only=profile_table_level_only,
        )
        return profile_request

    def get_batch_kwargs(
        self, table: BaseTable, schema_name: str, db_name: str
    ) -> dict:
        return dict(
            schema=schema_name,
            table=table.name,
        )

    def get_inspectors(self) -> Iterable[Inspector]:
        # This method can be overridden in the case that you want to dynamically
        # run on multiple databases.

        url = self.config.get_sql_alchemy_url()
        logger.debug(f"sql_alchemy_url={url}")
        engine = create_engine(url, **self.config.options)
        with engine.connect() as conn:
            inspector = inspect(conn)
            yield inspector

    def get_profiler_instance(self) -> "DatahubGEProfiler":
        logger.debug(f"Getting profiler instance from {self.platform}")
        url = self.config.get_sql_alchemy_url()

        logger.debug(f"sql_alchemy_url={url}")

        engine = create_engine(url, **self.config.options)
        with engine.connect() as conn:
            inspector = inspect(conn)

        return DatahubGEProfiler(
            conn=inspector.bind,
            report=self.report,
            config=self.config.profiling,
            platform=self.platform,
        )

    def is_dataset_eligible_for_profiling(
        self,
        dataset_name: str,
        last_altered: Optional[datetime],
        size_in_bytes: Optional[int],
        rows_count: Optional[int],
    ) -> bool:
        dataset_urn = make_dataset_urn_with_platform_instance(
            self.platform,
            dataset_name,
            self.config.platform_instance,
            self.config.env,
        )

        if not self.config.table_pattern.allowed(dataset_name):
            return False

        last_profiled: Optional[int] = None
        if self.state_handler:
            last_profiled = self.state_handler.get_last_profiled(dataset_urn)
            if last_profiled:
                # If profiling state exists we have to carry over to the new state
                self.state_handler.add_to_state(dataset_urn, last_profiled)

        threshold_time: Optional[datetime] = (
            datetime.fromtimestamp(last_profiled / 1000, timezone.utc)
            if last_profiled
            else None
        )
        if (
            not threshold_time
            and self.config.profiling.profile_if_updated_since_days is not None
        ):
            threshold_time = datetime.now(timezone.utc) - timedelta(
                self.config.profiling.profile_if_updated_since_days
            )

        if not self.config.profile_pattern.allowed(dataset_name):
            return False

        schema_name = dataset_name.rsplit(".", 1)[0]
        if (threshold_time is not None) and (
            last_altered is not None and last_altered < threshold_time
        ):
            self.report.profiling_skipped_not_updated[schema_name] += 1
            return False

        if self.config.profiling.profile_table_size_limit is not None and (
            size_in_bytes is None
            or size_in_bytes / (2**30)
            > self.config.profiling.profile_table_size_limit
        ):
            self.report.profiling_skipped_size_limit[schema_name] += 1
            return False

        if self.config.profiling.profile_table_row_limit is not None and (
            rows_count is None
            or rows_count > self.config.profiling.profile_table_row_limit
        ):
            self.report.profiling_skipped_row_limit[schema_name] += 1
            return False

        return True

    def get_profile_args(self) -> Dict:
        """Passed down to GE profiler"""
        return {}<|MERGE_RESOLUTION|>--- conflicted
+++ resolved
@@ -97,14 +97,9 @@
             return
 
         # Otherwise, if column level profiling is enabled, use  GE profiler.
-<<<<<<< HEAD
         ge_profiler = self.get_profiler_instance()
-        yield from ge_profiler.generate_profiles(
-=======
-        ge_profiler = self.get_profiler_instance(db_name)
 
         for ge_profiler_request, profile in ge_profiler.generate_profiles(
->>>>>>> c0ef7288
             ge_profile_requests, max_workers, platform, profiler_args
         ):
             if profile is None:
