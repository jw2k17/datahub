import re
from typing import Any, Dict, ValuesView

from datahub.metadata.com.linkedin.pegasus2avro.schema import (
    ArrayType,
    BooleanType,
    BytesType,
    DateType,
    EnumType,
    MapType,
    NullType,
    NumberType,
    RecordType,
    StringType,
    TimeType,
    UnionType,
)
from datahub.utilities.sqlalchemy_type_converter import MapType

# these can be obtained by running `select format_type(oid, null),* from pg_type;`
# we've omitted the types without a meaningful DataHub type (e.g. postgres-specific types, index vectors, etc.)
# (run `\copy (select format_type(oid, null),* from pg_type) to 'pg_type.csv' csv header;` to get a CSV)

# we map from format_type since this is what dbt uses
# see https://github.com/fishtown-analytics/dbt/blob/master/plugins/postgres/dbt/include/postgres/macros/catalog.sql#L22

# see https://www.npgsql.org/dev/types.html for helpful type annotations
POSTGRES_TYPES_MAP: Dict[str, Any] = {
    "boolean": BooleanType,
    "bytea": BytesType,
    '"char"': StringType,
    "name": None,  # for system identifiers
    "bigint": NumberType,
    "smallint": NumberType,
    "int2vector": NumberType,  # for indexing
    "integer": NumberType,
    "regproc": None,  # object identifier
    "text": StringType,
    "oid": None,  # object identifier
    "tid": None,  # object identifier
    "xid": None,  # object identifier
    "cid": None,  # object identifier
    "oidvector": None,  # object identifier
    "json": RecordType,
    "xml": RecordType,
    "xid8": None,  # object identifier
    "point": None,  # 2D point
    "lseg": None,  # line segment
    "path": None,  # path of points
    "box": None,  # a pair of corner points
    "polygon": None,  # closed set of points
    "line": None,  # infinite line
    "real": NumberType,
    "double precision": NumberType,
    "unknown": None,
    "circle": None,  # circle with center and radius
    "money": NumberType,
    "macaddr": None,  # MAC address
    "inet": None,  # IPv4 or IPv6 host address
    "cidr": None,  # IPv4 or IPv6 network specification
    "macaddr8": None,  # MAC address
    "aclitem": None,  # system info
    "character": StringType,
    "character varying": StringType,
    "date": DateType,
    "time without time zone": TimeType,
    "timestamp without time zone": TimeType,
    "timestamp with time zone": TimeType,
    "interval": None,
    "time with time zone": TimeType,
    "bit": BytesType,
    "bit varying": BytesType,
    "numeric": NumberType,
    "refcursor": None,
    "regprocedure": None,
    "regoper": None,
    "regoperator": None,
    "regclass": None,
    "regcollation": None,
    "regtype": None,
    "regrole": None,
    "regnamespace": None,
    "uuid": StringType,
    "pg_lsn": None,
    "tsvector": None,  # text search vector
    "gtsvector": None,  # GiST for tsvector. Probably internal type.
    "tsquery": None,  # text search query tree
    "regconfig": None,
    "regdictionary": None,
    "jsonb": BytesType,
    "jsonpath": None,  # path to property in a JSON doc
    "txid_snapshot": None,
    "pg_snapshot": None,
    "int4range": None,  # don't have support for ranges yet
    "numrange": None,
    "tsrange": None,
    "tstzrange": None,
    "daterange": None,
    "int8range": None,
    "record": RecordType,
    "record[]": ArrayType,
    "cstring": None,
    '"any"': UnionType,
    "anyarray": ArrayType,
    "void": NullType,
    "trigger": None,
    "event_trigger": None,
    "language_handler": None,
    "internal": None,
    "anyelement": None,
    "anynonarray": None,
    "anyenum": EnumType,
    "fdw_handler": None,
    "index_am_handler": None,
    "tsm_handler": None,
    "table_am_handler": None,
    "anyrange": None,
    "anycompatible": None,
    "anycompatiblearray": None,
    "anycompatiblenonarray": None,
    "anycompatiblerange": None,
    "boolean[]": ArrayType,
    "bytea[]": ArrayType,
    '"char"[]': ArrayType,
    "name[]": ArrayType,
    "bigint[]": ArrayType,
    "smallint[]": ArrayType,
    "int2vector[]": ArrayType,
    "integer[]": ArrayType,
    "regproc[]": ArrayType,
    "text[]": ArrayType,
    "oid[]": ArrayType,
    "tid[]": ArrayType,
    "xid[]": ArrayType,
    "cid[]": ArrayType,
    "oidvector[]": ArrayType,
    "json[]": ArrayType,
    "xml[]": ArrayType,
    "xid8[]": ValuesView,
    "point[]": ArrayType,
    "lseg[]": ArrayType,
    "path[]": ArrayType,
    "box[]": ArrayType,
    "polygon[]": ArrayType,
    "line[]": ArrayType,
    "real[]": ArrayType,
    "double precision[]": ArrayType,
    "circle[]": ArrayType,
    "money[]": ArrayType,
    "macaddr[]": ArrayType,
    "inet[]": ArrayType,
    "cidr[]": ArrayType,
    "macaddr8[]": ArrayType,
    "aclitem[]": ArrayType,
    "character[]": ArrayType,
    "character varying[]": ArrayType,
    "date[]": ArrayType,
    "time without time zone[]": ArrayType,
    "timestamp without time zone[]": ArrayType,
    "timestamp with time zone[]": ArrayType,
    "interval[]": ArrayType,
    "time with time zone[]": ArrayType,
    "bit[]": ArrayType,
    "bit varying[]": ArrayType,
    "numeric[]": ArrayType,
    "refcursor[]": ArrayType,
    "regprocedure[]": ArrayType,
    "regoper[]": ArrayType,
    "regoperator[]": ArrayType,
    "regclass[]": ArrayType,
    "regcollation[]": ArrayType,
    "regtype[]": ArrayType,
    "regrole[]": ArrayType,
    "regnamespace[]": ArrayType,
    "uuid[]": ArrayType,
    "pg_lsn[]": ArrayType,
    "tsvector[]": ArrayType,
    "gtsvector[]": ArrayType,
    "tsquery[]": ArrayType,
    "regconfig[]": ArrayType,
    "regdictionary[]": ArrayType,
    "jsonb[]": ArrayType,
    "jsonpath[]": ArrayType,
    "txid_snapshot[]": ArrayType,
    "pg_snapshot[]": ArrayType,
    "int4range[]": ArrayType,
    "numrange[]": ArrayType,
    "tsrange[]": ArrayType,
    "tstzrange[]": ArrayType,
    "daterange[]": ArrayType,
    "int8range[]": ArrayType,
    "cstring[]": ArrayType,
}

# Postgres types with modifiers (identifiable by non-empty typmodin and typmodout columns)
POSTGRES_MODIFIED_TYPES = {
    "character varying",
    "character varying[]",
    "bit varying",
    "bit varying[]",
    "time with time zone",
    "time with time zone[]",
    "time without time zone",
    "time without time zone[]",
    "timestamp with time zone",
    "timestamp with time zone[]",
    "timestamp without time zone",
    "timestamp without time zone[]",
    "numeric",
    "numeric[]",
    "interval",
    "interval[]",
    "character",
    "character[]",
    "bit",
    "bit[]",
}


def resolve_postgres_modified_type(type_string: str) -> Any:
    if type_string.endswith("[]"):
        return ArrayType

    for modified_type_base in POSTGRES_MODIFIED_TYPES:
        if re.match(rf"{re.escape(modified_type_base)}\([0-9,]+\)", type_string):
            return POSTGRES_TYPES_MAP[modified_type_base]

    return None


def resolve_trino_modified_type(type_string: str) -> Any:
    # for cases like timestamp(3), decimal(10,0), row(...)
    match = re.match(r"([a-zA-Z]+)\(.+\)", type_string)
    if match:
        modified_type_base: str = match.group(1)
        return TRINO_SQL_TYPES_MAP[modified_type_base]
    return TRINO_SQL_TYPES_MAP[type_string]


def resolve_athena_modified_type(type_string: str) -> Any:
    # for cases like struct<...>, array<...>, map<...>
    match_complex = re.match(r"([a-zA-Z]+)<.+>", type_string)
    # for cases like timestamp(3), decimal(10,0)
    match_simple = re.match(r"([a-zA-Z]+)\(.+\)", type_string)

    modified_type_base = ""
    if match_complex:
        modified_type_base = match_complex.group(1)
    elif match_simple:
        modified_type_base = match_simple.group(1)
    if modified_type_base:
        return ATHENA_SQL_TYPES_MAP[modified_type_base]
    return ATHENA_SQL_TYPES_MAP[type_string]


def resolve_vertica_modified_type(type_string: str) -> Any:
    # for cases like timestamp(3), decimal(10,0)
    match = re.match(r"([a-zA-Z ]+)\(.+\)", type_string)
    if match:
        modified_type_base: str = match.group(1)
        return VERTICA_SQL_TYPES_MAP[modified_type_base]
    return VERTICA_SQL_TYPES_MAP[type_string]


# see https://docs.snowflake.com/en/sql-reference/intro-summary-data-types.html
SNOWFLAKE_TYPES_MAP: Dict[str, Any] = {
    "NUMBER": NumberType,
    "DECIMAL": NumberType,
    "NUMERIC": NumberType,
    "INT": NumberType,
    "INTEGER": NumberType,
    "BIGINT": NumberType,
    "SMALLINT": NumberType,
    "FLOAT": NumberType,
    "FLOAT4": NumberType,
    "FLOAT8": NumberType,
    "DOUBLE": NumberType,
    "DOUBLE PRECISION": NumberType,
    "REAL": NumberType,
    "VARCHAR": StringType,
    "CHAR": StringType,
    "CHARACTER": StringType,
    "STRING": StringType,
    "TEXT": StringType,
    "BINARY": BytesType,
    "VARBINARY": BytesType,
    "BOOLEAN": BooleanType,
    "DATE": DateType,
    "DATETIME": DateType,
    "TIME": TimeType,
    "TIMESTAMP": TimeType,
    "TIMESTAMP_LTZ": TimeType,
    "TIMESTAMP_NTZ": TimeType,
    "TIMESTAMP_TZ": TimeType,
    "VARIANT": RecordType,
    "OBJECT": RecordType,
    "ARRAY": ArrayType,
    "GEOGRAPHY": None,
}

# see https://github.com/googleapis/python-bigquery-sqlalchemy/blob/main/sqlalchemy_bigquery/_types.py#L32
BIGQUERY_TYPES_MAP: Dict[str, Any] = {
    "STRING": StringType,
    "BOOL": BooleanType,
    "BOOLEAN": BooleanType,
    "INT64": NumberType,
    "INTEGER": NumberType,
    "FLOAT64": NumberType,
    "FLOAT": NumberType,
    "TIMESTAMP": TimeType,
    "DATETIME": DateType,
    "DATE": DateType,
    "BYTES": BytesType,
    "TIME": TimeType,
    "RECORD": RecordType,
    "NUMERIC": NumberType,
    "BIGNUMERIC": NumberType,
    "GEOGRAPHY": None,
}

# see https://spark.apache.org/docs/latest/sql-ref-datatypes.html
SPARK_SQL_TYPES_MAP: Dict[str, Any] = {
    "boolean": BooleanType,
    "byte": NumberType,
    "tinyint": NumberType,
    "short": NumberType,
    "smallint": NumberType,
    "int": NumberType,
    "integer": NumberType,
    "long": NumberType,
    "bigint": NumberType,
    "float": NumberType,
    "real": NumberType,
    "double": NumberType,
    "date": DateType,
    "timestamp": TimeType,
    "string": StringType,
    "binary": BytesType,
    "decimal": NumberType,
    "dec": NumberType,
    "numeric": NumberType,
    "array": ArrayType,
    "struct": RecordType,
    "map": RecordType,
}

# https://trino.io/docs/current/language/types.html
# https://github.com/trinodb/trino-python-client/blob/master/trino/sqlalchemy/datatype.py#L75
TRINO_SQL_TYPES_MAP: Dict[str, Any] = {
    "boolean": BooleanType,
    "tinyint": NumberType,
    "smallint": NumberType,
    "int": NumberType,
    "integer": NumberType,
    "bigint": NumberType,
    "real": NumberType,
    "double": NumberType,
    "decimal": NumberType,
    "varchar": StringType,
    "char": StringType,
    "varbinary": BytesType,
    "json": RecordType,
    "date": DateType,
    "time": TimeType,
    "timestamp": TimeType,
    "row": RecordType,
    "map": MapType,
    "array": ArrayType,
}

<<<<<<< HEAD

=======
>>>>>>> eb0b03d2
# https://docs.aws.amazon.com/athena/latest/ug/data-types.html
# https://github.com/dbt-athena/dbt-athena/tree/main
ATHENA_SQL_TYPES_MAP: Dict[str, Any] = {
    "boolean": BooleanType,
    "tinyint": NumberType,
    "smallint": NumberType,
    "int": NumberType,
    "integer": NumberType,
    "bigint": NumberType,
    "float": NumberType,
    "double": NumberType,
    "decimal": NumberType,
    "varchar": StringType,
    "char": StringType,
    "binary": BytesType,
    "date": DateType,
    "timestamp": TimeType,
    "struct": RecordType,
    "map": MapType,
    "array": ArrayType,
}

# https://www.vertica.com/docs/11.1.x/HTML/Content/Authoring/SQLReferenceManual/DataTypes/SQLDataTypes.htm
VERTICA_SQL_TYPES_MAP: Dict[str, Any] = {
    "binary": BytesType,
    "varbinary": BytesType,
    "long varbinary": BytesType,
    "bytea": BytesType,
    "raw": BytesType,
    "boolean": BooleanType,
    "char": StringType,
    "varchar": StringType,
    "long varchar": StringType,
    "date": DateType,
    "time": TimeType,
    "datetime": TimeType,
    "smalldatetime": TimeType,
    "time with timezone": TimeType,
    "timestamp": TimeType,
    "timestamptz": TimeType,
    "timestamp with timezone": TimeType,
    "interval": TimeType,
    "interval hour to second": TimeType,
    "double precision": NumberType,
    "float": NumberType,
    "float8": NumberType,
    "real": NumberType,
    "integer": NumberType,
    "int": NumberType,
    "bigint": NumberType,
    "int8": NumberType,
    "smallint": NumberType,
    "tinyint": NumberType,
    "decimal": NumberType,
    "numeric": NumberType,
    "number": NumberType,
    "money": NumberType,
    "geometry": None,
    "geography": None,
    "uuid": StringType,
}<|MERGE_RESOLUTION|>--- conflicted
+++ resolved
@@ -15,7 +15,6 @@
     TimeType,
     UnionType,
 )
-from datahub.utilities.sqlalchemy_type_converter import MapType
 
 # these can be obtained by running `select format_type(oid, null),* from pg_type;`
 # we've omitted the types without a meaningful DataHub type (e.g. postgres-specific types, index vectors, etc.)
@@ -368,10 +367,6 @@
     "array": ArrayType,
 }
 
-<<<<<<< HEAD
-
-=======
->>>>>>> eb0b03d2
 # https://docs.aws.amazon.com/athena/latest/ug/data-types.html
 # https://github.com/dbt-athena/dbt-athena/tree/main
 ATHENA_SQL_TYPES_MAP: Dict[str, Any] = {
