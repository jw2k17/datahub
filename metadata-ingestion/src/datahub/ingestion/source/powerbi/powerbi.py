--- conflicted
+++ resolved
@@ -36,11 +36,8 @@
     ChangeTypeClass,
     ChartInfoClass,
     ChartKeyClass,
-<<<<<<< HEAD
     ContainerClass,
     CorpUserInfoClass,
-=======
->>>>>>> 5951379e
     CorpUserKeyClass,
     DashboardInfoClass,
     DashboardKeyClass,
@@ -327,6 +324,7 @@
         )
 
         result_mcps = [info_mcp, status_mcp, chartkey_mcp]
+
         if self.__config.extract_workspaces_to_containers:
             container_mcp = self.add_urn_to_container(
                 workspace.get_workspace_key(self.__config.platform_name),
@@ -645,6 +643,7 @@
                     Constant.CHART,
                 )
                 list_of_mcps.append(container_mcp)
+
             return list_of_mcps
 
         for page in pages:
