--- conflicted
+++ resolved
@@ -354,7 +354,6 @@
             aspect_name=Constant.CHART_KEY,
             aspect=chart_key_instance,
         )
-<<<<<<< HEAD
         browse_path = BrowsePathsClass(paths=["/powerbi/{}".format(workspace.name)])
         browse_path_mcp = self.new_mcp(
             entity_type=Constant.CHART,
@@ -362,11 +361,7 @@
             aspect_name=Constant.BROWSERPATH,
             aspect=browse_path,
         )
-        result_mcps = [info_mcp, status_mcp, chartkey_mcp, browse_path_mcp]
-=======
-
-        result_mcps = [info_mcp, status_mcp, chart_key_mcp]
->>>>>>> 372f673a
+        result_mcps = [info_mcp, status_mcp, chart_key_mcp, browse_path_mcp]
 
         self.append_container_mcp(
             result_mcps,
@@ -700,7 +695,6 @@
                 aspect_name=Constant.STATUS,
                 aspect=StatusClass(removed=False),
             )
-<<<<<<< HEAD
             browse_path = BrowsePathsClass(paths=["/powerbi/{}".format(workspace.name)])
             browse_path_mcp = self.new_mcp(
                 entity_type=Constant.CHART,
@@ -709,10 +703,6 @@
                 aspect=browse_path,
             )
             list_of_mcps = [info_mcp, status_mcp, browse_path_mcp]
-=======
-
-            list_of_mcps = [info_mcp, status_mcp]
->>>>>>> 372f673a
 
             self.append_container_mcp(
                 list_of_mcps,
