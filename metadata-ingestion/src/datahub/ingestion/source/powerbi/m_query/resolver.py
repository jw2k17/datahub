import logging
from abc import ABC, abstractmethod
from dataclasses import dataclass
from enum import Enum
from typing import Any, Dict, List, Optional, Tuple, Type, Union, cast

from lark import Tree

import datahub.emitter.mce_builder as builder
from datahub.ingestion.api.common import PipelineContext
from datahub.ingestion.source.powerbi.config import (
    DataBricksPlatformDetail,
    DataPlatformPair,
    PlatformDetail,
    PowerBiDashboardSourceConfig,
    PowerBiDashboardSourceReport,
    PowerBIPlatformDetail,
    SupportedDataPlatform,
)
from datahub.ingestion.source.powerbi.dataplatform_instance_resolver import (
    AbstractDataPlatformInstanceResolver,
)
from datahub.ingestion.source.powerbi.m_query import native_sql_parser, tree_function
from datahub.ingestion.source.powerbi.m_query.data_classes import (
    TRACE_POWERBI_MQUERY_PARSER,
    AbstractIdentifierAccessor,
    DataAccessFunctionDetail,
    IdentifierAccessor,
    ReferencedTable,
)
from datahub.ingestion.source.powerbi.rest_api_wrapper.data_classes import Table
from datahub.sql_parsing.sqlglot_lineage import ColumnLineageInfo, SqlParsingResult

logger = logging.getLogger(__name__)


@dataclass
class DataPlatformTable:
    data_platform_pair: DataPlatformPair
    urn: str


@dataclass
class Lineage:
    upstreams: List[DataPlatformTable]
    column_lineage: List[ColumnLineageInfo]

    @staticmethod
    def empty() -> "Lineage":
        return Lineage(upstreams=[], column_lineage=[])


def urn_to_lowercase(value: str, flag: bool) -> str:
    if flag is True:
        return value.lower()

    return value


def urn_creator(
    config: PowerBiDashboardSourceConfig,
    platform_instance_resolver: AbstractDataPlatformInstanceResolver,
    data_platform_pair: DataPlatformPair,
    server: str,
    qualified_table_name: str,
) -> str:

    platform_detail: PlatformDetail = platform_instance_resolver.get_platform_instance(
        PowerBIPlatformDetail(
            data_platform_pair=data_platform_pair,
            data_platform_server=server,
        )
    )

    return builder.make_dataset_urn_with_platform_instance(
        platform=data_platform_pair.datahub_data_platform_name,
        platform_instance=platform_detail.platform_instance,
        env=platform_detail.env,
        name=urn_to_lowercase(
            qualified_table_name, config.convert_lineage_urns_to_lowercase
        ),
    )


class AbstractDataPlatformTableCreator(ABC):
    """
    Base class to share common functionalities among different dataplatform for M-Query parsing.

    To create qualified table name we need to parse M-Query data-access-functions(https://learn.microsoft.com/en-us/powerquery-m/accessing-data-functions) and
    the data-access-functions has some define pattern to access database-name, schema-name and table-name, for example see below M-Query.

        let
            Source = Sql.Database("localhost", "library"),
            dbo_book_issue = Source{[Schema="dbo",Item="book_issue"]}[Data]
        in
            dbo_book_issue

    It is MSSQL M-Query and Sql.Database is the data-access-function to access MSSQL. If this function is available in M-Query then database name is available in second argument
    of first statement and schema-name and table-name is available in second statement. second statement can be repeated to access different tables from MSSQL.

    DefaultTwoStepDataAccessSources extends the AbstractDataPlatformTableCreator and provides the common functionalities for data-platform which has above type of M-Query pattern

    data-access-function varies as per data-platform for example for MySQL.Database for MySQL, PostgreSQL.Database for Postgres and Oracle.Database for Oracle and number of statement to
    find out database-name , schema-name and table-name also varies as per dataplatform.

    Value.NativeQuery is one of the function which is used to execute native query inside M-Query, for example see below M-Query

        let
            Source = Value.NativeQuery(AmazonRedshift.Database("redshift-url","dev"), "select * from dev.public.category", null, [EnableFolding=true])
        in
            Source

    In this M-Query database-name is available in first argument and rest of the detail i.e database & schema is available in native query.

    NativeQueryDataPlatformTableCreator extends AbstractDataPlatformTableCreator to support Redshift and Snowflake native query parsing.

    """

    ctx: PipelineContext
    config: PowerBiDashboardSourceConfig
    platform_instance_resolver: AbstractDataPlatformInstanceResolver

    def __init__(
        self,
        ctx: PipelineContext,
        config: PowerBiDashboardSourceConfig,
        platform_instance_resolver: AbstractDataPlatformInstanceResolver,
    ) -> None:
        super().__init__()
        self.ctx = ctx
        self.config = config
        self.platform_instance_resolver = platform_instance_resolver

    @abstractmethod
    def create_lineage(
        self, data_access_func_detail: DataAccessFunctionDetail
    ) -> Lineage:
        pass

    @abstractmethod
    def get_platform_pair(self) -> DataPlatformPair:
        pass

    @staticmethod
    def get_db_detail_from_argument(
        arg_list: Tree,
    ) -> Tuple[Optional[str], Optional[str]]:
        arguments: List[str] = tree_function.strip_char_from_list(
            values=tree_function.remove_whitespaces_from_list(
                tree_function.token_values(arg_list)
            ),
        )

        if len(arguments) < 2:
            logger.debug(f"Expected minimum 2 arguments, but got {len(arguments)}")
            return None, None

        return arguments[0], arguments[1]

    @staticmethod
    def create_reference_table(
        arg_list: Tree,
        table_detail: Dict[str, str],
    ) -> Optional[ReferencedTable]:

        arguments: List[str] = tree_function.strip_char_from_list(
            values=tree_function.remove_whitespaces_from_list(
                tree_function.token_values(arg_list)
            ),
        )

        logger.debug(f"Processing arguments {arguments}")

        if (
            len(arguments)
            >= 4  # [0] is warehouse FQDN.
            # [1] is endpoint, we are not using it.
            # [2] is "Catalog" key
            # [3] is catalog's value
        ):
            return ReferencedTable(
                warehouse=arguments[0],
                catalog=arguments[3],
                # As per my observation, database and catalog names are same in M-Query
                database=table_detail["Database"]
                if table_detail.get("Database")
                else arguments[3],
                schema=table_detail["Schema"],
                table=table_detail.get("Table") or table_detail["View"],
            )
        elif len(arguments) == 2:
            return ReferencedTable(
                warehouse=arguments[0],
                database=table_detail["Database"],
                schema=table_detail["Schema"],
                table=table_detail.get("Table") or table_detail["View"],
                catalog=None,
            )

        return None

    def parse_custom_sql(
        self, query: str, server: str, database: Optional[str], schema: Optional[str]
    ) -> Lineage:

        dataplatform_tables: List[DataPlatformTable] = []

        platform_detail: PlatformDetail = (
            self.platform_instance_resolver.get_platform_instance(
                PowerBIPlatformDetail(
                    data_platform_pair=self.get_platform_pair(),
                    data_platform_server=server,
                )
            )
        )

        parsed_result: Optional[
            "SqlParsingResult"
        ] = native_sql_parser.parse_custom_sql(
            ctx=self.ctx,
            query=query,
            platform=self.get_platform_pair().datahub_data_platform_name,
            platform_instance=platform_detail.platform_instance,
            env=platform_detail.env,
            database=database,
            schema=schema,
        )

        if parsed_result is None:
            logger.debug("Failed to parse query")
            return Lineage.empty()

        for urn in parsed_result.in_tables:
            dataplatform_tables.append(
                DataPlatformTable(
                    data_platform_pair=self.get_platform_pair(),
                    urn=urn,
                )
            )

        logger.debug(f"Native Query parsed result={parsed_result}")
        logger.debug(f"Generated dataplatform_tables={dataplatform_tables}")

        return Lineage(
            upstreams=dataplatform_tables,
            column_lineage=(
                parsed_result.column_lineage
                if parsed_result.column_lineage is not None
                else []
            ),
        )


class AbstractDataAccessMQueryResolver(ABC):
    table: Table
    parse_tree: Tree
    parameters: Dict[str, str]
    reporter: PowerBiDashboardSourceReport
    data_access_functions: List[str]

    def __init__(
        self,
        table: Table,
        parse_tree: Tree,
        reporter: PowerBiDashboardSourceReport,
        parameters: Dict[str, str],
    ):
        self.table = table
        self.parse_tree = parse_tree
        self.reporter = reporter
        self.parameters = parameters
        self.data_access_functions = SupportedResolver.get_function_names()

    @abstractmethod
    def resolve_to_data_platform_table_list(
        self,
        ctx: PipelineContext,
        config: PowerBiDashboardSourceConfig,
        platform_instance_resolver: AbstractDataPlatformInstanceResolver,
    ) -> List[Lineage]:
        pass


class MQueryResolver(AbstractDataAccessMQueryResolver, ABC):
    """
    This class parses the M-Query recursively to generate DataAccessFunctionDetail (see method create_data_access_functional_detail).

    This class has generic code to process M-Query tokens and create instance of DataAccessFunctionDetail.

    Once DataAccessFunctionDetail instance is initialized thereafter MQueryResolver generates the DataPlatformTable with the help of AbstractDataPlatformTableCreator
    (see method resolve_to_data_platform_table_list).

    Classes which extended from AbstractDataPlatformTableCreator knows how to convert generated DataAccessFunctionDetail instance
    to respective DataPlatformTable instance as per dataplatform.

    """

    def get_item_selector_tokens(
        self,
        expression_tree: Tree,
    ) -> Tuple[Optional[str], Optional[Dict[str, str]]]:
        item_selector: Optional[Tree] = tree_function.first_item_selector_func(
            expression_tree
        )
        if item_selector is None:
            logger.debug("Item Selector not found in tree")
            logger.debug(expression_tree.pretty())
            return None, None

        identifier_tree: Optional[Tree] = tree_function.first_identifier_func(
            expression_tree
        )
        if identifier_tree is None:
            logger.debug("Identifier not found in tree")
            logger.debug(item_selector.pretty())
            return None, None

        # remove whitespaces and quotes from token
        tokens: List[str] = tree_function.strip_char_from_list(
            tree_function.remove_whitespaces_from_list(
                tree_function.token_values(
                    cast(Tree, item_selector), parameters=self.parameters
                )
            ),
        )
        identifier: List[str] = tree_function.token_values(
            cast(Tree, identifier_tree)
        )  # type :ignore

        # convert tokens to dict
        iterator = iter(tokens)

        return "".join(identifier), dict(zip(iterator, iterator))

    @staticmethod
    def get_argument_list(invoke_expression: Tree) -> Optional[Tree]:
        argument_list: Optional[Tree] = tree_function.first_arg_list_func(
            invoke_expression
        )
        if argument_list is None:
            logger.debug("First argument-list rule not found in input tree")
            return None

        return argument_list

    def take_first_argument(self, expression: Tree) -> Optional[Tree]:

        # function is not data-access function, lets process function argument
        first_arg_tree: Optional[Tree] = tree_function.first_arg_list_func(expression)

        if first_arg_tree is None:
            logger.debug(
                f"Function invocation without argument in expression = {expression.pretty()}"
            )
            self.reporter.report_warning(
                f"{self.table.full_name}-variable-statement",
                "Function invocation without argument",
            )
            return None
        return first_arg_tree

    def _process_invoke_expression(
        self, invoke_expression: Tree
    ) -> Union[DataAccessFunctionDetail, List[str], None]:
        letter_tree: Tree = invoke_expression.children[0]
        data_access_func: str = tree_function.make_function_name(letter_tree)
        # The invoke function is either DataAccess function like PostgreSQL.Database(<argument-list>) or
        # some other function like Table.AddColumn or Table.Combine and so on

        logger.debug(f"function-name: {data_access_func}")

        if data_access_func in self.data_access_functions:
            arg_list: Optional[Tree] = MQueryResolver.get_argument_list(
                invoke_expression
            )
            if arg_list is None:
                self.reporter.report_warning(
                    title="M-Query Resolver Error",
                    message="Unable to extract lineage from parsed M-Query expression (missing argument list)",
                    context=f"{self.table.full_name}: argument list not found for data-access-function {data_access_func}",
                )
                return None

            return DataAccessFunctionDetail(
                arg_list=arg_list,
                data_access_function_name=data_access_func,
                identifier_accessor=None,
            )

        first_arg_tree: Optional[Tree] = self.take_first_argument(invoke_expression)
        if first_arg_tree is None:
<<<<<<< HEAD
=======
            logger.debug(
                f"Function invocation without argument in expression = {invoke_expression.pretty()}"
            )
            self.reporter.report_warning(
                title="M-Query Resolver Error",
                message="Unable to extract lineage from parsed M-Query expression (function invocation without argument)",
                context=f"{self.table.full_name}: function invocation without argument",
            )
>>>>>>> e609ff81
            return None

        flat_arg_list: List[Tree] = tree_function.flat_argument_list(first_arg_tree)
        if len(flat_arg_list) == 0:
            logger.debug("flat_arg_list is zero")
            return None

        first_argument: Tree = flat_arg_list[0]  # take first argument only

        # Detect nested function calls in the first argument
        # M-Query's data transformation pipeline:
        # 1. Functions typically operate on tables/columns
        # 2. First argument must be either:
        #    - A table variable name (referencing data source)
        #    - Another function that eventually leads to a table
        #
        # Example of nested functions:
        #   #"Split Column by Delimiter2" = Table.SplitColumn(
        #       Table.TransformColumnTypes(#"Removed Columns1", "KB")
        #   )
        #
        # In this example:
        # - The inner function Table.TransformColumnTypes takes #"Removed Columns1"
        #   (a table reference) as its first argument
        # - Its result is then passed as the first argument to Table.SplitColumn
        second_invoke_expression: Optional[
            Tree
        ] = tree_function.first_invoke_expression_func(first_argument)
        if second_invoke_expression:
            # 1. The First argument is function call
            # 2. That function's first argument references next table variable
            first_arg_tree = self.take_first_argument(second_invoke_expression)
            if first_arg_tree is None:
                return None

            flat_arg_list = tree_function.flat_argument_list(first_arg_tree)
            if len(flat_arg_list) == 0:
                logger.debug("flat_arg_list is zero")
                return None

            first_argument = flat_arg_list[0]  # take first argument only

        expression: Optional[Tree] = tree_function.first_list_expression_func(
            first_argument
        )

        if TRACE_POWERBI_MQUERY_PARSER:
            logger.debug(f"Extracting token from tree {first_argument.pretty()}")
        else:
            logger.debug(f"Extracting token from tree {first_argument}")
        if expression is None:
            expression = tree_function.first_type_expression_func(first_argument)
            if expression is None:
                logger.debug(
                    f"Either list_expression or type_expression is not found = {invoke_expression.pretty()}"
                )
                self.reporter.report_warning(
                    title="M-Query Resolver Error",
                    message="Unable to extract lineage from parsed M-Query expression (function argument expression is not supported)",
                    context=f"{self.table.full_name}: function argument expression is not supported",
                )
                return None

        tokens: List[str] = tree_function.remove_whitespaces_from_list(
            tree_function.token_values(expression)
        )

        logger.debug(f"Tokens in invoke expression are {tokens}")
        return tokens

    def _process_item_selector_expression(
        self, rh_tree: Tree
    ) -> Tuple[Optional[str], Optional[Dict[str, str]]]:
        new_identifier, key_vs_value = self.get_item_selector_tokens(  # type: ignore
            cast(Tree, tree_function.first_expression_func(rh_tree))
        )

        return new_identifier, key_vs_value

    @staticmethod
    def _create_or_update_identifier_accessor(
        identifier_accessor: Optional[IdentifierAccessor],
        new_identifier: str,
        key_vs_value: Dict[str, Any],
    ) -> IdentifierAccessor:
        # It is first identifier_accessor
        if identifier_accessor is None:
            return IdentifierAccessor(
                identifier=new_identifier, items=key_vs_value, next=None
            )

        new_identifier_accessor: IdentifierAccessor = IdentifierAccessor(
            identifier=new_identifier, items=key_vs_value, next=identifier_accessor
        )

        return new_identifier_accessor

    def create_data_access_functional_detail(
        self, identifier: str
    ) -> List[DataAccessFunctionDetail]:
        table_links: List[DataAccessFunctionDetail] = []

        def internal(
            current_identifier: str,
            identifier_accessor: Optional[IdentifierAccessor],
        ) -> None:
            """
            1) Find statement where identifier appear in the left-hand side i.e. identifier  = expression
            2) Check expression is function invocation i.e. invoke_expression or item_selector
            3) if it is function invocation and this function is not the data-access function then take first argument
               i.e. identifier and call the function recursively
            4) if it is item_selector then take identifier and key-value pair,
               add identifier and key-value pair in current_selector and call the function recursively
            5) This recursion will continue till we reach to data-access function and during recursion we will fill
               token_dict dictionary for all item_selector we find during traversal.

            :param current_identifier: variable to look for
            :param identifier_accessor:
            :return: None
            """
            # Grammar of variable_statement is <variable-name> = <expression>
            # Examples: Source = PostgreSql.Database(<arg-list>)
            #           public_order_date = Source{[Schema="public",Item="order_date"]}[Data]
            v_statement: Optional[Tree] = tree_function.get_variable_statement(
                self.parse_tree, current_identifier
            )
            if v_statement is None:
                self.reporter.report_warning(
                    title="Unable to extract lineage from M-Query expression",
                    message="Lineage will be incomplete.",
                    context=f"table-full-name={self.table.full_name}: output-variable={current_identifier} not found in table expression",
                )
                return None

            # Any expression after "=" sign of variable-statement
            rh_tree: Optional[Tree] = tree_function.first_expression_func(v_statement)
            if rh_tree is None:
                logger.debug("Expression tree not found")
                logger.debug(v_statement.pretty())
                return None

            invoke_expression: Optional[
                Tree
            ] = tree_function.first_invoke_expression_func(rh_tree)

            if invoke_expression is not None:
                result: Union[
                    DataAccessFunctionDetail, List[str], None
                ] = self._process_invoke_expression(invoke_expression)
                if result is None:
                    return None  # No need to process some un-expected grammar found while processing invoke_expression
                if isinstance(result, DataAccessFunctionDetail):
                    result.identifier_accessor = identifier_accessor
                    table_links.append(result)  # Link of a table is completed
                    identifier_accessor = (
                        None  # reset the identifier_accessor for other table
                    )
                    return None
                # Process first argument of the function.
                # The first argument can be a single table argument or list of table.
                # For example Table.Combine({t1,t2},....), here first argument is list of table.
                # Table.AddColumn(t1,....), here first argument is single table.
                for token in cast(List[str], result):
                    internal(token, identifier_accessor)

            else:
                new_identifier, key_vs_value = self._process_item_selector_expression(
                    rh_tree
                )
                if new_identifier is None or key_vs_value is None:
                    logger.debug("Required information not found in rh_tree")
                    return None
                new_identifier_accessor: IdentifierAccessor = (
                    self._create_or_update_identifier_accessor(
                        identifier_accessor, new_identifier, key_vs_value
                    )
                )

                return internal(new_identifier, new_identifier_accessor)

        internal(identifier, None)

        return table_links

    def resolve_to_data_platform_table_list(
        self,
        ctx: PipelineContext,
        config: PowerBiDashboardSourceConfig,
        platform_instance_resolver: AbstractDataPlatformInstanceResolver,
    ) -> List[Lineage]:
        lineage: List[Lineage] = []

        # Find out output variable as we are doing backtracking in M-Query
        output_variable: Optional[str] = tree_function.get_output_variable(
            self.parse_tree
        )

        if output_variable is None:
            self.reporter.report_warning(
                f"{self.table.full_name}-output-variable",
                "output-variable not found in table expression",
            )
            return lineage

        # Parse M-Query and use output_variable as root of tree and create instance of DataAccessFunctionDetail
        table_links: List[
            DataAccessFunctionDetail
        ] = self.create_data_access_functional_detail(output_variable)

        # Each item is data-access function
        for f_detail in table_links:
            # Get & Check if we support data-access-function available in M-Query
            supported_resolver = SupportedResolver.get_resolver(
                f_detail.data_access_function_name
            )
            if supported_resolver is None:
                logger.debug(
                    f"Resolver not found for the data-access-function {f_detail.data_access_function_name}"
                )
                self.reporter.report_warning(
                    f"{self.table.full_name}-data-access-function",
                    f"Resolver not found for data-access-function = {f_detail.data_access_function_name}",
                )
                continue

            # From supported_resolver enum get respective resolver like AmazonRedshift or Snowflake or Oracle or NativeQuery and create instance of it
            # & also pass additional information that will be need to generate urn
            table_qualified_name_creator: (
                AbstractDataPlatformTableCreator
            ) = supported_resolver.get_table_full_name_creator()(
                ctx=ctx,
                config=config,
                platform_instance_resolver=platform_instance_resolver,
            )

            lineage.append(table_qualified_name_creator.create_lineage(f_detail))

        return lineage


class DefaultTwoStepDataAccessSources(AbstractDataPlatformTableCreator, ABC):
    """
    These are the DataSource for which PowerBI Desktop generates default M-Query of following pattern
        let
            Source = Sql.Database("localhost", "library"),
            dbo_book_issue = Source{[Schema="dbo",Item="book_issue"]}[Data]
        in
            dbo_book_issue
    """

    def two_level_access_pattern(
        self, data_access_func_detail: DataAccessFunctionDetail
    ) -> Lineage:
        logger.debug(
            f"Processing {self.get_platform_pair().powerbi_data_platform_name} data-access function detail {data_access_func_detail}"
        )

        server, db_name = self.get_db_detail_from_argument(
            data_access_func_detail.arg_list
        )
        if server is None or db_name is None:
            return Lineage.empty()  # Return empty list

        schema_name: str = cast(
            IdentifierAccessor, data_access_func_detail.identifier_accessor
        ).items["Schema"]

        table_name: str = cast(
            IdentifierAccessor, data_access_func_detail.identifier_accessor
        ).items["Item"]

        qualified_table_name: str = f"{db_name}.{schema_name}.{table_name}"

        logger.debug(
            f"Platform({self.get_platform_pair().datahub_data_platform_name}) qualified_table_name= {qualified_table_name}"
        )

        urn = urn_creator(
            config=self.config,
            platform_instance_resolver=self.platform_instance_resolver,
            data_platform_pair=self.get_platform_pair(),
            server=server,
            qualified_table_name=qualified_table_name,
        )
        return Lineage(
            upstreams=[
                DataPlatformTable(
                    data_platform_pair=self.get_platform_pair(),
                    urn=urn,
                )
            ],
            column_lineage=[],
        )


class PostgresDataPlatformTableCreator(DefaultTwoStepDataAccessSources):
    def create_lineage(
        self, data_access_func_detail: DataAccessFunctionDetail
    ) -> Lineage:
        return self.two_level_access_pattern(data_access_func_detail)

    def get_platform_pair(self) -> DataPlatformPair:
        return SupportedDataPlatform.POSTGRES_SQL.value


class MSSqlDataPlatformTableCreator(DefaultTwoStepDataAccessSources):
    # https://learn.microsoft.com/en-us/sql/relational-databases/security/authentication-access/ownership-and-user-schema-separation?view=sql-server-ver16
    DEFAULT_SCHEMA = "dbo"  # Default schema name in MS-SQL is dbo

    def get_platform_pair(self) -> DataPlatformPair:
        return SupportedDataPlatform.MS_SQL.value

    def create_urn_using_old_parser(
        self, query: str, db_name: str, server: str
    ) -> List[DataPlatformTable]:
        dataplatform_tables: List[DataPlatformTable] = []

        tables: List[str] = native_sql_parser.get_tables(query)

        for parsed_table in tables:
            # components: List[str] = [v.strip("[]") for v in parsed_table.split(".")]
            components = [v.strip("[]") for v in parsed_table.split(".")]
            if len(components) == 3:
                database, schema, table = components
            elif len(components) == 2:
                schema, table = components
                database = db_name
            elif len(components) == 1:
                (table,) = components
                database = db_name
                schema = MSSqlDataPlatformTableCreator.DEFAULT_SCHEMA
            else:
                logger.warning(
                    f"Unsupported table format found {parsed_table} in query {query}"
                )
                continue

            qualified_table_name = f"{database}.{schema}.{table}"
            urn = urn_creator(
                config=self.config,
                platform_instance_resolver=self.platform_instance_resolver,
                data_platform_pair=self.get_platform_pair(),
                server=server,
                qualified_table_name=qualified_table_name,
            )
            dataplatform_tables.append(
                DataPlatformTable(
                    data_platform_pair=self.get_platform_pair(),
                    urn=urn,
                )
            )

        logger.debug(f"Generated upstream tables = {dataplatform_tables}")

        return dataplatform_tables

    def create_lineage(
        self, data_access_func_detail: DataAccessFunctionDetail
    ) -> Lineage:

        arguments: List[str] = tree_function.strip_char_from_list(
            values=tree_function.remove_whitespaces_from_list(
                tree_function.token_values(data_access_func_detail.arg_list)
            ),
        )

        if len(arguments) == 2:
            # It is regular case of MS-SQL
            logger.debug("Handling with regular case")
            return self.two_level_access_pattern(data_access_func_detail)

        if len(arguments) >= 4 and arguments[2] != "Query":
            logger.debug("Unsupported case is found. Second index is not the Query")
            return Lineage.empty()

        if self.config.enable_advance_lineage_sql_construct is False:
            # Use previous parser to generate URN to keep backward compatibility
            return Lineage(
                upstreams=self.create_urn_using_old_parser(
                    query=arguments[3],
                    db_name=arguments[1],
                    server=arguments[0],
                ),
                column_lineage=[],
            )

        return self.parse_custom_sql(
            query=arguments[3],
            database=arguments[1],
            server=arguments[0],
            schema=MSSqlDataPlatformTableCreator.DEFAULT_SCHEMA,
        )


class OracleDataPlatformTableCreator(AbstractDataPlatformTableCreator):
    def get_platform_pair(self) -> DataPlatformPair:
        return SupportedDataPlatform.ORACLE.value

    @staticmethod
    def _get_server_and_db_name(value: str) -> Tuple[Optional[str], Optional[str]]:
        error_message: str = (
            f"The target argument ({value}) should in the format of <host-name>:<port>/<db-name>["
            ".<domain>]"
        )
        splitter_result: List[str] = value.split("/")
        if len(splitter_result) != 2:
            logger.debug(error_message)
            return None, None

        db_name = splitter_result[1].split(".")[0]

        return tree_function.strip_char_from_list([splitter_result[0]])[0], db_name

    def create_lineage(
        self, data_access_func_detail: DataAccessFunctionDetail
    ) -> Lineage:
        logger.debug(
            f"Processing Oracle data-access function detail {data_access_func_detail}"
        )

        arguments: List[str] = tree_function.remove_whitespaces_from_list(
            tree_function.token_values(data_access_func_detail.arg_list)
        )

        server, db_name = self._get_server_and_db_name(arguments[0])

        if db_name is None or server is None:
            return Lineage.empty()

        schema_name: str = cast(
            IdentifierAccessor, data_access_func_detail.identifier_accessor
        ).items["Schema"]

        table_name: str = cast(
            IdentifierAccessor,
            cast(IdentifierAccessor, data_access_func_detail.identifier_accessor).next,
        ).items["Name"]

        qualified_table_name: str = f"{db_name}.{schema_name}.{table_name}"

        urn = urn_creator(
            config=self.config,
            platform_instance_resolver=self.platform_instance_resolver,
            data_platform_pair=self.get_platform_pair(),
            server=server,
            qualified_table_name=qualified_table_name,
        )

        return Lineage(
            upstreams=[
                DataPlatformTable(
                    data_platform_pair=self.get_platform_pair(),
                    urn=urn,
                )
            ],
            column_lineage=[],
        )


class DatabrickDataPlatformTableCreator(AbstractDataPlatformTableCreator):
    def form_qualified_table_name(
        self,
        table_reference: ReferencedTable,
        data_platform_pair: DataPlatformPair,
    ) -> str:

        platform_detail: PlatformDetail = (
            self.platform_instance_resolver.get_platform_instance(
                PowerBIPlatformDetail(
                    data_platform_pair=data_platform_pair,
                    data_platform_server=table_reference.warehouse,
                )
            )
        )

        metastore: Optional[str] = None

        qualified_table_name: str = f"{table_reference.database}.{table_reference.schema}.{table_reference.table}"

        if isinstance(platform_detail, DataBricksPlatformDetail):
            metastore = platform_detail.metastore

        if metastore is not None:
            return f"{metastore}.{qualified_table_name}"

        return qualified_table_name

    def create_lineage(
        self, data_access_func_detail: DataAccessFunctionDetail
    ) -> Lineage:
        logger.debug(
            f"Processing Databrick data-access function detail {data_access_func_detail}"
        )
        table_detail: Dict[str, str] = {}
        temp_accessor: Optional[
            Union[IdentifierAccessor, AbstractIdentifierAccessor]
        ] = data_access_func_detail.identifier_accessor

        while temp_accessor:
            if isinstance(temp_accessor, IdentifierAccessor):
                # Condition to handle databricks M-query pattern where table, schema and database all are present in
                # the same invoke statement
                if all(
                    element in temp_accessor.items
                    for element in ["Item", "Schema", "Catalog"]
                ):
                    table_detail["Schema"] = temp_accessor.items["Schema"]
                    table_detail["Table"] = temp_accessor.items["Item"]
                else:
                    table_detail[temp_accessor.items["Kind"]] = temp_accessor.items[
                        "Name"
                    ]

                if temp_accessor.next is not None:
                    temp_accessor = temp_accessor.next
                else:
                    break
            else:
                logger.debug(
                    "expecting instance to be IdentifierAccessor, please check if parsing is done properly"
                )
                return Lineage.empty()

        table_reference = self.create_reference_table(
            arg_list=data_access_func_detail.arg_list,
            table_detail=table_detail,
        )

        if table_reference:
            qualified_table_name: str = self.form_qualified_table_name(
                table_reference=table_reference,
                data_platform_pair=self.get_platform_pair(),
            )

            urn = urn_creator(
                config=self.config,
                platform_instance_resolver=self.platform_instance_resolver,
                data_platform_pair=self.get_platform_pair(),
                server=table_reference.warehouse,
                qualified_table_name=qualified_table_name,
            )

            return Lineage(
                upstreams=[
                    DataPlatformTable(
                        data_platform_pair=self.get_platform_pair(),
                        urn=urn,
                    )
                ],
                column_lineage=[],
            )

        return Lineage.empty()

    def get_platform_pair(self) -> DataPlatformPair:
        return SupportedDataPlatform.DATABRICK_SQL.value


class DefaultThreeStepDataAccessSources(AbstractDataPlatformTableCreator, ABC):
    def get_datasource_server(
        self, arguments: List[str], data_access_func_detail: DataAccessFunctionDetail
    ) -> str:
        return tree_function.strip_char_from_list([arguments[0]])[0]

    def create_lineage(
        self, data_access_func_detail: DataAccessFunctionDetail
    ) -> Lineage:
        logger.debug(
            f"Processing {self.get_platform_pair().datahub_data_platform_name} function detail {data_access_func_detail}"
        )

        arguments: List[str] = tree_function.remove_whitespaces_from_list(
            tree_function.token_values(data_access_func_detail.arg_list)
        )
        # First is database name
        db_name: str = data_access_func_detail.identifier_accessor.items["Name"]  # type: ignore
        # Second is schema name
        schema_name: str = cast(
            IdentifierAccessor, data_access_func_detail.identifier_accessor.next  # type: ignore
        ).items["Name"]
        # Third is table name
        table_name: str = cast(
            IdentifierAccessor, data_access_func_detail.identifier_accessor.next.next  # type: ignore
        ).items["Name"]

        qualified_table_name: str = f"{db_name}.{schema_name}.{table_name}"

        logger.debug(
            f"{self.get_platform_pair().datahub_data_platform_name} qualified_table_name {qualified_table_name}"
        )

        server: str = self.get_datasource_server(arguments, data_access_func_detail)

        urn = urn_creator(
            config=self.config,
            platform_instance_resolver=self.platform_instance_resolver,
            data_platform_pair=self.get_platform_pair(),
            server=server,
            qualified_table_name=qualified_table_name,
        )

        return Lineage(
            upstreams=[
                DataPlatformTable(
                    data_platform_pair=self.get_platform_pair(),
                    urn=urn,
                )
            ],
            column_lineage=[],
        )


class SnowflakeDataPlatformTableCreator(DefaultThreeStepDataAccessSources):
    def get_platform_pair(self) -> DataPlatformPair:
        return SupportedDataPlatform.SNOWFLAKE.value


class GoogleBigQueryDataPlatformTableCreator(DefaultThreeStepDataAccessSources):
    def get_platform_pair(self) -> DataPlatformPair:
        return SupportedDataPlatform.GOOGLE_BIGQUERY.value

    def get_datasource_server(
        self, arguments: List[str], data_access_func_detail: DataAccessFunctionDetail
    ) -> str:
        # In Google BigQuery server is project-name
        # condition to silent lint, it is not going to be None
        return (
            data_access_func_detail.identifier_accessor.items["Name"]
            if data_access_func_detail.identifier_accessor is not None
            else ""
        )


class AmazonRedshiftDataPlatformTableCreator(AbstractDataPlatformTableCreator):
    def get_platform_pair(self) -> DataPlatformPair:
        return SupportedDataPlatform.AMAZON_REDSHIFT.value

    def create_lineage(
        self, data_access_func_detail: DataAccessFunctionDetail
    ) -> Lineage:
        logger.debug(
            f"Processing AmazonRedshift data-access function detail {data_access_func_detail}"
        )

        server, db_name = self.get_db_detail_from_argument(
            data_access_func_detail.arg_list
        )
        if db_name is None or server is None:
            return Lineage.empty()  # Return empty list

        schema_name: str = cast(
            IdentifierAccessor, data_access_func_detail.identifier_accessor
        ).items["Name"]

        table_name: str = cast(
            IdentifierAccessor,
            cast(IdentifierAccessor, data_access_func_detail.identifier_accessor).next,
        ).items["Name"]

        qualified_table_name: str = f"{db_name}.{schema_name}.{table_name}"

        urn = urn_creator(
            config=self.config,
            platform_instance_resolver=self.platform_instance_resolver,
            data_platform_pair=self.get_platform_pair(),
            server=server,
            qualified_table_name=qualified_table_name,
        )

        return Lineage(
            upstreams=[
                DataPlatformTable(
                    data_platform_pair=self.get_platform_pair(),
                    urn=urn,
                )
            ],
            column_lineage=[],
        )


class NativeQueryDataPlatformTableCreator(AbstractDataPlatformTableCreator):
    SUPPORTED_NATIVE_QUERY_DATA_PLATFORM: dict = {
        SupportedDataPlatform.SNOWFLAKE.value.powerbi_data_platform_name: SupportedDataPlatform.SNOWFLAKE,
        SupportedDataPlatform.AMAZON_REDSHIFT.value.powerbi_data_platform_name: SupportedDataPlatform.AMAZON_REDSHIFT,
        SupportedDataPlatform.DatabricksMultiCloud_SQL.value.powerbi_data_platform_name: SupportedDataPlatform.DatabricksMultiCloud_SQL,
    }
    current_data_platform: SupportedDataPlatform = SupportedDataPlatform.SNOWFLAKE

    def get_platform_pair(self) -> DataPlatformPair:
        return self.current_data_platform.value

    @staticmethod
    def is_native_parsing_supported(data_access_function_name: str) -> bool:
        return (
            data_access_function_name
            in NativeQueryDataPlatformTableCreator.SUPPORTED_NATIVE_QUERY_DATA_PLATFORM
        )

    def create_urn_using_old_parser(self, query: str, server: str) -> Lineage:
        dataplatform_tables: List[DataPlatformTable] = []

        tables: List[str] = native_sql_parser.get_tables(query)

        for qualified_table_name in tables:
            if len(qualified_table_name.split(".")) != 3:
                logger.debug(
                    f"Skipping table {qualified_table_name} as it is not as per qualified_table_name format"
                )
                continue

            urn = urn_creator(
                config=self.config,
                platform_instance_resolver=self.platform_instance_resolver,
                data_platform_pair=self.get_platform_pair(),
                server=server,
                qualified_table_name=qualified_table_name,
            )

            dataplatform_tables.append(
                DataPlatformTable(
                    data_platform_pair=self.get_platform_pair(),
                    urn=urn,
                )
            )

        logger.debug(f"Generated dataplatform_tables {dataplatform_tables}")

        return Lineage(
            upstreams=dataplatform_tables,
            column_lineage=[],
        )

    def get_db_name(self, data_access_tokens: List[str]) -> Optional[str]:
        # In-case of DatabricksMultiCloud_SQL the database-name is the catalog name,
        # and that name is not available in SQL statement
        if (
            data_access_tokens[0]
            != SupportedDataPlatform.DatabricksMultiCloud_SQL.value.powerbi_data_platform_name
        ):
            return None

        if (
            len(data_access_tokens) >= 13
        ):  # Explicit catalog name is set in Database argument
            return tree_function.strip_char(data_access_tokens[9])

        if (
            len(data_access_tokens) >= 6 and data_access_tokens[4] == "Catalog"
        ):  # use Catalog name is database
            return tree_function.strip_char(data_access_tokens[5])

        return None

    def create_lineage(
        self, data_access_func_detail: DataAccessFunctionDetail
    ) -> Lineage:
        t1: Tree = cast(
            Tree, tree_function.first_arg_list_func(data_access_func_detail.arg_list)
        )
        flat_argument_list: List[Tree] = tree_function.flat_argument_list(t1)

        if len(flat_argument_list) != 2:
            logger.debug(
                f"Expecting 2 argument, actual argument count is {len(flat_argument_list)}"
            )
            logger.debug(f"Flat argument list = {flat_argument_list}")
            return Lineage.empty()

        data_access_tokens: List[str] = tree_function.remove_whitespaces_from_list(
            tree_function.token_values(flat_argument_list[0])
        )

        if not self.is_native_parsing_supported(data_access_tokens[0]):
            logger.debug(
                f"Unsupported native-query data-platform = {data_access_tokens[0]}"
            )
            logger.debug(
                f"NativeQuery is supported only for {self.SUPPORTED_NATIVE_QUERY_DATA_PLATFORM}"
            )

            return Lineage.empty()

        if len(data_access_tokens[0]) < 3:
            logger.debug(
                f"Server is not available in argument list for data-platform {data_access_tokens[0]}. Returning empty "
                "list"
            )
            return Lineage.empty()

        self.current_data_platform = self.SUPPORTED_NATIVE_QUERY_DATA_PLATFORM[
            data_access_tokens[0]
        ]
        # The First argument is the query
        sql_query: str = tree_function.strip_char_from_list(
            values=tree_function.remove_whitespaces_from_list(
                tree_function.token_values(flat_argument_list[1])
            ),
        )[
            0
        ]  # Remove any whitespaces and double quotes character

        server = tree_function.strip_char_from_list([data_access_tokens[2]])[0]

        if self.config.enable_advance_lineage_sql_construct is False:
            # Use previous parser to generate URN to keep backward compatibility
            return self.create_urn_using_old_parser(
                query=sql_query,
                server=server,
            )

        database_name: Optional[str] = self.get_db_name(data_access_tokens)

        return self.parse_custom_sql(
            query=sql_query,
            server=server,
            database=database_name,
            schema=None,
        )


class FunctionName(Enum):
    NATIVE_QUERY = "Value.NativeQuery"
    POSTGRESQL_DATA_ACCESS = "PostgreSQL.Database"
    ORACLE_DATA_ACCESS = "Oracle.Database"
    SNOWFLAKE_DATA_ACCESS = "Snowflake.Databases"
    MSSQL_DATA_ACCESS = "Sql.Database"
    DATABRICK_DATA_ACCESS = "Databricks.Catalogs"
    GOOGLE_BIGQUERY_DATA_ACCESS = "GoogleBigQuery.Database"
    AMAZON_REDSHIFT_DATA_ACCESS = "AmazonRedshift.Database"
    DATABRICK_MULTI_CLOUD_DATA_ACCESS = "DatabricksMultiCloud.Catalogs"


class SupportedResolver(Enum):
    DATABRICKS_QUERY = (
        DatabrickDataPlatformTableCreator,
        FunctionName.DATABRICK_DATA_ACCESS,
    )

    DATABRICKS_MULTI_CLOUD = (
        DatabrickDataPlatformTableCreator,
        FunctionName.DATABRICK_MULTI_CLOUD_DATA_ACCESS,
    )

    POSTGRES_SQL = (
        PostgresDataPlatformTableCreator,
        FunctionName.POSTGRESQL_DATA_ACCESS,
    )

    ORACLE = (
        OracleDataPlatformTableCreator,
        FunctionName.ORACLE_DATA_ACCESS,
    )

    SNOWFLAKE = (
        SnowflakeDataPlatformTableCreator,
        FunctionName.SNOWFLAKE_DATA_ACCESS,
    )

    MS_SQL = (
        MSSqlDataPlatformTableCreator,
        FunctionName.MSSQL_DATA_ACCESS,
    )

    GOOGLE_BIG_QUERY = (
        GoogleBigQueryDataPlatformTableCreator,
        FunctionName.GOOGLE_BIGQUERY_DATA_ACCESS,
    )

    AMAZON_REDSHIFT = (
        AmazonRedshiftDataPlatformTableCreator,
        FunctionName.AMAZON_REDSHIFT_DATA_ACCESS,
    )

    NATIVE_QUERY = (
        NativeQueryDataPlatformTableCreator,
        FunctionName.NATIVE_QUERY,
    )

    def get_table_full_name_creator(self) -> Type[AbstractDataPlatformTableCreator]:
        return self.value[0]

    def get_function_name(self) -> str:
        return self.value[1].value

    @staticmethod
    def get_function_names() -> List[str]:
        functions: List[str] = []
        for supported_resolver in SupportedResolver:
            functions.append(supported_resolver.get_function_name())

        return functions

    @staticmethod
    def get_resolver(function_name: str) -> Optional["SupportedResolver"]:
        logger.debug(f"Looking for resolver {function_name}")
        for supported_resolver in SupportedResolver:
            if function_name == supported_resolver.get_function_name():
                return supported_resolver
        logger.debug(f"Resolver not found for function_name {function_name}")
        return None<|MERGE_RESOLUTION|>--- conflicted
+++ resolved
@@ -389,17 +389,6 @@
 
         first_arg_tree: Optional[Tree] = self.take_first_argument(invoke_expression)
         if first_arg_tree is None:
-<<<<<<< HEAD
-=======
-            logger.debug(
-                f"Function invocation without argument in expression = {invoke_expression.pretty()}"
-            )
-            self.reporter.report_warning(
-                title="M-Query Resolver Error",
-                message="Unable to extract lineage from parsed M-Query expression (function invocation without argument)",
-                context=f"{self.table.full_name}: function invocation without argument",
-            )
->>>>>>> e609ff81
             return None
 
         flat_arg_list: List[Tree] = tree_function.flat_argument_list(first_arg_tree)
