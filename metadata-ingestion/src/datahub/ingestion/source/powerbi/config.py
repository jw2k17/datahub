--- conflicted
+++ resolved
@@ -371,16 +371,12 @@
         description="Retrieve metadata using PowerBI Admin API only. If this is enabled, then Report Pages will not "
         "be extracted. Admin API access is required if this setting is enabled",
     )
-<<<<<<< HEAD
-    # platform instance
-=======
     # Extract independent datasets
     extract_independent_datasets: bool = pydantic.Field(
         default=False,
         description="Whether to extract datasets not used in any PowerBI visualization",
     )
-
->>>>>>> 2751a092
+    # platform instance 
     platform_instance: Optional[str] = pydantic.Field(
         default=None,
         description="The instance of the platform that all assets produced by this recipe belong to",
