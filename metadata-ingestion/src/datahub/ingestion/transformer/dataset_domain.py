--- conflicted
+++ resolved
@@ -94,18 +94,11 @@
         self, entity_urn: str, aspect_name: str, aspect: Optional[Aspect]
     ) -> Optional[Aspect]:
 
-<<<<<<< HEAD
         in_domain_aspect: DomainsClass = cast(DomainsClass, aspect)
         domain_aspect = DomainsClass(domains=[])
         # Check if we have received existing aspect
         if in_domain_aspect is not None and self.config.replace_existing is False:
             domain_aspect.domains.extend(in_domain_aspect.domains)
-=======
-        domain_aspect: DomainsClass = DomainsClass(domains=[])
-        # Check if we have received existing aspect
-        if aspect is not None:
-            domain_aspect.domains.extend(cast(DomainsClass, aspect).domains)
->>>>>>> c6c5694e
 
         domain_to_add = self.config.get_domains_to_add(entity_urn)
 
