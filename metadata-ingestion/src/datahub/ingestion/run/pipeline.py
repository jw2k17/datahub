import contextlib
import itertools
import logging
import os
import platform
import shutil
import sys
import time
from dataclasses import dataclass
from typing import Any, Dict, Iterable, Iterator, List, Optional, cast

import click
import humanfriendly
import psutil

import datahub
from datahub.configuration.common import (
    ConfigModel,
    IgnorableError,
    PipelineExecutionError,
)
from datahub.ingestion.api.committable import CommitPolicy
from datahub.ingestion.api.common import EndOfStream, PipelineContext, RecordEnvelope
from datahub.ingestion.api.pipeline_run_listener import PipelineRunListener
from datahub.ingestion.api.report import Report
from datahub.ingestion.api.sink import Sink, SinkReport, WriteCallback
from datahub.ingestion.api.source import Extractor, Source
from datahub.ingestion.api.transform import Transformer
from datahub.ingestion.extractor.extractor_registry import extractor_registry
from datahub.ingestion.graph.client import DataHubGraph
from datahub.ingestion.reporting.reporting_provider_registry import (
    reporting_provider_registry,
)
from datahub.ingestion.run.pipeline_config import PipelineConfig, ReporterConfig
from datahub.ingestion.sink.file import FileSink, FileSinkConfig
from datahub.ingestion.sink.sink_registry import sink_registry
from datahub.ingestion.source.source_registry import source_registry
from datahub.ingestion.transformer.transform_registry import transform_registry
from datahub.metadata.schema_classes import MetadataChangeProposalClass
from datahub.telemetry import stats, telemetry
from datahub.utilities.global_warning_util import (
    clear_global_warnings,
    get_global_warnings,
)
from datahub.utilities.lossy_collections import LossyDict, LossyList

logger = logging.getLogger(__name__)


class LoggingCallback(WriteCallback):
    def __init__(self, name: str = "") -> None:
        super().__init__()
        self.name = name

    def on_success(
        self, record_envelope: RecordEnvelope, success_metadata: dict
    ) -> None:
        logger.debug(
            f"{self.name} sink wrote workunit {record_envelope.metadata['workunit_id']}"
        )

    def on_failure(
        self,
        record_envelope: RecordEnvelope,
        failure_exception: Exception,
        failure_metadata: dict,
    ) -> None:
        logger.error(
            f"{self.name} failed to write record with workunit {record_envelope.metadata['workunit_id']}"
            f" with {failure_exception} and info {failure_metadata}"
        )


class DeadLetterQueueCallback(WriteCallback):
    def __init__(self, ctx: PipelineContext, config: Optional[FileSinkConfig]) -> None:
        if not config:
            config = FileSinkConfig.parse_obj({"filename": "failed_events.json"})
        self.file_sink: FileSink = FileSink(ctx, config)
        self.logging_callback = LoggingCallback(name="failure-queue")
        logger.info(f"Failure logging enabled. Will log to {config.filename}.")

    def on_success(
        self, record_envelope: RecordEnvelope, success_metadata: dict
    ) -> None:
        pass

    def on_failure(
        self,
        record_envelope: RecordEnvelope,
        failure_exception: Exception,
        failure_metadata: dict,
    ) -> None:
        if "workunit_id" in record_envelope.metadata:
            if isinstance(record_envelope.record, MetadataChangeProposalClass):
                mcp = cast(MetadataChangeProposalClass, record_envelope.record)
                if mcp.systemMetadata:
                    if not mcp.systemMetadata.properties:
                        mcp.systemMetadata.properties = {}
                    if "workunit_id" not in mcp.systemMetadata.properties:
                        # update the workunit id
                        mcp.systemMetadata.properties[
                            "workunit_id"
                        ] = record_envelope.metadata["workunit_id"]
                record_envelope.record = mcp
        self.file_sink.write_record_async(record_envelope, self.logging_callback)

    def close(self) -> None:
        self.file_sink.close()


class PipelineInitError(Exception):
    pass


@contextlib.contextmanager
def _add_init_error_context(step: str) -> Iterator[None]:
    """Enriches any exceptions raised with information about the step that failed."""

    try:
        yield
    except Exception as e:
        raise PipelineInitError(f"Failed to {step}: {e}") from e


@dataclass
class CliReport(Report):
    cli_version: str = datahub.nice_version_name()
    cli_entry_location: str = datahub.__file__
    py_version: str = sys.version
    py_exec_path: str = sys.executable
    os_details: str = platform.platform()
    _peak_memory_usage: int = 0
    _peak_disk_usage: int = 0

    def compute_stats(self) -> None:
        try:
            mem_usage = psutil.Process(os.getpid()).memory_info().rss
            if self._peak_memory_usage < mem_usage:
                self._peak_memory_usage = mem_usage
                self.peak_memory_usage = humanfriendly.format_size(
                    self._peak_memory_usage
                )
            self.mem_info = humanfriendly.format_size(mem_usage)

            disk_usage = shutil.disk_usage("/")
            if self._peak_disk_usage < disk_usage.used:
                self._peak_disk_usage = disk_usage.used
                self.peak_disk_usage = humanfriendly.format_size(self._peak_disk_usage)
            self.disk_info = {
                "total": humanfriendly.format_size(disk_usage.total),
                "used": humanfriendly.format_size(disk_usage.used),
                "free": humanfriendly.format_size(disk_usage.free),
            }
        except Exception as e:
            logger.warning(f"Failed to compute report memory usage: {e}")

        return super().compute_stats()


class Pipeline:
    config: PipelineConfig
    ctx: PipelineContext
    source: Source
    extractor: Extractor
    sink: Sink[ConfigModel, SinkReport]
    transformers: List[Transformer]

    def __init__(
        self,
        config: PipelineConfig,
        dry_run: bool = False,
        preview_mode: bool = False,
        preview_workunits: int = 10,
        report_to: Optional[str] = None,
        no_default_report: bool = False,
    ):
        self.config = config
        self.dry_run = dry_run
        self.preview_mode = preview_mode
        self.preview_workunits = preview_workunits
        self.report_to = report_to
        self.reporters: List[PipelineRunListener] = []
        self.num_intermediate_workunits = 0
        self.last_time_printed = int(time.time())
        self.cli_report = CliReport()

        self.graph = None
        with _add_init_error_context("connect to DataHub"):
            if self.config.datahub_api:
                self.graph = DataHubGraph(self.config.datahub_api)

        with _add_init_error_context("set up framework context"):
            self.ctx = PipelineContext(
                run_id=self.config.run_id,
                graph=self.graph,
                pipeline_name=self.config.pipeline_name,
                dry_run=dry_run,
                preview_mode=preview_mode,
                pipeline_config=self.config,
            )

        sink_type = self.config.sink.type
        with _add_init_error_context(f"find a registered sink for type {sink_type}"):
            sink_class = sink_registry.get(sink_type)

        with _add_init_error_context(f"configure the sink ({sink_type})"):
            sink_config = self.config.sink.dict().get("config") or {}
            self.sink = sink_class.create(sink_config, self.ctx)
            logger.debug(f"Sink type {self.config.sink.type} ({sink_class}) configured")
            logger.info(f"Sink configured successfully. {self.sink.configured()}")

        # once a sink is configured, we can configure reporting immediately to get observability
        with _add_init_error_context("configure reporters"):
            self._configure_reporting(report_to, no_default_report)

        source_type = self.config.source.type
        with _add_init_error_context(
            f"find a registered source for type {source_type}"
        ):
            source_class = source_registry.get(source_type)

        with _add_init_error_context(f"configure the source ({source_type})"):
            self.source = source_class.create(
                self.config.source.dict().get("config", {}), self.ctx
            )
            logger.debug(f"Source type {source_type} ({source_class}) configured")
            logger.info("Source configured successfully.")

        extractor_type = self.config.source.extractor
        with _add_init_error_context(f"configure the extractor ({extractor_type})"):
            extractor_class = extractor_registry.get(extractor_type)
            self.extractor = extractor_class(
                self.config.source.extractor_config, self.ctx
            )

        with _add_init_error_context("configure transformers"):
            self._configure_transforms()

    def _configure_transforms(self) -> None:
        self.transformers = []
        if self.config.transformers is not None:
            for transformer in self.config.transformers:
                transformer_type = transformer.type
                transformer_class = transform_registry.get(transformer_type)
                transformer_config = transformer.dict().get("config", {})
                self.transformers.append(
                    transformer_class.create(transformer_config, self.ctx)
                )
                logger.debug(
                    f"Transformer type:{transformer_type},{transformer_class} configured"
                )

    def _configure_reporting(
        self, report_to: Optional[str], no_default_report: bool
    ) -> None:
        if report_to == "datahub":
            # we add the default datahub reporter unless a datahub reporter is already configured
            if not no_default_report and (
                not self.config.reporting
                or "datahub" not in [x.type for x in self.config.reporting]
            ):
                self.config.reporting.append(
                    ReporterConfig.parse_obj({"type": "datahub"})
                )
        elif report_to:
            # we assume this is a file name, and add the file reporter
            self.config.reporting.append(
                ReporterConfig.parse_obj(
                    {"type": "file", "config": {"filename": report_to}}
                )
            )

        for reporter in self.config.reporting:
            reporter_type = reporter.type
            reporter_class = reporting_provider_registry.get(reporter_type)
            reporter_config_dict = reporter.dict().get("config", {})
            try:
                self.reporters.append(
                    reporter_class.create(
                        config_dict=reporter_config_dict,
                        ctx=self.ctx,
                    )
                )
                logger.debug(
                    f"Reporter type:{reporter_type},{reporter_class} configured."
                )
            except Exception as e:
                if reporter.required:
                    raise
                elif isinstance(e, IgnorableError):
                    logger.debug(f"Reporter type {reporter_type} is disabled: {e}")
                else:
                    logger.warning(
                        f"Failed to configure reporter: {reporter_type}", exc_info=e
                    )

    def _notify_reporters_on_ingestion_start(self) -> None:
        for reporter in self.reporters:
            try:
                reporter.on_start(ctx=self.ctx)
            except Exception as e:
                logger.warning("Reporting failed on start", exc_info=e)

    def _notify_reporters_on_ingestion_completion(self) -> None:
        for reporter in self.reporters:
            try:
                reporter.on_completion(
                    status="CANCELLED"
                    if self.final_status == "cancelled"
                    else "FAILURE"
                    if self.has_failures()
                    else "SUCCESS"
                    if self.final_status == "completed"
                    else "UNKNOWN",
                    report=self._get_structured_report(),
                    ctx=self.ctx,
                )
            except Exception as e:
                logger.warning("Reporting failed on completion", exc_info=e)

    @classmethod
    def create(
        cls,
        config_dict: dict,
        dry_run: bool = False,
        preview_mode: bool = False,
        preview_workunits: int = 10,
        report_to: Optional[str] = None,
        no_default_report: bool = False,
        raw_config: Optional[dict] = None,
    ) -> "Pipeline":
        config = PipelineConfig.from_dict(config_dict, raw_config)
        return cls(
            config,
            dry_run=dry_run,
            preview_mode=preview_mode,
            preview_workunits=preview_workunits,
            report_to=report_to,
            no_default_report=no_default_report,
        )

    def _time_to_print(self) -> bool:
        self.num_intermediate_workunits += 1
        current_time = int(time.time())
        if current_time - self.last_time_printed > 10:
            # we print
            self.num_intermediate_workunits = 0
            self.last_time_printed = current_time
            return True
        return False

    def run(self) -> None:
        self.final_status = "unknown"
        self._notify_reporters_on_ingestion_start()
        callback = None
        try:
            callback = (
                LoggingCallback()
                if not self.config.failure_log.enabled
                else DeadLetterQueueCallback(
                    self.ctx, self.config.failure_log.log_config
                )
            )
            for wu in itertools.islice(
                self.source.get_workunits(),
                self.preview_workunits if self.preview_mode else None,
            ):
                try:
                    if self._time_to_print():
                        self.pretty_print_summary(currently_running=True)
                except Exception as e:
                    logger.warning(f"Failed to print summary {e}")

                if not self.dry_run:
                    self.sink.handle_work_unit_start(wu)
                try:
                    record_envelopes = self.extractor.get_records(wu)
                    for record_envelope in self.transform(record_envelopes):
                        if not self.dry_run:
                            self.sink.write_record_async(record_envelope, callback)

                except RuntimeError:
                    raise
                except SystemExit:
                    raise
                except Exception as e:
<<<<<<< HEAD
                    if telemetry.telemetry_instance.sentry_enabled:
                        import sentry_sdk
                        sentry_sdk.capture_exception(e)
=======
                    # TODO: Transformer errors should cause the pipeline to fail.
>>>>>>> 3de94c52
                    logger.error(
                        "Failed to process some records. Continuing.", exc_info=e
                    )

                self.extractor.close()
                if not self.dry_run:
                    self.sink.handle_work_unit_end(wu)
            self.source.close()
            # no more data is coming, we need to let the transformers produce any additional records if they are holding on to state
            for record_envelope in self.transform(
                [
                    RecordEnvelope(
                        record=EndOfStream(), metadata={"workunit_id": "end-of-stream"}
                    )
                ]
            ):
                if not self.dry_run and not isinstance(
                    record_envelope.record, EndOfStream
                ):
                    # TODO: propagate EndOfStream and other control events to sinks, to allow them to flush etc.
                    self.sink.write_record_async(record_envelope, callback)

            self.sink.close()
            self.process_commits()
            self.final_status = "completed"
        except (SystemExit, RuntimeError, KeyboardInterrupt) as e:
            self.final_status = "cancelled"
            logger.error("Caught error", exc_info=e)
            raise
        finally:
            clear_global_warnings()

            if callback and hasattr(callback, "close"):
                callback.close()  # type: ignore

            self._notify_reporters_on_ingestion_completion()

    def transform(self, records: Iterable[RecordEnvelope]) -> Iterable[RecordEnvelope]:
        """
        Transforms the given sequence of records by passing the records through the transformers
        :param records: the records to transform
        :return: the transformed records
        """
        for transformer in self.transformers:
            records = transformer.transform(records)

        return records

    def process_commits(self) -> None:
        """
        Evaluates the commit_policy for each committable in the context and triggers the commit operation
        on the committable if its required commit policies are satisfied.
        """
        has_errors: bool = (
            True
            if self.source.get_report().failures or self.sink.get_report().failures
            else False
        )
        has_warnings: bool = bool(
            self.source.get_report().warnings or self.sink.get_report().warnings
        )

        for name, committable in self.ctx.get_committables():
            commit_policy: CommitPolicy = committable.commit_policy

            logger.info(
                f"Processing commit request for {name}. Commit policy = {commit_policy},"
                f" has_errors={has_errors}, has_warnings={has_warnings}"
            )

            if (
                commit_policy == CommitPolicy.ON_NO_ERRORS_AND_NO_WARNINGS
                and (has_errors or has_warnings)
            ) or (commit_policy == CommitPolicy.ON_NO_ERRORS and has_errors):
                logger.warning(
                    f"Skipping commit request for {name} since policy requirements are not met."
                )
                continue

            try:
                committable.commit()
            except Exception as e:
                logger.error(f"Failed to commit changes for {name}.", e)
                raise e
            else:
                logger.info(f"Successfully committed changes for {name}.")

    def raise_from_status(self, raise_warnings: bool = False) -> None:
        if self.source.get_report().failures:
            raise PipelineExecutionError(
                "Source reported errors", self.source.get_report()
            )
        if self.sink.get_report().failures:
            raise PipelineExecutionError("Sink reported errors", self.sink.get_report())
        if raise_warnings:
            if self.source.get_report().warnings:
                raise PipelineExecutionError(
                    "Source reported warnings", self.source.get_report()
                )
            if self.sink.get_report().warnings:
                raise PipelineExecutionError(
                    "Sink reported warnings", self.sink.get_report()
                )

    def log_ingestion_stats(self) -> None:
        source_failures = self._approx_all_vals(self.source.get_report().failures)
        source_warnings = self._approx_all_vals(self.source.get_report().warnings)
        sink_failures = len(self.sink.get_report().failures)
        sink_warnings = len(self.sink.get_report().warnings)
        global_warnings = len(get_global_warnings())

        telemetry.telemetry_instance.ping(
            "ingest_stats",
            {
                "source_type": self.config.source.type,
                "sink_type": self.config.sink.type,
                "records_written": stats.discretize(
                    self.sink.get_report().total_records_written
                ),
                "source_failures": stats.discretize(source_failures),
                "source_warnings": stats.discretize(source_warnings),
                "sink_failures": stats.discretize(sink_failures),
                "sink_warnings": stats.discretize(sink_warnings),
                "global_warnings": global_warnings,
                "failures": stats.discretize(source_failures + sink_failures),
                "warnings": stats.discretize(
                    source_warnings + sink_warnings + global_warnings
                ),
            },
            self.ctx.graph,
        )

    def _approx_all_vals(self, d: LossyDict[str, LossyList]) -> int:
        result = d.dropped_keys_count()
        for k in d:
            result += len(d[k])
        return result

    def _get_text_color(self, running: bool, failures: bool, warnings: bool) -> str:
        if running:
            return "cyan"
        else:
            if failures:
                return "bright_red"
            elif warnings:
                return "bright_yellow"
            else:
                return "bright_green"

    def has_failures(self) -> bool:
        return bool(
            self.source.get_report().failures or self.sink.get_report().failures
        )

    def pretty_print_summary(
        self, warnings_as_failure: bool = False, currently_running: bool = False
    ) -> int:
        click.echo()
        click.secho("Cli report:", bold=True)
        click.secho(self.cli_report.as_string())
        click.secho(f"Source ({self.config.source.type}) report:", bold=True)
        click.echo(self.source.get_report().as_string())
        click.secho(f"Sink ({self.config.sink.type}) report:", bold=True)
        click.echo(self.sink.get_report().as_string())
        global_warnings = get_global_warnings()
        if len(global_warnings) > 0:
            click.secho("Global Warnings:", bold=True)
            click.echo(global_warnings)
        click.echo()
        workunits_produced = self.source.get_report().events_produced
        duration_message = f"in {humanfriendly.format_timespan(self.source.get_report().running_time)}."

        if self.source.get_report().failures or self.sink.get_report().failures:
            num_failures_source = self._approx_all_vals(
                self.source.get_report().failures
            )
            num_failures_sink = len(self.sink.get_report().failures)
            click.secho(
                f"{'⏳' if currently_running else ''} Pipeline {'running' if currently_running else 'finished'} with at least {num_failures_source+num_failures_sink} failures{' so far' if currently_running else ''}; produced {workunits_produced} events {duration_message}",
                fg=self._get_text_color(
                    running=currently_running,
                    failures=True,
                    warnings=False,
                ),
                bold=True,
            )
            return 1
        elif (
            self.source.get_report().warnings
            or self.sink.get_report().warnings
            or len(global_warnings) > 0
        ):
            num_warn_source = self._approx_all_vals(self.source.get_report().warnings)
            num_warn_sink = len(self.sink.get_report().warnings)
            num_warn_global = len(global_warnings)
            click.secho(
                f"{'⏳' if currently_running else ''} Pipeline {'running' if currently_running else 'finished'} with at least {num_warn_source+num_warn_sink+num_warn_global} warnings{' so far' if currently_running else ''}; produced {workunits_produced} events {duration_message}",
                fg=self._get_text_color(
                    running=currently_running, failures=False, warnings=True
                ),
                bold=True,
            )
            return 1 if warnings_as_failure else 0
        else:
            click.secho(
                f"{'⏳' if currently_running else ''} Pipeline {'running' if currently_running else 'finished'} successfully{' so far' if currently_running else ''}; produced {workunits_produced} events {duration_message}",
                fg=self._get_text_color(
                    running=currently_running, failures=False, warnings=False
                ),
                bold=True,
            )
            return 0

    def _get_structured_report(self) -> Dict[str, Any]:
        return {
            "cli": self.cli_report.as_obj(),
            "source": {
                "type": self.config.source.type,
                "report": self.source.get_report().as_obj(),
            },
            "sink": {
                "type": self.config.sink.type,
                "report": self.sink.get_report().as_obj(),
            },
        }<|MERGE_RESOLUTION|>--- conflicted
+++ resolved
@@ -384,13 +384,10 @@
                 except SystemExit:
                     raise
                 except Exception as e:
-<<<<<<< HEAD
                     if telemetry.telemetry_instance.sentry_enabled:
                         import sentry_sdk
                         sentry_sdk.capture_exception(e)
-=======
                     # TODO: Transformer errors should cause the pipeline to fail.
->>>>>>> 3de94c52
                     logger.error(
                         "Failed to process some records. Continuing.", exc_info=e
                     )
