--- conflicted
+++ resolved
@@ -3,11 +3,7 @@
 from enum import Enum
 from typing import IO, Any, Dict, List, Optional, Pattern, cast
 
-<<<<<<< HEAD
-from pydantic import BaseModel, validator
-=======
-from pydantic import BaseModel, Extra
->>>>>>> d8335997
+from pydantic import BaseModel, Extra, validator
 from pydantic.fields import Field
 
 
