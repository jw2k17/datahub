--- conflicted
+++ resolved
@@ -19,25 +19,7 @@
     @validator("bootstrap")
     def bootstrap_host_colon_port_comma(cls, val: str) -> str:
         for entry in val.split(","):
-<<<<<<< HEAD
-            # The port can be provided but is not required.
-            port = None
-            if ":" in entry:
-                (host, port) = entry.rsplit(":", 1)
-            else:
-                host = entry
-            assert re.match(
-                # This regex is quite loose. Many invalid hostname's or IPs will slip through,
-                # but it serves as a good first line of validation. We defer to Kafka for the
-                # remaining validation.
-                r"^[\w\-\.\:]+$",
-                host,
-            ), f"host contains bad characters, found {host}"
-            if port is not None:
-                assert port.isdigit(), f"port must be all digits, found {port}"
-=======
             validate_host_port(entry)
->>>>>>> af6a423f
         return val
 
 
