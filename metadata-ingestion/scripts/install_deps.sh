--- conflicted
+++ resolved
@@ -4,16 +4,6 @@
 if [ "$(uname)" == "Darwin" ]; then
     brew install librdkafka
 else
-<<<<<<< HEAD
-    sudo apt-get update && sudo apt-get install -y \
-        librdkafka-dev \
-        python3-ldap \
-        libldap2-dev \
-        libsasl2-dev \
-        ldap-utils \
-        libkrb5-dev \
-        krb5-user
-=======
     sudo_cmd=""
     if command -v sudo; then
         sudo_cmd="sudo"
@@ -34,7 +24,7 @@
             libldap2-dev \
             libsasl2-dev \
             ldap-utils \
-            libkrb5-dev
+            libkrb5-dev \
+            krb5-user
     fi
->>>>>>> 1478d701
 fi