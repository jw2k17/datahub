--- conflicted
+++ resolved
@@ -1273,7 +1273,6 @@
     assert len({wu.metadata.entityUrn for wu in source.get_workunits()}) == 1  # type: ignore
 
 
-<<<<<<< HEAD
 def test_bigquery_config_deprecated_schema_pattern():
     base_config = {
         "include_usage_statistics": False,
@@ -1298,7 +1297,8 @@
     assert config.dataset_pattern == AllowDenyPattern(
         deny=["temp.*"]
     )  # dataset_pattern
-=======
+
+
 @patch.object(BigQueryV2Config, "get_bigquery_client")
 @patch.object(BigQueryV2Config, "get_projects_client")
 def test_get_projects_with_project_labels(
@@ -1322,8 +1322,11 @@
 
     source = BigqueryV2Source(config=config, ctx=PipelineContext(run_id="test1"))
 
-    assert source._get_projects() == [
+    assert get_projects(
+        source.bq_schema_extractor.schema_api,
+        source.report,
+        source.filters,
+    ) == [
         BigqueryProject("dev", "dev_project"),
         BigqueryProject("qa", "qa_project"),
-    ]
->>>>>>> 88b3893b
+    ]