<<<<<<< HEAD
from typing import List, Union
=======
from typing import Dict, List, Union
>>>>>>> b02cd5fb
from unittest import mock

import pytest

import datahub.emitter.mce_builder as builder
import datahub.metadata.schema_classes as models
from datahub.ingestion.api.common import PipelineContext, RecordEnvelope
from datahub.ingestion.transformer.add_dataset_browse_path import (
    AddDatasetBrowsePathTransformer,
)
from datahub.ingestion.transformer.add_dataset_ownership import (
    AddDatasetOwnership,
    PatternAddDatasetOwnership,
    SimpleAddDatasetOwnership,
)
from datahub.ingestion.transformer.add_dataset_properties import (
    AddDatasetProperties,
    AddDatasetPropertiesResolverBase,
)
from datahub.ingestion.transformer.add_dataset_tags import (
    AddDatasetTags,
    SimpleAddDatasetTags,
)
from datahub.ingestion.transformer.mark_dataset_status import MarkDatasetStatus
from datahub.ingestion.transformer.remove_dataset_ownership import (
    SimpleRemoveDatasetOwnership,
)
from datahub.metadata.schema_classes import DatasetSnapshotClass


def make_generic_dataset() -> models.MetadataChangeEventClass:
    return models.MetadataChangeEventClass(
        proposedSnapshot=models.DatasetSnapshotClass(
            urn="urn:li:dataset:(urn:li:dataPlatform:bigquery,example1,PROD)",
            aspects=[
                models.StatusClass(removed=False),
            ],
        ),
    )


def make_dataset_with_owner() -> models.MetadataChangeEventClass:
    return models.MetadataChangeEventClass(
        proposedSnapshot=models.DatasetSnapshotClass(
            urn="urn:li:dataset:(urn:li:dataPlatform:bigquery,example2,PROD)",
            aspects=[
                models.OwnershipClass(
                    owners=[
                        models.OwnerClass(
                            owner=builder.make_user_urn("fake_owner"),
                            type=models.OwnershipTypeClass.DATAOWNER,
                        ),
                    ],
                    lastModified=models.AuditStampClass(
                        time=1625266033123, actor="urn:li:corpuser:datahub"
                    ),
                )
            ],
        ),
    )


EXISTING_PROPERTIES = {"my_existing_property": "existing property value"}


def make_dataset_with_properties() -> models.MetadataChangeEventClass:
    return models.MetadataChangeEventClass(
        proposedSnapshot=models.DatasetSnapshotClass(
            urn="urn:li:dataset:(urn:li:dataPlatform:bigquery,example1,PROD)",
            aspects=[
                models.StatusClass(removed=False),
                models.DatasetPropertiesClass(customProperties=EXISTING_PROPERTIES),
            ],
        ),
    )


def test_simple_dataset_ownership_transformation(mock_time):
    no_owner_aspect = make_generic_dataset()

    with_owner_aspect = make_dataset_with_owner()

    not_a_dataset = models.MetadataChangeEventClass(
        proposedSnapshot=models.DataJobSnapshotClass(
            urn="urn:li:dataJob:(urn:li:dataFlow:(airflow,dag_abc,PROD),task_456)",
            aspects=[
                models.DataJobInfoClass(
                    name="User Deletions",
                    description="Constructs the fct_users_deleted from logging_events",
                    type=models.AzkabanJobTypeClass.SQL,
                )
            ],
        )
    )

    inputs = [
        no_owner_aspect,
        with_owner_aspect,
        not_a_dataset,
    ]

    transformer = SimpleAddDatasetOwnership.create(
        {
            "owner_urns": [
                builder.make_user_urn("person1"),
                builder.make_user_urn("person2"),
            ]
        },
        PipelineContext(run_id="test"),
    )

    outputs = list(
        transformer.transform([RecordEnvelope(input, metadata={}) for input in inputs])
    )

    assert len(outputs) == len(inputs)

    # Check the first entry.
    first_ownership_aspect = builder.get_aspect_if_available(
        outputs[0].record, models.OwnershipClass
    )
    assert first_ownership_aspect
    assert len(first_ownership_aspect.owners) == 2
    assert all(
        [
            owner.type == models.OwnershipTypeClass.DATAOWNER
            for owner in first_ownership_aspect.owners
        ]
    )

    # Check the second entry.
    second_ownership_aspect = builder.get_aspect_if_available(
        outputs[1].record, models.OwnershipClass
    )
    assert second_ownership_aspect
    assert len(second_ownership_aspect.owners) == 3
    assert all(
        [
            owner.type == models.OwnershipTypeClass.DATAOWNER
            for owner in first_ownership_aspect.owners
        ]
    )

    # Verify that the third entry is unchanged.
    assert inputs[2] == outputs[2].record


def test_simple_dataset_ownership_with_type_transformation(mock_time):
    input = make_generic_dataset()

    transformer = SimpleAddDatasetOwnership.create(
        {
            "owner_urns": [
                builder.make_user_urn("person1"),
            ],
            "ownership_type": "PRODUCER",
        },
        PipelineContext(run_id="test"),
    )

    output = list(transformer.transform([RecordEnvelope(input, metadata={})]))

    assert len(output) == 1

    ownership_aspect = builder.get_aspect_if_available(
        output[0].record, models.OwnershipClass
    )
    assert ownership_aspect
    assert len(ownership_aspect.owners) == 1
    assert ownership_aspect.owners[0].type == models.OwnershipTypeClass.PRODUCER


def test_simple_dataset_ownership_with_invalid_type_transformation(mock_time):
    with pytest.raises(ValueError):
        SimpleAddDatasetOwnership.create(
            {
                "owner_urns": [
                    builder.make_user_urn("person1"),
                ],
                "ownership_type": "INVALID_TYPE",
            },
            PipelineContext(run_id="test"),
        )


def test_simple_remove_dataset_ownership():
    with_owner_aspect = make_dataset_with_owner()

    transformer = SimpleRemoveDatasetOwnership.create(
        {},
        PipelineContext(run_id="test"),
    )
    outputs = list(
        transformer.transform([RecordEnvelope(with_owner_aspect, metadata={})])
    )

    ownership_aspect = builder.get_aspect_if_available(
        outputs[0].record, models.OwnershipClass
    )
    assert ownership_aspect
    assert len(ownership_aspect.owners) == 0


def test_mark_status_dataset():
    dataset = make_generic_dataset()

    transformer = MarkDatasetStatus.create(
        {"removed": True},
        PipelineContext(run_id="test"),
    )
    removed = list(transformer.transform([RecordEnvelope(dataset, metadata={})]))
    status_aspect = builder.get_aspect_if_available(
        removed[0].record, models.StatusClass
    )
    assert status_aspect
    assert status_aspect.removed is True

    transformer = MarkDatasetStatus.create(
        {"removed": False},
        PipelineContext(run_id="test"),
    )
    not_removed = list(transformer.transform([RecordEnvelope(dataset, metadata={})]))
    status_aspect = builder.get_aspect_if_available(
        not_removed[0].record, models.StatusClass
    )
    assert status_aspect
    assert status_aspect.removed is False


def test_add_dataset_browse_paths():
    dataset = make_generic_dataset()

    transformer = AddDatasetBrowsePathTransformer.create(
        {"path_templates": ["/abc"]},
        PipelineContext(run_id="test"),
    )
    transformed = list(transformer.transform([RecordEnvelope(dataset, metadata={})]))
    browse_path_aspect = builder.get_aspect_if_available(
        transformed[0].record, models.BrowsePathsClass
    )
    assert browse_path_aspect
    assert browse_path_aspect.paths == ["/abc"]

    transformer = AddDatasetBrowsePathTransformer.create(
        {
            "path_templates": [
                "/PLATFORM/foo/DATASET_PARTS/ENV",
                "/ENV/PLATFORM/bar/DATASET_PARTS/",
            ]
        },
        PipelineContext(run_id="test"),
    )
    transformed = list(transformer.transform([RecordEnvelope(dataset, metadata={})]))
    browse_path_aspect = builder.get_aspect_if_available(
        transformed[0].record, models.BrowsePathsClass
    )
    assert browse_path_aspect
    assert browse_path_aspect.paths == [
        "/abc",
        "/bigquery/foo/example1/prod",
        "/prod/bigquery/bar/example1/",
    ]

    transformer = AddDatasetBrowsePathTransformer.create(
        {
            "path_templates": [
                "/xyz",
            ],
            "replace_existing": True,
        },
        PipelineContext(run_id="test"),
    )
    transformed = list(transformer.transform([RecordEnvelope(dataset, metadata={})]))
    browse_path_aspect = builder.get_aspect_if_available(
        transformed[0].record, models.BrowsePathsClass
    )
    assert browse_path_aspect
    assert browse_path_aspect.paths == [
        "/xyz",
    ]


def test_simple_dataset_tags_transformation(mock_time):
    dataset_mce = make_generic_dataset()

    transformer = SimpleAddDatasetTags.create(
        {
            "tag_urns": [
                builder.make_tag_urn("NeedsDocumentation"),
                builder.make_tag_urn("Legacy"),
            ]
        },
        PipelineContext(run_id="test-tags"),
    )

    outputs = list(
        transformer.transform(
            [RecordEnvelope(input, metadata={}) for input in [dataset_mce]]
        )
    )
    assert len(outputs) == 1

    # Check that tags were added.
    tags_aspect = builder.get_aspect_if_available(
        outputs[0].record, models.GlobalTagsClass
    )
    assert tags_aspect
    assert len(tags_aspect.tags) == 2
    assert tags_aspect.tags[0].tag == builder.make_tag_urn("NeedsDocumentation")


def dummy_tag_resolver_method(dataset_snapshot):
    return []


def test_import_resolver():
    transformer = AddDatasetTags.create(
        {
            "get_tags_to_add": "tests.unit.test_transform_dataset.dummy_tag_resolver_method"
        },
        PipelineContext(run_id="test-tags"),
    )
    output = list(
        transformer.transform(
            [RecordEnvelope(input, metadata={}) for input in [make_generic_dataset()]]
        )
    )
    assert output


def test_pattern_dataset_ownership_transformation(mock_time):
    no_owner_aspect = make_generic_dataset()

    with_owner_aspect = models.MetadataChangeEventClass(
        proposedSnapshot=models.DatasetSnapshotClass(
            urn="urn:li:dataset:(urn:li:dataPlatform:bigquery,example2,PROD)",
            aspects=[
                models.OwnershipClass(
                    owners=[
                        models.OwnerClass(
                            owner=builder.make_user_urn("fake_owner"),
                            type=models.OwnershipTypeClass.DATAOWNER,
                        ),
                    ],
                    lastModified=models.AuditStampClass(
                        time=1625266033123, actor="urn:li:corpuser:datahub"
                    ),
                )
            ],
        ),
    )

    not_a_dataset = models.MetadataChangeEventClass(
        proposedSnapshot=models.DataJobSnapshotClass(
            urn="urn:li:dataJob:(urn:li:dataFlow:(airflow,dag_abc,PROD),task_456)",
            aspects=[
                models.DataJobInfoClass(
                    name="User Deletions",
                    description="Constructs the fct_users_deleted from logging_events",
                    type=models.AzkabanJobTypeClass.SQL,
                )
            ],
        )
    )

    inputs = [
        no_owner_aspect,
        with_owner_aspect,
        not_a_dataset,
    ]

    transformer = PatternAddDatasetOwnership.create(
        {
            "owner_pattern": {
                "rules": {
                    ".*example1.*": [builder.make_user_urn("person1")],
                    ".*example2.*": [builder.make_user_urn("person2")],
                }
            },
        },
        PipelineContext(run_id="test"),
    )

    outputs = list(
        transformer.transform([RecordEnvelope(input, metadata={}) for input in inputs])
    )

    assert len(outputs) == len(inputs)

    # Check the first entry.
    first_ownership_aspect = builder.get_aspect_if_available(
        outputs[0].record, models.OwnershipClass
    )
    assert first_ownership_aspect
    assert len(first_ownership_aspect.owners) == 1
    assert all(
        [
            owner.type == models.OwnershipTypeClass.DATAOWNER
            for owner in first_ownership_aspect.owners
        ]
    )

    # Check the second entry.
    second_ownership_aspect = builder.get_aspect_if_available(
        outputs[1].record, models.OwnershipClass
    )
    assert second_ownership_aspect
    assert len(second_ownership_aspect.owners) == 2
    assert all(
        [
            owner.type == models.OwnershipTypeClass.DATAOWNER
            for owner in first_ownership_aspect.owners
        ]
    )

    # Verify that the third entry is unchanged.
    assert inputs[2] == outputs[2].record


def test_pattern_dataset_ownership_with_type_transformation(mock_time):
    input = make_generic_dataset()

    transformer = PatternAddDatasetOwnership.create(
        {
            "owner_pattern": {
                "rules": {
                    ".*example1.*": [builder.make_user_urn("person1")],
                }
            },
            "ownership_type": "PRODUCER",
        },
        PipelineContext(run_id="test"),
    )

    output = list(transformer.transform([RecordEnvelope(input, metadata={})]))

    assert len(output) == 1

    ownership_aspect = builder.get_aspect_if_available(
        output[0].record, models.OwnershipClass
    )
    assert ownership_aspect
    assert len(ownership_aspect.owners) == 1
    assert ownership_aspect.owners[0].type == models.OwnershipTypeClass.PRODUCER


def test_pattern_dataset_ownership_with_invalid_type_transformation(mock_time):
    with pytest.raises(ValueError):
        PatternAddDatasetOwnership.create(
            {
                "owner_pattern": {
                    "rules": {
                        ".*example1.*": [builder.make_user_urn("person1")],
                    }
                },
                "ownership_type": "INVALID_TYPE",
            },
            PipelineContext(run_id="test"),
        )


def gen_owners(
    owners: List[str],
    ownership_type: Union[
        str, models.OwnershipTypeClass
    ] = models.OwnershipTypeClass.DATAOWNER,
) -> models.OwnershipClass:
    return models.OwnershipClass(
        owners=[models.OwnerClass(owner=owner, type=ownership_type) for owner in owners]
    )


def test_ownership_patching_intersect(mock_time):
    mock_graph = mock.MagicMock()
    server_ownership = gen_owners(["foo", "bar"])
    mce_ownership = gen_owners(["baz", "foo"])
    mock_graph.get_ownership.return_value = server_ownership

    test_ownership = AddDatasetOwnership.get_ownership_to_set(
        mock_graph, "test_urn", mce_ownership
    )
    assert test_ownership and test_ownership.owners
    assert "foo" in [o.owner for o in test_ownership.owners]
    assert "bar" in [o.owner for o in test_ownership.owners]
    assert "baz" in [o.owner for o in test_ownership.owners]


def test_ownership_patching_with_nones(mock_time):
    mock_graph = mock.MagicMock()
    mce_ownership = gen_owners(["baz", "foo"])
    mock_graph.get_ownership.return_value = None
    test_ownership = AddDatasetOwnership.get_ownership_to_set(
        mock_graph, "test_urn", mce_ownership
    )
    assert test_ownership and test_ownership.owners
    assert "foo" in [o.owner for o in test_ownership.owners]
    assert "baz" in [o.owner for o in test_ownership.owners]

    server_ownership = gen_owners(["baz", "foo"])
    mock_graph.get_ownership.return_value = server_ownership
    test_ownership = AddDatasetOwnership.get_ownership_to_set(
        mock_graph, "test_urn", None
    )
    assert not test_ownership


def test_ownership_patching_with_empty_mce_none_server(mock_time):
    mock_graph = mock.MagicMock()
    mce_ownership = gen_owners([])
    mock_graph.get_ownership.return_value = None
    test_ownership = AddDatasetOwnership.get_ownership_to_set(
        mock_graph, "test_urn", mce_ownership
    )
    # nothing to add, so we omit writing
    assert test_ownership is None


def test_ownership_patching_with_empty_mce_nonempty_server(mock_time):
    mock_graph = mock.MagicMock()
    server_ownership = gen_owners(["baz", "foo"])
    mce_ownership = gen_owners([])
    mock_graph.get_ownership.return_value = server_ownership
    test_ownership = AddDatasetOwnership.get_ownership_to_set(
        mock_graph, "test_urn", mce_ownership
    )
    # nothing to add, so we omit writing
    assert test_ownership is None


def test_ownership_patching_with_different_types_1(mock_time):
    mock_graph = mock.MagicMock()
    server_ownership = gen_owners(["baz", "foo"], models.OwnershipTypeClass.PRODUCER)
    mce_ownership = gen_owners(["foo"], models.OwnershipTypeClass.DATAOWNER)
    mock_graph.get_ownership.return_value = server_ownership
    test_ownership = AddDatasetOwnership.get_ownership_to_set(
        mock_graph, "test_urn", mce_ownership
    )
    assert test_ownership and test_ownership.owners
    # nothing to add, so we omit writing
    assert ("foo", models.OwnershipTypeClass.DATAOWNER) in [
        (o.owner, o.type) for o in test_ownership.owners
    ]
    assert ("baz", models.OwnershipTypeClass.PRODUCER) in [
        (o.owner, o.type) for o in test_ownership.owners
    ]


def test_ownership_patching_with_different_types_2(mock_time):
    mock_graph = mock.MagicMock()
    server_ownership = gen_owners(["baz", "foo"], models.OwnershipTypeClass.PRODUCER)
    mce_ownership = gen_owners(["foo", "baz"], models.OwnershipTypeClass.DATAOWNER)
    mock_graph.get_ownership.return_value = server_ownership
    test_ownership = AddDatasetOwnership.get_ownership_to_set(
        mock_graph, "test_urn", mce_ownership
    )
    assert test_ownership and test_ownership.owners
    assert len(test_ownership.owners) == 2
    # nothing to add, so we omit writing
    assert ("foo", models.OwnershipTypeClass.DATAOWNER) in [
        (o.owner, o.type) for o in test_ownership.owners
    ]
    assert ("baz", models.OwnershipTypeClass.DATAOWNER) in [
        (o.owner, o.type) for o in test_ownership.owners
<<<<<<< HEAD
    ]
=======
    ]


PROPERTIES_TO_ADD = {"my_new_property": "property value"}


class DummyPropertiesResolverClass(AddDatasetPropertiesResolverBase):
    def get_properties_to_add(self, current: DatasetSnapshotClass) -> Dict[str, str]:
        return PROPERTIES_TO_ADD


def test_add_dataset_properties(mock_time):
    dataset_mce = make_dataset_with_properties()

    transformer = AddDatasetProperties.create(
        {
            "add_properties_resolver_class": "tests.unit.test_transform_dataset.DummyPropertiesResolverClass"
        },
        PipelineContext(run_id="test-properties"),
    )

    outputs = list(
        transformer.transform(
            [RecordEnvelope(input, metadata={}) for input in [dataset_mce]]
        )
    )
    assert len(outputs) == 1

    custom_properties = builder.get_aspect_if_available(
        outputs[0].record, models.DatasetPropertiesClass
    )

    assert custom_properties is not None
    assert custom_properties.customProperties == {
        **EXISTING_PROPERTIES,
        **PROPERTIES_TO_ADD,
    }
>>>>>>> b02cd5fb
<|MERGE_RESOLUTION|>--- conflicted
+++ resolved
@@ -1,8 +1,4 @@
-<<<<<<< HEAD
-from typing import List, Union
-=======
 from typing import Dict, List, Union
->>>>>>> b02cd5fb
 from unittest import mock
 
 import pytest
@@ -566,9 +562,6 @@
     ]
     assert ("baz", models.OwnershipTypeClass.DATAOWNER) in [
         (o.owner, o.type) for o in test_ownership.owners
-<<<<<<< HEAD
-    ]
-=======
     ]
 
 
@@ -605,5 +598,4 @@
     assert custom_properties.customProperties == {
         **EXISTING_PROPERTIES,
         **PROPERTIES_TO_ADD,
-    }
->>>>>>> b02cd5fb
+    }