import re
from typing import (
    Any,
    Callable,
    Dict,
    List,
    MutableSequence,
    Optional,
    Type,
    Union,
    cast,
)
from unittest import mock
from uuid import uuid4

import pytest

import datahub.emitter.mce_builder as builder
import datahub.metadata.schema_classes as models
import tests.test_helpers.mce_helpers
from datahub.configuration.common import TransformerSemantics
from datahub.emitter.mcp import MetadataChangeProposalWrapper
from datahub.ingestion.api import workunit
from datahub.ingestion.api.common import EndOfStream, PipelineContext, RecordEnvelope
from datahub.ingestion.graph.client import DatahubClientConfig, DataHubGraph
from datahub.ingestion.run.pipeline import Pipeline
from datahub.ingestion.transformer.add_dataset_browse_path import (
    AddDatasetBrowsePathTransformer,
)
from datahub.ingestion.transformer.add_dataset_ownership import (
    AddDatasetOwnership,
    PatternAddDatasetOwnership,
    SimpleAddDatasetOwnership,
)
from datahub.ingestion.transformer.add_dataset_properties import (
    AddDatasetProperties,
    AddDatasetPropertiesResolverBase,
    SimpleAddDatasetProperties,
)
from datahub.ingestion.transformer.add_dataset_schema_tags import (
    PatternAddDatasetSchemaTags,
)
from datahub.ingestion.transformer.add_dataset_schema_terms import (
    PatternAddDatasetSchemaTerms,
)
from datahub.ingestion.transformer.add_dataset_tags import (
    AddDatasetTags,
    PatternAddDatasetTags,
    SimpleAddDatasetTags,
)
from datahub.ingestion.transformer.add_dataset_terms import (
    PatternAddDatasetTerms,
    SimpleAddDatasetTerms,
)
from datahub.ingestion.transformer.base_transformer import (
    BaseTransformer,
    SingleAspectTransformer,
)
from datahub.ingestion.transformer.dataset_domain import SimpleAddDatasetDomain
from datahub.ingestion.transformer.dataset_transformer import DatasetTransformer
from datahub.ingestion.transformer.ingest_dictionary import InsertIngestionDictionary
from datahub.ingestion.transformer.mark_dataset_status import MarkDatasetStatus
from datahub.ingestion.transformer.remove_dataset_ownership import (
    SimpleRemoveDatasetOwnership,
)
from datahub.metadata.schema_classes import (
    BrowsePathsClass,
    ChangeTypeClass,
    DatasetPropertiesClass,
    GlobalTagsClass,
    MetadataChangeEventClass,
    OwnershipClass,
    StatusClass,
    TagAssociationClass,
)
from datahub.utilities.urns.dataset_urn import DatasetUrn
from datahub.utilities.urns.urn import Urn


def make_generic_dataset(
    entity_urn: str = "urn:li:dataset:(urn:li:dataPlatform:bigquery,example1,PROD)",
    aspects: List[Any] = [models.StatusClass(removed=False)],
) -> models.MetadataChangeEventClass:
    return models.MetadataChangeEventClass(
        proposedSnapshot=models.DatasetSnapshotClass(
            urn=entity_urn,
            aspects=aspects,
        ),
    )


def make_generic_dataset_mcp(
    entity_urn: str = "urn:li:dataset:(urn:li:dataPlatform:bigquery,example1,PROD)",
    aspect_name: str = "status",
    aspect: Any = models.StatusClass(removed=False),
) -> MetadataChangeProposalWrapper:
    return MetadataChangeProposalWrapper(
        entityUrn=entity_urn,
        entityType=Urn.create_from_string(entity_urn).get_type(),
        aspectName=aspect_name,
        changeType="UPSERT",
        aspect=aspect,
    )


def create_and_run_test_pipeline(
    events: List[Union[MetadataChangeEventClass, MetadataChangeProposalWrapper]],
    transformers: List[Dict[str, Any]],
    path: str,
) -> str:
    with mock.patch(
        "tests.unit.test_source.FakeSource.get_workunits"
    ) as mock_getworkunits:
        mock_getworkunits.return_value = [
            workunit.MetadataWorkUnit(
                id=f"test-workunit-mce-{e.proposedSnapshot.urn}", mce=e
            )
            if isinstance(e, MetadataChangeEventClass)
            else workunit.MetadataWorkUnit(
                id=f"test-workunit-mcp-{e.entityUrn}-{e.aspectName}", mcp=e
            )
            for e in events
        ]
        events_file = f"{path}/{str(uuid4())}.json"
        pipeline = Pipeline.create(
            config_dict={
                "source": {
                    "type": "tests.unit.test_source.FakeSource",
                    "config": {},
                },
                "transformers": transformers,
                "sink": {"type": "file", "config": {"filename": events_file}},
            }
        )

        pipeline.run()
        pipeline.raise_from_status()
    return events_file


def make_dataset_with_owner() -> models.MetadataChangeEventClass:
    return models.MetadataChangeEventClass(
        proposedSnapshot=models.DatasetSnapshotClass(
            urn="urn:li:dataset:(urn:li:dataPlatform:bigquery,example2,PROD)",
            aspects=[
                models.OwnershipClass(
                    owners=[
                        models.OwnerClass(
                            owner=builder.make_user_urn("fake_owner"),
                            type=models.OwnershipTypeClass.DATAOWNER,
                        ),
                    ],
                    lastModified=models.AuditStampClass(
                        time=1625266033123, actor="urn:li:corpuser:datahub"
                    ),
                )
            ],
        ),
    )


EXISTING_PROPERTIES = {"my_existing_property": "existing property value"}


def make_dataset_with_properties() -> models.MetadataChangeEventClass:
    return models.MetadataChangeEventClass(
        proposedSnapshot=models.DatasetSnapshotClass(
            urn="urn:li:dataset:(urn:li:dataPlatform:bigquery,example1,PROD)",
            aspects=[
                models.StatusClass(removed=False),
                models.DatasetPropertiesClass(
                    customProperties=EXISTING_PROPERTIES.copy()
                ),
            ],
        ),
    )


def test_simple_dataset_ownership_transformation(mock_time):
    no_owner_aspect = make_generic_dataset()

    with_owner_aspect = make_dataset_with_owner()

    not_a_dataset = models.MetadataChangeEventClass(
        proposedSnapshot=models.DataJobSnapshotClass(
            urn="urn:li:dataJob:(urn:li:dataFlow:(airflow,dag_abc,PROD),task_456)",
            aspects=[
                models.DataJobInfoClass(
                    name="User Deletions",
                    description="Constructs the fct_users_deleted from logging_events",
                    type=models.AzkabanJobTypeClass.SQL,
                )
            ],
        )
    )

    inputs = [no_owner_aspect, with_owner_aspect, not_a_dataset, EndOfStream()]

    transformer = SimpleAddDatasetOwnership.create(
        {
            "owner_urns": [
                builder.make_user_urn("person1"),
                builder.make_user_urn("person2"),
            ]
        },
        PipelineContext(run_id="test"),
    )

    outputs = list(
        transformer.transform([RecordEnvelope(input, metadata={}) for input in inputs])
    )

    assert len(outputs) == len(inputs) + 1

    # Check the first entry.
    first_ownership_aspect = builder.get_aspect_if_available(
        outputs[0].record, models.OwnershipClass
    )
    assert first_ownership_aspect is None

    last_event = outputs[3].record
    assert isinstance(last_event, MetadataChangeProposalWrapper)
    assert isinstance(last_event.aspect, OwnershipClass)
    assert len(last_event.aspect.owners) == 2
    assert last_event.entityUrn == outputs[0].record.proposedSnapshot.urn
    assert all(
        [
            owner.type == models.OwnershipTypeClass.DATAOWNER
            for owner in last_event.aspect.owners
        ]
    )

    # Check the second entry.
    second_ownership_aspect = builder.get_aspect_if_available(
        outputs[1].record, models.OwnershipClass
    )
    assert second_ownership_aspect
    assert len(second_ownership_aspect.owners) == 3
    assert all(
        [
            owner.type == models.OwnershipTypeClass.DATAOWNER
            for owner in second_ownership_aspect.owners
        ]
    )

    # Verify that the third entry is unchanged.
    assert inputs[2] == outputs[2].record

    # Verify that the last entry is EndOfStream
    assert inputs[3] == outputs[4].record


def test_simple_dataset_ownership_with_type_transformation(mock_time):
    input = make_generic_dataset()

    transformer = SimpleAddDatasetOwnership.create(
        {
            "owner_urns": [
                builder.make_user_urn("person1"),
            ],
            "ownership_type": "PRODUCER",
        },
        PipelineContext(run_id="test"),
    )

    output = list(
        transformer.transform(
            [
                RecordEnvelope(input, metadata={}),
                RecordEnvelope(EndOfStream(), metadata={}),
            ]
        )
    )

    assert len(output) == 3

    # original MCE is unchanged
    assert input == output[0].record

    ownership_aspect = output[1].record.aspect

    assert isinstance(ownership_aspect, OwnershipClass)
    assert len(ownership_aspect.owners) == 1
    assert ownership_aspect.owners[0].type == models.OwnershipTypeClass.PRODUCER


def test_simple_dataset_ownership_with_invalid_type_transformation(mock_time):
    with pytest.raises(ValueError):
        SimpleAddDatasetOwnership.create(
            {
                "owner_urns": [
                    builder.make_user_urn("person1"),
                ],
                "ownership_type": "INVALID_TYPE",
            },
            PipelineContext(run_id="test"),
        )


def test_simple_remove_dataset_ownership():
    with_owner_aspect = make_dataset_with_owner()

    transformer = SimpleRemoveDatasetOwnership.create(
        {},
        PipelineContext(run_id="test"),
    )
    outputs = list(
        transformer.transform([RecordEnvelope(with_owner_aspect, metadata={})])
    )

    ownership_aspect = builder.get_aspect_if_available(
        outputs[0].record, models.OwnershipClass
    )
    assert ownership_aspect
    assert len(ownership_aspect.owners) == 0


def test_mark_status_dataset(tmp_path):
    dataset = make_generic_dataset()

    transformer = MarkDatasetStatus.create(
        {"removed": True},
        PipelineContext(run_id="test"),
    )
    removed = list(
        transformer.transform(
            [
                RecordEnvelope(dataset, metadata={}),
            ]
        )
    )
    assert len(removed) == 1
    status_aspect = builder.get_aspect_if_available(
        removed[0].record, models.StatusClass
    )
    assert status_aspect
    assert status_aspect.removed is True

    transformer = MarkDatasetStatus.create(
        {"removed": False},
        PipelineContext(run_id="test"),
    )
    not_removed = list(
        transformer.transform(
            [
                RecordEnvelope(dataset, metadata={}),
            ]
        )
    )
    assert len(not_removed) == 1
    status_aspect = builder.get_aspect_if_available(
        not_removed[0].record, models.StatusClass
    )
    assert status_aspect
    assert status_aspect.removed is False

    mcp = make_generic_dataset_mcp(
        aspect_name="datasetProperties",
        aspect=DatasetPropertiesClass(description="Test dataset"),
    )
    events_file = create_and_run_test_pipeline(
        events=[mcp],
        transformers=[{"type": "mark_dataset_status", "config": {"removed": True}}],
        path=tmp_path,
    )

    # assert dataset properties aspect was preserved
    assert (
        tests.test_helpers.mce_helpers.assert_for_each_entity(
            entity_type="dataset",
            aspect_name="datasetProperties",
            aspect_field_matcher={"description": "Test dataset"},
            file=events_file,
        )
        == 1
    )

    # assert Status aspect was generated
    assert (
        tests.test_helpers.mce_helpers.assert_for_each_entity(
            entity_type="dataset",
            aspect_name="status",
            aspect_field_matcher={"removed": True},
            file=events_file,
        )
        == 1
    )

    # MCE only
    test_aspect = DatasetPropertiesClass(description="Test dataset")
    events_file = create_and_run_test_pipeline(
        events=[make_generic_dataset(aspects=[test_aspect])],
        transformers=[{"type": "mark_dataset_status", "config": {"removed": True}}],
        path=tmp_path,
    )

    # assert dataset properties aspect was preserved
    assert (
        tests.test_helpers.mce_helpers.assert_entity_mce_aspect(
            entity_urn=mcp.entityUrn or "",
            aspect=test_aspect,
            aspect_type=DatasetPropertiesClass,
            file=events_file,
        )
        == 1
    )

    # assert Status aspect was generated
    assert (
        tests.test_helpers.mce_helpers.assert_for_each_entity(
            entity_type="dataset",
            aspect_name="status",
            aspect_field_matcher={"removed": True},
            file=events_file,
        )
        == 1
    )

    # MCE (non-matching) + MCP (matching)
    test_aspect = DatasetPropertiesClass(description="Test dataset")
    events_file = create_and_run_test_pipeline(
        events=[
            make_generic_dataset(aspects=[test_aspect]),
            make_generic_dataset_mcp(),
        ],
        transformers=[{"type": "mark_dataset_status", "config": {"removed": True}}],
        path=tmp_path,
    )

    # assert dataset properties aspect was preserved
    assert (
        tests.test_helpers.mce_helpers.assert_entity_mce_aspect(
            entity_urn=mcp.entityUrn or "",
            aspect=test_aspect,
            aspect_type=DatasetPropertiesClass,
            file=events_file,
        )
        == 1
    )

    # assert Status aspect was generated
    assert (
        tests.test_helpers.mce_helpers.assert_for_each_entity(
            entity_type="dataset",
            aspect_name="status",
            aspect_field_matcher={"removed": True},
            file=events_file,
        )
        == 1
    )

    # MCE (matching) + MCP (non-matching)
    test_status_aspect = StatusClass(removed=False)
    events_file = create_and_run_test_pipeline(
        events=[
            make_generic_dataset(aspects=[test_status_aspect]),
            make_generic_dataset_mcp(
                aspect_name="datasetProperties",
                aspect=DatasetPropertiesClass(description="test dataset"),
            ),
        ],
        transformers=[{"type": "mark_dataset_status", "config": {"removed": True}}],
        path=tmp_path,
    )

    # assert MCE was transformed
    assert (
        tests.test_helpers.mce_helpers.assert_entity_mce_aspect(
            entity_urn=mcp.entityUrn or "",
            aspect=StatusClass(removed=True),
            aspect_type=StatusClass,
            file=events_file,
        )
        == 1
    )

    # assert MCP aspect was preserved
    assert (
        tests.test_helpers.mce_helpers.assert_for_each_entity(
            entity_type="dataset",
            aspect_name="datasetProperties",
            aspect_field_matcher={"description": "test dataset"},
            file=events_file,
        )
        == 1
    )

    # MCE (non-matching) + MCP (non-matching)
    test_mcp_aspect = GlobalTagsClass(tags=[TagAssociationClass(tag="urn:li:tag:test")])
    test_dataset_props_aspect = DatasetPropertiesClass(description="Test dataset")
    events_file = create_and_run_test_pipeline(
        events=[
            make_generic_dataset(aspects=[test_dataset_props_aspect]),
            make_generic_dataset_mcp(aspect_name="globalTags", aspect=test_mcp_aspect),
        ],
        transformers=[{"type": "mark_dataset_status", "config": {"removed": True}}],
        path=tmp_path,
    )

    # assert MCE was preserved
    assert (
        tests.test_helpers.mce_helpers.assert_entity_mce_aspect(
            entity_urn=mcp.entityUrn or "",
            aspect=test_dataset_props_aspect,
            aspect_type=DatasetPropertiesClass,
            file=events_file,
        )
        == 1
    )

    # assert MCP aspect was preserved
    assert (
        tests.test_helpers.mce_helpers.assert_for_each_entity(
            entity_type="dataset",
            aspect_name="globalTags",
            aspect_field_matcher={"tags": [{"tag": "urn:li:tag:test"}]},
            file=events_file,
        )
        == 1
    )

    # assert MCP Status aspect was generated
    assert (
        tests.test_helpers.mce_helpers.assert_for_each_entity(
            entity_type="dataset",
            aspect_name="status",
            aspect_field_matcher={"removed": True},
            file=events_file,
        )
        == 1
    )


def test_add_dataset_browse_paths():
    dataset = make_generic_dataset()

    transformer = AddDatasetBrowsePathTransformer.create(
        {"path_templates": ["/abc"]},
        PipelineContext(run_id="test"),
    )
    transformed = list(
        transformer.transform(
            [
                RecordEnvelope(dataset, metadata={}),
                RecordEnvelope(EndOfStream(), metadata={}),
            ]
        )
    )
    browse_path_aspect = transformed[1].record.aspect
    assert browse_path_aspect
    assert browse_path_aspect.paths == ["/abc"]

    # use an mce with a pre-existing browse path
    dataset_mce = make_generic_dataset(
        aspects=[StatusClass(removed=False), browse_path_aspect]
    )

    transformer = AddDatasetBrowsePathTransformer.create(
        {
            "path_templates": [
                "/PLATFORM/foo/DATASET_PARTS/ENV",
                "/ENV/PLATFORM/bar/DATASET_PARTS/",
            ]
        },
        PipelineContext(run_id="test"),
    )
    transformed = list(
        transformer.transform(
            [
                RecordEnvelope(dataset_mce, metadata={}),
                RecordEnvelope(EndOfStream(), metadata={}),
            ]
        )
    )
    assert len(transformed) == 2
    browse_path_aspect = builder.get_aspect_if_available(
        transformed[0].record, BrowsePathsClass
    )
    assert browse_path_aspect
    assert browse_path_aspect.paths == [
        "/abc",
        "/bigquery/foo/example1/prod",
        "/prod/bigquery/bar/example1/",
    ]

    transformer = AddDatasetBrowsePathTransformer.create(
        {
            "path_templates": [
                "/xyz",
            ],
            "replace_existing": True,
        },
        PipelineContext(run_id="test"),
    )
    transformed = list(
        transformer.transform(
            [
                RecordEnvelope(dataset_mce, metadata={}),
                RecordEnvelope(EndOfStream(), metadata={}),
            ]
        )
    )
    assert len(transformed) == 2
    browse_path_aspect = builder.get_aspect_if_available(
        transformed[0].record, BrowsePathsClass
    )
    assert browse_path_aspect
    assert browse_path_aspect.paths == [
        "/xyz",
    ]


def test_simple_dataset_tags_transformation(mock_time):
    dataset_mce = make_generic_dataset()

    transformer = SimpleAddDatasetTags.create(
        {
            "tag_urns": [
                builder.make_tag_urn("NeedsDocumentation"),
                builder.make_tag_urn("Legacy"),
            ]
        },
        PipelineContext(run_id="test-tags"),
    )

    outputs = list(
        transformer.transform(
            [
                RecordEnvelope(input, metadata={})
                for input in [dataset_mce, EndOfStream()]
            ]
        )
    )
    assert len(outputs) == 3

    # Check that tags were added.
    tags_aspect = outputs[1].record.aspect
    assert tags_aspect
    assert len(tags_aspect.tags) == 2
    assert tags_aspect.tags[0].tag == builder.make_tag_urn("NeedsDocumentation")


def dummy_tag_resolver_method(dataset_snapshot):
    return []


def test_pattern_dataset_tags_transformation(mock_time):
    dataset_mce = make_generic_dataset()

    transformer = PatternAddDatasetTags.create(
        {
            "tag_pattern": {
                "rules": {
                    ".*example1.*": [
                        builder.make_tag_urn("Private"),
                        builder.make_tag_urn("Legacy"),
                    ],
                    ".*example2.*": [builder.make_term_urn("Needs Documentation")],
                }
            },
        },
        PipelineContext(run_id="test-tags"),
    )

    outputs = list(
        transformer.transform(
            [
                RecordEnvelope(input, metadata={})
                for input in [dataset_mce, EndOfStream()]
            ]
        )
    )

    assert len(outputs) == 3
    tags_aspect = outputs[1].record.aspect
    assert tags_aspect
    assert len(tags_aspect.tags) == 2
    assert tags_aspect.tags[0].tag == builder.make_tag_urn("Private")
    assert builder.make_tag_urn("Needs Documentation") not in tags_aspect.tags


def test_import_resolver():
    transformer = AddDatasetTags.create(
        {
            "get_tags_to_add": "tests.unit.test_transform_dataset.dummy_tag_resolver_method"
        },
        PipelineContext(run_id="test-tags"),
    )
    output = list(
        transformer.transform(
            [RecordEnvelope(input, metadata={}) for input in [make_generic_dataset()]]
        )
    )
    assert output


def make_complex_dataset():
    return models.MetadataChangeEventClass(
        proposedSnapshot=models.DatasetSnapshotClass(
            urn="urn:li:dataset:(urn:li:dataPlatform:kudu,default.my_first_table,PROD)",
            aspects=[
                models.SchemaMetadataClass(
                    schemaName="default.my_first_table",
                    version=0,
                    hash="",
                    platform="urn:li:dataPlatform:kudu",
                    platformSchema=models.SchemalessClass(),
                    fields=[
                        models.SchemaFieldClass(
                            fieldPath="id",
                            nativeDataType="BIGINT()",
                            type=models.SchemaFieldDataTypeClass(
                                type=models.NumberTypeClass()
                            ),
                            description=None,
                            nullable=True,
                            recursive=False,
                        ),
                        models.SchemaFieldClass(
                            fieldPath="name",
                            nativeDataType="String()",
                            type=models.SchemaFieldDataTypeClass(
                                type=models.StringTypeClass()
                            ),
                            description=None,
                            nullable=True,
                            recursive=False,
                        ),
                    ],
                )
            ],
        )
    )


def test_pattern_dataset_ownership_transformation(mock_time):
    no_owner_aspect = make_generic_dataset()

    with_owner_aspect = models.MetadataChangeEventClass(
        proposedSnapshot=models.DatasetSnapshotClass(
            urn="urn:li:dataset:(urn:li:dataPlatform:bigquery,example2,PROD)",
            aspects=[
                models.OwnershipClass(
                    owners=[
                        models.OwnerClass(
                            owner=builder.make_user_urn("fake_owner"),
                            type=models.OwnershipTypeClass.DATAOWNER,
                        ),
                    ],
                    lastModified=models.AuditStampClass(
                        time=1625266033123, actor="urn:li:corpuser:datahub"
                    ),
                )
            ],
        ),
    )

    not_a_dataset = models.MetadataChangeEventClass(
        proposedSnapshot=models.DataJobSnapshotClass(
            urn="urn:li:dataJob:(urn:li:dataFlow:(airflow,dag_abc,PROD),task_456)",
            aspects=[
                models.DataJobInfoClass(
                    name="User Deletions",
                    description="Constructs the fct_users_deleted from logging_events",
                    type=models.AzkabanJobTypeClass.SQL,
                )
            ],
        )
    )

    inputs = [no_owner_aspect, with_owner_aspect, not_a_dataset, EndOfStream()]

    transformer = PatternAddDatasetOwnership.create(
        {
            "owner_pattern": {
                "rules": {
                    ".*example1.*": [builder.make_user_urn("person1")],
                    ".*example2.*": [builder.make_user_urn("person2")],
                }
            },
        },
        PipelineContext(run_id="test"),
    )

    outputs = list(
        transformer.transform([RecordEnvelope(input, metadata={}) for input in inputs])
    )

    assert len(outputs) == len(inputs) + 1  # additional MCP due to the no-owner MCE

    # Check the first entry.
    assert inputs[0] == outputs[0].record

    first_ownership_aspect = outputs[3].record.aspect
    assert first_ownership_aspect
    assert len(first_ownership_aspect.owners) == 1
    assert all(
        [
            owner.type == models.OwnershipTypeClass.DATAOWNER
            for owner in first_ownership_aspect.owners
        ]
    )

    # Check the second entry.
    second_ownership_aspect = builder.get_aspect_if_available(
        outputs[1].record, models.OwnershipClass
    )
    assert second_ownership_aspect
    assert len(second_ownership_aspect.owners) == 2
    assert all(
        [
            owner.type == models.OwnershipTypeClass.DATAOWNER
            for owner in second_ownership_aspect.owners
        ]
    )

    # Verify that the third entry is unchanged.
    assert inputs[2] == outputs[2].record

    # Verify that the last entry is unchanged (EOS)
    assert inputs[-1] == outputs[-1].record


def test_ingest_dictionary_transformation(mock_time):
    """
    creates a dataset using make_complex_dataset, and subjects it to transformation. then assert on the resultant dataset
    """
    dataset_mce = make_complex_dataset()

    transformer = InsertIngestionDictionary.create(
        {"dictionary_path": "./tests/test_helpers/test_dictionary.csv"},
        PipelineContext(run_id="test-ingest"),
    )

    outputs = list(
        transformer.transform(
            [RecordEnvelope(input, metadata={}) for input in [dataset_mce]]
        )
    )
    assert len(outputs) == 1
    schema_aspect = builder.get_aspect_if_available(
        outputs[0].record, models.SchemaMetadataClass
    )
    if schema_aspect:
        assert schema_aspect.fields[0].globalTags is None
        global_tags = schema_aspect.fields[1].globalTags
        if global_tags:
            assert global_tags.tags[0].tag == "urn:li:tag:given_name"
        else:
            assert False
        assert schema_aspect.fields[0].description == "something about an id"
        assert schema_aspect.fields[1].description == "something about the name"
    else:
        assert False


def test_pattern_dataset_ownership_with_type_transformation(mock_time):
    input = make_generic_dataset()

    transformer = PatternAddDatasetOwnership.create(
        {
            "owner_pattern": {
                "rules": {
                    ".*example1.*": [builder.make_user_urn("person1")],
                }
            },
            "ownership_type": "PRODUCER",
        },
        PipelineContext(run_id="test"),
    )

    output = list(
        transformer.transform(
            [
                RecordEnvelope(input, metadata={}),
                RecordEnvelope(EndOfStream(), metadata={}),
            ]
        )
    )

    assert len(output) == 3

    ownership_aspect = output[1].record.aspect
    assert ownership_aspect
    assert len(ownership_aspect.owners) == 1
    assert ownership_aspect.owners[0].type == models.OwnershipTypeClass.PRODUCER


def test_pattern_dataset_ownership_with_invalid_type_transformation(mock_time):
    with pytest.raises(ValueError):
        PatternAddDatasetOwnership.create(
            {
                "owner_pattern": {
                    "rules": {
                        ".*example1.*": [builder.make_user_urn("person1")],
                    }
                },
                "ownership_type": "INVALID_TYPE",
            },
            PipelineContext(run_id="test"),
        )


def gen_owners(
    owners: List[str],
    ownership_type: Union[
        str, models.OwnershipTypeClass
    ] = models.OwnershipTypeClass.DATAOWNER,
) -> models.OwnershipClass:
    return models.OwnershipClass(
        owners=[models.OwnerClass(owner=owner, type=ownership_type) for owner in owners]
    )


def test_ownership_patching_intersect(mock_time):
    mock_graph = mock.MagicMock()
    server_ownership = gen_owners(["foo", "bar"])
    mce_ownership = gen_owners(["baz", "foo"])
    mock_graph.get_ownership.return_value = server_ownership

    test_ownership = AddDatasetOwnership.get_patch_ownership_aspect(
        mock_graph, "test_urn", mce_ownership
    )
    assert test_ownership and test_ownership.owners
    assert "foo" in [o.owner for o in test_ownership.owners]
    assert "bar" in [o.owner for o in test_ownership.owners]
    assert "baz" in [o.owner for o in test_ownership.owners]


def test_ownership_patching_with_nones(mock_time):
    mock_graph = mock.MagicMock()
    mce_ownership = gen_owners(["baz", "foo"])
    mock_graph.get_ownership.return_value = None
    test_ownership = AddDatasetOwnership.get_patch_ownership_aspect(
        mock_graph, "test_urn", mce_ownership
    )
    assert test_ownership and test_ownership.owners
    assert "foo" in [o.owner for o in test_ownership.owners]
    assert "baz" in [o.owner for o in test_ownership.owners]

    server_ownership = gen_owners(["baz", "foo"])
    mock_graph.get_ownership.return_value = server_ownership
    test_ownership = AddDatasetOwnership.get_patch_ownership_aspect(
        mock_graph, "test_urn", None
    )
    assert not test_ownership


def test_ownership_patching_with_empty_mce_none_server(mock_time):
    mock_graph = mock.MagicMock()
    mce_ownership = gen_owners([])
    mock_graph.get_ownership.return_value = None
    test_ownership = AddDatasetOwnership.get_patch_ownership_aspect(
        mock_graph, "test_urn", mce_ownership
    )
    # nothing to add, so we omit writing
    assert test_ownership is None


def test_ownership_patching_with_empty_mce_nonempty_server(mock_time):
    mock_graph = mock.MagicMock()
    server_ownership = gen_owners(["baz", "foo"])
    mce_ownership = gen_owners([])
    mock_graph.get_ownership.return_value = server_ownership
    test_ownership = AddDatasetOwnership.get_patch_ownership_aspect(
        mock_graph, "test_urn", mce_ownership
    )
    # nothing to add, so we omit writing
    assert test_ownership is None


def test_ownership_patching_with_different_types_1(mock_time):
    mock_graph = mock.MagicMock()
    server_ownership = gen_owners(["baz", "foo"], models.OwnershipTypeClass.PRODUCER)
    mce_ownership = gen_owners(["foo"], models.OwnershipTypeClass.DATAOWNER)
    mock_graph.get_ownership.return_value = server_ownership
    test_ownership = AddDatasetOwnership.get_patch_ownership_aspect(
        mock_graph, "test_urn", mce_ownership
    )
    assert test_ownership and test_ownership.owners
    # nothing to add, so we omit writing
    assert ("foo", models.OwnershipTypeClass.DATAOWNER) in [
        (o.owner, o.type) for o in test_ownership.owners
    ]
    assert ("baz", models.OwnershipTypeClass.PRODUCER) in [
        (o.owner, o.type) for o in test_ownership.owners
    ]


def test_ownership_patching_with_different_types_2(mock_time):
    mock_graph = mock.MagicMock()
    server_ownership = gen_owners(["baz", "foo"], models.OwnershipTypeClass.PRODUCER)
    mce_ownership = gen_owners(["foo", "baz"], models.OwnershipTypeClass.DATAOWNER)
    mock_graph.get_ownership.return_value = server_ownership
    test_ownership = AddDatasetOwnership.get_patch_ownership_aspect(
        mock_graph, "test_urn", mce_ownership
    )
    assert test_ownership and test_ownership.owners
    assert len(test_ownership.owners) == 2
    # nothing to add, so we omit writing
    assert ("foo", models.OwnershipTypeClass.DATAOWNER) in [
        (o.owner, o.type) for o in test_ownership.owners
    ]
    assert ("baz", models.OwnershipTypeClass.DATAOWNER) in [
        (o.owner, o.type) for o in test_ownership.owners
    ]


PROPERTIES_TO_ADD = {"my_new_property": "property value"}


class DummyPropertiesResolverClass(AddDatasetPropertiesResolverBase):
    def get_properties_to_add(self, entity_urn: str) -> Dict[str, str]:
        return PROPERTIES_TO_ADD


def test_add_dataset_properties(mock_time):
    dataset_mce = make_dataset_with_properties()

    transformer = AddDatasetProperties.create(
        {
            "add_properties_resolver_class": "tests.unit.test_transform_dataset.DummyPropertiesResolverClass"
        },
        PipelineContext(run_id="test-properties"),
    )

    outputs = list(
        transformer.transform(
            [RecordEnvelope(input, metadata={}) for input in [dataset_mce]]
        )
    )
    assert len(outputs) == 1

    custom_properties = builder.get_aspect_if_available(
        outputs[0].record, models.DatasetPropertiesClass
    )

    assert custom_properties is not None
    assert custom_properties.customProperties == {
        **EXISTING_PROPERTIES,
        **PROPERTIES_TO_ADD,
    }


def run_simple_add_dataset_properties_transformer_semantics(
    semantics: TransformerSemantics,
    new_properties: dict,
    server_properties: dict,
    mock_datahub_graph: Callable[[DatahubClientConfig], DataHubGraph],
) -> List[RecordEnvelope]:
    pipeline_context = PipelineContext(run_id="test_pattern_dataset_schema_terms")
    pipeline_context.graph = mock_datahub_graph(DatahubClientConfig())

    # fake the server response
    def fake_dataset_properties(entity_urn: str) -> models.DatasetPropertiesClass:
        return DatasetPropertiesClass(customProperties=server_properties)

    pipeline_context.graph.get_dataset_properties = fake_dataset_properties  # type: ignore

    output = run_dataset_transformer_pipeline(
        transformer_type=SimpleAddDatasetProperties,
        pipeline_context=pipeline_context,
        aspect=models.DatasetPropertiesClass(
            customProperties=EXISTING_PROPERTIES.copy()
        ),
        config={
            "semantics": semantics,
            "properties": new_properties,
        },
    )

    return output


def test_simple_add_dataset_properties_overwrite(mock_datahub_graph):
    new_properties = {"new-simple-property": "new-value"}
    server_properties = {"p1": "value1"}

    output = run_simple_add_dataset_properties_transformer_semantics(
        semantics=TransformerSemantics.OVERWRITE,
        new_properties=new_properties,
        server_properties=server_properties,
        mock_datahub_graph=mock_datahub_graph,
    )

    assert len(output) == 2
    assert output[0].record
    assert output[0].record.aspect
    custom_properties_aspect: models.DatasetPropertiesClass = cast(
        models.DatasetPropertiesClass, output[0].record.aspect
    )

    assert custom_properties_aspect.customProperties == {
        **EXISTING_PROPERTIES,
        **new_properties,
    }


def test_simple_add_dataset_properties_patch(mock_datahub_graph):
    new_properties = {"new-simple-property": "new-value"}
    server_properties = {"p1": "value1"}

    output = run_simple_add_dataset_properties_transformer_semantics(
        semantics=TransformerSemantics.PATCH,
        new_properties=new_properties,
        server_properties=server_properties,
        mock_datahub_graph=mock_datahub_graph,
    )

    assert len(output) == 2
    assert output[0].record
    assert output[0].record.aspect
    custom_properties_aspect: models.DatasetPropertiesClass = cast(
        models.DatasetPropertiesClass, output[0].record.aspect
    )
    assert custom_properties_aspect.customProperties == {
        **EXISTING_PROPERTIES,
        **new_properties,
        **server_properties,
    }


def test_simple_add_dataset_properties(mock_time):
    new_properties = {"new-simple-property": "new-value"}
    outputs = run_dataset_transformer_pipeline(
        transformer_type=SimpleAddDatasetProperties,
        aspect=models.DatasetPropertiesClass(
            customProperties=EXISTING_PROPERTIES.copy()
        ),
        config={
            "properties": new_properties,
        },
    )

    assert len(outputs) == 2
    assert outputs[0].record
    assert outputs[0].record.aspect
    custom_properties_aspect: models.DatasetPropertiesClass = cast(
        models.DatasetPropertiesClass, outputs[0].record.aspect
    )
    assert custom_properties_aspect.customProperties == {
        **EXISTING_PROPERTIES,
        **new_properties,
    }


def test_simple_add_dataset_properties_replace_existing(mock_time):
    new_properties = {"new-simple-property": "new-value"}
    outputs = run_dataset_transformer_pipeline(
        transformer_type=SimpleAddDatasetProperties,
        aspect=models.DatasetPropertiesClass(
            customProperties=EXISTING_PROPERTIES.copy()
        ),
        config={
            "replace_existing": True,
            "properties": new_properties,
        },
    )

    assert len(outputs) == 2
    assert outputs[0].record
    assert outputs[0].record.aspect
    custom_properties_aspect: models.DatasetPropertiesClass = cast(
        models.DatasetPropertiesClass, outputs[0].record.aspect
    )

    assert custom_properties_aspect.customProperties == {
        **new_properties,
    }


def test_simple_dataset_terms_transformation(mock_time):
    dataset_mce = make_generic_dataset()

    transformer = SimpleAddDatasetTerms.create(
        {
            "term_urns": [
                builder.make_term_urn("Test"),
                builder.make_term_urn("Needs Review"),
            ]
        },
        PipelineContext(run_id="test-terms"),
    )

    outputs = list(
        transformer.transform(
            [
                RecordEnvelope(input, metadata={})
                for input in [dataset_mce, EndOfStream()]
            ]
        )
    )
    assert len(outputs) == 3

    # Check that glossary terms were added.
    terms_aspect = outputs[1].record.aspect
    assert terms_aspect
    assert len(terms_aspect.terms) == 2
    assert terms_aspect.terms[0].urn == builder.make_term_urn("Test")


def test_pattern_dataset_terms_transformation(mock_time):
    dataset_mce = make_generic_dataset()

    transformer = PatternAddDatasetTerms.create(
        {
            "term_pattern": {
                "rules": {
                    ".*example1.*": [
                        builder.make_term_urn("AccountBalance"),
                        builder.make_term_urn("Email"),
                    ],
                    ".*example2.*": [builder.make_term_urn("Address")],
                }
            },
        },
        PipelineContext(run_id="test-terms"),
    )

    outputs = list(
        transformer.transform(
            [
                RecordEnvelope(input, metadata={})
                for input in [dataset_mce, EndOfStream()]
            ]
        )
    )

    assert len(outputs) == 3
    # Check that glossary terms were added.
    terms_aspect = outputs[1].record.aspect
    assert terms_aspect
    assert len(terms_aspect.terms) == 2
    assert terms_aspect.terms[0].urn == builder.make_term_urn("AccountBalance")
    assert builder.make_term_urn("AccountBalance") not in terms_aspect.terms


def test_mcp_add_tags_missing(mock_time):

    dataset_mcp = make_generic_dataset_mcp()

    transformer = SimpleAddDatasetTags.create(
        {
            "tag_urns": [
                builder.make_tag_urn("NeedsDocumentation"),
                builder.make_tag_urn("Legacy"),
            ]
        },
        PipelineContext(run_id="test-tags"),
    )
    input_stream: List[RecordEnvelope] = [
        RecordEnvelope(input, metadata={}) for input in [dataset_mcp]
    ]
    input_stream.append(RecordEnvelope(record=EndOfStream(), metadata={}))
    outputs = list(transformer.transform(input_stream))
    assert len(outputs) == 3
    assert outputs[0].record == dataset_mcp
    # Check that tags were added, this will be the second result
    tags_aspect = outputs[1].record.aspect
    assert tags_aspect
    assert len(tags_aspect.tags) == 2
    assert tags_aspect.tags[0].tag == builder.make_tag_urn("NeedsDocumentation")
    assert isinstance(outputs[-1].record, EndOfStream)


def test_mcp_add_tags_existing(mock_time):
    dataset_mcp = make_generic_dataset_mcp(
        aspect_name="globalTags",
        aspect=GlobalTagsClass(
            tags=[TagAssociationClass(tag=builder.make_tag_urn("Test"))]
        ),
    )

    transformer = SimpleAddDatasetTags.create(
        {
            "tag_urns": [
                builder.make_tag_urn("NeedsDocumentation"),
                builder.make_tag_urn("Legacy"),
            ]
        },
        PipelineContext(run_id="test-tags"),
    )
    input_stream: List[RecordEnvelope] = [
        RecordEnvelope(input, metadata={}) for input in [dataset_mcp]
    ]
    input_stream.append(RecordEnvelope(record=EndOfStream(), metadata={}))
    outputs = list(transformer.transform(input_stream))
    assert len(outputs) == 2
    # Check that tags were added, this will be the second result
    tags_aspect = outputs[0].record.aspect
    assert tags_aspect
    assert len(tags_aspect.tags) == 3
    assert tags_aspect.tags[0].tag == builder.make_tag_urn("Test")
    assert tags_aspect.tags[1].tag == builder.make_tag_urn("NeedsDocumentation")
    assert isinstance(outputs[-1].record, EndOfStream)


def test_mcp_multiple_transformers(mock_time, tmp_path):

    events_file = f"{tmp_path}/multi_transformer_test.json"

    pipeline = Pipeline.create(
        config_dict={
            "source": {
                "type": "tests.unit.test_source.FakeSource",
                "config": {},
            },
            "transformers": [
                {
                    "type": "set_dataset_browse_path",
                    "config": {
                        "path_templates": ["/ENV/PLATFORM/EsComments/DATASET_PARTS"]
                    },
                },
                {
                    "type": "simple_add_dataset_tags",
                    "config": {"tag_urns": ["urn:li:tag:EsComments"]},
                },
            ],
            "sink": {"type": "file", "config": {"filename": events_file}},
        }
    )

    pipeline.run()
    pipeline.raise_from_status()

    urn_pattern = "^" + re.escape(
        "urn:li:dataset:(urn:li:dataPlatform:elasticsearch,fooIndex,PROD)"
    )
    assert (
        tests.test_helpers.mce_helpers.assert_mcp_entity_urn(
            filter="ALL",
            entity_type="dataset",
            regex_pattern=urn_pattern,
            file=events_file,
        )
        == 3
    )

    # check on status aspect
    assert (
        tests.test_helpers.mce_helpers.assert_for_each_entity(
            entity_type="dataset",
            aspect_name="status",
            aspect_field_matcher={"removed": False},
            file=events_file,
        )
        == 1
    )

    # check on globalTags aspect
    assert (
        tests.test_helpers.mce_helpers.assert_for_each_entity(
            entity_type="dataset",
            aspect_name="globalTags",
            aspect_field_matcher={"tags": [{"tag": "urn:li:tag:EsComments"}]},
            file=events_file,
        )
        == 1
    )

    # check on globalTags aspect
    assert (
        tests.test_helpers.mce_helpers.assert_for_each_entity(
            entity_type="dataset",
            aspect_name="browsePaths",
            aspect_field_matcher={"paths": ["/prod/elasticsearch/EsComments/fooIndex"]},
            file=events_file,
        )
        == 1
    )


def test_mcp_multiple_transformers_replace(mock_time, tmp_path):
    mcps: MutableSequence[
        Union[MetadataChangeEventClass, MetadataChangeProposalWrapper]
    ] = [
        MetadataChangeProposalWrapper(
            entityType="dataset",
            changeType=ChangeTypeClass.UPSERT,
            entityUrn=str(
                DatasetUrn.create_from_ids(
                    platform_id="elasticsearch",
                    table_name=f"fooBarIndex{i}",
                    env="PROD",
                )
            ),
            aspectName="globalTags",
            aspect=GlobalTagsClass(tags=[TagAssociationClass(tag="urn:li:tag:Test")]),
        )
        for i in range(0, 10)
    ]
    mcps.extend(
        [
            MetadataChangeProposalWrapper(
                entityType="dataset",
                changeType=ChangeTypeClass.UPSERT,
                entityUrn=str(
                    DatasetUrn.create_from_ids(
                        platform_id="elasticsearch",
                        table_name=f"fooBarIndex{i}",
                        env="PROD",
                    )
                ),
                aspectName="datasetProperties",
                aspect=DatasetPropertiesClass(description="test dataset"),
            )
            for i in range(0, 10)
        ]
    )

    # shuffle the mcps
    import random

    random.shuffle(mcps)

    events_file = create_and_run_test_pipeline(
        events=list(mcps),
        transformers=[
            {
                "type": "set_dataset_browse_path",
                "config": {
                    "path_templates": ["/ENV/PLATFORM/EsComments/DATASET_PARTS"]
                },
            },
            {
                "type": "simple_add_dataset_tags",
                "config": {"tag_urns": ["urn:li:tag:EsComments"]},
            },
        ],
        path=tmp_path,
    )

    urn_pattern = "^" + re.escape(
        "urn:li:dataset:(urn:li:dataPlatform:elasticsearch,fooBarIndex"
    )

    # there should be 30 MCP-s
    assert (
        tests.test_helpers.mce_helpers.assert_mcp_entity_urn(
            filter="ALL",
            entity_type="dataset",
            regex_pattern=urn_pattern,
            file=events_file,
        )
        == 30
    )

    # 10 globalTags aspects with new tag attached
    assert (
        tests.test_helpers.mce_helpers.assert_for_each_entity(
            entity_type="dataset",
            aspect_name="globalTags",
            aspect_field_matcher={
                "tags": [{"tag": "urn:li:tag:Test"}, {"tag": "urn:li:tag:EsComments"}]
            },
            file=events_file,
        )
        == 10
    )

    # check on browsePaths aspect
    for i in range(0, 10):
        tests.test_helpers.mce_helpers.assert_entity_mcp_aspect(
            entity_urn=str(
                DatasetUrn.create_from_ids(
                    platform_id="elasticsearch",
                    table_name=f"fooBarIndex{i}",
                    env="PROD",
                )
            ),
            aspect_name="browsePaths",
            aspect_field_matcher={
                "paths": [f"/prod/elasticsearch/EsComments/fooBarIndex{i}"]
            },
            file=events_file,
        ) == 1


class SuppressingTransformer(BaseTransformer, SingleAspectTransformer):
    @classmethod
    def create(
        cls, config_dict: dict, ctx: PipelineContext
    ) -> "SuppressingTransformer":
        return SuppressingTransformer()

    def entity_types(self) -> List[str]:
        return super().entity_types()

    def aspect_name(self) -> str:
        return "datasetProperties"

    def transform_aspect(
        self, entity_urn: str, aspect_name: str, aspect: Optional[builder.Aspect]
    ) -> Optional[builder.Aspect]:
        return None


def test_supression_works():
    dataset_mce = make_generic_dataset()
    dataset_mcp = make_generic_dataset_mcp(
        aspect_name="datasetProperties",
        aspect=DatasetPropertiesClass(description="supressable description"),
    )
    transformer = SuppressingTransformer.create(
        {},
        PipelineContext(run_id="test-suppress-transformer"),
    )

    outputs = list(
        transformer.transform(
            [
                RecordEnvelope(input, metadata={})
                for input in [dataset_mce, dataset_mcp, EndOfStream()]
            ]
        )
    )

    assert len(outputs) == 2  # MCP will be dropped


<<<<<<< HEAD
class OldMCETransformer(DatasetTransformer):
    """A simulated legacy MCE transformer"""

    @classmethod
    def create(cls, config_dict: dict, ctx: PipelineContext) -> "OldMCETransformer":
        return OldMCETransformer()

    def transform_one(self, mce: MetadataChangeEventClass) -> MetadataChangeEventClass:
        # legacy transformers should not receive metadata change proposal events
        assert not isinstance(mce, MetadataChangeProposalWrapper)
        if isinstance(mce, MetadataChangeEventClass):
            assert isinstance(mce.proposedSnapshot, DatasetSnapshotClass)
            mce.proposedSnapshot.aspects.append(
                DatasetPropertiesClass(description="Old Transformer was here")
            )

        return mce


def test_old_transformers_working_as_before(mock_time):

    dataset_mce = make_generic_dataset()
    dataset_mcp = make_generic_dataset_mcp()
    transformer = OldMCETransformer.create(
        {},
        PipelineContext(run_id="test-old-transformer"),
    )

    outputs = list(
        transformer.transform(
            [
                RecordEnvelope(input, metadata={})
                for input in [dataset_mce, dataset_mcp, EndOfStream()]
            ]
        )
    )

    assert len(outputs) == 3  # MCP will come back untouched

    assert outputs[0].record == dataset_mce
    # Check that glossary terms were added.
    props_aspect = builder.get_aspect_if_available(
        outputs[0].record, DatasetPropertiesClass
    )
    assert props_aspect
    assert props_aspect.description == "Old Transformer was here"

    assert outputs[1].record == dataset_mcp

    assert isinstance(outputs[-1].record, EndOfStream)

    # MCP only stream
    dataset_mcps = [
        make_generic_dataset_mcp(),
        make_generic_dataset_mcp(
            aspect_name="datasetProperties",
            aspect=DatasetPropertiesClass(description="Another test MCP"),
        ),
        EndOfStream(),
    ]
    transformer = OldMCETransformer.create(
        {},
        PipelineContext(run_id="test-old-transformer"),
    )

    outputs = list(
        transformer.transform(
            [RecordEnvelope(input, metadata={}) for input in dataset_mcps]
        )
    )

    assert len(outputs) == 3  # MCP-s will come back untouched

    assert outputs[0].record == dataset_mcps[0]
    assert outputs[1].record == dataset_mcps[1]
    assert isinstance(outputs[-1].record, EndOfStream)


=======
>>>>>>> af6a423f
def test_pattern_dataset_schema_terms_transformation(mock_time):
    dataset_mce = make_generic_dataset(
        aspects=[
            models.SchemaMetadataClass(
                schemaName="customer",  # not used
                platform=builder.make_data_platform_urn(
                    "hive"
                ),  # important <- platform must be an urn
                version=0,
                # when the source system has a notion of versioning of schemas, insert this in, otherwise leave as 0
                hash="",
                # when the source system has a notion of unique schemas identified via hash, include a hash, else leave it as empty string
                platformSchema=models.OtherSchemaClass(
                    rawSchema="__insert raw schema here__"
                ),
                fields=[
                    models.SchemaFieldClass(
                        fieldPath="address",
                        type=models.SchemaFieldDataTypeClass(
                            type=models.StringTypeClass()
                        ),
                        nativeDataType="VARCHAR(100)",
                        # use this to provide the type of the field in the source system's vernacular
                    ),
                    models.SchemaFieldClass(
                        fieldPath="first_name",
                        type=models.SchemaFieldDataTypeClass(
                            type=models.StringTypeClass()
                        ),
                        nativeDataType="VARCHAR(100)",
                        # use this to provide the type of the field in the source system's vernacular
                    ),
                    models.SchemaFieldClass(
                        fieldPath="last_name",
                        type=models.SchemaFieldDataTypeClass(
                            type=models.StringTypeClass()
                        ),
                        nativeDataType="VARCHAR(100)",
                        # use this to provide the type of the field in the source system's vernacular
                    ),
                ],
            )
        ]
    )

    transformer = PatternAddDatasetSchemaTerms.create(
        {
            "term_pattern": {
                "rules": {
                    ".*first_name.*": [
                        builder.make_term_urn("Name"),
                        builder.make_term_urn("FirstName"),
                    ],
                    ".*last_name.*": [
                        builder.make_term_urn("Name"),
                        builder.make_term_urn("LastName"),
                    ],
                }
            },
        },
        PipelineContext(run_id="test-schema-terms"),
    )

    outputs = list(
        transformer.transform(
            [
                RecordEnvelope(input, metadata={})
                for input in [dataset_mce, EndOfStream()]
            ]
        )
    )

    assert len(outputs) == 2
    # Check that glossary terms were added.
    schema_aspect = outputs[0].record.proposedSnapshot.aspects[0]
    assert schema_aspect
    assert schema_aspect.fields[0].fieldPath == "address"
    assert schema_aspect.fields[0].glossaryTerms is None
    assert schema_aspect.fields[1].fieldPath == "first_name"
    assert schema_aspect.fields[1].glossaryTerms.terms[0].urn == builder.make_term_urn(
        "Name"
    )
    assert schema_aspect.fields[1].glossaryTerms.terms[1].urn == builder.make_term_urn(
        "FirstName"
    )
    assert schema_aspect.fields[2].fieldPath == "last_name"
    assert schema_aspect.fields[2].glossaryTerms.terms[0].urn == builder.make_term_urn(
        "Name"
    )
    assert schema_aspect.fields[2].glossaryTerms.terms[1].urn == builder.make_term_urn(
        "LastName"
    )


def test_pattern_dataset_schema_tags_transformation(mock_time):
    dataset_mce = make_generic_dataset(
        aspects=[
            models.SchemaMetadataClass(
                schemaName="customer",  # not used
                platform=builder.make_data_platform_urn(
                    "hive"
                ),  # important <- platform must be an urn
                version=0,
                # when the source system has a notion of versioning of schemas, insert this in, otherwise leave as 0
                hash="",
                # when the source system has a notion of unique schemas identified via hash, include a hash, else leave it as empty string
                platformSchema=models.OtherSchemaClass(
                    rawSchema="__insert raw schema here__"
                ),
                fields=[
                    models.SchemaFieldClass(
                        fieldPath="address",
                        type=models.SchemaFieldDataTypeClass(
                            type=models.StringTypeClass()
                        ),
                        nativeDataType="VARCHAR(100)",
                        # use this to provide the type of the field in the source system's vernacular
                    ),
                    models.SchemaFieldClass(
                        fieldPath="first_name",
                        type=models.SchemaFieldDataTypeClass(
                            type=models.StringTypeClass()
                        ),
                        nativeDataType="VARCHAR(100)",
                        # use this to provide the type of the field in the source system's vernacular
                    ),
                    models.SchemaFieldClass(
                        fieldPath="last_name",
                        type=models.SchemaFieldDataTypeClass(
                            type=models.StringTypeClass()
                        ),
                        nativeDataType="VARCHAR(100)",
                        # use this to provide the type of the field in the source system's vernacular
                    ),
                ],
            )
        ]
    )

    transformer = PatternAddDatasetSchemaTags.create(
        {
            "tag_pattern": {
                "rules": {
                    ".*first_name.*": [
                        builder.make_tag_urn("Name"),
                        builder.make_tag_urn("FirstName"),
                    ],
                    ".*last_name.*": [
                        builder.make_tag_urn("Name"),
                        builder.make_tag_urn("LastName"),
                    ],
                }
            },
        },
        PipelineContext(run_id="test-schema-tags"),
    )

    outputs = list(
        transformer.transform(
            [
                RecordEnvelope(input, metadata={})
                for input in [dataset_mce, EndOfStream()]
            ]
        )
    )

    assert len(outputs) == 2
    # Check that glossary terms were added.
    schema_aspect = outputs[0].record.proposedSnapshot.aspects[0]
    assert schema_aspect
    assert schema_aspect.fields[0].fieldPath == "address"
    assert schema_aspect.fields[0].globalTags is None
    assert schema_aspect.fields[1].fieldPath == "first_name"
    assert schema_aspect.fields[1].globalTags.tags[0].tag == builder.make_tag_urn(
        "Name"
    )
    assert schema_aspect.fields[1].globalTags.tags[1].tag == builder.make_tag_urn(
        "FirstName"
    )
    assert schema_aspect.fields[2].fieldPath == "last_name"
    assert schema_aspect.fields[2].globalTags.tags[0].tag == builder.make_tag_urn(
        "Name"
    )
    assert schema_aspect.fields[2].globalTags.tags[1].tag == builder.make_tag_urn(
        "LastName"
    )


def run_dataset_transformer_pipeline(
    transformer_type: Type[DatasetTransformer],
    aspect: builder.Aspect,
    config: dict,
    pipeline_context: PipelineContext = PipelineContext(run_id="transformer_pipe_line"),
) -> List[RecordEnvelope]:

    transformer: DatasetTransformer = cast(
        DatasetTransformer, transformer_type.create(config, pipeline_context)
    )

    dataset_mcp = make_generic_dataset_mcp(
        aspect=aspect, aspect_name=transformer.aspect_name()
    )

    outputs = list(
        transformer.transform(
            [
                RecordEnvelope(input, metadata={})
                for input in [dataset_mcp, EndOfStream()]
            ]
        )
    )
    return outputs


def test_simple_add_dataset_domain(mock_datahub_graph):
    acryl_domain = builder.make_domain_urn("acryl.io")
    gslab_domain = builder.make_domain_urn("gslab.io")

    pipeline_context: PipelineContext = PipelineContext(
        run_id="test_simple_add_dataset_domain"
    )
    pipeline_context.graph = mock_datahub_graph(DatahubClientConfig)

    output = run_dataset_transformer_pipeline(
        transformer_type=SimpleAddDatasetDomain,
        aspect=models.DomainsClass(domains=[gslab_domain]),
        config={"domains": [acryl_domain]},
        pipeline_context=pipeline_context,
    )

    assert len(output) == 2
    assert output[0] is not None
    assert output[0].record is not None
    assert isinstance(output[0].record, MetadataChangeProposalWrapper)
    assert output[0].record.aspect is not None
    assert isinstance(output[0].record.aspect, models.DomainsClass)
    transformed_aspect = cast(models.DomainsClass, output[0].record.aspect)
    assert len(transformed_aspect.domains) == 2
    assert gslab_domain in transformed_aspect.domains
    assert acryl_domain in transformed_aspect.domains


def test_simple_add_dataset_domain_replace_existing(mock_datahub_graph):
    acryl_domain = builder.make_domain_urn("acryl.io")
    gslab_domain = builder.make_domain_urn("gslab.io")

    pipeline_context: PipelineContext = PipelineContext(
        run_id="test_simple_add_dataset_domain"
    )
    pipeline_context.graph = mock_datahub_graph(DatahubClientConfig)

    output = run_dataset_transformer_pipeline(
        transformer_type=SimpleAddDatasetDomain,
        aspect=models.DomainsClass(domains=[gslab_domain]),
        config={"replace_existing": True, "domains": [acryl_domain]},
        pipeline_context=pipeline_context,
    )

    assert len(output) == 2
    assert output[0] is not None
    assert output[0].record is not None
    assert isinstance(output[0].record, MetadataChangeProposalWrapper)
    assert output[0].record.aspect is not None
    assert isinstance(output[0].record.aspect, models.DomainsClass)
    transformed_aspect = cast(models.DomainsClass, output[0].record.aspect)
    assert len(transformed_aspect.domains) == 1
    assert gslab_domain not in transformed_aspect.domains
    assert acryl_domain in transformed_aspect.domains


def test_simple_add_dataset_domain_semantics_overwrite(mock_datahub_graph):
    acryl_domain = builder.make_domain_urn("acryl.io")
    gslab_domain = builder.make_domain_urn("gslab.io")
    server_domain = builder.make_domain_urn("test.io")

    pipeline_context = PipelineContext(run_id="transformer_pipe_line")
    pipeline_context.graph = mock_datahub_graph(DatahubClientConfig())

    # Return fake aspect to simulate server behaviour
    def fake_get_domain(entity_urn: str) -> models.DomainsClass:
        return models.DomainsClass(domains=[server_domain])

    pipeline_context.graph.get_domain = fake_get_domain  # type: ignore

    output = run_dataset_transformer_pipeline(
        transformer_type=SimpleAddDatasetDomain,
        aspect=models.DomainsClass(domains=[gslab_domain]),
        config={
            "semantics": TransformerSemantics.OVERWRITE,
            "domains": [acryl_domain],
        },
        pipeline_context=pipeline_context,
    )

    assert len(output) == 2
    assert output[0] is not None
    assert output[0].record is not None
    assert isinstance(output[0].record, MetadataChangeProposalWrapper)
    assert output[0].record.aspect is not None
    assert isinstance(output[0].record.aspect, models.DomainsClass)
    transformed_aspect = cast(models.DomainsClass, output[0].record.aspect)
    assert len(transformed_aspect.domains) == 2
    assert gslab_domain in transformed_aspect.domains
    assert acryl_domain in transformed_aspect.domains
    assert server_domain not in transformed_aspect.domains


def test_simple_add_dataset_domain_semantics_patch(
    pytestconfig, tmp_path, mock_time, mock_datahub_graph
):
    acryl_domain = builder.make_domain_urn("acryl.io")
    gslab_domain = builder.make_domain_urn("gslab.io")
    server_domain = builder.make_domain_urn("test.io")

    pipeline_context = PipelineContext(run_id="transformer_pipe_line")
    pipeline_context.graph = mock_datahub_graph(DatahubClientConfig())

    # Return fake aspect to simulate server behaviour
    def fake_get_domain(entity_urn: str) -> models.DomainsClass:
        return models.DomainsClass(domains=[server_domain])

    pipeline_context.graph.get_domain = fake_get_domain  # type: ignore

    output = run_dataset_transformer_pipeline(
        transformer_type=SimpleAddDatasetDomain,
        aspect=models.DomainsClass(domains=[gslab_domain]),
        config={
            "replace_existing": False,
            "semantics": TransformerSemantics.PATCH,
            "domains": [acryl_domain],
        },
        pipeline_context=pipeline_context,
    )

    assert len(output) == 2
    assert output[0] is not None
    assert output[0].record is not None
    assert isinstance(output[0].record, MetadataChangeProposalWrapper)
    assert output[0].record.aspect is not None
    assert isinstance(output[0].record.aspect, models.DomainsClass)
    transformed_aspect = cast(models.DomainsClass, output[0].record.aspect)
    assert len(transformed_aspect.domains) == 3
    assert gslab_domain in transformed_aspect.domains
    assert acryl_domain in transformed_aspect.domains
    assert server_domain in transformed_aspect.domains


def test_simple_dataset_ownership_transformer_semantics_patch(mock_datahub_graph):

    pipeline_context = PipelineContext(run_id="transformer_pipe_line")
    pipeline_context.graph = mock_datahub_graph(DatahubClientConfig())

    server_owner: str = builder.make_owner_urn(
        "mohd@acryl.io", owner_type=builder.OwnerType.USER
    )
    owner1: str = builder.make_owner_urn(
        "john@acryl.io", owner_type=builder.OwnerType.USER
    )
    owner2: str = builder.make_owner_urn(
        "pedro@acryl.io", owner_type=builder.OwnerType.USER
    )

    # Return fake aspect to simulate server behaviour
    def fake_ownership_class(entity_urn: str) -> models.OwnershipClass:
        return models.OwnershipClass(
            owners=[
                models.OwnerClass(
                    owner=server_owner, type=models.OwnershipTypeClass.DATAOWNER
                )
            ]
        )

    pipeline_context.graph.get_ownership = fake_ownership_class  # type: ignore

    output = run_dataset_transformer_pipeline(
        transformer_type=SimpleAddDatasetOwnership,
        aspect=models.OwnershipClass(
            owners=[
                models.OwnerClass(owner=owner1, type=models.OwnershipTypeClass.PRODUCER)
            ]
        ),
        config={
            "replace_existing": False,
            "semantics": TransformerSemantics.PATCH,
            "owner_urns": [owner2],
        },
        pipeline_context=pipeline_context,
    )

    assert len(output) == 2
    assert output[0] is not None
    assert output[0].record is not None
    assert isinstance(output[0].record, MetadataChangeProposalWrapper)
    assert output[0].record.aspect is not None
    assert isinstance(output[0].record.aspect, models.OwnershipClass)
    transformed_aspect: models.OwnershipClass = cast(
        models.OwnershipClass, output[0].record.aspect
    )
    assert len(transformed_aspect.owners) == 3
    owner_urns: List[str] = [
        owner_class.owner for owner_class in transformed_aspect.owners
    ]
    assert owner1 in owner_urns
    assert owner2 in owner_urns
    assert server_owner in owner_urns


def run_pattern_dataset_schema_terms_transformation_semantics(
    semantics: TransformerSemantics,
    mock_datahub_graph: Callable[[DatahubClientConfig], DataHubGraph],
) -> List[RecordEnvelope]:
    pipeline_context = PipelineContext(run_id="test_pattern_dataset_schema_terms")
    pipeline_context.graph = mock_datahub_graph(DatahubClientConfig())

    # fake the server response
    def fake_schema_metadata(entity_urn: str) -> models.SchemaMetadataClass:
        return models.SchemaMetadataClass(
            schemaName="customer",  # not used
            platform=builder.make_data_platform_urn(
                "hive"
            ),  # important <- platform must be an urn
            version=0,
            # when the source system has a notion of versioning of schemas, insert this in, otherwise leave as 0
            hash="",
            # when the source system has a notion of unique schemas identified via hash, include a hash, else leave it as empty string
            platformSchema=models.OtherSchemaClass(
                rawSchema="__insert raw schema here__"
            ),
            fields=[
                models.SchemaFieldClass(
                    fieldPath="first_name",
                    glossaryTerms=models.GlossaryTermsClass(
                        terms=[
                            models.GlossaryTermAssociationClass(
                                urn=builder.make_term_urn("pii")
                            )
                        ],
                        auditStamp=models.AuditStampClass.construct_with_defaults(),
                    ),
                    type=models.SchemaFieldDataTypeClass(type=models.StringTypeClass()),
                    nativeDataType="VARCHAR(100)",
                    # use this to provide the type of the field in the source system's vernacular
                ),
                models.SchemaFieldClass(
                    fieldPath="mobile_number",
                    glossaryTerms=models.GlossaryTermsClass(
                        terms=[
                            models.GlossaryTermAssociationClass(
                                urn=builder.make_term_urn("pii")
                            )
                        ],
                        auditStamp=models.AuditStampClass.construct_with_defaults(),
                    ),
                    type=models.SchemaFieldDataTypeClass(type=models.StringTypeClass()),
                    nativeDataType="VARCHAR(100)",
                    # use this to provide the type of the field in the source system's vernacular
                ),
            ],
        )

    pipeline_context.graph.get_schema_metadata = fake_schema_metadata  # type: ignore

    output = run_dataset_transformer_pipeline(
        transformer_type=PatternAddDatasetSchemaTerms,
        pipeline_context=pipeline_context,
        config={
            "semantics": semantics,
            "term_pattern": {
                "rules": {
                    ".*first_name.*": [
                        builder.make_term_urn("Name"),
                        builder.make_term_urn("FirstName"),
                    ],
                    ".*last_name.*": [
                        builder.make_term_urn("Name"),
                        builder.make_term_urn("LastName"),
                    ],
                }
            },
        },
        aspect=models.SchemaMetadataClass(
            schemaName="customer",  # not used
            platform=builder.make_data_platform_urn(
                "hive"
            ),  # important <- platform must be an urn
            version=0,
            # when the source system has a notion of versioning of schemas, insert this in, otherwise leave as 0
            hash="",
            # when the source system has a notion of unique schemas identified via hash, include a hash, else leave it as empty string
            platformSchema=models.OtherSchemaClass(
                rawSchema="__insert raw schema here__"
            ),
            fields=[
                models.SchemaFieldClass(
                    fieldPath="address",
                    type=models.SchemaFieldDataTypeClass(type=models.StringTypeClass()),
                    nativeDataType="VARCHAR(100)",
                    # use this to provide the type of the field in the source system's vernacular
                ),
                models.SchemaFieldClass(
                    fieldPath="first_name",
                    type=models.SchemaFieldDataTypeClass(type=models.StringTypeClass()),
                    nativeDataType="VARCHAR(100)",
                    # use this to provide the type of the field in the source system's vernacular
                ),
                models.SchemaFieldClass(
                    fieldPath="last_name",
                    type=models.SchemaFieldDataTypeClass(type=models.StringTypeClass()),
                    nativeDataType="VARCHAR(100)",
                    # use this to provide the type of the field in the source system's vernacular
                ),
            ],
        ),
    )

    return output


def test_pattern_dataset_schema_terms_transformation_patch(
    mock_time, mock_datahub_graph
):
    output = run_pattern_dataset_schema_terms_transformation_semantics(
        TransformerSemantics.PATCH, mock_datahub_graph
    )
    assert len(output) == 2
    # Check that glossary terms were added.
    assert len(output) == 2
    assert output[0] is not None
    assert output[0].record is not None
    assert isinstance(output[0].record, MetadataChangeProposalWrapper)
    assert output[0].record.aspect is not None
    assert isinstance(output[0].record.aspect, models.SchemaMetadataClass)
    transform_aspect = cast(models.SchemaMetadataClass, output[0].record.aspect)
    field_path_vs_field: Dict[str, models.SchemaFieldClass] = {
        field.fieldPath: field for field in transform_aspect.fields
    }

    assert (
        field_path_vs_field.get("mobile_number") is not None
    )  # server field should be preserved during patch

    assert field_path_vs_field["first_name"].glossaryTerms is not None
    assert len(field_path_vs_field["first_name"].glossaryTerms.terms) == 3
    glossary_terms_urn = [
        term.urn for term in field_path_vs_field["first_name"].glossaryTerms.terms
    ]
    assert builder.make_term_urn("pii") in glossary_terms_urn
    assert builder.make_term_urn("FirstName") in glossary_terms_urn
    assert builder.make_term_urn("Name") in glossary_terms_urn


def test_pattern_dataset_schema_terms_transformation_overwrite(
    mock_time, mock_datahub_graph
):
    output = run_pattern_dataset_schema_terms_transformation_semantics(
        TransformerSemantics.OVERWRITE, mock_datahub_graph
    )

    assert len(output) == 2
    # Check that glossary terms were added.
    assert len(output) == 2
    assert output[0] is not None
    assert output[0].record is not None
    assert isinstance(output[0].record, MetadataChangeProposalWrapper)
    assert output[0].record.aspect is not None
    assert isinstance(output[0].record.aspect, models.SchemaMetadataClass)
    transform_aspect = cast(models.SchemaMetadataClass, output[0].record.aspect)
    field_path_vs_field: Dict[str, models.SchemaFieldClass] = {
        field.fieldPath: field for field in transform_aspect.fields
    }

    assert (
        field_path_vs_field.get("mobile_number") is None
    )  # server field should not be preserved during overwrite

    assert field_path_vs_field["first_name"].glossaryTerms is not None
    assert len(field_path_vs_field["first_name"].glossaryTerms.terms) == 2
    glossary_terms_urn = [
        term.urn for term in field_path_vs_field["first_name"].glossaryTerms.terms
    ]
    assert builder.make_term_urn("pii") not in glossary_terms_urn
    assert builder.make_term_urn("FirstName") in glossary_terms_urn
    assert builder.make_term_urn("Name") in glossary_terms_urn


def run_pattern_dataset_schema_tags_transformation_semantics(
    semantics: TransformerSemantics,
    mock_datahub_graph: Callable[[DatahubClientConfig], DataHubGraph],
) -> List[RecordEnvelope]:
    pipeline_context = PipelineContext(run_id="test_pattern_dataset_schema_terms")
    pipeline_context.graph = mock_datahub_graph(DatahubClientConfig())

    # fake the server response
    def fake_schema_metadata(entity_urn: str) -> models.SchemaMetadataClass:
        return models.SchemaMetadataClass(
            schemaName="customer",  # not used
            platform=builder.make_data_platform_urn(
                "hive"
            ),  # important <- platform must be an urn
            version=0,
            # when the source system has a notion of versioning of schemas, insert this in, otherwise leave as 0
            hash="",
            # when the source system has a notion of unique schemas identified via hash, include a hash, else leave it as empty string
            platformSchema=models.OtherSchemaClass(
                rawSchema="__insert raw schema here__"
            ),
            fields=[
                models.SchemaFieldClass(
                    fieldPath="first_name",
                    globalTags=models.GlobalTagsClass(
                        tags=[
                            models.TagAssociationClass(tag=builder.make_tag_urn("pii"))
                        ],
                    ),
                    type=models.SchemaFieldDataTypeClass(type=models.StringTypeClass()),
                    nativeDataType="VARCHAR(100)",
                    # use this to provide the type of the field in the source system's vernacular
                ),
                models.SchemaFieldClass(
                    fieldPath="mobile_number",
                    globalTags=models.GlobalTagsClass(
                        tags=[
                            models.TagAssociationClass(tag=builder.make_tag_urn("pii"))
                        ],
                    ),
                    type=models.SchemaFieldDataTypeClass(type=models.StringTypeClass()),
                    nativeDataType="VARCHAR(100)",
                    # use this to provide the type of the field in the source system's vernacular
                ),
            ],
        )

    pipeline_context.graph.get_schema_metadata = fake_schema_metadata  # type: ignore

    output = run_dataset_transformer_pipeline(
        transformer_type=PatternAddDatasetSchemaTags,
        pipeline_context=pipeline_context,
        config={
            "semantics": semantics,
            "tag_pattern": {
                "rules": {
                    ".*first_name.*": [
                        builder.make_tag_urn("Name"),
                        builder.make_tag_urn("FirstName"),
                    ],
                    ".*last_name.*": [
                        builder.make_tag_urn("Name"),
                        builder.make_tag_urn("LastName"),
                    ],
                }
            },
        },
        aspect=models.SchemaMetadataClass(
            schemaName="customer",  # not used
            platform=builder.make_data_platform_urn(
                "hive"
            ),  # important <- platform must be an urn
            version=0,
            # when the source system has a notion of versioning of schemas, insert this in, otherwise leave as 0
            hash="",
            # when the source system has a notion of unique schemas identified via hash, include a hash, else leave it as empty string
            platformSchema=models.OtherSchemaClass(
                rawSchema="__insert raw schema here__"
            ),
            fields=[
                models.SchemaFieldClass(
                    fieldPath="address",
                    type=models.SchemaFieldDataTypeClass(type=models.StringTypeClass()),
                    nativeDataType="VARCHAR(100)",
                    # use this to provide the type of the field in the source system's vernacular
                ),
                models.SchemaFieldClass(
                    fieldPath="first_name",
                    type=models.SchemaFieldDataTypeClass(type=models.StringTypeClass()),
                    nativeDataType="VARCHAR(100)",
                    # use this to provide the type of the field in the source system's vernacular
                ),
                models.SchemaFieldClass(
                    fieldPath="last_name",
                    type=models.SchemaFieldDataTypeClass(type=models.StringTypeClass()),
                    nativeDataType="VARCHAR(100)",
                    # use this to provide the type of the field in the source system's vernacular
                ),
            ],
        ),
    )
    return output


def test_pattern_dataset_schema_tags_transformation_overwrite(
    mock_time, mock_datahub_graph
):
    output = run_pattern_dataset_schema_tags_transformation_semantics(
        TransformerSemantics.OVERWRITE, mock_datahub_graph
    )

    assert len(output) == 2
    # Check that glossary terms were added.
    assert len(output) == 2
    assert output[0] is not None
    assert output[0].record is not None
    assert isinstance(output[0].record, MetadataChangeProposalWrapper)
    assert output[0].record.aspect is not None
    assert isinstance(output[0].record.aspect, models.SchemaMetadataClass)
    transform_aspect = cast(models.SchemaMetadataClass, output[0].record.aspect)
    field_path_vs_field: Dict[str, models.SchemaFieldClass] = {
        field.fieldPath: field for field in transform_aspect.fields
    }

    assert (
        field_path_vs_field.get("mobile_number") is None
    )  # server field should not be preserved during overwrite

    assert field_path_vs_field["first_name"].globalTags is not None
    assert len(field_path_vs_field["first_name"].globalTags.tags) == 2
    global_tags_urn = [
        tag.tag for tag in field_path_vs_field["first_name"].globalTags.tags
    ]
    assert builder.make_tag_urn("pii") not in global_tags_urn
    assert builder.make_tag_urn("FirstName") in global_tags_urn
    assert builder.make_tag_urn("Name") in global_tags_urn


def test_pattern_dataset_schema_tags_transformation_patch(
    mock_time, mock_datahub_graph
):
    output = run_pattern_dataset_schema_tags_transformation_semantics(
        TransformerSemantics.PATCH, mock_datahub_graph
    )

    assert len(output) == 2
    # Check that global tags were added.
    assert len(output) == 2
    assert output[0] is not None
    assert output[0].record is not None
    assert isinstance(output[0].record, MetadataChangeProposalWrapper)
    assert output[0].record.aspect is not None
    assert isinstance(output[0].record.aspect, models.SchemaMetadataClass)
    transform_aspect = cast(models.SchemaMetadataClass, output[0].record.aspect)
    field_path_vs_field: Dict[str, models.SchemaFieldClass] = {
        field.fieldPath: field for field in transform_aspect.fields
    }

    assert (
        field_path_vs_field.get("mobile_number") is not None
    )  # server field should be preserved during patch

    assert field_path_vs_field["first_name"].globalTags is not None
    assert len(field_path_vs_field["first_name"].globalTags.tags) == 3
    global_tags_urn = [
        tag.tag for tag in field_path_vs_field["first_name"].globalTags.tags
    ]
    assert builder.make_tag_urn("pii") in global_tags_urn
    assert builder.make_tag_urn("FirstName") in global_tags_urn
    assert builder.make_tag_urn("Name") in global_tags_urn<|MERGE_RESOLUTION|>--- conflicted
+++ resolved
@@ -58,7 +58,6 @@
 )
 from datahub.ingestion.transformer.dataset_domain import SimpleAddDatasetDomain
 from datahub.ingestion.transformer.dataset_transformer import DatasetTransformer
-from datahub.ingestion.transformer.ingest_dictionary import InsertIngestionDictionary
 from datahub.ingestion.transformer.mark_dataset_status import MarkDatasetStatus
 from datahub.ingestion.transformer.remove_dataset_ownership import (
     SimpleRemoveDatasetOwnership,
@@ -694,45 +693,6 @@
     assert output
 
 
-def make_complex_dataset():
-    return models.MetadataChangeEventClass(
-        proposedSnapshot=models.DatasetSnapshotClass(
-            urn="urn:li:dataset:(urn:li:dataPlatform:kudu,default.my_first_table,PROD)",
-            aspects=[
-                models.SchemaMetadataClass(
-                    schemaName="default.my_first_table",
-                    version=0,
-                    hash="",
-                    platform="urn:li:dataPlatform:kudu",
-                    platformSchema=models.SchemalessClass(),
-                    fields=[
-                        models.SchemaFieldClass(
-                            fieldPath="id",
-                            nativeDataType="BIGINT()",
-                            type=models.SchemaFieldDataTypeClass(
-                                type=models.NumberTypeClass()
-                            ),
-                            description=None,
-                            nullable=True,
-                            recursive=False,
-                        ),
-                        models.SchemaFieldClass(
-                            fieldPath="name",
-                            nativeDataType="String()",
-                            type=models.SchemaFieldDataTypeClass(
-                                type=models.StringTypeClass()
-                            ),
-                            description=None,
-                            nullable=True,
-                            recursive=False,
-                        ),
-                    ],
-                )
-            ],
-        )
-    )
-
-
 def test_pattern_dataset_ownership_transformation(mock_time):
     no_owner_aspect = make_generic_dataset()
 
@@ -819,39 +779,6 @@
 
     # Verify that the last entry is unchanged (EOS)
     assert inputs[-1] == outputs[-1].record
-
-
-def test_ingest_dictionary_transformation(mock_time):
-    """
-    creates a dataset using make_complex_dataset, and subjects it to transformation. then assert on the resultant dataset
-    """
-    dataset_mce = make_complex_dataset()
-
-    transformer = InsertIngestionDictionary.create(
-        {"dictionary_path": "./tests/test_helpers/test_dictionary.csv"},
-        PipelineContext(run_id="test-ingest"),
-    )
-
-    outputs = list(
-        transformer.transform(
-            [RecordEnvelope(input, metadata={}) for input in [dataset_mce]]
-        )
-    )
-    assert len(outputs) == 1
-    schema_aspect = builder.get_aspect_if_available(
-        outputs[0].record, models.SchemaMetadataClass
-    )
-    if schema_aspect:
-        assert schema_aspect.fields[0].globalTags is None
-        global_tags = schema_aspect.fields[1].globalTags
-        if global_tags:
-            assert global_tags.tags[0].tag == "urn:li:tag:given_name"
-        else:
-            assert False
-        assert schema_aspect.fields[0].description == "something about an id"
-        assert schema_aspect.fields[1].description == "something about the name"
-    else:
-        assert False
 
 
 def test_pattern_dataset_ownership_with_type_transformation(mock_time):
@@ -1519,87 +1446,6 @@
     assert len(outputs) == 2  # MCP will be dropped
 
 
-<<<<<<< HEAD
-class OldMCETransformer(DatasetTransformer):
-    """A simulated legacy MCE transformer"""
-
-    @classmethod
-    def create(cls, config_dict: dict, ctx: PipelineContext) -> "OldMCETransformer":
-        return OldMCETransformer()
-
-    def transform_one(self, mce: MetadataChangeEventClass) -> MetadataChangeEventClass:
-        # legacy transformers should not receive metadata change proposal events
-        assert not isinstance(mce, MetadataChangeProposalWrapper)
-        if isinstance(mce, MetadataChangeEventClass):
-            assert isinstance(mce.proposedSnapshot, DatasetSnapshotClass)
-            mce.proposedSnapshot.aspects.append(
-                DatasetPropertiesClass(description="Old Transformer was here")
-            )
-
-        return mce
-
-
-def test_old_transformers_working_as_before(mock_time):
-
-    dataset_mce = make_generic_dataset()
-    dataset_mcp = make_generic_dataset_mcp()
-    transformer = OldMCETransformer.create(
-        {},
-        PipelineContext(run_id="test-old-transformer"),
-    )
-
-    outputs = list(
-        transformer.transform(
-            [
-                RecordEnvelope(input, metadata={})
-                for input in [dataset_mce, dataset_mcp, EndOfStream()]
-            ]
-        )
-    )
-
-    assert len(outputs) == 3  # MCP will come back untouched
-
-    assert outputs[0].record == dataset_mce
-    # Check that glossary terms were added.
-    props_aspect = builder.get_aspect_if_available(
-        outputs[0].record, DatasetPropertiesClass
-    )
-    assert props_aspect
-    assert props_aspect.description == "Old Transformer was here"
-
-    assert outputs[1].record == dataset_mcp
-
-    assert isinstance(outputs[-1].record, EndOfStream)
-
-    # MCP only stream
-    dataset_mcps = [
-        make_generic_dataset_mcp(),
-        make_generic_dataset_mcp(
-            aspect_name="datasetProperties",
-            aspect=DatasetPropertiesClass(description="Another test MCP"),
-        ),
-        EndOfStream(),
-    ]
-    transformer = OldMCETransformer.create(
-        {},
-        PipelineContext(run_id="test-old-transformer"),
-    )
-
-    outputs = list(
-        transformer.transform(
-            [RecordEnvelope(input, metadata={}) for input in dataset_mcps]
-        )
-    )
-
-    assert len(outputs) == 3  # MCP-s will come back untouched
-
-    assert outputs[0].record == dataset_mcps[0]
-    assert outputs[1].record == dataset_mcps[1]
-    assert isinstance(outputs[-1].record, EndOfStream)
-
-
-=======
->>>>>>> af6a423f
 def test_pattern_dataset_schema_terms_transformation(mock_time):
     dataset_mce = make_generic_dataset(
         aspects=[
