--- conflicted
+++ resolved
@@ -5,11 +5,7 @@
 import pprint
 import re
 import shutil
-<<<<<<< HEAD
-from collections import OrderedDict
-=======
 import tempfile
->>>>>>> 122c024b
 from typing import Any, Callable, Dict, List, Optional, Set, Tuple, Type, Union
 
 import deepdiff
