--- conflicted
+++ resolved
@@ -292,50 +292,45 @@
     r.raise_for_status()
     assert r.status_code == 201  # Created
 
-<<<<<<< HEAD
-    # Creating S3 Sink source
-    r = requests.post(
-        KAFKA_CONNECT_ENDPOINT,
-        headers={"Content-Type": "application/json"},
-        data=r"""{
-                    "name": "confluent_s3_sink_connector",
-                    "config": {
-                        "aws.access.key.id": "x",
-                        "aws.secret.access.key": "x",
-                        "tasks.max": "1",
-                        "max.interval": 5000,
-                        "connector.class": "io.confluent.connect.s3.S3SinkConnector",
-                        "s3.region": "ap-southeast-2",
-                        "s3.bucket.name": "test-bucket",
-                        "s3.compression.type": "gzip",
-                        "store.url": "${env:S3_ENDPOINT_URL}",
-                        "storage.class": "io.confluent.connect.s3.storage.S3Storage",
-                        "format.class": "io.confluent.connect.s3.format.json.JsonFormat",
-                        "flush.size": 100,
-                        "partitioner.class": "io.confluent.connect.storage.partitioner.HourlyPartitioner",
-                        "locale": "en_AU",
-                        "timezone": "UTC",
-                        "timestamp.extractor": "Record",
-                        "topics": "my-topic",
-                        "key.converter": "org.apache.kafka.connect.json.JsonConverter",
-                        "value.converter": "org.apache.kafka.connect.json.JsonConverter",
-                        "key.converter.schemas.enable": false,
-                        "value.converter.schemas.enable": false
-                    }
-                }""",
-    )
-    r.raise_for_status()
-    assert r.status_code == 201
-
-    # Give time for connectors to process the table data
-    time.sleep(60)
-=======
     command = "docker exec test_mongo mongosh test_db -f /scripts/mongo-populate.js"
     ret = subprocess.run(
         command, shell=True, stdout=subprocess.PIPE, stderr=subprocess.PIPE
     )
     assert ret.returncode == 0
->>>>>>> d8888cf0
+
+    # Creating S3 Sink source
+    r = requests.post(
+        KAFKA_CONNECT_ENDPOINT,
+        headers={"Content-Type": "application/json"},
+        data=r"""{
+                        "name": "confluent_s3_sink_connector",
+                        "config": {
+                            "aws.access.key.id": "x",
+                            "aws.secret.access.key": "x",
+                            "tasks.max": "1",
+                            "max.interval": 5000,
+                            "connector.class": "io.confluent.connect.s3.S3SinkConnector",
+                            "s3.region": "ap-southeast-2",
+                            "s3.bucket.name": "test-bucket",
+                            "s3.compression.type": "gzip",
+                            "store.url": "${env:S3_ENDPOINT_URL}",
+                            "storage.class": "io.confluent.connect.s3.storage.S3Storage",
+                            "format.class": "io.confluent.connect.s3.format.json.JsonFormat",
+                            "flush.size": 100,
+                            "partitioner.class": "io.confluent.connect.storage.partitioner.HourlyPartitioner",
+                            "locale": "en_AU",
+                            "timezone": "UTC",
+                            "timestamp.extractor": "Record",
+                            "topics": "my-topic",
+                            "key.converter": "org.apache.kafka.connect.json.JsonConverter",
+                            "value.converter": "org.apache.kafka.connect.json.JsonConverter",
+                            "key.converter.schemas.enable": false,
+                            "value.converter.schemas.enable": false
+                        }
+                    }""",
+    )
+    r.raise_for_status()
+    assert r.status_code == 201
 
 
 @freeze_time(FROZEN_TIME)
