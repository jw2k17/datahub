[
  {
    "auditHeader": null,
    "entityType": "container",
    "entityUrn": "urn:li:container:26847d592c367190435b875dc666d0a7",
    "entityKeyAspect": null,
    "changeType": "UPSERT",
    "aspectName": "containerProperties",
    "aspect": {
<<<<<<< HEAD
      "value": "{\"customProperties\": {\"platform\": \"mssql\", \"database\": \"demodata\"}, \"name\": \"demodata\"}",
=======
      "value": "{\"customProperties\": {\"platform\": \"mssql\", \"instance\": \"PROD\", \"database\": \"demodata\"}, \"name\": \"demodata\"}",
>>>>>>> 49a8ece0
      "contentType": "application/json"
    },
    "systemMetadata": {
      "lastObserved": 1615443388097,
      "runId": "mssql-test",
      "registryName": null,
      "registryVersion": null,
      "properties": null
    }
  },
  {
    "auditHeader": null,
    "entityType": "container",
<<<<<<< HEAD
    "entityUrn": "urn:li:container:26847d592c367190435b875dc666d0a7",
=======
    "entityUrn": "urn:li:container:b7062d1c0c650d9de0f7a9a5de00b1b5",
    "entityKeyAspect": null,
    "changeType": "UPSERT",
    "aspectName": "dataPlatformInstance",
    "aspect": {
      "value": "{\"platform\": \"urn:li:dataPlatform:mssql\"}",
      "contentType": "application/json"
    },
    "systemMetadata": {
      "lastObserved": 1615443388097,
      "runId": "mssql-test",
      "registryName": null,
      "registryVersion": null,
      "properties": null
    }
  },
  {
    "auditHeader": null,
    "entityType": "container",
    "entityUrn": "urn:li:container:b7062d1c0c650d9de0f7a9a5de00b1b5",
>>>>>>> 49a8ece0
    "entityKeyAspect": null,
    "changeType": "UPSERT",
    "aspectName": "subTypes",
    "aspect": {
      "value": "{\"typeNames\": [\"Database\"]}",
      "contentType": "application/json"
    },
    "systemMetadata": {
      "lastObserved": 1615443388097,
      "runId": "mssql-test",
      "registryName": null,
      "registryVersion": null,
      "properties": null
    }
  },
  {
    "auditHeader": null,
    "entityType": "container",
    "entityUrn": "urn:li:container:d37f2b34d17df8ef094dc6787d1f3f77",
    "entityKeyAspect": null,
    "changeType": "UPSERT",
    "aspectName": "containerProperties",
    "aspect": {
<<<<<<< HEAD
      "value": "{\"customProperties\": {\"platform\": \"mssql\", \"database\": \"demodata\", \"schema\": \"db_accessadmin\"}, \"name\": \"db_accessadmin\"}",
=======
      "value": "{\"customProperties\": {\"platform\": \"mssql\", \"instance\": \"PROD\", \"database\": \"demodata\", \"schema\": \"db_accessadmin\"}, \"name\": \"db_accessadmin\"}",
>>>>>>> 49a8ece0
      "contentType": "application/json"
    },
    "systemMetadata": {
      "lastObserved": 1615443388097,
      "runId": "mssql-test",
      "registryName": null,
      "registryVersion": null,
      "properties": null
    }
  },
  {
    "auditHeader": null,
    "entityType": "container",
<<<<<<< HEAD
    "entityUrn": "urn:li:container:d37f2b34d17df8ef094dc6787d1f3f77",
=======
    "entityUrn": "urn:li:container:f1b4c0e379c4b2e2e09a8ecd6c1b6dec",
    "entityKeyAspect": null,
    "changeType": "UPSERT",
    "aspectName": "dataPlatformInstance",
    "aspect": {
      "value": "{\"platform\": \"urn:li:dataPlatform:mssql\"}",
      "contentType": "application/json"
    },
    "systemMetadata": {
      "lastObserved": 1615443388097,
      "runId": "mssql-test",
      "registryName": null,
      "registryVersion": null,
      "properties": null
    }
  },
  {
    "auditHeader": null,
    "entityType": "container",
    "entityUrn": "urn:li:container:f1b4c0e379c4b2e2e09a8ecd6c1b6dec",
>>>>>>> 49a8ece0
    "entityKeyAspect": null,
    "changeType": "UPSERT",
    "aspectName": "subTypes",
    "aspect": {
      "value": "{\"typeNames\": [\"Schema\"]}",
      "contentType": "application/json"
    },
    "systemMetadata": {
      "lastObserved": 1615443388097,
      "runId": "mssql-test",
      "registryName": null,
      "registryVersion": null,
      "properties": null
    }
  },
  {
    "auditHeader": null,
    "entityType": "container",
    "entityUrn": "urn:li:container:d37f2b34d17df8ef094dc6787d1f3f77",
    "entityKeyAspect": null,
    "changeType": "UPSERT",
    "aspectName": "container",
    "aspect": {
<<<<<<< HEAD
      "value": "{\"container\": \"urn:li:container:26847d592c367190435b875dc666d0a7\"}",
=======
      "value": "{\"container\": \"urn:li:container:b7062d1c0c650d9de0f7a9a5de00b1b5\"}",
>>>>>>> 49a8ece0
      "contentType": "application/json"
    },
    "systemMetadata": {
      "lastObserved": 1615443388097,
      "runId": "mssql-test",
      "registryName": null,
      "registryVersion": null,
      "properties": null
    }
  },
  {
    "auditHeader": null,
    "entityType": "container",
    "entityUrn": "urn:li:container:5142c7fde67c7f992b2069da55671508",
    "entityKeyAspect": null,
    "changeType": "UPSERT",
    "aspectName": "containerProperties",
    "aspect": {
<<<<<<< HEAD
      "value": "{\"customProperties\": {\"platform\": \"mssql\", \"database\": \"demodata\", \"schema\": \"db_backupoperator\"}, \"name\": \"db_backupoperator\"}",
=======
      "value": "{\"customProperties\": {\"platform\": \"mssql\", \"instance\": \"PROD\", \"database\": \"demodata\", \"schema\": \"db_backupoperator\"}, \"name\": \"db_backupoperator\"}",
>>>>>>> 49a8ece0
      "contentType": "application/json"
    },
    "systemMetadata": {
      "lastObserved": 1615443388097,
      "runId": "mssql-test",
      "registryName": null,
      "registryVersion": null,
      "properties": null
    }
  },
  {
    "auditHeader": null,
    "entityType": "container",
<<<<<<< HEAD
    "entityUrn": "urn:li:container:5142c7fde67c7f992b2069da55671508",
=======
    "entityUrn": "urn:li:container:bad84e08ecf49aee863df68243d8b9d0",
    "entityKeyAspect": null,
    "changeType": "UPSERT",
    "aspectName": "dataPlatformInstance",
    "aspect": {
      "value": "{\"platform\": \"urn:li:dataPlatform:mssql\"}",
      "contentType": "application/json"
    },
    "systemMetadata": {
      "lastObserved": 1615443388097,
      "runId": "mssql-test",
      "registryName": null,
      "registryVersion": null,
      "properties": null
    }
  },
  {
    "auditHeader": null,
    "entityType": "container",
    "entityUrn": "urn:li:container:bad84e08ecf49aee863df68243d8b9d0",
>>>>>>> 49a8ece0
    "entityKeyAspect": null,
    "changeType": "UPSERT",
    "aspectName": "subTypes",
    "aspect": {
      "value": "{\"typeNames\": [\"Schema\"]}",
      "contentType": "application/json"
    },
    "systemMetadata": {
      "lastObserved": 1615443388097,
      "runId": "mssql-test",
      "registryName": null,
      "registryVersion": null,
      "properties": null
    }
  },
  {
    "auditHeader": null,
    "entityType": "container",
    "entityUrn": "urn:li:container:5142c7fde67c7f992b2069da55671508",
    "entityKeyAspect": null,
    "changeType": "UPSERT",
    "aspectName": "container",
    "aspect": {
<<<<<<< HEAD
      "value": "{\"container\": \"urn:li:container:26847d592c367190435b875dc666d0a7\"}",
=======
      "value": "{\"container\": \"urn:li:container:b7062d1c0c650d9de0f7a9a5de00b1b5\"}",
>>>>>>> 49a8ece0
      "contentType": "application/json"
    },
    "systemMetadata": {
      "lastObserved": 1615443388097,
      "runId": "mssql-test",
      "registryName": null,
      "registryVersion": null,
      "properties": null
    }
  },
  {
    "auditHeader": null,
    "entityType": "container",
    "entityUrn": "urn:li:container:2b91f7fd2c4f70917335f6cdc8510f05",
    "entityKeyAspect": null,
    "changeType": "UPSERT",
    "aspectName": "containerProperties",
    "aspect": {
<<<<<<< HEAD
      "value": "{\"customProperties\": {\"platform\": \"mssql\", \"database\": \"demodata\", \"schema\": \"db_datareader\"}, \"name\": \"db_datareader\"}",
=======
      "value": "{\"customProperties\": {\"platform\": \"mssql\", \"instance\": \"PROD\", \"database\": \"demodata\", \"schema\": \"db_datareader\"}, \"name\": \"db_datareader\"}",
      "contentType": "application/json"
    },
    "systemMetadata": {
      "lastObserved": 1615443388097,
      "runId": "mssql-test",
      "registryName": null,
      "registryVersion": null,
      "properties": null
    }
  },
  {
    "auditHeader": null,
    "entityType": "container",
    "entityUrn": "urn:li:container:e48d82445eeacfbe13b431f0bb1826ee",
    "entityKeyAspect": null,
    "changeType": "UPSERT",
    "aspectName": "dataPlatformInstance",
    "aspect": {
      "value": "{\"platform\": \"urn:li:dataPlatform:mssql\"}",
>>>>>>> 49a8ece0
      "contentType": "application/json"
    },
    "systemMetadata": {
      "lastObserved": 1615443388097,
      "runId": "mssql-test",
      "registryName": null,
      "registryVersion": null,
      "properties": null
    }
  },
  {
    "auditHeader": null,
    "entityType": "container",
    "entityUrn": "urn:li:container:2b91f7fd2c4f70917335f6cdc8510f05",
    "entityKeyAspect": null,
    "changeType": "UPSERT",
    "aspectName": "subTypes",
    "aspect": {
      "value": "{\"typeNames\": [\"Schema\"]}",
      "contentType": "application/json"
    },
    "systemMetadata": {
      "lastObserved": 1615443388097,
      "runId": "mssql-test",
      "registryName": null,
      "registryVersion": null,
      "properties": null
    }
  },
  {
    "auditHeader": null,
    "entityType": "container",
    "entityUrn": "urn:li:container:2b91f7fd2c4f70917335f6cdc8510f05",
    "entityKeyAspect": null,
    "changeType": "UPSERT",
    "aspectName": "container",
    "aspect": {
<<<<<<< HEAD
      "value": "{\"container\": \"urn:li:container:26847d592c367190435b875dc666d0a7\"}",
=======
      "value": "{\"container\": \"urn:li:container:b7062d1c0c650d9de0f7a9a5de00b1b5\"}",
>>>>>>> 49a8ece0
      "contentType": "application/json"
    },
    "systemMetadata": {
      "lastObserved": 1615443388097,
      "runId": "mssql-test",
      "registryName": null,
      "registryVersion": null,
      "properties": null
    }
  },
  {
    "auditHeader": null,
    "entityType": "container",
    "entityUrn": "urn:li:container:f232ce677dcefc31090f006110d7e008",
    "entityKeyAspect": null,
    "changeType": "UPSERT",
    "aspectName": "containerProperties",
    "aspect": {
<<<<<<< HEAD
      "value": "{\"customProperties\": {\"platform\": \"mssql\", \"database\": \"demodata\", \"schema\": \"db_datawriter\"}, \"name\": \"db_datawriter\"}",
=======
      "value": "{\"customProperties\": {\"platform\": \"mssql\", \"instance\": \"PROD\", \"database\": \"demodata\", \"schema\": \"db_datawriter\"}, \"name\": \"db_datawriter\"}",
      "contentType": "application/json"
    },
    "systemMetadata": {
      "lastObserved": 1615443388097,
      "runId": "mssql-test",
      "registryName": null,
      "registryVersion": null,
      "properties": null
    }
  },
  {
    "auditHeader": null,
    "entityType": "container",
    "entityUrn": "urn:li:container:884bfecd9e414990a494681293413e8e",
    "entityKeyAspect": null,
    "changeType": "UPSERT",
    "aspectName": "dataPlatformInstance",
    "aspect": {
      "value": "{\"platform\": \"urn:li:dataPlatform:mssql\"}",
>>>>>>> 49a8ece0
      "contentType": "application/json"
    },
    "systemMetadata": {
      "lastObserved": 1615443388097,
      "runId": "mssql-test",
      "registryName": null,
      "registryVersion": null,
      "properties": null
    }
  },
  {
    "auditHeader": null,
    "entityType": "container",
    "entityUrn": "urn:li:container:f232ce677dcefc31090f006110d7e008",
    "entityKeyAspect": null,
    "changeType": "UPSERT",
    "aspectName": "subTypes",
    "aspect": {
      "value": "{\"typeNames\": [\"Schema\"]}",
      "contentType": "application/json"
    },
    "systemMetadata": {
      "lastObserved": 1615443388097,
      "runId": "mssql-test",
      "registryName": null,
      "registryVersion": null,
      "properties": null
    }
  },
  {
    "auditHeader": null,
    "entityType": "container",
    "entityUrn": "urn:li:container:f232ce677dcefc31090f006110d7e008",
    "entityKeyAspect": null,
    "changeType": "UPSERT",
    "aspectName": "container",
    "aspect": {
<<<<<<< HEAD
      "value": "{\"container\": \"urn:li:container:26847d592c367190435b875dc666d0a7\"}",
=======
      "value": "{\"container\": \"urn:li:container:b7062d1c0c650d9de0f7a9a5de00b1b5\"}",
>>>>>>> 49a8ece0
      "contentType": "application/json"
    },
    "systemMetadata": {
      "lastObserved": 1615443388097,
      "runId": "mssql-test",
      "registryName": null,
      "registryVersion": null,
      "properties": null
    }
  },
  {
    "auditHeader": null,
    "entityType": "container",
    "entityUrn": "urn:li:container:4e395dfc46b722195beb69772431b1ca",
    "entityKeyAspect": null,
    "changeType": "UPSERT",
    "aspectName": "containerProperties",
    "aspect": {
<<<<<<< HEAD
      "value": "{\"customProperties\": {\"platform\": \"mssql\", \"database\": \"demodata\", \"schema\": \"db_ddladmin\"}, \"name\": \"db_ddladmin\"}",
=======
      "value": "{\"customProperties\": {\"platform\": \"mssql\", \"instance\": \"PROD\", \"database\": \"demodata\", \"schema\": \"db_ddladmin\"}, \"name\": \"db_ddladmin\"}",
>>>>>>> 49a8ece0
      "contentType": "application/json"
    },
    "systemMetadata": {
      "lastObserved": 1615443388097,
      "runId": "mssql-test",
      "registryName": null,
      "registryVersion": null,
      "properties": null
    }
  },
  {
    "auditHeader": null,
    "entityType": "container",
<<<<<<< HEAD
    "entityUrn": "urn:li:container:4e395dfc46b722195beb69772431b1ca",
=======
    "entityUrn": "urn:li:container:142ca5fc51b7f44e5e6a424bf1043590",
    "entityKeyAspect": null,
    "changeType": "UPSERT",
    "aspectName": "dataPlatformInstance",
    "aspect": {
      "value": "{\"platform\": \"urn:li:dataPlatform:mssql\"}",
      "contentType": "application/json"
    },
    "systemMetadata": {
      "lastObserved": 1615443388097,
      "runId": "mssql-test",
      "registryName": null,
      "registryVersion": null,
      "properties": null
    }
  },
  {
    "auditHeader": null,
    "entityType": "container",
    "entityUrn": "urn:li:container:142ca5fc51b7f44e5e6a424bf1043590",
>>>>>>> 49a8ece0
    "entityKeyAspect": null,
    "changeType": "UPSERT",
    "aspectName": "subTypes",
    "aspect": {
      "value": "{\"typeNames\": [\"Schema\"]}",
      "contentType": "application/json"
    },
    "systemMetadata": {
      "lastObserved": 1615443388097,
      "runId": "mssql-test",
      "registryName": null,
      "registryVersion": null,
      "properties": null
    }
  },
  {
    "auditHeader": null,
    "entityType": "container",
    "entityUrn": "urn:li:container:4e395dfc46b722195beb69772431b1ca",
    "entityKeyAspect": null,
    "changeType": "UPSERT",
    "aspectName": "container",
    "aspect": {
<<<<<<< HEAD
      "value": "{\"container\": \"urn:li:container:26847d592c367190435b875dc666d0a7\"}",
=======
      "value": "{\"container\": \"urn:li:container:b7062d1c0c650d9de0f7a9a5de00b1b5\"}",
>>>>>>> 49a8ece0
      "contentType": "application/json"
    },
    "systemMetadata": {
      "lastObserved": 1615443388097,
      "runId": "mssql-test",
      "registryName": null,
      "registryVersion": null,
      "properties": null
    }
  },
  {
    "auditHeader": null,
    "entityType": "container",
    "entityUrn": "urn:li:container:c6a77b98350a18f3a3ed0447b2a1f089",
    "entityKeyAspect": null,
    "changeType": "UPSERT",
    "aspectName": "containerProperties",
    "aspect": {
<<<<<<< HEAD
      "value": "{\"customProperties\": {\"platform\": \"mssql\", \"database\": \"demodata\", \"schema\": \"db_denydatareader\"}, \"name\": \"db_denydatareader\"}",
=======
      "value": "{\"customProperties\": {\"platform\": \"mssql\", \"instance\": \"PROD\", \"database\": \"demodata\", \"schema\": \"db_denydatareader\"}, \"name\": \"db_denydatareader\"}",
>>>>>>> 49a8ece0
      "contentType": "application/json"
    },
    "systemMetadata": {
      "lastObserved": 1615443388097,
      "runId": "mssql-test",
      "registryName": null,
      "registryVersion": null,
      "properties": null
    }
  },
  {
    "auditHeader": null,
    "entityType": "container",
<<<<<<< HEAD
    "entityUrn": "urn:li:container:c6a77b98350a18f3a3ed0447b2a1f089",
=======
    "entityUrn": "urn:li:container:1b9d125d390447de36719bfb8dd1f782",
    "entityKeyAspect": null,
    "changeType": "UPSERT",
    "aspectName": "dataPlatformInstance",
    "aspect": {
      "value": "{\"platform\": \"urn:li:dataPlatform:mssql\"}",
      "contentType": "application/json"
    },
    "systemMetadata": {
      "lastObserved": 1615443388097,
      "runId": "mssql-test",
      "registryName": null,
      "registryVersion": null,
      "properties": null
    }
  },
  {
    "auditHeader": null,
    "entityType": "container",
    "entityUrn": "urn:li:container:1b9d125d390447de36719bfb8dd1f782",
>>>>>>> 49a8ece0
    "entityKeyAspect": null,
    "changeType": "UPSERT",
    "aspectName": "subTypes",
    "aspect": {
      "value": "{\"typeNames\": [\"Schema\"]}",
      "contentType": "application/json"
    },
    "systemMetadata": {
      "lastObserved": 1615443388097,
      "runId": "mssql-test",
      "registryName": null,
      "registryVersion": null,
      "properties": null
    }
  },
  {
    "auditHeader": null,
    "entityType": "container",
    "entityUrn": "urn:li:container:c6a77b98350a18f3a3ed0447b2a1f089",
    "entityKeyAspect": null,
    "changeType": "UPSERT",
    "aspectName": "container",
    "aspect": {
<<<<<<< HEAD
      "value": "{\"container\": \"urn:li:container:26847d592c367190435b875dc666d0a7\"}",
=======
      "value": "{\"container\": \"urn:li:container:b7062d1c0c650d9de0f7a9a5de00b1b5\"}",
>>>>>>> 49a8ece0
      "contentType": "application/json"
    },
    "systemMetadata": {
      "lastObserved": 1615443388097,
      "runId": "mssql-test",
      "registryName": null,
      "registryVersion": null,
      "properties": null
    }
  },
  {
    "auditHeader": null,
    "entityType": "container",
    "entityUrn": "urn:li:container:dd33b8c89ddef76cb18d1b007c76ae42",
    "entityKeyAspect": null,
    "changeType": "UPSERT",
    "aspectName": "containerProperties",
    "aspect": {
<<<<<<< HEAD
      "value": "{\"customProperties\": {\"platform\": \"mssql\", \"database\": \"demodata\", \"schema\": \"db_denydatawriter\"}, \"name\": \"db_denydatawriter\"}",
=======
      "value": "{\"customProperties\": {\"platform\": \"mssql\", \"instance\": \"PROD\", \"database\": \"demodata\", \"schema\": \"db_denydatawriter\"}, \"name\": \"db_denydatawriter\"}",
      "contentType": "application/json"
    },
    "systemMetadata": {
      "lastObserved": 1615443388097,
      "runId": "mssql-test",
      "registryName": null,
      "registryVersion": null,
      "properties": null
    }
  },
  {
    "auditHeader": null,
    "entityType": "container",
    "entityUrn": "urn:li:container:fcd4c8da3739150766f91e7f6c2a3a30",
    "entityKeyAspect": null,
    "changeType": "UPSERT",
    "aspectName": "dataPlatformInstance",
    "aspect": {
      "value": "{\"platform\": \"urn:li:dataPlatform:mssql\"}",
>>>>>>> 49a8ece0
      "contentType": "application/json"
    },
    "systemMetadata": {
      "lastObserved": 1615443388097,
      "runId": "mssql-test",
      "registryName": null,
      "registryVersion": null,
      "properties": null
    }
  },
  {
    "auditHeader": null,
    "entityType": "container",
    "entityUrn": "urn:li:container:dd33b8c89ddef76cb18d1b007c76ae42",
    "entityKeyAspect": null,
    "changeType": "UPSERT",
    "aspectName": "subTypes",
    "aspect": {
      "value": "{\"typeNames\": [\"Schema\"]}",
      "contentType": "application/json"
    },
    "systemMetadata": {
      "lastObserved": 1615443388097,
      "runId": "mssql-test",
      "registryName": null,
      "registryVersion": null,
      "properties": null
    }
  },
  {
    "auditHeader": null,
    "entityType": "container",
    "entityUrn": "urn:li:container:dd33b8c89ddef76cb18d1b007c76ae42",
    "entityKeyAspect": null,
    "changeType": "UPSERT",
    "aspectName": "container",
    "aspect": {
<<<<<<< HEAD
      "value": "{\"container\": \"urn:li:container:26847d592c367190435b875dc666d0a7\"}",
=======
      "value": "{\"container\": \"urn:li:container:b7062d1c0c650d9de0f7a9a5de00b1b5\"}",
>>>>>>> 49a8ece0
      "contentType": "application/json"
    },
    "systemMetadata": {
      "lastObserved": 1615443388097,
      "runId": "mssql-test",
      "registryName": null,
      "registryVersion": null,
      "properties": null
    }
  },
  {
    "auditHeader": null,
    "entityType": "container",
    "entityUrn": "urn:li:container:5398f92d79e31613262f5bec78d1658c",
    "entityKeyAspect": null,
    "changeType": "UPSERT",
    "aspectName": "containerProperties",
    "aspect": {
<<<<<<< HEAD
      "value": "{\"customProperties\": {\"platform\": \"mssql\", \"database\": \"demodata\", \"schema\": \"db_owner\"}, \"name\": \"db_owner\"}",
=======
      "value": "{\"customProperties\": {\"platform\": \"mssql\", \"instance\": \"PROD\", \"database\": \"demodata\", \"schema\": \"db_owner\"}, \"name\": \"db_owner\"}",
      "contentType": "application/json"
    },
    "systemMetadata": {
      "lastObserved": 1615443388097,
      "runId": "mssql-test",
      "registryName": null,
      "registryVersion": null,
      "properties": null
    }
  },
  {
    "auditHeader": null,
    "entityType": "container",
    "entityUrn": "urn:li:container:2029cab615b3cd82cb87b153957d2e92",
    "entityKeyAspect": null,
    "changeType": "UPSERT",
    "aspectName": "dataPlatformInstance",
    "aspect": {
      "value": "{\"platform\": \"urn:li:dataPlatform:mssql\"}",
>>>>>>> 49a8ece0
      "contentType": "application/json"
    },
    "systemMetadata": {
      "lastObserved": 1615443388097,
      "runId": "mssql-test",
      "registryName": null,
      "registryVersion": null,
      "properties": null
    }
  },
  {
    "auditHeader": null,
    "entityType": "container",
    "entityUrn": "urn:li:container:5398f92d79e31613262f5bec78d1658c",
    "entityKeyAspect": null,
    "changeType": "UPSERT",
    "aspectName": "subTypes",
    "aspect": {
      "value": "{\"typeNames\": [\"Schema\"]}",
      "contentType": "application/json"
    },
    "systemMetadata": {
      "lastObserved": 1615443388097,
      "runId": "mssql-test",
      "registryName": null,
      "registryVersion": null,
      "properties": null
    }
  },
  {
    "auditHeader": null,
    "entityType": "container",
    "entityUrn": "urn:li:container:5398f92d79e31613262f5bec78d1658c",
    "entityKeyAspect": null,
    "changeType": "UPSERT",
    "aspectName": "container",
    "aspect": {
<<<<<<< HEAD
      "value": "{\"container\": \"urn:li:container:26847d592c367190435b875dc666d0a7\"}",
=======
      "value": "{\"container\": \"urn:li:container:b7062d1c0c650d9de0f7a9a5de00b1b5\"}",
>>>>>>> 49a8ece0
      "contentType": "application/json"
    },
    "systemMetadata": {
      "lastObserved": 1615443388097,
      "runId": "mssql-test",
      "registryName": null,
      "registryVersion": null,
      "properties": null
    }
  },
  {
    "auditHeader": null,
    "entityType": "container",
    "entityUrn": "urn:li:container:e4f53f1fa011fa06d75558a214e3e125",
    "entityKeyAspect": null,
    "changeType": "UPSERT",
    "aspectName": "containerProperties",
    "aspect": {
<<<<<<< HEAD
      "value": "{\"customProperties\": {\"platform\": \"mssql\", \"database\": \"demodata\", \"schema\": \"db_securityadmin\"}, \"name\": \"db_securityadmin\"}",
=======
      "value": "{\"customProperties\": {\"platform\": \"mssql\", \"instance\": \"PROD\", \"database\": \"demodata\", \"schema\": \"db_securityadmin\"}, \"name\": \"db_securityadmin\"}",
>>>>>>> 49a8ece0
      "contentType": "application/json"
    },
    "systemMetadata": {
      "lastObserved": 1615443388097,
      "runId": "mssql-test",
      "registryName": null,
      "registryVersion": null,
      "properties": null
    }
  },
  {
    "auditHeader": null,
    "entityType": "container",
<<<<<<< HEAD
    "entityUrn": "urn:li:container:e4f53f1fa011fa06d75558a214e3e125",
=======
    "entityUrn": "urn:li:container:556e25ccec98892284f017f870ef7809",
    "entityKeyAspect": null,
    "changeType": "UPSERT",
    "aspectName": "dataPlatformInstance",
    "aspect": {
      "value": "{\"platform\": \"urn:li:dataPlatform:mssql\"}",
      "contentType": "application/json"
    },
    "systemMetadata": {
      "lastObserved": 1615443388097,
      "runId": "mssql-test",
      "registryName": null,
      "registryVersion": null,
      "properties": null
    }
  },
  {
    "auditHeader": null,
    "entityType": "container",
    "entityUrn": "urn:li:container:556e25ccec98892284f017f870ef7809",
>>>>>>> 49a8ece0
    "entityKeyAspect": null,
    "changeType": "UPSERT",
    "aspectName": "subTypes",
    "aspect": {
      "value": "{\"typeNames\": [\"Schema\"]}",
      "contentType": "application/json"
    },
    "systemMetadata": {
      "lastObserved": 1615443388097,
      "runId": "mssql-test",
      "registryName": null,
      "registryVersion": null,
      "properties": null
    }
  },
  {
    "auditHeader": null,
    "entityType": "container",
    "entityUrn": "urn:li:container:e4f53f1fa011fa06d75558a214e3e125",
    "entityKeyAspect": null,
    "changeType": "UPSERT",
    "aspectName": "container",
    "aspect": {
<<<<<<< HEAD
      "value": "{\"container\": \"urn:li:container:26847d592c367190435b875dc666d0a7\"}",
=======
      "value": "{\"container\": \"urn:li:container:b7062d1c0c650d9de0f7a9a5de00b1b5\"}",
>>>>>>> 49a8ece0
      "contentType": "application/json"
    },
    "systemMetadata": {
      "lastObserved": 1615443388097,
      "runId": "mssql-test",
      "registryName": null,
      "registryVersion": null,
      "properties": null
    }
  },
  {
    "auditHeader": null,
    "entityType": "container",
    "entityUrn": "urn:li:container:a8b183484cf1e4dcacc671542d2a1cc8",
    "entityKeyAspect": null,
    "changeType": "UPSERT",
    "aspectName": "containerProperties",
    "aspect": {
<<<<<<< HEAD
      "value": "{\"customProperties\": {\"platform\": \"mssql\", \"database\": \"demodata\", \"schema\": \"dbo\"}, \"name\": \"dbo\"}",
=======
      "value": "{\"customProperties\": {\"platform\": \"mssql\", \"instance\": \"PROD\", \"database\": \"demodata\", \"schema\": \"dbo\"}, \"name\": \"dbo\"}",
>>>>>>> 49a8ece0
      "contentType": "application/json"
    },
    "systemMetadata": {
      "lastObserved": 1615443388097,
      "runId": "mssql-test",
      "registryName": null,
      "registryVersion": null,
      "properties": null
    }
  },
  {
    "auditHeader": null,
    "entityType": "container",
<<<<<<< HEAD
    "entityUrn": "urn:li:container:a8b183484cf1e4dcacc671542d2a1cc8",
=======
    "entityUrn": "urn:li:container:d41a036a2e6cfa44b834edf7683199ec",
    "entityKeyAspect": null,
    "changeType": "UPSERT",
    "aspectName": "dataPlatformInstance",
    "aspect": {
      "value": "{\"platform\": \"urn:li:dataPlatform:mssql\"}",
      "contentType": "application/json"
    },
    "systemMetadata": {
      "lastObserved": 1615443388097,
      "runId": "mssql-test",
      "registryName": null,
      "registryVersion": null,
      "properties": null
    }
  },
  {
    "auditHeader": null,
    "entityType": "container",
    "entityUrn": "urn:li:container:d41a036a2e6cfa44b834edf7683199ec",
>>>>>>> 49a8ece0
    "entityKeyAspect": null,
    "changeType": "UPSERT",
    "aspectName": "subTypes",
    "aspect": {
      "value": "{\"typeNames\": [\"Schema\"]}",
      "contentType": "application/json"
    },
    "systemMetadata": {
      "lastObserved": 1615443388097,
      "runId": "mssql-test",
      "registryName": null,
      "registryVersion": null,
      "properties": null
    }
  },
  {
    "auditHeader": null,
    "entityType": "container",
    "entityUrn": "urn:li:container:a8b183484cf1e4dcacc671542d2a1cc8",
    "entityKeyAspect": null,
    "changeType": "UPSERT",
    "aspectName": "container",
    "aspect": {
<<<<<<< HEAD
      "value": "{\"container\": \"urn:li:container:26847d592c367190435b875dc666d0a7\"}",
=======
      "value": "{\"container\": \"urn:li:container:b7062d1c0c650d9de0f7a9a5de00b1b5\"}",
>>>>>>> 49a8ece0
      "contentType": "application/json"
    },
    "systemMetadata": {
      "lastObserved": 1615443388097,
      "runId": "mssql-test",
      "registryName": null,
      "registryVersion": null,
      "properties": null
    }
  },
  {
    "auditHeader": null,
    "entityType": "dataset",
    "entityUrn": "urn:li:dataset:(urn:li:dataPlatform:mssql,DemoData.dbo.Products,PROD)",
    "entityKeyAspect": null,
    "changeType": "UPSERT",
    "aspectName": "container",
    "aspect": {
<<<<<<< HEAD
      "value": "{\"container\": \"urn:li:container:a8b183484cf1e4dcacc671542d2a1cc8\"}",
=======
      "value": "{\"container\": \"urn:li:container:d41a036a2e6cfa44b834edf7683199ec\"}",
>>>>>>> 49a8ece0
      "contentType": "application/json"
    },
    "systemMetadata": {
      "lastObserved": 1615443388097,
      "runId": "mssql-test",
      "registryName": null,
      "registryVersion": null,
      "properties": null
    }
  },
  {
    "auditHeader": null,
    "proposedSnapshot": {
      "com.linkedin.pegasus2avro.metadata.snapshot.DatasetSnapshot": {
<<<<<<< HEAD
        "urn": "urn:li:dataset:(urn:li:dataPlatform:mssql,demodata.dbo.products,PROD)",
=======
        "urn": "urn:li:dataset:(urn:li:dataPlatform:mssql,DemoData.dbo.Products,PROD)",
>>>>>>> 49a8ece0
        "aspects": [
          {
            "com.linkedin.pegasus2avro.common.Status": {
              "removed": false
            }
          },
          {
            "com.linkedin.pegasus2avro.schema.SchemaMetadata": {
              "schemaName": "DemoData.dbo.Products",
              "platform": "urn:li:dataPlatform:mssql",
              "version": 0,
              "created": {
                "time": 0,
                "actor": "urn:li:corpuser:unknown",
                "impersonator": null
              },
              "lastModified": {
                "time": 0,
                "actor": "urn:li:corpuser:unknown",
                "impersonator": null
              },
              "deleted": null,
              "dataset": null,
              "cluster": null,
              "hash": "",
              "platformSchema": {
                "com.linkedin.pegasus2avro.schema.MySqlDDL": {
                  "tableSchema": ""
                }
              },
              "fields": [
                {
                  "fieldPath": "ID",
                  "jsonPath": null,
                  "nullable": true,
                  "description": null,
                  "type": {
                    "type": {
                      "com.linkedin.pegasus2avro.schema.NumberType": {}
                    }
                  },
                  "nativeDataType": "INTEGER()",
                  "recursive": false,
                  "globalTags": null,
                  "glossaryTerms": null,
                  "isPartOfKey": false,
                  "jsonProps": null
                },
                {
                  "fieldPath": "ProductName",
                  "jsonPath": null,
                  "nullable": true,
                  "description": null,
                  "type": {
                    "type": {
                      "com.linkedin.pegasus2avro.schema.StringType": {}
                    }
                  },
                  "nativeDataType": "NVARCHAR()",
                  "recursive": false,
                  "globalTags": null,
                  "glossaryTerms": null,
                  "isPartOfKey": false,
                  "jsonProps": null
                }
              ],
              "primaryKeys": null,
              "foreignKeysSpecs": null,
              "foreignKeys": null
            }
          }
        ]
      }
    },
    "proposedDelta": null,
    "systemMetadata": {
      "lastObserved": 1615443388097,
      "runId": "mssql-test",
      "registryName": null,
      "registryVersion": null,
      "properties": null
    }
  },
  {
    "auditHeader": null,
    "entityType": "container",
    "entityUrn": "urn:li:container:3b9bef99b5b889a835f874573b1d17f5",
    "entityKeyAspect": null,
    "changeType": "UPSERT",
    "aspectName": "containerProperties",
    "aspect": {
<<<<<<< HEAD
      "value": "{\"customProperties\": {\"platform\": \"mssql\", \"database\": \"demodata\", \"schema\": \"Foo\"}, \"name\": \"Foo\"}",
=======
      "value": "{\"customProperties\": {\"platform\": \"mssql\", \"instance\": \"PROD\", \"database\": \"demodata\", \"schema\": \"Foo\"}, \"name\": \"Foo\"}",
      "contentType": "application/json"
    },
    "systemMetadata": {
      "lastObserved": 1615443388097,
      "runId": "mssql-test",
      "registryName": null,
      "registryVersion": null,
      "properties": null
    }
  },
  {
    "auditHeader": null,
    "entityType": "container",
    "entityUrn": "urn:li:container:6e5c6d608d0a2dcc4eb03591382e5671",
    "entityKeyAspect": null,
    "changeType": "UPSERT",
    "aspectName": "dataPlatformInstance",
    "aspect": {
      "value": "{\"platform\": \"urn:li:dataPlatform:mssql\"}",
>>>>>>> 49a8ece0
      "contentType": "application/json"
    },
    "systemMetadata": {
      "lastObserved": 1615443388097,
      "runId": "mssql-test",
      "registryName": null,
      "registryVersion": null,
      "properties": null
    }
  },
  {
    "auditHeader": null,
    "entityType": "container",
    "entityUrn": "urn:li:container:3b9bef99b5b889a835f874573b1d17f5",
    "entityKeyAspect": null,
    "changeType": "UPSERT",
    "aspectName": "subTypes",
    "aspect": {
      "value": "{\"typeNames\": [\"Schema\"]}",
      "contentType": "application/json"
    },
    "systemMetadata": {
      "lastObserved": 1615443388097,
      "runId": "mssql-test",
      "registryName": null,
      "registryVersion": null,
      "properties": null
    }
  },
  {
    "auditHeader": null,
    "entityType": "container",
    "entityUrn": "urn:li:container:3b9bef99b5b889a835f874573b1d17f5",
    "entityKeyAspect": null,
    "changeType": "UPSERT",
    "aspectName": "container",
    "aspect": {
<<<<<<< HEAD
      "value": "{\"container\": \"urn:li:container:26847d592c367190435b875dc666d0a7\"}",
=======
      "value": "{\"container\": \"urn:li:container:b7062d1c0c650d9de0f7a9a5de00b1b5\"}",
>>>>>>> 49a8ece0
      "contentType": "application/json"
    },
    "systemMetadata": {
      "lastObserved": 1615443388097,
      "runId": "mssql-test",
      "registryName": null,
      "registryVersion": null,
      "properties": null
    }
  },
  {
    "auditHeader": null,
    "entityType": "dataset",
    "entityUrn": "urn:li:dataset:(urn:li:dataPlatform:mssql,DemoData.Foo.Items,PROD)",
    "entityKeyAspect": null,
    "changeType": "UPSERT",
    "aspectName": "container",
    "aspect": {
<<<<<<< HEAD
      "value": "{\"container\": \"urn:li:container:3b9bef99b5b889a835f874573b1d17f5\"}",
=======
      "value": "{\"container\": \"urn:li:container:6e5c6d608d0a2dcc4eb03591382e5671\"}",
>>>>>>> 49a8ece0
      "contentType": "application/json"
    },
    "systemMetadata": {
      "lastObserved": 1615443388097,
      "runId": "mssql-test",
      "registryName": null,
      "registryVersion": null,
      "properties": null
    }
  },
  {
    "auditHeader": null,
    "proposedSnapshot": {
      "com.linkedin.pegasus2avro.metadata.snapshot.DatasetSnapshot": {
<<<<<<< HEAD
        "urn": "urn:li:dataset:(urn:li:dataPlatform:mssql,demodata.foo.items,PROD)",
=======
        "urn": "urn:li:dataset:(urn:li:dataPlatform:mssql,DemoData.Foo.Items,PROD)",
>>>>>>> 49a8ece0
        "aspects": [
          {
            "com.linkedin.pegasus2avro.common.Status": {
              "removed": false
            }
          },
          {
            "com.linkedin.pegasus2avro.schema.SchemaMetadata": {
              "schemaName": "DemoData.Foo.Items",
              "platform": "urn:li:dataPlatform:mssql",
              "version": 0,
              "created": {
                "time": 0,
                "actor": "urn:li:corpuser:unknown",
                "impersonator": null
              },
              "lastModified": {
                "time": 0,
                "actor": "urn:li:corpuser:unknown",
                "impersonator": null
              },
              "deleted": null,
              "dataset": null,
              "cluster": null,
              "hash": "",
              "platformSchema": {
                "com.linkedin.pegasus2avro.schema.MySqlDDL": {
                  "tableSchema": ""
                }
              },
              "fields": [
                {
                  "fieldPath": "ID",
                  "jsonPath": null,
                  "nullable": true,
                  "description": null,
                  "type": {
                    "type": {
                      "com.linkedin.pegasus2avro.schema.NumberType": {}
                    }
                  },
                  "nativeDataType": "INTEGER()",
                  "recursive": false,
                  "globalTags": null,
                  "glossaryTerms": null,
                  "isPartOfKey": false,
                  "jsonProps": null
                },
                {
                  "fieldPath": "ItemName",
                  "jsonPath": null,
                  "nullable": true,
                  "description": null,
                  "type": {
                    "type": {
                      "com.linkedin.pegasus2avro.schema.StringType": {}
                    }
                  },
                  "nativeDataType": "NVARCHAR()",
                  "recursive": false,
                  "globalTags": null,
                  "glossaryTerms": null,
                  "isPartOfKey": false,
                  "jsonProps": null
                }
              ],
              "primaryKeys": null,
              "foreignKeysSpecs": null,
              "foreignKeys": null
            }
          }
        ]
      }
    },
    "proposedDelta": null,
    "systemMetadata": {
      "lastObserved": 1615443388097,
      "runId": "mssql-test",
      "registryName": null,
      "registryVersion": null,
      "properties": null
    }
  },
  {
    "auditHeader": null,
    "entityType": "dataset",
    "entityUrn": "urn:li:dataset:(urn:li:dataPlatform:mssql,DemoData.Foo.Persons,PROD)",
    "entityKeyAspect": null,
    "changeType": "UPSERT",
    "aspectName": "container",
    "aspect": {
<<<<<<< HEAD
      "value": "{\"container\": \"urn:li:container:3b9bef99b5b889a835f874573b1d17f5\"}",
=======
      "value": "{\"container\": \"urn:li:container:6e5c6d608d0a2dcc4eb03591382e5671\"}",
>>>>>>> 49a8ece0
      "contentType": "application/json"
    },
    "systemMetadata": {
      "lastObserved": 1615443388097,
      "runId": "mssql-test",
      "registryName": null,
      "registryVersion": null,
      "properties": null
    }
  },
  {
    "auditHeader": null,
    "proposedSnapshot": {
      "com.linkedin.pegasus2avro.metadata.snapshot.DatasetSnapshot": {
<<<<<<< HEAD
        "urn": "urn:li:dataset:(urn:li:dataPlatform:mssql,demodata.foo.persons,PROD)",
=======
        "urn": "urn:li:dataset:(urn:li:dataPlatform:mssql,DemoData.Foo.Persons,PROD)",
>>>>>>> 49a8ece0
        "aspects": [
          {
            "com.linkedin.pegasus2avro.common.Status": {
              "removed": false
            }
          },
          {
            "com.linkedin.pegasus2avro.schema.SchemaMetadata": {
              "schemaName": "DemoData.Foo.Persons",
              "platform": "urn:li:dataPlatform:mssql",
              "version": 0,
              "created": {
                "time": 0,
                "actor": "urn:li:corpuser:unknown",
                "impersonator": null
              },
              "lastModified": {
                "time": 0,
                "actor": "urn:li:corpuser:unknown",
                "impersonator": null
              },
              "deleted": null,
              "dataset": null,
              "cluster": null,
              "hash": "",
              "platformSchema": {
                "com.linkedin.pegasus2avro.schema.MySqlDDL": {
                  "tableSchema": ""
                }
              },
              "fields": [
<<<<<<< HEAD
                {
                  "fieldPath": "ID",
=======
                {
                  "fieldPath": "ID",
                  "jsonPath": null,
                  "nullable": false,
                  "description": null,
                  "type": {
                    "type": {
                      "com.linkedin.pegasus2avro.schema.NumberType": {}
                    }
                  },
                  "nativeDataType": "INTEGER()",
                  "recursive": false,
                  "globalTags": null,
                  "glossaryTerms": null,
                  "isPartOfKey": true,
                  "jsonProps": null
                },
                {
                  "fieldPath": "LastName",
>>>>>>> 49a8ece0
                  "jsonPath": null,
                  "nullable": false,
                  "description": null,
                  "type": {
                    "type": {
<<<<<<< HEAD
                      "com.linkedin.pegasus2avro.schema.NumberType": {}
                    }
                  },
                  "nativeDataType": "INTEGER()",
                  "recursive": false,
                  "globalTags": null,
                  "glossaryTerms": null,
                  "isPartOfKey": true,
                  "jsonProps": null
                },
                {
                  "fieldPath": "LastName",
                  "jsonPath": null,
                  "nullable": false,
=======
                      "com.linkedin.pegasus2avro.schema.StringType": {}
                    }
                  },
                  "nativeDataType": "VARCHAR(length=255, collation='SQL_Latin1_General_CP1_CI_AS')",
                  "recursive": false,
                  "globalTags": null,
                  "glossaryTerms": null,
                  "isPartOfKey": false,
                  "jsonProps": null
                },
                {
                  "fieldPath": "FirstName",
                  "jsonPath": null,
                  "nullable": true,
>>>>>>> 49a8ece0
                  "description": null,
                  "type": {
                    "type": {
                      "com.linkedin.pegasus2avro.schema.StringType": {}
                    }
                  },
                  "nativeDataType": "VARCHAR(length=255, collation='SQL_Latin1_General_CP1_CI_AS')",
                  "recursive": false,
                  "globalTags": null,
                  "glossaryTerms": null,
                  "isPartOfKey": false,
                  "jsonProps": null
                },
                {
<<<<<<< HEAD
                  "fieldPath": "FirstName",
                  "jsonPath": null,
                  "nullable": true,
                  "description": null,
                  "type": {
                    "type": {
                      "com.linkedin.pegasus2avro.schema.StringType": {}
                    }
                  },
                  "nativeDataType": "VARCHAR(length=255, collation='SQL_Latin1_General_CP1_CI_AS')",
                  "recursive": false,
                  "globalTags": null,
                  "glossaryTerms": null,
                  "isPartOfKey": false,
                  "jsonProps": null
                },
                {
=======
>>>>>>> 49a8ece0
                  "fieldPath": "Age",
                  "jsonPath": null,
                  "nullable": true,
                  "description": null,
                  "type": {
                    "type": {
                      "com.linkedin.pegasus2avro.schema.NumberType": {}
                    }
                  },
                  "nativeDataType": "INTEGER()",
                  "recursive": false,
                  "globalTags": null,
                  "glossaryTerms": null,
                  "isPartOfKey": false,
                  "jsonProps": null
                }
              ],
              "primaryKeys": null,
              "foreignKeysSpecs": null,
              "foreignKeys": null
            }
          }
        ]
      }
    },
    "proposedDelta": null,
    "systemMetadata": {
      "lastObserved": 1615443388097,
      "runId": "mssql-test",
      "registryName": null,
      "registryVersion": null,
      "properties": null
    }
  },
  {
    "auditHeader": null,
    "entityType": "dataset",
    "entityUrn": "urn:li:dataset:(urn:li:dataPlatform:mssql,DemoData.Foo.SalesReason,PROD)",
    "entityKeyAspect": null,
    "changeType": "UPSERT",
    "aspectName": "container",
    "aspect": {
<<<<<<< HEAD
      "value": "{\"container\": \"urn:li:container:3b9bef99b5b889a835f874573b1d17f5\"}",
=======
      "value": "{\"container\": \"urn:li:container:6e5c6d608d0a2dcc4eb03591382e5671\"}",
>>>>>>> 49a8ece0
      "contentType": "application/json"
    },
    "systemMetadata": {
      "lastObserved": 1615443388097,
      "runId": "mssql-test",
      "registryName": null,
      "registryVersion": null,
      "properties": null
    }
  },
  {
    "auditHeader": null,
    "proposedSnapshot": {
      "com.linkedin.pegasus2avro.metadata.snapshot.DatasetSnapshot": {
<<<<<<< HEAD
        "urn": "urn:li:dataset:(urn:li:dataPlatform:mssql,demodata.foo.salesreason,PROD)",
=======
        "urn": "urn:li:dataset:(urn:li:dataPlatform:mssql,DemoData.Foo.SalesReason,PROD)",
>>>>>>> 49a8ece0
        "aspects": [
          {
            "com.linkedin.pegasus2avro.common.Status": {
              "removed": false
            }
          },
          {
            "com.linkedin.pegasus2avro.schema.SchemaMetadata": {
              "schemaName": "DemoData.Foo.SalesReason",
              "platform": "urn:li:dataPlatform:mssql",
              "version": 0,
              "created": {
                "time": 0,
                "actor": "urn:li:corpuser:unknown",
                "impersonator": null
              },
              "lastModified": {
                "time": 0,
                "actor": "urn:li:corpuser:unknown",
                "impersonator": null
              },
              "deleted": null,
              "dataset": null,
              "cluster": null,
              "hash": "",
              "platformSchema": {
                "com.linkedin.pegasus2avro.schema.MySqlDDL": {
                  "tableSchema": ""
                }
              },
              "fields": [
                {
                  "fieldPath": "TempID",
                  "jsonPath": null,
                  "nullable": false,
                  "description": null,
                  "type": {
                    "type": {
                      "com.linkedin.pegasus2avro.schema.NumberType": {}
                    }
                  },
                  "nativeDataType": "INTEGER()",
                  "recursive": false,
                  "globalTags": null,
                  "glossaryTerms": null,
                  "isPartOfKey": true,
                  "jsonProps": null
                },
                {
                  "fieldPath": "Name",
                  "jsonPath": null,
                  "nullable": true,
                  "description": null,
                  "type": {
                    "type": {
                      "com.linkedin.pegasus2avro.schema.StringType": {}
                    }
                  },
                  "nativeDataType": "NVARCHAR(length=50)",
                  "recursive": false,
                  "globalTags": null,
                  "glossaryTerms": null,
                  "isPartOfKey": false,
                  "jsonProps": null
                }
              ],
              "primaryKeys": null,
              "foreignKeysSpecs": null,
              "foreignKeys": [
                {
                  "name": "FK_TempSales_SalesReason",
                  "foreignFields": [
<<<<<<< HEAD
                    "urn:li:schemaField:(urn:li:dataset:(urn:li:dataPlatform:mssql,demodata.foo.persons,PROD),ID)"
                  ],
                  "sourceFields": [
                    "urn:li:schemaField:(urn:li:dataset:(urn:li:dataPlatform:mssql,demodata.foo.salesreason,PROD),TempID)"
                  ],
                  "foreignDataset": "urn:li:dataset:(urn:li:dataPlatform:mssql,demodata.foo.persons,PROD)"
=======
                    "urn:li:schemaField:(urn:li:dataset:(urn:li:dataPlatform:mssql,DemoData.Foo.Persons,PROD),ID)"
                  ],
                  "sourceFields": [
                    "urn:li:schemaField:(urn:li:dataset:(urn:li:dataPlatform:mssql,DemoData.Foo.SalesReason,PROD),TempID)"
                  ],
                  "foreignDataset": "urn:li:dataset:(urn:li:dataPlatform:mssql,DemoData.Foo.Persons,PROD)"
>>>>>>> 49a8ece0
                }
              ]
            }
          }
        ]
      }
    },
    "proposedDelta": null,
    "systemMetadata": {
      "lastObserved": 1615443388097,
      "runId": "mssql-test",
      "registryName": null,
      "registryVersion": null,
      "properties": null
    }
  },
  {
    "auditHeader": null,
    "entityType": "container",
    "entityUrn": "urn:li:container:ad64df64f7a8291209ca694c061f8ca0",
    "entityKeyAspect": null,
    "changeType": "UPSERT",
    "aspectName": "containerProperties",
    "aspect": {
<<<<<<< HEAD
      "value": "{\"customProperties\": {\"platform\": \"mssql\", \"database\": \"demodata\", \"schema\": \"guest\"}, \"name\": \"guest\"}",
=======
      "value": "{\"customProperties\": {\"platform\": \"mssql\", \"instance\": \"PROD\", \"database\": \"demodata\", \"schema\": \"guest\"}, \"name\": \"guest\"}",
      "contentType": "application/json"
    },
    "systemMetadata": {
      "lastObserved": 1615443388097,
      "runId": "mssql-test",
      "registryName": null,
      "registryVersion": null,
      "properties": null
    }
  },
  {
    "auditHeader": null,
    "entityType": "container",
    "entityUrn": "urn:li:container:a6bea84fba7b05fb5d12630c8e6306ac",
    "entityKeyAspect": null,
    "changeType": "UPSERT",
    "aspectName": "dataPlatformInstance",
    "aspect": {
      "value": "{\"platform\": \"urn:li:dataPlatform:mssql\"}",
>>>>>>> 49a8ece0
      "contentType": "application/json"
    },
    "systemMetadata": {
      "lastObserved": 1615443388097,
      "runId": "mssql-test",
      "registryName": null,
      "registryVersion": null,
      "properties": null
    }
  },
  {
    "auditHeader": null,
    "entityType": "container",
    "entityUrn": "urn:li:container:ad64df64f7a8291209ca694c061f8ca0",
    "entityKeyAspect": null,
    "changeType": "UPSERT",
    "aspectName": "subTypes",
    "aspect": {
      "value": "{\"typeNames\": [\"Schema\"]}",
      "contentType": "application/json"
    },
    "systemMetadata": {
      "lastObserved": 1615443388097,
      "runId": "mssql-test",
      "registryName": null,
      "registryVersion": null,
      "properties": null
    }
  },
  {
    "auditHeader": null,
    "entityType": "container",
    "entityUrn": "urn:li:container:ad64df64f7a8291209ca694c061f8ca0",
    "entityKeyAspect": null,
    "changeType": "UPSERT",
    "aspectName": "container",
    "aspect": {
<<<<<<< HEAD
      "value": "{\"container\": \"urn:li:container:26847d592c367190435b875dc666d0a7\"}",
=======
      "value": "{\"container\": \"urn:li:container:b7062d1c0c650d9de0f7a9a5de00b1b5\"}",
>>>>>>> 49a8ece0
      "contentType": "application/json"
    },
    "systemMetadata": {
      "lastObserved": 1615443388097,
      "runId": "mssql-test",
      "registryName": null,
      "registryVersion": null,
      "properties": null
    }
  },
  {
    "auditHeader": null,
    "entityType": "container",
    "entityUrn": "urn:li:container:e87a3a3313b3e3f94b4a81c760b348e2",
    "entityKeyAspect": null,
    "changeType": "UPSERT",
    "aspectName": "containerProperties",
    "aspect": {
<<<<<<< HEAD
      "value": "{\"customProperties\": {\"platform\": \"mssql\", \"database\": \"demodata\", \"schema\": \"INFORMATION_SCHEMA\"}, \"name\": \"INFORMATION_SCHEMA\"}",
=======
      "value": "{\"customProperties\": {\"platform\": \"mssql\", \"instance\": \"PROD\", \"database\": \"demodata\", \"schema\": \"INFORMATION_SCHEMA\"}, \"name\": \"INFORMATION_SCHEMA\"}",
>>>>>>> 49a8ece0
      "contentType": "application/json"
    },
    "systemMetadata": {
      "lastObserved": 1615443388097,
      "runId": "mssql-test",
      "registryName": null,
      "registryVersion": null,
      "properties": null
    }
  },
  {
    "auditHeader": null,
    "entityType": "container",
<<<<<<< HEAD
    "entityUrn": "urn:li:container:e87a3a3313b3e3f94b4a81c760b348e2",
=======
    "entityUrn": "urn:li:container:9f37bb7baa7ded19cc023e9f644a8cf8",
    "entityKeyAspect": null,
    "changeType": "UPSERT",
    "aspectName": "dataPlatformInstance",
    "aspect": {
      "value": "{\"platform\": \"urn:li:dataPlatform:mssql\"}",
      "contentType": "application/json"
    },
    "systemMetadata": {
      "lastObserved": 1615443388097,
      "runId": "mssql-test",
      "registryName": null,
      "registryVersion": null,
      "properties": null
    }
  },
  {
    "auditHeader": null,
    "entityType": "container",
    "entityUrn": "urn:li:container:9f37bb7baa7ded19cc023e9f644a8cf8",
>>>>>>> 49a8ece0
    "entityKeyAspect": null,
    "changeType": "UPSERT",
    "aspectName": "subTypes",
    "aspect": {
      "value": "{\"typeNames\": [\"Schema\"]}",
      "contentType": "application/json"
    },
    "systemMetadata": {
      "lastObserved": 1615443388097,
      "runId": "mssql-test",
      "registryName": null,
      "registryVersion": null,
      "properties": null
    }
  },
  {
    "auditHeader": null,
    "entityType": "container",
    "entityUrn": "urn:li:container:e87a3a3313b3e3f94b4a81c760b348e2",
    "entityKeyAspect": null,
    "changeType": "UPSERT",
    "aspectName": "container",
    "aspect": {
<<<<<<< HEAD
      "value": "{\"container\": \"urn:li:container:26847d592c367190435b875dc666d0a7\"}",
=======
      "value": "{\"container\": \"urn:li:container:b7062d1c0c650d9de0f7a9a5de00b1b5\"}",
>>>>>>> 49a8ece0
      "contentType": "application/json"
    },
    "systemMetadata": {
      "lastObserved": 1615443388097,
      "runId": "mssql-test",
      "registryName": null,
      "registryVersion": null,
      "properties": null
    }
  },
  {
    "auditHeader": null,
    "entityType": "container",
    "entityUrn": "urn:li:container:440377895af34d0a2044a05069c5d369",
    "entityKeyAspect": null,
    "changeType": "UPSERT",
    "aspectName": "containerProperties",
    "aspect": {
<<<<<<< HEAD
      "value": "{\"customProperties\": {\"platform\": \"mssql\", \"database\": \"demodata\", \"schema\": \"sys\"}, \"name\": \"sys\"}",
=======
      "value": "{\"customProperties\": {\"platform\": \"mssql\", \"instance\": \"PROD\", \"database\": \"demodata\", \"schema\": \"sys\"}, \"name\": \"sys\"}",
      "contentType": "application/json"
    },
    "systemMetadata": {
      "lastObserved": 1615443388097,
      "runId": "mssql-test",
      "registryName": null,
      "registryVersion": null,
      "properties": null
    }
  },
  {
    "auditHeader": null,
    "entityType": "container",
    "entityUrn": "urn:li:container:3f157d8292fb473142f19e2250af537f",
    "entityKeyAspect": null,
    "changeType": "UPSERT",
    "aspectName": "dataPlatformInstance",
    "aspect": {
      "value": "{\"platform\": \"urn:li:dataPlatform:mssql\"}",
>>>>>>> 49a8ece0
      "contentType": "application/json"
    },
    "systemMetadata": {
      "lastObserved": 1615443388097,
      "runId": "mssql-test",
      "registryName": null,
      "registryVersion": null,
      "properties": null
    }
  },
  {
    "auditHeader": null,
    "entityType": "container",
    "entityUrn": "urn:li:container:440377895af34d0a2044a05069c5d369",
    "entityKeyAspect": null,
    "changeType": "UPSERT",
    "aspectName": "subTypes",
    "aspect": {
      "value": "{\"typeNames\": [\"Schema\"]}",
      "contentType": "application/json"
    },
    "systemMetadata": {
      "lastObserved": 1615443388097,
      "runId": "mssql-test",
      "registryName": null,
      "registryVersion": null,
      "properties": null
    }
  },
  {
    "auditHeader": null,
    "entityType": "container",
    "entityUrn": "urn:li:container:440377895af34d0a2044a05069c5d369",
    "entityKeyAspect": null,
    "changeType": "UPSERT",
    "aspectName": "container",
    "aspect": {
<<<<<<< HEAD
      "value": "{\"container\": \"urn:li:container:26847d592c367190435b875dc666d0a7\"}",
=======
      "value": "{\"container\": \"urn:li:container:b7062d1c0c650d9de0f7a9a5de00b1b5\"}",
>>>>>>> 49a8ece0
      "contentType": "application/json"
    },
    "systemMetadata": {
      "lastObserved": 1615443388097,
      "runId": "mssql-test",
      "registryName": null,
      "registryVersion": null,
      "properties": null
    }
  }
]<|MERGE_RESOLUTION|>--- conflicted
+++ resolved
@@ -7,48 +7,21 @@
     "changeType": "UPSERT",
     "aspectName": "containerProperties",
     "aspect": {
-<<<<<<< HEAD
       "value": "{\"customProperties\": {\"platform\": \"mssql\", \"database\": \"demodata\"}, \"name\": \"demodata\"}",
-=======
-      "value": "{\"customProperties\": {\"platform\": \"mssql\", \"instance\": \"PROD\", \"database\": \"demodata\"}, \"name\": \"demodata\"}",
->>>>>>> 49a8ece0
-      "contentType": "application/json"
-    },
-    "systemMetadata": {
-      "lastObserved": 1615443388097,
-      "runId": "mssql-test",
-      "registryName": null,
-      "registryVersion": null,
-      "properties": null
-    }
-  },
-  {
-    "auditHeader": null,
-    "entityType": "container",
-<<<<<<< HEAD
+      "contentType": "application/json"
+    },
+    "systemMetadata": {
+      "lastObserved": 1615443388097,
+      "runId": "mssql-test",
+      "registryName": null,
+      "registryVersion": null,
+      "properties": null
+    }
+  },
+  {
+    "auditHeader": null,
+    "entityType": "container",
     "entityUrn": "urn:li:container:26847d592c367190435b875dc666d0a7",
-=======
-    "entityUrn": "urn:li:container:b7062d1c0c650d9de0f7a9a5de00b1b5",
-    "entityKeyAspect": null,
-    "changeType": "UPSERT",
-    "aspectName": "dataPlatformInstance",
-    "aspect": {
-      "value": "{\"platform\": \"urn:li:dataPlatform:mssql\"}",
-      "contentType": "application/json"
-    },
-    "systemMetadata": {
-      "lastObserved": 1615443388097,
-      "runId": "mssql-test",
-      "registryName": null,
-      "registryVersion": null,
-      "properties": null
-    }
-  },
-  {
-    "auditHeader": null,
-    "entityType": "container",
-    "entityUrn": "urn:li:container:b7062d1c0c650d9de0f7a9a5de00b1b5",
->>>>>>> 49a8ece0
     "entityKeyAspect": null,
     "changeType": "UPSERT",
     "aspectName": "subTypes",
@@ -72,48 +45,21 @@
     "changeType": "UPSERT",
     "aspectName": "containerProperties",
     "aspect": {
-<<<<<<< HEAD
       "value": "{\"customProperties\": {\"platform\": \"mssql\", \"database\": \"demodata\", \"schema\": \"db_accessadmin\"}, \"name\": \"db_accessadmin\"}",
-=======
-      "value": "{\"customProperties\": {\"platform\": \"mssql\", \"instance\": \"PROD\", \"database\": \"demodata\", \"schema\": \"db_accessadmin\"}, \"name\": \"db_accessadmin\"}",
->>>>>>> 49a8ece0
-      "contentType": "application/json"
-    },
-    "systemMetadata": {
-      "lastObserved": 1615443388097,
-      "runId": "mssql-test",
-      "registryName": null,
-      "registryVersion": null,
-      "properties": null
-    }
-  },
-  {
-    "auditHeader": null,
-    "entityType": "container",
-<<<<<<< HEAD
+      "contentType": "application/json"
+    },
+    "systemMetadata": {
+      "lastObserved": 1615443388097,
+      "runId": "mssql-test",
+      "registryName": null,
+      "registryVersion": null,
+      "properties": null
+    }
+  },
+  {
+    "auditHeader": null,
+    "entityType": "container",
     "entityUrn": "urn:li:container:d37f2b34d17df8ef094dc6787d1f3f77",
-=======
-    "entityUrn": "urn:li:container:f1b4c0e379c4b2e2e09a8ecd6c1b6dec",
-    "entityKeyAspect": null,
-    "changeType": "UPSERT",
-    "aspectName": "dataPlatformInstance",
-    "aspect": {
-      "value": "{\"platform\": \"urn:li:dataPlatform:mssql\"}",
-      "contentType": "application/json"
-    },
-    "systemMetadata": {
-      "lastObserved": 1615443388097,
-      "runId": "mssql-test",
-      "registryName": null,
-      "registryVersion": null,
-      "properties": null
-    }
-  },
-  {
-    "auditHeader": null,
-    "entityType": "container",
-    "entityUrn": "urn:li:container:f1b4c0e379c4b2e2e09a8ecd6c1b6dec",
->>>>>>> 49a8ece0
     "entityKeyAspect": null,
     "changeType": "UPSERT",
     "aspectName": "subTypes",
@@ -137,11 +83,7 @@
     "changeType": "UPSERT",
     "aspectName": "container",
     "aspect": {
-<<<<<<< HEAD
       "value": "{\"container\": \"urn:li:container:26847d592c367190435b875dc666d0a7\"}",
-=======
-      "value": "{\"container\": \"urn:li:container:b7062d1c0c650d9de0f7a9a5de00b1b5\"}",
->>>>>>> 49a8ece0
       "contentType": "application/json"
     },
     "systemMetadata": {
@@ -160,48 +102,21 @@
     "changeType": "UPSERT",
     "aspectName": "containerProperties",
     "aspect": {
-<<<<<<< HEAD
       "value": "{\"customProperties\": {\"platform\": \"mssql\", \"database\": \"demodata\", \"schema\": \"db_backupoperator\"}, \"name\": \"db_backupoperator\"}",
-=======
-      "value": "{\"customProperties\": {\"platform\": \"mssql\", \"instance\": \"PROD\", \"database\": \"demodata\", \"schema\": \"db_backupoperator\"}, \"name\": \"db_backupoperator\"}",
->>>>>>> 49a8ece0
-      "contentType": "application/json"
-    },
-    "systemMetadata": {
-      "lastObserved": 1615443388097,
-      "runId": "mssql-test",
-      "registryName": null,
-      "registryVersion": null,
-      "properties": null
-    }
-  },
-  {
-    "auditHeader": null,
-    "entityType": "container",
-<<<<<<< HEAD
+      "contentType": "application/json"
+    },
+    "systemMetadata": {
+      "lastObserved": 1615443388097,
+      "runId": "mssql-test",
+      "registryName": null,
+      "registryVersion": null,
+      "properties": null
+    }
+  },
+  {
+    "auditHeader": null,
+    "entityType": "container",
     "entityUrn": "urn:li:container:5142c7fde67c7f992b2069da55671508",
-=======
-    "entityUrn": "urn:li:container:bad84e08ecf49aee863df68243d8b9d0",
-    "entityKeyAspect": null,
-    "changeType": "UPSERT",
-    "aspectName": "dataPlatformInstance",
-    "aspect": {
-      "value": "{\"platform\": \"urn:li:dataPlatform:mssql\"}",
-      "contentType": "application/json"
-    },
-    "systemMetadata": {
-      "lastObserved": 1615443388097,
-      "runId": "mssql-test",
-      "registryName": null,
-      "registryVersion": null,
-      "properties": null
-    }
-  },
-  {
-    "auditHeader": null,
-    "entityType": "container",
-    "entityUrn": "urn:li:container:bad84e08ecf49aee863df68243d8b9d0",
->>>>>>> 49a8ece0
     "entityKeyAspect": null,
     "changeType": "UPSERT",
     "aspectName": "subTypes",
@@ -225,11 +140,7 @@
     "changeType": "UPSERT",
     "aspectName": "container",
     "aspect": {
-<<<<<<< HEAD
       "value": "{\"container\": \"urn:li:container:26847d592c367190435b875dc666d0a7\"}",
-=======
-      "value": "{\"container\": \"urn:li:container:b7062d1c0c650d9de0f7a9a5de00b1b5\"}",
->>>>>>> 49a8ece0
       "contentType": "application/json"
     },
     "systemMetadata": {
@@ -248,30 +159,7 @@
     "changeType": "UPSERT",
     "aspectName": "containerProperties",
     "aspect": {
-<<<<<<< HEAD
       "value": "{\"customProperties\": {\"platform\": \"mssql\", \"database\": \"demodata\", \"schema\": \"db_datareader\"}, \"name\": \"db_datareader\"}",
-=======
-      "value": "{\"customProperties\": {\"platform\": \"mssql\", \"instance\": \"PROD\", \"database\": \"demodata\", \"schema\": \"db_datareader\"}, \"name\": \"db_datareader\"}",
-      "contentType": "application/json"
-    },
-    "systemMetadata": {
-      "lastObserved": 1615443388097,
-      "runId": "mssql-test",
-      "registryName": null,
-      "registryVersion": null,
-      "properties": null
-    }
-  },
-  {
-    "auditHeader": null,
-    "entityType": "container",
-    "entityUrn": "urn:li:container:e48d82445eeacfbe13b431f0bb1826ee",
-    "entityKeyAspect": null,
-    "changeType": "UPSERT",
-    "aspectName": "dataPlatformInstance",
-    "aspect": {
-      "value": "{\"platform\": \"urn:li:dataPlatform:mssql\"}",
->>>>>>> 49a8ece0
       "contentType": "application/json"
     },
     "systemMetadata": {
@@ -309,11 +197,7 @@
     "changeType": "UPSERT",
     "aspectName": "container",
     "aspect": {
-<<<<<<< HEAD
       "value": "{\"container\": \"urn:li:container:26847d592c367190435b875dc666d0a7\"}",
-=======
-      "value": "{\"container\": \"urn:li:container:b7062d1c0c650d9de0f7a9a5de00b1b5\"}",
->>>>>>> 49a8ece0
       "contentType": "application/json"
     },
     "systemMetadata": {
@@ -332,30 +216,7 @@
     "changeType": "UPSERT",
     "aspectName": "containerProperties",
     "aspect": {
-<<<<<<< HEAD
       "value": "{\"customProperties\": {\"platform\": \"mssql\", \"database\": \"demodata\", \"schema\": \"db_datawriter\"}, \"name\": \"db_datawriter\"}",
-=======
-      "value": "{\"customProperties\": {\"platform\": \"mssql\", \"instance\": \"PROD\", \"database\": \"demodata\", \"schema\": \"db_datawriter\"}, \"name\": \"db_datawriter\"}",
-      "contentType": "application/json"
-    },
-    "systemMetadata": {
-      "lastObserved": 1615443388097,
-      "runId": "mssql-test",
-      "registryName": null,
-      "registryVersion": null,
-      "properties": null
-    }
-  },
-  {
-    "auditHeader": null,
-    "entityType": "container",
-    "entityUrn": "urn:li:container:884bfecd9e414990a494681293413e8e",
-    "entityKeyAspect": null,
-    "changeType": "UPSERT",
-    "aspectName": "dataPlatformInstance",
-    "aspect": {
-      "value": "{\"platform\": \"urn:li:dataPlatform:mssql\"}",
->>>>>>> 49a8ece0
       "contentType": "application/json"
     },
     "systemMetadata": {
@@ -393,11 +254,7 @@
     "changeType": "UPSERT",
     "aspectName": "container",
     "aspect": {
-<<<<<<< HEAD
       "value": "{\"container\": \"urn:li:container:26847d592c367190435b875dc666d0a7\"}",
-=======
-      "value": "{\"container\": \"urn:li:container:b7062d1c0c650d9de0f7a9a5de00b1b5\"}",
->>>>>>> 49a8ece0
       "contentType": "application/json"
     },
     "systemMetadata": {
@@ -416,48 +273,21 @@
     "changeType": "UPSERT",
     "aspectName": "containerProperties",
     "aspect": {
-<<<<<<< HEAD
       "value": "{\"customProperties\": {\"platform\": \"mssql\", \"database\": \"demodata\", \"schema\": \"db_ddladmin\"}, \"name\": \"db_ddladmin\"}",
-=======
-      "value": "{\"customProperties\": {\"platform\": \"mssql\", \"instance\": \"PROD\", \"database\": \"demodata\", \"schema\": \"db_ddladmin\"}, \"name\": \"db_ddladmin\"}",
->>>>>>> 49a8ece0
-      "contentType": "application/json"
-    },
-    "systemMetadata": {
-      "lastObserved": 1615443388097,
-      "runId": "mssql-test",
-      "registryName": null,
-      "registryVersion": null,
-      "properties": null
-    }
-  },
-  {
-    "auditHeader": null,
-    "entityType": "container",
-<<<<<<< HEAD
+      "contentType": "application/json"
+    },
+    "systemMetadata": {
+      "lastObserved": 1615443388097,
+      "runId": "mssql-test",
+      "registryName": null,
+      "registryVersion": null,
+      "properties": null
+    }
+  },
+  {
+    "auditHeader": null,
+    "entityType": "container",
     "entityUrn": "urn:li:container:4e395dfc46b722195beb69772431b1ca",
-=======
-    "entityUrn": "urn:li:container:142ca5fc51b7f44e5e6a424bf1043590",
-    "entityKeyAspect": null,
-    "changeType": "UPSERT",
-    "aspectName": "dataPlatformInstance",
-    "aspect": {
-      "value": "{\"platform\": \"urn:li:dataPlatform:mssql\"}",
-      "contentType": "application/json"
-    },
-    "systemMetadata": {
-      "lastObserved": 1615443388097,
-      "runId": "mssql-test",
-      "registryName": null,
-      "registryVersion": null,
-      "properties": null
-    }
-  },
-  {
-    "auditHeader": null,
-    "entityType": "container",
-    "entityUrn": "urn:li:container:142ca5fc51b7f44e5e6a424bf1043590",
->>>>>>> 49a8ece0
     "entityKeyAspect": null,
     "changeType": "UPSERT",
     "aspectName": "subTypes",
@@ -481,11 +311,7 @@
     "changeType": "UPSERT",
     "aspectName": "container",
     "aspect": {
-<<<<<<< HEAD
       "value": "{\"container\": \"urn:li:container:26847d592c367190435b875dc666d0a7\"}",
-=======
-      "value": "{\"container\": \"urn:li:container:b7062d1c0c650d9de0f7a9a5de00b1b5\"}",
->>>>>>> 49a8ece0
       "contentType": "application/json"
     },
     "systemMetadata": {
@@ -504,48 +330,21 @@
     "changeType": "UPSERT",
     "aspectName": "containerProperties",
     "aspect": {
-<<<<<<< HEAD
       "value": "{\"customProperties\": {\"platform\": \"mssql\", \"database\": \"demodata\", \"schema\": \"db_denydatareader\"}, \"name\": \"db_denydatareader\"}",
-=======
-      "value": "{\"customProperties\": {\"platform\": \"mssql\", \"instance\": \"PROD\", \"database\": \"demodata\", \"schema\": \"db_denydatareader\"}, \"name\": \"db_denydatareader\"}",
->>>>>>> 49a8ece0
-      "contentType": "application/json"
-    },
-    "systemMetadata": {
-      "lastObserved": 1615443388097,
-      "runId": "mssql-test",
-      "registryName": null,
-      "registryVersion": null,
-      "properties": null
-    }
-  },
-  {
-    "auditHeader": null,
-    "entityType": "container",
-<<<<<<< HEAD
+      "contentType": "application/json"
+    },
+    "systemMetadata": {
+      "lastObserved": 1615443388097,
+      "runId": "mssql-test",
+      "registryName": null,
+      "registryVersion": null,
+      "properties": null
+    }
+  },
+  {
+    "auditHeader": null,
+    "entityType": "container",
     "entityUrn": "urn:li:container:c6a77b98350a18f3a3ed0447b2a1f089",
-=======
-    "entityUrn": "urn:li:container:1b9d125d390447de36719bfb8dd1f782",
-    "entityKeyAspect": null,
-    "changeType": "UPSERT",
-    "aspectName": "dataPlatformInstance",
-    "aspect": {
-      "value": "{\"platform\": \"urn:li:dataPlatform:mssql\"}",
-      "contentType": "application/json"
-    },
-    "systemMetadata": {
-      "lastObserved": 1615443388097,
-      "runId": "mssql-test",
-      "registryName": null,
-      "registryVersion": null,
-      "properties": null
-    }
-  },
-  {
-    "auditHeader": null,
-    "entityType": "container",
-    "entityUrn": "urn:li:container:1b9d125d390447de36719bfb8dd1f782",
->>>>>>> 49a8ece0
     "entityKeyAspect": null,
     "changeType": "UPSERT",
     "aspectName": "subTypes",
@@ -569,11 +368,7 @@
     "changeType": "UPSERT",
     "aspectName": "container",
     "aspect": {
-<<<<<<< HEAD
       "value": "{\"container\": \"urn:li:container:26847d592c367190435b875dc666d0a7\"}",
-=======
-      "value": "{\"container\": \"urn:li:container:b7062d1c0c650d9de0f7a9a5de00b1b5\"}",
->>>>>>> 49a8ece0
       "contentType": "application/json"
     },
     "systemMetadata": {
@@ -592,30 +387,7 @@
     "changeType": "UPSERT",
     "aspectName": "containerProperties",
     "aspect": {
-<<<<<<< HEAD
       "value": "{\"customProperties\": {\"platform\": \"mssql\", \"database\": \"demodata\", \"schema\": \"db_denydatawriter\"}, \"name\": \"db_denydatawriter\"}",
-=======
-      "value": "{\"customProperties\": {\"platform\": \"mssql\", \"instance\": \"PROD\", \"database\": \"demodata\", \"schema\": \"db_denydatawriter\"}, \"name\": \"db_denydatawriter\"}",
-      "contentType": "application/json"
-    },
-    "systemMetadata": {
-      "lastObserved": 1615443388097,
-      "runId": "mssql-test",
-      "registryName": null,
-      "registryVersion": null,
-      "properties": null
-    }
-  },
-  {
-    "auditHeader": null,
-    "entityType": "container",
-    "entityUrn": "urn:li:container:fcd4c8da3739150766f91e7f6c2a3a30",
-    "entityKeyAspect": null,
-    "changeType": "UPSERT",
-    "aspectName": "dataPlatformInstance",
-    "aspect": {
-      "value": "{\"platform\": \"urn:li:dataPlatform:mssql\"}",
->>>>>>> 49a8ece0
       "contentType": "application/json"
     },
     "systemMetadata": {
@@ -653,11 +425,7 @@
     "changeType": "UPSERT",
     "aspectName": "container",
     "aspect": {
-<<<<<<< HEAD
       "value": "{\"container\": \"urn:li:container:26847d592c367190435b875dc666d0a7\"}",
-=======
-      "value": "{\"container\": \"urn:li:container:b7062d1c0c650d9de0f7a9a5de00b1b5\"}",
->>>>>>> 49a8ece0
       "contentType": "application/json"
     },
     "systemMetadata": {
@@ -676,30 +444,7 @@
     "changeType": "UPSERT",
     "aspectName": "containerProperties",
     "aspect": {
-<<<<<<< HEAD
       "value": "{\"customProperties\": {\"platform\": \"mssql\", \"database\": \"demodata\", \"schema\": \"db_owner\"}, \"name\": \"db_owner\"}",
-=======
-      "value": "{\"customProperties\": {\"platform\": \"mssql\", \"instance\": \"PROD\", \"database\": \"demodata\", \"schema\": \"db_owner\"}, \"name\": \"db_owner\"}",
-      "contentType": "application/json"
-    },
-    "systemMetadata": {
-      "lastObserved": 1615443388097,
-      "runId": "mssql-test",
-      "registryName": null,
-      "registryVersion": null,
-      "properties": null
-    }
-  },
-  {
-    "auditHeader": null,
-    "entityType": "container",
-    "entityUrn": "urn:li:container:2029cab615b3cd82cb87b153957d2e92",
-    "entityKeyAspect": null,
-    "changeType": "UPSERT",
-    "aspectName": "dataPlatformInstance",
-    "aspect": {
-      "value": "{\"platform\": \"urn:li:dataPlatform:mssql\"}",
->>>>>>> 49a8ece0
       "contentType": "application/json"
     },
     "systemMetadata": {
@@ -737,11 +482,7 @@
     "changeType": "UPSERT",
     "aspectName": "container",
     "aspect": {
-<<<<<<< HEAD
       "value": "{\"container\": \"urn:li:container:26847d592c367190435b875dc666d0a7\"}",
-=======
-      "value": "{\"container\": \"urn:li:container:b7062d1c0c650d9de0f7a9a5de00b1b5\"}",
->>>>>>> 49a8ece0
       "contentType": "application/json"
     },
     "systemMetadata": {
@@ -760,48 +501,21 @@
     "changeType": "UPSERT",
     "aspectName": "containerProperties",
     "aspect": {
-<<<<<<< HEAD
       "value": "{\"customProperties\": {\"platform\": \"mssql\", \"database\": \"demodata\", \"schema\": \"db_securityadmin\"}, \"name\": \"db_securityadmin\"}",
-=======
-      "value": "{\"customProperties\": {\"platform\": \"mssql\", \"instance\": \"PROD\", \"database\": \"demodata\", \"schema\": \"db_securityadmin\"}, \"name\": \"db_securityadmin\"}",
->>>>>>> 49a8ece0
-      "contentType": "application/json"
-    },
-    "systemMetadata": {
-      "lastObserved": 1615443388097,
-      "runId": "mssql-test",
-      "registryName": null,
-      "registryVersion": null,
-      "properties": null
-    }
-  },
-  {
-    "auditHeader": null,
-    "entityType": "container",
-<<<<<<< HEAD
+      "contentType": "application/json"
+    },
+    "systemMetadata": {
+      "lastObserved": 1615443388097,
+      "runId": "mssql-test",
+      "registryName": null,
+      "registryVersion": null,
+      "properties": null
+    }
+  },
+  {
+    "auditHeader": null,
+    "entityType": "container",
     "entityUrn": "urn:li:container:e4f53f1fa011fa06d75558a214e3e125",
-=======
-    "entityUrn": "urn:li:container:556e25ccec98892284f017f870ef7809",
-    "entityKeyAspect": null,
-    "changeType": "UPSERT",
-    "aspectName": "dataPlatformInstance",
-    "aspect": {
-      "value": "{\"platform\": \"urn:li:dataPlatform:mssql\"}",
-      "contentType": "application/json"
-    },
-    "systemMetadata": {
-      "lastObserved": 1615443388097,
-      "runId": "mssql-test",
-      "registryName": null,
-      "registryVersion": null,
-      "properties": null
-    }
-  },
-  {
-    "auditHeader": null,
-    "entityType": "container",
-    "entityUrn": "urn:li:container:556e25ccec98892284f017f870ef7809",
->>>>>>> 49a8ece0
     "entityKeyAspect": null,
     "changeType": "UPSERT",
     "aspectName": "subTypes",
@@ -825,11 +539,7 @@
     "changeType": "UPSERT",
     "aspectName": "container",
     "aspect": {
-<<<<<<< HEAD
       "value": "{\"container\": \"urn:li:container:26847d592c367190435b875dc666d0a7\"}",
-=======
-      "value": "{\"container\": \"urn:li:container:b7062d1c0c650d9de0f7a9a5de00b1b5\"}",
->>>>>>> 49a8ece0
       "contentType": "application/json"
     },
     "systemMetadata": {
@@ -848,48 +558,21 @@
     "changeType": "UPSERT",
     "aspectName": "containerProperties",
     "aspect": {
-<<<<<<< HEAD
       "value": "{\"customProperties\": {\"platform\": \"mssql\", \"database\": \"demodata\", \"schema\": \"dbo\"}, \"name\": \"dbo\"}",
-=======
-      "value": "{\"customProperties\": {\"platform\": \"mssql\", \"instance\": \"PROD\", \"database\": \"demodata\", \"schema\": \"dbo\"}, \"name\": \"dbo\"}",
->>>>>>> 49a8ece0
-      "contentType": "application/json"
-    },
-    "systemMetadata": {
-      "lastObserved": 1615443388097,
-      "runId": "mssql-test",
-      "registryName": null,
-      "registryVersion": null,
-      "properties": null
-    }
-  },
-  {
-    "auditHeader": null,
-    "entityType": "container",
-<<<<<<< HEAD
+      "contentType": "application/json"
+    },
+    "systemMetadata": {
+      "lastObserved": 1615443388097,
+      "runId": "mssql-test",
+      "registryName": null,
+      "registryVersion": null,
+      "properties": null
+    }
+  },
+  {
+    "auditHeader": null,
+    "entityType": "container",
     "entityUrn": "urn:li:container:a8b183484cf1e4dcacc671542d2a1cc8",
-=======
-    "entityUrn": "urn:li:container:d41a036a2e6cfa44b834edf7683199ec",
-    "entityKeyAspect": null,
-    "changeType": "UPSERT",
-    "aspectName": "dataPlatformInstance",
-    "aspect": {
-      "value": "{\"platform\": \"urn:li:dataPlatform:mssql\"}",
-      "contentType": "application/json"
-    },
-    "systemMetadata": {
-      "lastObserved": 1615443388097,
-      "runId": "mssql-test",
-      "registryName": null,
-      "registryVersion": null,
-      "properties": null
-    }
-  },
-  {
-    "auditHeader": null,
-    "entityType": "container",
-    "entityUrn": "urn:li:container:d41a036a2e6cfa44b834edf7683199ec",
->>>>>>> 49a8ece0
     "entityKeyAspect": null,
     "changeType": "UPSERT",
     "aspectName": "subTypes",
@@ -913,11 +596,7 @@
     "changeType": "UPSERT",
     "aspectName": "container",
     "aspect": {
-<<<<<<< HEAD
       "value": "{\"container\": \"urn:li:container:26847d592c367190435b875dc666d0a7\"}",
-=======
-      "value": "{\"container\": \"urn:li:container:b7062d1c0c650d9de0f7a9a5de00b1b5\"}",
->>>>>>> 49a8ece0
       "contentType": "application/json"
     },
     "systemMetadata": {
@@ -936,11 +615,7 @@
     "changeType": "UPSERT",
     "aspectName": "container",
     "aspect": {
-<<<<<<< HEAD
       "value": "{\"container\": \"urn:li:container:a8b183484cf1e4dcacc671542d2a1cc8\"}",
-=======
-      "value": "{\"container\": \"urn:li:container:d41a036a2e6cfa44b834edf7683199ec\"}",
->>>>>>> 49a8ece0
       "contentType": "application/json"
     },
     "systemMetadata": {
@@ -955,11 +630,7 @@
     "auditHeader": null,
     "proposedSnapshot": {
       "com.linkedin.pegasus2avro.metadata.snapshot.DatasetSnapshot": {
-<<<<<<< HEAD
-        "urn": "urn:li:dataset:(urn:li:dataPlatform:mssql,demodata.dbo.products,PROD)",
-=======
         "urn": "urn:li:dataset:(urn:li:dataPlatform:mssql,DemoData.dbo.Products,PROD)",
->>>>>>> 49a8ece0
         "aspects": [
           {
             "com.linkedin.pegasus2avro.common.Status": {
@@ -1051,30 +722,7 @@
     "changeType": "UPSERT",
     "aspectName": "containerProperties",
     "aspect": {
-<<<<<<< HEAD
       "value": "{\"customProperties\": {\"platform\": \"mssql\", \"database\": \"demodata\", \"schema\": \"Foo\"}, \"name\": \"Foo\"}",
-=======
-      "value": "{\"customProperties\": {\"platform\": \"mssql\", \"instance\": \"PROD\", \"database\": \"demodata\", \"schema\": \"Foo\"}, \"name\": \"Foo\"}",
-      "contentType": "application/json"
-    },
-    "systemMetadata": {
-      "lastObserved": 1615443388097,
-      "runId": "mssql-test",
-      "registryName": null,
-      "registryVersion": null,
-      "properties": null
-    }
-  },
-  {
-    "auditHeader": null,
-    "entityType": "container",
-    "entityUrn": "urn:li:container:6e5c6d608d0a2dcc4eb03591382e5671",
-    "entityKeyAspect": null,
-    "changeType": "UPSERT",
-    "aspectName": "dataPlatformInstance",
-    "aspect": {
-      "value": "{\"platform\": \"urn:li:dataPlatform:mssql\"}",
->>>>>>> 49a8ece0
       "contentType": "application/json"
     },
     "systemMetadata": {
@@ -1112,11 +760,7 @@
     "changeType": "UPSERT",
     "aspectName": "container",
     "aspect": {
-<<<<<<< HEAD
       "value": "{\"container\": \"urn:li:container:26847d592c367190435b875dc666d0a7\"}",
-=======
-      "value": "{\"container\": \"urn:li:container:b7062d1c0c650d9de0f7a9a5de00b1b5\"}",
->>>>>>> 49a8ece0
       "contentType": "application/json"
     },
     "systemMetadata": {
@@ -1135,11 +779,7 @@
     "changeType": "UPSERT",
     "aspectName": "container",
     "aspect": {
-<<<<<<< HEAD
       "value": "{\"container\": \"urn:li:container:3b9bef99b5b889a835f874573b1d17f5\"}",
-=======
-      "value": "{\"container\": \"urn:li:container:6e5c6d608d0a2dcc4eb03591382e5671\"}",
->>>>>>> 49a8ece0
       "contentType": "application/json"
     },
     "systemMetadata": {
@@ -1154,11 +794,7 @@
     "auditHeader": null,
     "proposedSnapshot": {
       "com.linkedin.pegasus2avro.metadata.snapshot.DatasetSnapshot": {
-<<<<<<< HEAD
-        "urn": "urn:li:dataset:(urn:li:dataPlatform:mssql,demodata.foo.items,PROD)",
-=======
         "urn": "urn:li:dataset:(urn:li:dataPlatform:mssql,DemoData.Foo.Items,PROD)",
->>>>>>> 49a8ece0
         "aspects": [
           {
             "com.linkedin.pegasus2avro.common.Status": {
@@ -1250,11 +886,7 @@
     "changeType": "UPSERT",
     "aspectName": "container",
     "aspect": {
-<<<<<<< HEAD
       "value": "{\"container\": \"urn:li:container:3b9bef99b5b889a835f874573b1d17f5\"}",
-=======
-      "value": "{\"container\": \"urn:li:container:6e5c6d608d0a2dcc4eb03591382e5671\"}",
->>>>>>> 49a8ece0
       "contentType": "application/json"
     },
     "systemMetadata": {
@@ -1269,11 +901,7 @@
     "auditHeader": null,
     "proposedSnapshot": {
       "com.linkedin.pegasus2avro.metadata.snapshot.DatasetSnapshot": {
-<<<<<<< HEAD
-        "urn": "urn:li:dataset:(urn:li:dataPlatform:mssql,demodata.foo.persons,PROD)",
-=======
         "urn": "urn:li:dataset:(urn:li:dataPlatform:mssql,DemoData.Foo.Persons,PROD)",
->>>>>>> 49a8ece0
         "aspects": [
           {
             "com.linkedin.pegasus2avro.common.Status": {
@@ -1305,10 +933,6 @@
                 }
               },
               "fields": [
-<<<<<<< HEAD
-                {
-                  "fieldPath": "ID",
-=======
                 {
                   "fieldPath": "ID",
                   "jsonPath": null,
@@ -1328,43 +952,8 @@
                 },
                 {
                   "fieldPath": "LastName",
->>>>>>> 49a8ece0
                   "jsonPath": null,
                   "nullable": false,
-                  "description": null,
-                  "type": {
-                    "type": {
-<<<<<<< HEAD
-                      "com.linkedin.pegasus2avro.schema.NumberType": {}
-                    }
-                  },
-                  "nativeDataType": "INTEGER()",
-                  "recursive": false,
-                  "globalTags": null,
-                  "glossaryTerms": null,
-                  "isPartOfKey": true,
-                  "jsonProps": null
-                },
-                {
-                  "fieldPath": "LastName",
-                  "jsonPath": null,
-                  "nullable": false,
-=======
-                      "com.linkedin.pegasus2avro.schema.StringType": {}
-                    }
-                  },
-                  "nativeDataType": "VARCHAR(length=255, collation='SQL_Latin1_General_CP1_CI_AS')",
-                  "recursive": false,
-                  "globalTags": null,
-                  "glossaryTerms": null,
-                  "isPartOfKey": false,
-                  "jsonProps": null
-                },
-                {
-                  "fieldPath": "FirstName",
-                  "jsonPath": null,
-                  "nullable": true,
->>>>>>> 49a8ece0
                   "description": null,
                   "type": {
                     "type": {
@@ -1379,7 +968,6 @@
                   "jsonProps": null
                 },
                 {
-<<<<<<< HEAD
                   "fieldPath": "FirstName",
                   "jsonPath": null,
                   "nullable": true,
@@ -1397,8 +985,6 @@
                   "jsonProps": null
                 },
                 {
-=======
->>>>>>> 49a8ece0
                   "fieldPath": "Age",
                   "jsonPath": null,
                   "nullable": true,
@@ -1441,11 +1027,7 @@
     "changeType": "UPSERT",
     "aspectName": "container",
     "aspect": {
-<<<<<<< HEAD
       "value": "{\"container\": \"urn:li:container:3b9bef99b5b889a835f874573b1d17f5\"}",
-=======
-      "value": "{\"container\": \"urn:li:container:6e5c6d608d0a2dcc4eb03591382e5671\"}",
->>>>>>> 49a8ece0
       "contentType": "application/json"
     },
     "systemMetadata": {
@@ -1460,11 +1042,7 @@
     "auditHeader": null,
     "proposedSnapshot": {
       "com.linkedin.pegasus2avro.metadata.snapshot.DatasetSnapshot": {
-<<<<<<< HEAD
-        "urn": "urn:li:dataset:(urn:li:dataPlatform:mssql,demodata.foo.salesreason,PROD)",
-=======
         "urn": "urn:li:dataset:(urn:li:dataPlatform:mssql,DemoData.Foo.SalesReason,PROD)",
->>>>>>> 49a8ece0
         "aspects": [
           {
             "com.linkedin.pegasus2avro.common.Status": {
@@ -1537,21 +1115,12 @@
                 {
                   "name": "FK_TempSales_SalesReason",
                   "foreignFields": [
-<<<<<<< HEAD
-                    "urn:li:schemaField:(urn:li:dataset:(urn:li:dataPlatform:mssql,demodata.foo.persons,PROD),ID)"
-                  ],
-                  "sourceFields": [
-                    "urn:li:schemaField:(urn:li:dataset:(urn:li:dataPlatform:mssql,demodata.foo.salesreason,PROD),TempID)"
-                  ],
-                  "foreignDataset": "urn:li:dataset:(urn:li:dataPlatform:mssql,demodata.foo.persons,PROD)"
-=======
                     "urn:li:schemaField:(urn:li:dataset:(urn:li:dataPlatform:mssql,DemoData.Foo.Persons,PROD),ID)"
                   ],
                   "sourceFields": [
                     "urn:li:schemaField:(urn:li:dataset:(urn:li:dataPlatform:mssql,DemoData.Foo.SalesReason,PROD),TempID)"
                   ],
                   "foreignDataset": "urn:li:dataset:(urn:li:dataPlatform:mssql,DemoData.Foo.Persons,PROD)"
->>>>>>> 49a8ece0
                 }
               ]
             }
@@ -1576,30 +1145,7 @@
     "changeType": "UPSERT",
     "aspectName": "containerProperties",
     "aspect": {
-<<<<<<< HEAD
       "value": "{\"customProperties\": {\"platform\": \"mssql\", \"database\": \"demodata\", \"schema\": \"guest\"}, \"name\": \"guest\"}",
-=======
-      "value": "{\"customProperties\": {\"platform\": \"mssql\", \"instance\": \"PROD\", \"database\": \"demodata\", \"schema\": \"guest\"}, \"name\": \"guest\"}",
-      "contentType": "application/json"
-    },
-    "systemMetadata": {
-      "lastObserved": 1615443388097,
-      "runId": "mssql-test",
-      "registryName": null,
-      "registryVersion": null,
-      "properties": null
-    }
-  },
-  {
-    "auditHeader": null,
-    "entityType": "container",
-    "entityUrn": "urn:li:container:a6bea84fba7b05fb5d12630c8e6306ac",
-    "entityKeyAspect": null,
-    "changeType": "UPSERT",
-    "aspectName": "dataPlatformInstance",
-    "aspect": {
-      "value": "{\"platform\": \"urn:li:dataPlatform:mssql\"}",
->>>>>>> 49a8ece0
       "contentType": "application/json"
     },
     "systemMetadata": {
@@ -1637,11 +1183,7 @@
     "changeType": "UPSERT",
     "aspectName": "container",
     "aspect": {
-<<<<<<< HEAD
       "value": "{\"container\": \"urn:li:container:26847d592c367190435b875dc666d0a7\"}",
-=======
-      "value": "{\"container\": \"urn:li:container:b7062d1c0c650d9de0f7a9a5de00b1b5\"}",
->>>>>>> 49a8ece0
       "contentType": "application/json"
     },
     "systemMetadata": {
@@ -1660,48 +1202,21 @@
     "changeType": "UPSERT",
     "aspectName": "containerProperties",
     "aspect": {
-<<<<<<< HEAD
       "value": "{\"customProperties\": {\"platform\": \"mssql\", \"database\": \"demodata\", \"schema\": \"INFORMATION_SCHEMA\"}, \"name\": \"INFORMATION_SCHEMA\"}",
-=======
-      "value": "{\"customProperties\": {\"platform\": \"mssql\", \"instance\": \"PROD\", \"database\": \"demodata\", \"schema\": \"INFORMATION_SCHEMA\"}, \"name\": \"INFORMATION_SCHEMA\"}",
->>>>>>> 49a8ece0
-      "contentType": "application/json"
-    },
-    "systemMetadata": {
-      "lastObserved": 1615443388097,
-      "runId": "mssql-test",
-      "registryName": null,
-      "registryVersion": null,
-      "properties": null
-    }
-  },
-  {
-    "auditHeader": null,
-    "entityType": "container",
-<<<<<<< HEAD
+      "contentType": "application/json"
+    },
+    "systemMetadata": {
+      "lastObserved": 1615443388097,
+      "runId": "mssql-test",
+      "registryName": null,
+      "registryVersion": null,
+      "properties": null
+    }
+  },
+  {
+    "auditHeader": null,
+    "entityType": "container",
     "entityUrn": "urn:li:container:e87a3a3313b3e3f94b4a81c760b348e2",
-=======
-    "entityUrn": "urn:li:container:9f37bb7baa7ded19cc023e9f644a8cf8",
-    "entityKeyAspect": null,
-    "changeType": "UPSERT",
-    "aspectName": "dataPlatformInstance",
-    "aspect": {
-      "value": "{\"platform\": \"urn:li:dataPlatform:mssql\"}",
-      "contentType": "application/json"
-    },
-    "systemMetadata": {
-      "lastObserved": 1615443388097,
-      "runId": "mssql-test",
-      "registryName": null,
-      "registryVersion": null,
-      "properties": null
-    }
-  },
-  {
-    "auditHeader": null,
-    "entityType": "container",
-    "entityUrn": "urn:li:container:9f37bb7baa7ded19cc023e9f644a8cf8",
->>>>>>> 49a8ece0
     "entityKeyAspect": null,
     "changeType": "UPSERT",
     "aspectName": "subTypes",
@@ -1725,11 +1240,7 @@
     "changeType": "UPSERT",
     "aspectName": "container",
     "aspect": {
-<<<<<<< HEAD
       "value": "{\"container\": \"urn:li:container:26847d592c367190435b875dc666d0a7\"}",
-=======
-      "value": "{\"container\": \"urn:li:container:b7062d1c0c650d9de0f7a9a5de00b1b5\"}",
->>>>>>> 49a8ece0
       "contentType": "application/json"
     },
     "systemMetadata": {
@@ -1748,30 +1259,7 @@
     "changeType": "UPSERT",
     "aspectName": "containerProperties",
     "aspect": {
-<<<<<<< HEAD
       "value": "{\"customProperties\": {\"platform\": \"mssql\", \"database\": \"demodata\", \"schema\": \"sys\"}, \"name\": \"sys\"}",
-=======
-      "value": "{\"customProperties\": {\"platform\": \"mssql\", \"instance\": \"PROD\", \"database\": \"demodata\", \"schema\": \"sys\"}, \"name\": \"sys\"}",
-      "contentType": "application/json"
-    },
-    "systemMetadata": {
-      "lastObserved": 1615443388097,
-      "runId": "mssql-test",
-      "registryName": null,
-      "registryVersion": null,
-      "properties": null
-    }
-  },
-  {
-    "auditHeader": null,
-    "entityType": "container",
-    "entityUrn": "urn:li:container:3f157d8292fb473142f19e2250af537f",
-    "entityKeyAspect": null,
-    "changeType": "UPSERT",
-    "aspectName": "dataPlatformInstance",
-    "aspect": {
-      "value": "{\"platform\": \"urn:li:dataPlatform:mssql\"}",
->>>>>>> 49a8ece0
       "contentType": "application/json"
     },
     "systemMetadata": {
@@ -1809,11 +1297,7 @@
     "changeType": "UPSERT",
     "aspectName": "container",
     "aspect": {
-<<<<<<< HEAD
       "value": "{\"container\": \"urn:li:container:26847d592c367190435b875dc666d0a7\"}",
-=======
-      "value": "{\"container\": \"urn:li:container:b7062d1c0c650d9de0f7a9a5de00b1b5\"}",
->>>>>>> 49a8ece0
       "contentType": "application/json"
     },
     "systemMetadata": {
