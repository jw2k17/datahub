[
{
    "entityType": "container",
    "entityUrn": "urn:li:container:b7062d1c0c650d9de0f7a9a5de00b1b5",
    "changeType": "UPSERT",
    "aspectName": "containerProperties",
    "aspect": {
        "json": {
            "customProperties": {
                "platform": "mssql",
<<<<<<< HEAD
                "instance": "PROD",
=======
                "env": "PROD",
>>>>>>> 166dc908
                "database": "demodata"
            },
            "name": "demodata"
        }
    },
    "systemMetadata": {
        "lastObserved": 1615443388097,
        "runId": "mssql-test"
    }
},
{
    "entityType": "container",
    "entityUrn": "urn:li:container:b7062d1c0c650d9de0f7a9a5de00b1b5",
    "changeType": "UPSERT",
    "aspectName": "status",
    "aspect": {
        "json": {
            "removed": false
        }
    },
    "systemMetadata": {
        "lastObserved": 1615443388097,
        "runId": "mssql-test"
    }
},
{
    "entityType": "container",
    "entityUrn": "urn:li:container:b7062d1c0c650d9de0f7a9a5de00b1b5",
    "changeType": "UPSERT",
    "aspectName": "dataPlatformInstance",
    "aspect": {
        "json": {
            "platform": "urn:li:dataPlatform:mssql"
        }
    },
    "systemMetadata": {
        "lastObserved": 1615443388097,
        "runId": "mssql-test"
    }
},
{
    "entityType": "container",
    "entityUrn": "urn:li:container:b7062d1c0c650d9de0f7a9a5de00b1b5",
    "changeType": "UPSERT",
    "aspectName": "subTypes",
    "aspect": {
        "json": {
            "typeNames": [
                "Database"
            ]
        }
<<<<<<< HEAD
    },
    "systemMetadata": {
        "lastObserved": 1615443388097,
        "runId": "mssql-test"
    }
},
{
    "entityType": "dataFlow",
    "entityUrn": "urn:li:dataFlow:(mssql,localhost.Weekly Demo Data Backup,PROD)",
    "changeType": "UPSERT",
    "aspectName": "dataFlowInfo",
    "aspect": {
        "json": {
            "customProperties": {},
            "externalUrl": "",
            "name": "localhost.Weekly Demo Data Backup"
        }
    },
    "systemMetadata": {
        "lastObserved": 1615443388097,
        "runId": "mssql-test"
    }
},
{
    "entityType": "dataJob",
    "entityUrn": "urn:li:dataJob:(urn:li:dataFlow:(mssql,localhost.Weekly Demo Data Backup,PROD),localhost.Weekly Demo Data Backup)",
    "changeType": "UPSERT",
    "aspectName": "dataJobInfo",
    "aspect": {
        "json": {
            "customProperties": {
                "job_id": "1df94c0f-15fd-4b68-8ca3-6053a0332362",
                "job_name": "Weekly Demo Data Backup",
                "description": "No description available.",
                "date_created": "2023-03-10 16:27:54.970000",
                "date_modified": "2023-03-10 16:27:55.097000",
                "step_id": "1",
                "step_name": "Set database to read only",
                "subsystem": "TSQL",
                "command": "ALTER DATABASE DemoData SET READ_ONLY"
            },
            "externalUrl": "",
            "name": "localhost.Weekly Demo Data Backup.localhost.Weekly Demo Data Backup",
            "type": {
                "string": "MSSQL_JOB_STEP"
            }
        }
    },
    "systemMetadata": {
        "lastObserved": 1615443388097,
        "runId": "mssql-test"
    }
},
{
    "entityType": "dataJob",
    "entityUrn": "urn:li:dataJob:(urn:li:dataFlow:(mssql,localhost.Weekly Demo Data Backup,PROD),localhost.Weekly Demo Data Backup)",
    "changeType": "UPSERT",
    "aspectName": "dataJobInputOutput",
    "aspect": {
        "json": {
            "inputDatasets": [],
            "outputDatasets": [],
            "inputDatajobs": []
        }
=======
>>>>>>> 166dc908
    },
    "systemMetadata": {
        "lastObserved": 1615443388097,
        "runId": "mssql-test"
    }
},
{
    "entityType": "container",
    "entityUrn": "urn:li:container:f1b4c0e379c4b2e2e09a8ecd6c1b6dec",
    "changeType": "UPSERT",
    "aspectName": "containerProperties",
    "aspect": {
        "json": {
            "customProperties": {
                "platform": "mssql",
<<<<<<< HEAD
                "instance": "PROD",
=======
                "env": "PROD",
>>>>>>> 166dc908
                "database": "demodata",
                "schema": "db_accessadmin"
            },
            "name": "db_accessadmin"
        }
    },
    "systemMetadata": {
        "lastObserved": 1615443388097,
        "runId": "mssql-test"
    }
},
{
    "entityType": "container",
    "entityUrn": "urn:li:container:f1b4c0e379c4b2e2e09a8ecd6c1b6dec",
    "changeType": "UPSERT",
    "aspectName": "status",
    "aspect": {
        "json": {
            "removed": false
        }
    },
    "systemMetadata": {
        "lastObserved": 1615443388097,
        "runId": "mssql-test"
    }
},
{
    "entityType": "container",
    "entityUrn": "urn:li:container:f1b4c0e379c4b2e2e09a8ecd6c1b6dec",
    "changeType": "UPSERT",
    "aspectName": "dataPlatformInstance",
    "aspect": {
        "json": {
            "platform": "urn:li:dataPlatform:mssql"
        }
    },
    "systemMetadata": {
        "lastObserved": 1615443388097,
        "runId": "mssql-test"
    }
},
{
    "entityType": "container",
    "entityUrn": "urn:li:container:f1b4c0e379c4b2e2e09a8ecd6c1b6dec",
    "changeType": "UPSERT",
    "aspectName": "subTypes",
    "aspect": {
        "json": {
            "typeNames": [
                "Schema"
            ]
        }
    },
    "systemMetadata": {
        "lastObserved": 1615443388097,
        "runId": "mssql-test"
    }
},
{
    "entityType": "container",
    "entityUrn": "urn:li:container:f1b4c0e379c4b2e2e09a8ecd6c1b6dec",
    "changeType": "UPSERT",
    "aspectName": "container",
    "aspect": {
        "json": {
            "container": "urn:li:container:b7062d1c0c650d9de0f7a9a5de00b1b5"
        }
    },
    "systemMetadata": {
        "lastObserved": 1615443388097,
        "runId": "mssql-test"
    }
},
{
    "entityType": "container",
    "entityUrn": "urn:li:container:bad84e08ecf49aee863df68243d8b9d0",
    "changeType": "UPSERT",
    "aspectName": "containerProperties",
    "aspect": {
        "json": {
            "customProperties": {
                "platform": "mssql",
<<<<<<< HEAD
                "instance": "PROD",
=======
                "env": "PROD",
>>>>>>> 166dc908
                "database": "demodata",
                "schema": "db_backupoperator"
            },
            "name": "db_backupoperator"
        }
    },
    "systemMetadata": {
        "lastObserved": 1615443388097,
        "runId": "mssql-test"
    }
},
{
    "entityType": "container",
    "entityUrn": "urn:li:container:bad84e08ecf49aee863df68243d8b9d0",
    "changeType": "UPSERT",
    "aspectName": "status",
    "aspect": {
        "json": {
            "removed": false
        }
    },
    "systemMetadata": {
        "lastObserved": 1615443388097,
        "runId": "mssql-test"
    }
},
{
    "entityType": "container",
    "entityUrn": "urn:li:container:bad84e08ecf49aee863df68243d8b9d0",
    "changeType": "UPSERT",
    "aspectName": "dataPlatformInstance",
    "aspect": {
        "json": {
            "platform": "urn:li:dataPlatform:mssql"
        }
    },
    "systemMetadata": {
        "lastObserved": 1615443388097,
        "runId": "mssql-test"
    }
},
{
    "entityType": "container",
    "entityUrn": "urn:li:container:bad84e08ecf49aee863df68243d8b9d0",
    "changeType": "UPSERT",
    "aspectName": "subTypes",
    "aspect": {
        "json": {
            "typeNames": [
                "Schema"
            ]
        }
    },
    "systemMetadata": {
        "lastObserved": 1615443388097,
        "runId": "mssql-test"
    }
},
{
    "entityType": "container",
    "entityUrn": "urn:li:container:bad84e08ecf49aee863df68243d8b9d0",
    "changeType": "UPSERT",
    "aspectName": "container",
    "aspect": {
        "json": {
            "container": "urn:li:container:b7062d1c0c650d9de0f7a9a5de00b1b5"
        }
    },
    "systemMetadata": {
        "lastObserved": 1615443388097,
        "runId": "mssql-test"
    }
},
{
    "entityType": "container",
    "entityUrn": "urn:li:container:e48d82445eeacfbe13b431f0bb1826ee",
    "changeType": "UPSERT",
    "aspectName": "containerProperties",
    "aspect": {
        "json": {
            "customProperties": {
                "platform": "mssql",
<<<<<<< HEAD
                "instance": "PROD",
=======
                "env": "PROD",
>>>>>>> 166dc908
                "database": "demodata",
                "schema": "db_datareader"
            },
            "name": "db_datareader"
        }
    },
    "systemMetadata": {
        "lastObserved": 1615443388097,
        "runId": "mssql-test"
    }
},
{
    "entityType": "container",
    "entityUrn": "urn:li:container:e48d82445eeacfbe13b431f0bb1826ee",
    "changeType": "UPSERT",
    "aspectName": "status",
    "aspect": {
        "json": {
            "removed": false
        }
    },
    "systemMetadata": {
        "lastObserved": 1615443388097,
        "runId": "mssql-test"
    }
},
{
    "entityType": "container",
    "entityUrn": "urn:li:container:e48d82445eeacfbe13b431f0bb1826ee",
    "changeType": "UPSERT",
    "aspectName": "dataPlatformInstance",
    "aspect": {
        "json": {
            "platform": "urn:li:dataPlatform:mssql"
        }
    },
    "systemMetadata": {
        "lastObserved": 1615443388097,
        "runId": "mssql-test"
    }
},
{
    "entityType": "container",
    "entityUrn": "urn:li:container:e48d82445eeacfbe13b431f0bb1826ee",
    "changeType": "UPSERT",
    "aspectName": "subTypes",
    "aspect": {
        "json": {
            "typeNames": [
                "Schema"
            ]
        }
    },
    "systemMetadata": {
        "lastObserved": 1615443388097,
        "runId": "mssql-test"
    }
},
{
    "entityType": "container",
    "entityUrn": "urn:li:container:e48d82445eeacfbe13b431f0bb1826ee",
    "changeType": "UPSERT",
    "aspectName": "container",
    "aspect": {
        "json": {
            "container": "urn:li:container:b7062d1c0c650d9de0f7a9a5de00b1b5"
        }
    },
    "systemMetadata": {
        "lastObserved": 1615443388097,
        "runId": "mssql-test"
    }
},
{
    "entityType": "container",
    "entityUrn": "urn:li:container:884bfecd9e414990a494681293413e8e",
    "changeType": "UPSERT",
    "aspectName": "containerProperties",
    "aspect": {
        "json": {
            "customProperties": {
                "platform": "mssql",
<<<<<<< HEAD
                "instance": "PROD",
=======
                "env": "PROD",
>>>>>>> 166dc908
                "database": "demodata",
                "schema": "db_datawriter"
            },
            "name": "db_datawriter"
        }
    },
    "systemMetadata": {
        "lastObserved": 1615443388097,
        "runId": "mssql-test"
    }
},
{
    "entityType": "container",
    "entityUrn": "urn:li:container:884bfecd9e414990a494681293413e8e",
    "changeType": "UPSERT",
    "aspectName": "status",
    "aspect": {
        "json": {
            "removed": false
        }
    },
    "systemMetadata": {
        "lastObserved": 1615443388097,
        "runId": "mssql-test"
    }
},
{
    "entityType": "container",
    "entityUrn": "urn:li:container:884bfecd9e414990a494681293413e8e",
    "changeType": "UPSERT",
    "aspectName": "dataPlatformInstance",
    "aspect": {
        "json": {
            "platform": "urn:li:dataPlatform:mssql"
        }
    },
    "systemMetadata": {
        "lastObserved": 1615443388097,
        "runId": "mssql-test"
    }
},
{
    "entityType": "container",
    "entityUrn": "urn:li:container:884bfecd9e414990a494681293413e8e",
    "changeType": "UPSERT",
    "aspectName": "subTypes",
    "aspect": {
        "json": {
            "typeNames": [
                "Schema"
            ]
        }
    },
    "systemMetadata": {
        "lastObserved": 1615443388097,
        "runId": "mssql-test"
    }
},
{
    "entityType": "container",
    "entityUrn": "urn:li:container:884bfecd9e414990a494681293413e8e",
    "changeType": "UPSERT",
    "aspectName": "container",
    "aspect": {
        "json": {
            "container": "urn:li:container:b7062d1c0c650d9de0f7a9a5de00b1b5"
        }
    },
    "systemMetadata": {
        "lastObserved": 1615443388097,
        "runId": "mssql-test"
    }
},
{
    "entityType": "container",
    "entityUrn": "urn:li:container:142ca5fc51b7f44e5e6a424bf1043590",
    "changeType": "UPSERT",
    "aspectName": "containerProperties",
    "aspect": {
        "json": {
            "customProperties": {
                "platform": "mssql",
<<<<<<< HEAD
                "instance": "PROD",
=======
                "env": "PROD",
>>>>>>> 166dc908
                "database": "demodata",
                "schema": "db_ddladmin"
            },
            "name": "db_ddladmin"
        }
    },
    "systemMetadata": {
        "lastObserved": 1615443388097,
        "runId": "mssql-test"
    }
},
{
    "entityType": "container",
    "entityUrn": "urn:li:container:142ca5fc51b7f44e5e6a424bf1043590",
    "changeType": "UPSERT",
    "aspectName": "status",
    "aspect": {
        "json": {
            "removed": false
        }
    },
    "systemMetadata": {
        "lastObserved": 1615443388097,
        "runId": "mssql-test"
    }
},
{
    "entityType": "container",
    "entityUrn": "urn:li:container:142ca5fc51b7f44e5e6a424bf1043590",
    "changeType": "UPSERT",
    "aspectName": "dataPlatformInstance",
    "aspect": {
        "json": {
            "platform": "urn:li:dataPlatform:mssql"
        }
    },
    "systemMetadata": {
        "lastObserved": 1615443388097,
        "runId": "mssql-test"
    }
},
{
    "entityType": "container",
    "entityUrn": "urn:li:container:142ca5fc51b7f44e5e6a424bf1043590",
    "changeType": "UPSERT",
    "aspectName": "subTypes",
    "aspect": {
        "json": {
            "typeNames": [
                "Schema"
            ]
        }
    },
    "systemMetadata": {
        "lastObserved": 1615443388097,
        "runId": "mssql-test"
    }
},
{
    "entityType": "container",
    "entityUrn": "urn:li:container:142ca5fc51b7f44e5e6a424bf1043590",
    "changeType": "UPSERT",
    "aspectName": "container",
    "aspect": {
        "json": {
            "container": "urn:li:container:b7062d1c0c650d9de0f7a9a5de00b1b5"
        }
    },
    "systemMetadata": {
        "lastObserved": 1615443388097,
        "runId": "mssql-test"
    }
},
{
    "entityType": "container",
    "entityUrn": "urn:li:container:1b9d125d390447de36719bfb8dd1f782",
    "changeType": "UPSERT",
    "aspectName": "containerProperties",
    "aspect": {
        "json": {
            "customProperties": {
                "platform": "mssql",
<<<<<<< HEAD
                "instance": "PROD",
=======
                "env": "PROD",
>>>>>>> 166dc908
                "database": "demodata",
                "schema": "db_denydatareader"
            },
            "name": "db_denydatareader"
        }
    },
    "systemMetadata": {
        "lastObserved": 1615443388097,
        "runId": "mssql-test"
    }
},
{
    "entityType": "container",
    "entityUrn": "urn:li:container:1b9d125d390447de36719bfb8dd1f782",
    "changeType": "UPSERT",
    "aspectName": "status",
    "aspect": {
        "json": {
            "removed": false
        }
    },
    "systemMetadata": {
        "lastObserved": 1615443388097,
        "runId": "mssql-test"
    }
},
{
    "entityType": "container",
    "entityUrn": "urn:li:container:1b9d125d390447de36719bfb8dd1f782",
    "changeType": "UPSERT",
    "aspectName": "dataPlatformInstance",
    "aspect": {
        "json": {
            "platform": "urn:li:dataPlatform:mssql"
        }
    },
    "systemMetadata": {
        "lastObserved": 1615443388097,
        "runId": "mssql-test"
    }
},
{
    "entityType": "container",
    "entityUrn": "urn:li:container:1b9d125d390447de36719bfb8dd1f782",
    "changeType": "UPSERT",
    "aspectName": "subTypes",
    "aspect": {
        "json": {
            "typeNames": [
                "Schema"
            ]
        }
    },
    "systemMetadata": {
        "lastObserved": 1615443388097,
        "runId": "mssql-test"
    }
},
{
    "entityType": "container",
    "entityUrn": "urn:li:container:1b9d125d390447de36719bfb8dd1f782",
    "changeType": "UPSERT",
    "aspectName": "container",
    "aspect": {
        "json": {
            "container": "urn:li:container:b7062d1c0c650d9de0f7a9a5de00b1b5"
        }
    },
    "systemMetadata": {
        "lastObserved": 1615443388097,
        "runId": "mssql-test"
    }
},
{
    "entityType": "container",
    "entityUrn": "urn:li:container:fcd4c8da3739150766f91e7f6c2a3a30",
    "changeType": "UPSERT",
    "aspectName": "containerProperties",
    "aspect": {
        "json": {
            "customProperties": {
                "platform": "mssql",
<<<<<<< HEAD
                "instance": "PROD",
=======
                "env": "PROD",
>>>>>>> 166dc908
                "database": "demodata",
                "schema": "db_denydatawriter"
            },
            "name": "db_denydatawriter"
        }
    },
    "systemMetadata": {
        "lastObserved": 1615443388097,
        "runId": "mssql-test"
    }
},
{
    "entityType": "container",
    "entityUrn": "urn:li:container:fcd4c8da3739150766f91e7f6c2a3a30",
    "changeType": "UPSERT",
    "aspectName": "status",
    "aspect": {
        "json": {
            "removed": false
        }
    },
    "systemMetadata": {
        "lastObserved": 1615443388097,
        "runId": "mssql-test"
    }
},
{
    "entityType": "container",
    "entityUrn": "urn:li:container:fcd4c8da3739150766f91e7f6c2a3a30",
    "changeType": "UPSERT",
    "aspectName": "dataPlatformInstance",
    "aspect": {
        "json": {
            "platform": "urn:li:dataPlatform:mssql"
        }
    },
    "systemMetadata": {
        "lastObserved": 1615443388097,
        "runId": "mssql-test"
    }
},
{
    "entityType": "container",
    "entityUrn": "urn:li:container:fcd4c8da3739150766f91e7f6c2a3a30",
    "changeType": "UPSERT",
    "aspectName": "subTypes",
    "aspect": {
        "json": {
            "typeNames": [
                "Schema"
            ]
        }
    },
    "systemMetadata": {
        "lastObserved": 1615443388097,
        "runId": "mssql-test"
    }
},
{
    "entityType": "container",
    "entityUrn": "urn:li:container:fcd4c8da3739150766f91e7f6c2a3a30",
    "changeType": "UPSERT",
    "aspectName": "container",
    "aspect": {
        "json": {
            "container": "urn:li:container:b7062d1c0c650d9de0f7a9a5de00b1b5"
        }
    },
    "systemMetadata": {
        "lastObserved": 1615443388097,
        "runId": "mssql-test"
    }
},
{
    "entityType": "container",
    "entityUrn": "urn:li:container:2029cab615b3cd82cb87b153957d2e92",
    "changeType": "UPSERT",
    "aspectName": "containerProperties",
    "aspect": {
        "json": {
            "customProperties": {
                "platform": "mssql",
<<<<<<< HEAD
                "instance": "PROD",
=======
                "env": "PROD",
>>>>>>> 166dc908
                "database": "demodata",
                "schema": "db_owner"
            },
            "name": "db_owner"
        }
    },
    "systemMetadata": {
        "lastObserved": 1615443388097,
        "runId": "mssql-test"
    }
},
{
    "entityType": "container",
    "entityUrn": "urn:li:container:2029cab615b3cd82cb87b153957d2e92",
    "changeType": "UPSERT",
    "aspectName": "status",
    "aspect": {
        "json": {
            "removed": false
        }
    },
    "systemMetadata": {
        "lastObserved": 1615443388097,
        "runId": "mssql-test"
    }
},
{
    "entityType": "container",
    "entityUrn": "urn:li:container:2029cab615b3cd82cb87b153957d2e92",
    "changeType": "UPSERT",
    "aspectName": "dataPlatformInstance",
    "aspect": {
        "json": {
            "platform": "urn:li:dataPlatform:mssql"
        }
    },
    "systemMetadata": {
        "lastObserved": 1615443388097,
        "runId": "mssql-test"
    }
},
{
    "entityType": "container",
    "entityUrn": "urn:li:container:2029cab615b3cd82cb87b153957d2e92",
    "changeType": "UPSERT",
    "aspectName": "subTypes",
    "aspect": {
        "json": {
            "typeNames": [
                "Schema"
            ]
        }
    },
    "systemMetadata": {
        "lastObserved": 1615443388097,
        "runId": "mssql-test"
    }
},
{
    "entityType": "container",
    "entityUrn": "urn:li:container:2029cab615b3cd82cb87b153957d2e92",
    "changeType": "UPSERT",
    "aspectName": "container",
    "aspect": {
        "json": {
            "container": "urn:li:container:b7062d1c0c650d9de0f7a9a5de00b1b5"
        }
    },
    "systemMetadata": {
        "lastObserved": 1615443388097,
        "runId": "mssql-test"
    }
},
{
    "entityType": "container",
    "entityUrn": "urn:li:container:556e25ccec98892284f017f870ef7809",
    "changeType": "UPSERT",
    "aspectName": "containerProperties",
    "aspect": {
        "json": {
            "customProperties": {
                "platform": "mssql",
<<<<<<< HEAD
                "instance": "PROD",
=======
                "env": "PROD",
>>>>>>> 166dc908
                "database": "demodata",
                "schema": "db_securityadmin"
            },
            "name": "db_securityadmin"
        }
    },
    "systemMetadata": {
        "lastObserved": 1615443388097,
        "runId": "mssql-test"
    }
},
{
    "entityType": "container",
    "entityUrn": "urn:li:container:556e25ccec98892284f017f870ef7809",
    "changeType": "UPSERT",
    "aspectName": "status",
    "aspect": {
        "json": {
            "removed": false
        }
    },
    "systemMetadata": {
        "lastObserved": 1615443388097,
        "runId": "mssql-test"
    }
},
{
    "entityType": "container",
    "entityUrn": "urn:li:container:556e25ccec98892284f017f870ef7809",
    "changeType": "UPSERT",
    "aspectName": "dataPlatformInstance",
    "aspect": {
        "json": {
            "platform": "urn:li:dataPlatform:mssql"
        }
    },
    "systemMetadata": {
        "lastObserved": 1615443388097,
        "runId": "mssql-test"
    }
},
{
    "entityType": "container",
    "entityUrn": "urn:li:container:556e25ccec98892284f017f870ef7809",
    "changeType": "UPSERT",
    "aspectName": "subTypes",
    "aspect": {
        "json": {
            "typeNames": [
                "Schema"
            ]
        }
    },
    "systemMetadata": {
        "lastObserved": 1615443388097,
        "runId": "mssql-test"
    }
},
{
    "entityType": "container",
    "entityUrn": "urn:li:container:556e25ccec98892284f017f870ef7809",
    "changeType": "UPSERT",
    "aspectName": "container",
    "aspect": {
        "json": {
            "container": "urn:li:container:b7062d1c0c650d9de0f7a9a5de00b1b5"
        }
    },
    "systemMetadata": {
        "lastObserved": 1615443388097,
        "runId": "mssql-test"
    }
},
{
    "entityType": "container",
    "entityUrn": "urn:li:container:d41a036a2e6cfa44b834edf7683199ec",
    "changeType": "UPSERT",
    "aspectName": "containerProperties",
    "aspect": {
        "json": {
            "customProperties": {
                "platform": "mssql",
<<<<<<< HEAD
                "instance": "PROD",
=======
                "env": "PROD",
>>>>>>> 166dc908
                "database": "demodata",
                "schema": "dbo"
            },
            "name": "dbo"
        }
    },
    "systemMetadata": {
        "lastObserved": 1615443388097,
        "runId": "mssql-test"
    }
},
{
    "entityType": "container",
    "entityUrn": "urn:li:container:d41a036a2e6cfa44b834edf7683199ec",
    "changeType": "UPSERT",
    "aspectName": "status",
    "aspect": {
        "json": {
            "removed": false
        }
    },
    "systemMetadata": {
        "lastObserved": 1615443388097,
        "runId": "mssql-test"
    }
},
{
    "entityType": "container",
    "entityUrn": "urn:li:container:d41a036a2e6cfa44b834edf7683199ec",
    "changeType": "UPSERT",
    "aspectName": "dataPlatformInstance",
    "aspect": {
        "json": {
            "platform": "urn:li:dataPlatform:mssql"
        }
    },
    "systemMetadata": {
        "lastObserved": 1615443388097,
        "runId": "mssql-test"
    }
},
{
    "entityType": "container",
    "entityUrn": "urn:li:container:d41a036a2e6cfa44b834edf7683199ec",
    "changeType": "UPSERT",
    "aspectName": "subTypes",
    "aspect": {
        "json": {
            "typeNames": [
                "Schema"
            ]
        }
    },
    "systemMetadata": {
        "lastObserved": 1615443388097,
        "runId": "mssql-test"
    }
},
{
    "entityType": "container",
    "entityUrn": "urn:li:container:d41a036a2e6cfa44b834edf7683199ec",
    "changeType": "UPSERT",
    "aspectName": "container",
    "aspect": {
        "json": {
            "container": "urn:li:container:b7062d1c0c650d9de0f7a9a5de00b1b5"
        }
    },
    "systemMetadata": {
        "lastObserved": 1615443388097,
        "runId": "mssql-test"
    }
},
{
    "entityType": "dataset",
    "entityUrn": "urn:li:dataset:(urn:li:dataPlatform:mssql,DemoDataAlias.dbo.Products,PROD)",
    "changeType": "UPSERT",
    "aspectName": "container",
    "aspect": {
        "json": {
            "container": "urn:li:container:d41a036a2e6cfa44b834edf7683199ec"
        }
    },
    "systemMetadata": {
        "lastObserved": 1615443388097,
        "runId": "mssql-test"
    }
},
{
    "proposedSnapshot": {
        "com.linkedin.pegasus2avro.metadata.snapshot.DatasetSnapshot": {
            "urn": "urn:li:dataset:(urn:li:dataPlatform:mssql,DemoDataAlias.dbo.Products,PROD)",
            "aspects": [
                {
                    "com.linkedin.pegasus2avro.common.Status": {
                        "removed": false
                    }
                },
                {
                    "com.linkedin.pegasus2avro.dataset.DatasetProperties": {
                        "customProperties": {},
                        "name": "Products",
                        "tags": []
                    }
                },
                {
                    "com.linkedin.pegasus2avro.schema.SchemaMetadata": {
                        "schemaName": "DemoDataAlias.dbo.Products",
                        "platform": "urn:li:dataPlatform:mssql",
                        "version": 0,
                        "created": {
                            "time": 0,
                            "actor": "urn:li:corpuser:unknown"
                        },
                        "lastModified": {
                            "time": 0,
                            "actor": "urn:li:corpuser:unknown"
                        },
                        "hash": "",
                        "platformSchema": {
                            "com.linkedin.pegasus2avro.schema.MySqlDDL": {
                                "tableSchema": ""
                            }
                        },
                        "fields": [
                            {
                                "fieldPath": "ID",
                                "nullable": true,
                                "type": {
                                    "type": {
                                        "com.linkedin.pegasus2avro.schema.NumberType": {}
                                    }
                                },
                                "nativeDataType": "INTEGER()",
                                "recursive": false,
                                "isPartOfKey": false
                            },
                            {
                                "fieldPath": "ProductName",
                                "nullable": true,
                                "type": {
                                    "type": {
                                        "com.linkedin.pegasus2avro.schema.StringType": {}
                                    }
                                },
                                "nativeDataType": "NVARCHAR()",
                                "recursive": false,
                                "isPartOfKey": false
                            }
                        ]
                    }
                }
            ]
        }
    },
    "systemMetadata": {
        "lastObserved": 1615443388097,
        "runId": "mssql-test"
    }
},
{
    "entityType": "dataset",
    "entityUrn": "urn:li:dataset:(urn:li:dataPlatform:mssql,DemoDataAlias.dbo.Products,PROD)",
    "changeType": "UPSERT",
    "aspectName": "subTypes",
    "aspect": {
        "json": {
            "typeNames": [
                "Table"
            ]
        }
    },
    "systemMetadata": {
        "lastObserved": 1615443388097,
        "runId": "mssql-test"
    }
},
{
    "entityType": "container",
    "entityUrn": "urn:li:container:6e5c6d608d0a2dcc4eb03591382e5671",
    "changeType": "UPSERT",
    "aspectName": "containerProperties",
    "aspect": {
        "json": {
            "customProperties": {
                "platform": "mssql",
<<<<<<< HEAD
                "instance": "PROD",
=======
                "env": "PROD",
>>>>>>> 166dc908
                "database": "demodata",
                "schema": "Foo"
            },
            "name": "Foo"
        }
    },
    "systemMetadata": {
        "lastObserved": 1615443388097,
        "runId": "mssql-test"
    }
},
{
    "entityType": "container",
    "entityUrn": "urn:li:container:6e5c6d608d0a2dcc4eb03591382e5671",
    "changeType": "UPSERT",
    "aspectName": "status",
    "aspect": {
        "json": {
            "removed": false
        }
    },
    "systemMetadata": {
        "lastObserved": 1615443388097,
        "runId": "mssql-test"
    }
},
{
    "entityType": "container",
    "entityUrn": "urn:li:container:6e5c6d608d0a2dcc4eb03591382e5671",
    "changeType": "UPSERT",
    "aspectName": "dataPlatformInstance",
    "aspect": {
        "json": {
            "platform": "urn:li:dataPlatform:mssql"
        }
    },
    "systemMetadata": {
        "lastObserved": 1615443388097,
        "runId": "mssql-test"
    }
},
{
    "entityType": "container",
    "entityUrn": "urn:li:container:6e5c6d608d0a2dcc4eb03591382e5671",
    "changeType": "UPSERT",
    "aspectName": "subTypes",
    "aspect": {
        "json": {
            "typeNames": [
                "Schema"
            ]
        }
    },
    "systemMetadata": {
        "lastObserved": 1615443388097,
        "runId": "mssql-test"
    }
},
{
    "entityType": "container",
    "entityUrn": "urn:li:container:6e5c6d608d0a2dcc4eb03591382e5671",
    "changeType": "UPSERT",
    "aspectName": "container",
    "aspect": {
        "json": {
            "container": "urn:li:container:b7062d1c0c650d9de0f7a9a5de00b1b5"
        }
    },
    "systemMetadata": {
        "lastObserved": 1615443388097,
        "runId": "mssql-test"
    }
},
{
    "entityType": "dataset",
    "entityUrn": "urn:li:dataset:(urn:li:dataPlatform:mssql,DemoDataAlias.Foo.Items,PROD)",
    "changeType": "UPSERT",
    "aspectName": "container",
    "aspect": {
        "json": {
            "container": "urn:li:container:6e5c6d608d0a2dcc4eb03591382e5671"
        }
    },
    "systemMetadata": {
        "lastObserved": 1615443388097,
        "runId": "mssql-test"
    }
},
{
    "proposedSnapshot": {
        "com.linkedin.pegasus2avro.metadata.snapshot.DatasetSnapshot": {
            "urn": "urn:li:dataset:(urn:li:dataPlatform:mssql,DemoDataAlias.Foo.Items,PROD)",
            "aspects": [
                {
                    "com.linkedin.pegasus2avro.common.Status": {
                        "removed": false
                    }
                },
                {
                    "com.linkedin.pegasus2avro.dataset.DatasetProperties": {
                        "customProperties": {},
                        "name": "Items",
                        "description": "Description for table Items of schema Foo.",
                        "tags": []
                    }
                },
                {
                    "com.linkedin.pegasus2avro.schema.SchemaMetadata": {
                        "schemaName": "DemoDataAlias.Foo.Items",
                        "platform": "urn:li:dataPlatform:mssql",
                        "version": 0,
                        "created": {
                            "time": 0,
                            "actor": "urn:li:corpuser:unknown"
                        },
                        "lastModified": {
                            "time": 0,
                            "actor": "urn:li:corpuser:unknown"
                        },
                        "hash": "",
                        "platformSchema": {
                            "com.linkedin.pegasus2avro.schema.MySqlDDL": {
                                "tableSchema": ""
                            }
                        },
                        "fields": [
                            {
                                "fieldPath": "ID",
                                "nullable": true,
                                "type": {
                                    "type": {
                                        "com.linkedin.pegasus2avro.schema.NumberType": {}
                                    }
                                },
                                "nativeDataType": "INTEGER()",
                                "recursive": false,
                                "isPartOfKey": false
                            },
                            {
                                "fieldPath": "ItemName",
                                "nullable": true,
                                "type": {
                                    "type": {
                                        "com.linkedin.pegasus2avro.schema.StringType": {}
                                    }
                                },
                                "nativeDataType": "NVARCHAR()",
                                "recursive": false,
                                "isPartOfKey": false
                            }
                        ]
                    }
                }
            ]
        }
    },
    "systemMetadata": {
        "lastObserved": 1615443388097,
        "runId": "mssql-test"
    }
},
{
    "entityType": "dataset",
    "entityUrn": "urn:li:dataset:(urn:li:dataPlatform:mssql,DemoDataAlias.Foo.Items,PROD)",
    "changeType": "UPSERT",
    "aspectName": "subTypes",
    "aspect": {
        "json": {
            "typeNames": [
                "Table"
            ]
        }
    },
    "systemMetadata": {
        "lastObserved": 1615443388097,
        "runId": "mssql-test"
    }
},
{
    "entityType": "dataset",
    "entityUrn": "urn:li:dataset:(urn:li:dataPlatform:mssql,DemoDataAlias.Foo.Persons,PROD)",
    "changeType": "UPSERT",
    "aspectName": "container",
    "aspect": {
        "json": {
            "container": "urn:li:container:6e5c6d608d0a2dcc4eb03591382e5671"
        }
    },
    "systemMetadata": {
        "lastObserved": 1615443388097,
        "runId": "mssql-test"
    }
},
{
    "proposedSnapshot": {
        "com.linkedin.pegasus2avro.metadata.snapshot.DatasetSnapshot": {
            "urn": "urn:li:dataset:(urn:li:dataPlatform:mssql,DemoDataAlias.Foo.Persons,PROD)",
            "aspects": [
                {
                    "com.linkedin.pegasus2avro.common.Status": {
                        "removed": false
                    }
                },
                {
                    "com.linkedin.pegasus2avro.dataset.DatasetProperties": {
                        "customProperties": {},
                        "name": "Persons",
                        "tags": []
                    }
                },
                {
                    "com.linkedin.pegasus2avro.schema.SchemaMetadata": {
                        "schemaName": "DemoDataAlias.Foo.Persons",
                        "platform": "urn:li:dataPlatform:mssql",
                        "version": 0,
                        "created": {
                            "time": 0,
                            "actor": "urn:li:corpuser:unknown"
                        },
                        "lastModified": {
                            "time": 0,
                            "actor": "urn:li:corpuser:unknown"
                        },
                        "hash": "",
                        "platformSchema": {
                            "com.linkedin.pegasus2avro.schema.MySqlDDL": {
                                "tableSchema": ""
                            }
                        },
                        "fields": [
                            {
                                "fieldPath": "ID",
                                "nullable": false,
                                "type": {
                                    "type": {
                                        "com.linkedin.pegasus2avro.schema.NumberType": {}
                                    }
                                },
                                "nativeDataType": "INTEGER()",
                                "recursive": false,
                                "isPartOfKey": true
                            },
                            {
                                "fieldPath": "LastName",
                                "nullable": false,
                                "description": "Description for column LastName of table Persons of schema Foo.",
                                "type": {
                                    "type": {
                                        "com.linkedin.pegasus2avro.schema.StringType": {}
                                    }
                                },
                                "nativeDataType": "VARCHAR(length=255, collation='SQL_Latin1_General_CP1_CI_AS')",
                                "recursive": false,
                                "isPartOfKey": false
                            },
                            {
                                "fieldPath": "FirstName",
                                "nullable": true,
                                "type": {
                                    "type": {
                                        "com.linkedin.pegasus2avro.schema.StringType": {}
                                    }
                                },
                                "nativeDataType": "VARCHAR(length=255, collation='SQL_Latin1_General_CP1_CI_AS')",
                                "recursive": false,
                                "isPartOfKey": false
                            },
                            {
                                "fieldPath": "Age",
                                "nullable": true,
                                "type": {
                                    "type": {
                                        "com.linkedin.pegasus2avro.schema.NumberType": {}
                                    }
                                },
                                "nativeDataType": "INTEGER()",
                                "recursive": false,
                                "isPartOfKey": false
                            }
                        ]
                    }
                }
            ]
        }
    },
    "systemMetadata": {
        "lastObserved": 1615443388097,
        "runId": "mssql-test"
    }
},
{
    "entityType": "dataset",
    "entityUrn": "urn:li:dataset:(urn:li:dataPlatform:mssql,DemoDataAlias.Foo.Persons,PROD)",
    "changeType": "UPSERT",
    "aspectName": "subTypes",
    "aspect": {
        "json": {
            "typeNames": [
                "Table"
            ]
        }
    },
    "systemMetadata": {
        "lastObserved": 1615443388097,
        "runId": "mssql-test"
    }
},
{
    "entityType": "dataset",
    "entityUrn": "urn:li:dataset:(urn:li:dataPlatform:mssql,DemoDataAlias.Foo.SalesReason,PROD)",
    "changeType": "UPSERT",
    "aspectName": "container",
    "aspect": {
        "json": {
            "container": "urn:li:container:6e5c6d608d0a2dcc4eb03591382e5671"
        }
    },
    "systemMetadata": {
        "lastObserved": 1615443388097,
        "runId": "mssql-test"
    }
},
{
    "proposedSnapshot": {
        "com.linkedin.pegasus2avro.metadata.snapshot.DatasetSnapshot": {
            "urn": "urn:li:dataset:(urn:li:dataPlatform:mssql,DemoDataAlias.Foo.SalesReason,PROD)",
            "aspects": [
                {
                    "com.linkedin.pegasus2avro.common.Status": {
                        "removed": false
                    }
                },
                {
                    "com.linkedin.pegasus2avro.dataset.DatasetProperties": {
                        "customProperties": {},
                        "name": "SalesReason",
                        "tags": []
                    }
                },
                {
                    "com.linkedin.pegasus2avro.schema.SchemaMetadata": {
                        "schemaName": "DemoDataAlias.Foo.SalesReason",
                        "platform": "urn:li:dataPlatform:mssql",
                        "version": 0,
                        "created": {
                            "time": 0,
                            "actor": "urn:li:corpuser:unknown"
                        },
                        "lastModified": {
                            "time": 0,
                            "actor": "urn:li:corpuser:unknown"
                        },
                        "hash": "",
                        "platformSchema": {
                            "com.linkedin.pegasus2avro.schema.MySqlDDL": {
                                "tableSchema": ""
                            }
                        },
                        "fields": [
                            {
                                "fieldPath": "TempID",
                                "nullable": false,
                                "type": {
                                    "type": {
                                        "com.linkedin.pegasus2avro.schema.NumberType": {}
                                    }
                                },
                                "nativeDataType": "INTEGER()",
                                "recursive": false,
                                "isPartOfKey": true
                            },
                            {
                                "fieldPath": "Name",
                                "nullable": true,
                                "type": {
                                    "type": {
                                        "com.linkedin.pegasus2avro.schema.StringType": {}
                                    }
                                },
                                "nativeDataType": "NVARCHAR(length=50)",
                                "recursive": false,
                                "isPartOfKey": false
                            }
                        ],
                        "foreignKeys": [
                            {
                                "name": "FK_TempSales_SalesReason",
                                "foreignFields": [
                                    "urn:li:schemaField:(urn:li:dataset:(urn:li:dataPlatform:mssql,DemoDataAlias.Foo.Persons,PROD),ID)"
                                ],
                                "sourceFields": [
                                    "urn:li:schemaField:(urn:li:dataset:(urn:li:dataPlatform:mssql,DemoDataAlias.Foo.SalesReason,PROD),TempID)"
                                ],
                                "foreignDataset": "urn:li:dataset:(urn:li:dataPlatform:mssql,DemoDataAlias.Foo.Persons,PROD)"
                            }
                        ]
                    }
                }
            ]
        }
    },
    "systemMetadata": {
        "lastObserved": 1615443388097,
        "runId": "mssql-test"
    }
},
{
    "entityType": "dataset",
    "entityUrn": "urn:li:dataset:(urn:li:dataPlatform:mssql,DemoDataAlias.Foo.SalesReason,PROD)",
    "changeType": "UPSERT",
    "aspectName": "subTypes",
    "aspect": {
        "json": {
            "typeNames": [
                "Table"
            ]
        }
<<<<<<< HEAD
    },
    "systemMetadata": {
        "lastObserved": 1615443388097,
        "runId": "mssql-test"
    }
},
{
    "entityType": "dataFlow",
    "entityUrn": "urn:li:dataFlow:(mssql,localhost.demodata.Foo.stored_procedures,PROD)",
    "changeType": "UPSERT",
    "aspectName": "dataFlowInfo",
    "aspect": {
        "json": {
            "customProperties": {},
            "externalUrl": "",
            "name": "localhost.demodata.Foo.stored_procedures"
        }
    },
    "systemMetadata": {
        "lastObserved": 1615443388097,
        "runId": "mssql-test"
    }
},
{
    "entityType": "dataJob",
    "entityUrn": "urn:li:dataJob:(urn:li:dataFlow:(mssql,localhost.demodata.Foo.stored_procedures,PROD),DBs)",
    "changeType": "UPSERT",
    "aspectName": "dataJobInfo",
    "aspect": {
        "json": {
            "customProperties": {
                "procedure_depends_on": "{}",
                "depending_on_procedure": "{}",
                "code": "CREATE PROCEDURE Foo.DBs @ID INT\nAS\n    SELECT @ID AS ThatDB;\n",
                "input parameters": "['@ID']",
                "parameter @ID": "{'type': 'int'}",
                "date_created": "2023-03-10 16:27:54.907000",
                "date_modified": "2023-03-10 16:27:54.907000"
            },
            "externalUrl": "",
            "name": "demodata.Foo.DBs",
            "type": {
                "string": "MSSQL_STORED_PROCEDURE"
            }
        }
    },
    "systemMetadata": {
        "lastObserved": 1615443388097,
        "runId": "mssql-test"
    }
},
{
    "entityType": "dataJob",
    "entityUrn": "urn:li:dataJob:(urn:li:dataFlow:(mssql,localhost.demodata.Foo.stored_procedures,PROD),DBs)",
    "changeType": "UPSERT",
    "aspectName": "dataJobInputOutput",
    "aspect": {
        "json": {
            "inputDatasets": [],
            "outputDatasets": [],
            "inputDatajobs": []
        }
=======
>>>>>>> 166dc908
    },
    "systemMetadata": {
        "lastObserved": 1615443388097,
        "runId": "mssql-test"
    }
},
{
    "entityType": "container",
    "entityUrn": "urn:li:container:a6bea84fba7b05fb5d12630c8e6306ac",
    "changeType": "UPSERT",
    "aspectName": "containerProperties",
    "aspect": {
        "json": {
            "customProperties": {
                "platform": "mssql",
<<<<<<< HEAD
                "instance": "PROD",
=======
                "env": "PROD",
>>>>>>> 166dc908
                "database": "demodata",
                "schema": "guest"
            },
            "name": "guest"
        }
    },
    "systemMetadata": {
        "lastObserved": 1615443388097,
        "runId": "mssql-test"
    }
},
{
    "entityType": "container",
    "entityUrn": "urn:li:container:a6bea84fba7b05fb5d12630c8e6306ac",
    "changeType": "UPSERT",
    "aspectName": "status",
    "aspect": {
        "json": {
            "removed": false
        }
    },
    "systemMetadata": {
        "lastObserved": 1615443388097,
        "runId": "mssql-test"
    }
},
{
    "entityType": "container",
    "entityUrn": "urn:li:container:a6bea84fba7b05fb5d12630c8e6306ac",
    "changeType": "UPSERT",
    "aspectName": "dataPlatformInstance",
    "aspect": {
        "json": {
            "platform": "urn:li:dataPlatform:mssql"
        }
    },
    "systemMetadata": {
        "lastObserved": 1615443388097,
        "runId": "mssql-test"
    }
},
{
    "entityType": "container",
    "entityUrn": "urn:li:container:a6bea84fba7b05fb5d12630c8e6306ac",
    "changeType": "UPSERT",
    "aspectName": "subTypes",
    "aspect": {
        "json": {
            "typeNames": [
                "Schema"
            ]
        }
    },
    "systemMetadata": {
        "lastObserved": 1615443388097,
        "runId": "mssql-test"
    }
},
{
    "entityType": "container",
    "entityUrn": "urn:li:container:a6bea84fba7b05fb5d12630c8e6306ac",
    "changeType": "UPSERT",
    "aspectName": "container",
    "aspect": {
        "json": {
            "container": "urn:li:container:b7062d1c0c650d9de0f7a9a5de00b1b5"
        }
    },
    "systemMetadata": {
        "lastObserved": 1615443388097,
        "runId": "mssql-test"
    }
},
{
    "entityType": "container",
    "entityUrn": "urn:li:container:9f37bb7baa7ded19cc023e9f644a8cf8",
    "changeType": "UPSERT",
    "aspectName": "containerProperties",
    "aspect": {
        "json": {
            "customProperties": {
                "platform": "mssql",
<<<<<<< HEAD
                "instance": "PROD",
=======
                "env": "PROD",
>>>>>>> 166dc908
                "database": "demodata",
                "schema": "INFORMATION_SCHEMA"
            },
            "name": "INFORMATION_SCHEMA"
        }
    },
    "systemMetadata": {
        "lastObserved": 1615443388097,
        "runId": "mssql-test"
    }
},
{
    "entityType": "container",
    "entityUrn": "urn:li:container:9f37bb7baa7ded19cc023e9f644a8cf8",
    "changeType": "UPSERT",
    "aspectName": "status",
    "aspect": {
        "json": {
            "removed": false
        }
    },
    "systemMetadata": {
        "lastObserved": 1615443388097,
        "runId": "mssql-test"
    }
},
{
    "entityType": "container",
    "entityUrn": "urn:li:container:9f37bb7baa7ded19cc023e9f644a8cf8",
    "changeType": "UPSERT",
    "aspectName": "dataPlatformInstance",
    "aspect": {
        "json": {
            "platform": "urn:li:dataPlatform:mssql"
        }
    },
    "systemMetadata": {
        "lastObserved": 1615443388097,
        "runId": "mssql-test"
    }
},
{
    "entityType": "container",
    "entityUrn": "urn:li:container:9f37bb7baa7ded19cc023e9f644a8cf8",
    "changeType": "UPSERT",
    "aspectName": "subTypes",
    "aspect": {
        "json": {
            "typeNames": [
                "Schema"
            ]
        }
    },
    "systemMetadata": {
        "lastObserved": 1615443388097,
        "runId": "mssql-test"
    }
},
{
    "entityType": "container",
    "entityUrn": "urn:li:container:9f37bb7baa7ded19cc023e9f644a8cf8",
    "changeType": "UPSERT",
    "aspectName": "container",
    "aspect": {
        "json": {
            "container": "urn:li:container:b7062d1c0c650d9de0f7a9a5de00b1b5"
        }
    },
    "systemMetadata": {
        "lastObserved": 1615443388097,
        "runId": "mssql-test"
    }
},
{
    "entityType": "container",
    "entityUrn": "urn:li:container:3f157d8292fb473142f19e2250af537f",
    "changeType": "UPSERT",
    "aspectName": "containerProperties",
    "aspect": {
        "json": {
            "customProperties": {
                "platform": "mssql",
<<<<<<< HEAD
                "instance": "PROD",
=======
                "env": "PROD",
>>>>>>> 166dc908
                "database": "demodata",
                "schema": "sys"
            },
            "name": "sys"
        }
    },
    "systemMetadata": {
        "lastObserved": 1615443388097,
        "runId": "mssql-test"
    }
},
{
    "entityType": "container",
    "entityUrn": "urn:li:container:3f157d8292fb473142f19e2250af537f",
    "changeType": "UPSERT",
    "aspectName": "status",
    "aspect": {
        "json": {
            "removed": false
        }
    },
    "systemMetadata": {
        "lastObserved": 1615443388097,
        "runId": "mssql-test"
    }
},
{
    "entityType": "container",
    "entityUrn": "urn:li:container:3f157d8292fb473142f19e2250af537f",
    "changeType": "UPSERT",
    "aspectName": "dataPlatformInstance",
    "aspect": {
        "json": {
            "platform": "urn:li:dataPlatform:mssql"
        }
    },
    "systemMetadata": {
        "lastObserved": 1615443388097,
        "runId": "mssql-test"
    }
},
{
    "entityType": "container",
    "entityUrn": "urn:li:container:3f157d8292fb473142f19e2250af537f",
    "changeType": "UPSERT",
    "aspectName": "subTypes",
    "aspect": {
        "json": {
            "typeNames": [
                "Schema"
            ]
        }
    },
    "systemMetadata": {
        "lastObserved": 1615443388097,
        "runId": "mssql-test"
    }
},
{
    "entityType": "container",
    "entityUrn": "urn:li:container:3f157d8292fb473142f19e2250af537f",
    "changeType": "UPSERT",
    "aspectName": "container",
    "aspect": {
        "json": {
            "container": "urn:li:container:b7062d1c0c650d9de0f7a9a5de00b1b5"
        }
<<<<<<< HEAD
    },
    "systemMetadata": {
        "lastObserved": 1615443388097,
        "runId": "mssql-test"
    }
},
{
    "entityType": "dataFlow",
    "entityUrn": "urn:li:dataFlow:(mssql,localhost.Weekly Demo Data Backup,PROD)",
    "changeType": "UPSERT",
    "aspectName": "status",
    "aspect": {
        "json": {
            "removed": false
        }
    },
    "systemMetadata": {
        "lastObserved": 1615443388097,
        "runId": "mssql-test"
    }
},
{
    "entityType": "dataFlow",
    "entityUrn": "urn:li:dataFlow:(mssql,localhost.demodata.Foo.stored_procedures,PROD)",
    "changeType": "UPSERT",
    "aspectName": "status",
    "aspect": {
        "json": {
            "removed": false
        }
    },
    "systemMetadata": {
        "lastObserved": 1615443388097,
        "runId": "mssql-test"
    }
},
{
    "entityType": "dataJob",
    "entityUrn": "urn:li:dataJob:(urn:li:dataFlow:(mssql,localhost.Weekly Demo Data Backup,PROD),localhost.Weekly Demo Data Backup)",
    "changeType": "UPSERT",
    "aspectName": "status",
    "aspect": {
        "json": {
            "removed": false
        }
    },
    "systemMetadata": {
        "lastObserved": 1615443388097,
        "runId": "mssql-test"
    }
},
{
    "entityType": "dataJob",
    "entityUrn": "urn:li:dataJob:(urn:li:dataFlow:(mssql,localhost.demodata.Foo.stored_procedures,PROD),DBs)",
    "changeType": "UPSERT",
    "aspectName": "status",
    "aspect": {
        "json": {
            "removed": false
        }
=======
>>>>>>> 166dc908
    },
    "systemMetadata": {
        "lastObserved": 1615443388097,
        "runId": "mssql-test"
    }
}
]<|MERGE_RESOLUTION|>--- conflicted
+++ resolved
@@ -8,11 +8,7 @@
         "json": {
             "customProperties": {
                 "platform": "mssql",
-<<<<<<< HEAD
-                "instance": "PROD",
-=======
                 "env": "PROD",
->>>>>>> 166dc908
                 "database": "demodata"
             },
             "name": "demodata"
@@ -64,7 +60,6 @@
                 "Database"
             ]
         }
-<<<<<<< HEAD
     },
     "systemMetadata": {
         "lastObserved": 1615443388097,
@@ -129,8 +124,6 @@
             "outputDatasets": [],
             "inputDatajobs": []
         }
-=======
->>>>>>> 166dc908
     },
     "systemMetadata": {
         "lastObserved": 1615443388097,
@@ -146,11 +139,7 @@
         "json": {
             "customProperties": {
                 "platform": "mssql",
-<<<<<<< HEAD
-                "instance": "PROD",
-=======
                 "env": "PROD",
->>>>>>> 166dc908
                 "database": "demodata",
                 "schema": "db_accessadmin"
             },
@@ -233,11 +222,7 @@
         "json": {
             "customProperties": {
                 "platform": "mssql",
-<<<<<<< HEAD
-                "instance": "PROD",
-=======
                 "env": "PROD",
->>>>>>> 166dc908
                 "database": "demodata",
                 "schema": "db_backupoperator"
             },
@@ -320,11 +305,7 @@
         "json": {
             "customProperties": {
                 "platform": "mssql",
-<<<<<<< HEAD
-                "instance": "PROD",
-=======
                 "env": "PROD",
->>>>>>> 166dc908
                 "database": "demodata",
                 "schema": "db_datareader"
             },
@@ -407,11 +388,7 @@
         "json": {
             "customProperties": {
                 "platform": "mssql",
-<<<<<<< HEAD
-                "instance": "PROD",
-=======
                 "env": "PROD",
->>>>>>> 166dc908
                 "database": "demodata",
                 "schema": "db_datawriter"
             },
@@ -494,11 +471,7 @@
         "json": {
             "customProperties": {
                 "platform": "mssql",
-<<<<<<< HEAD
-                "instance": "PROD",
-=======
                 "env": "PROD",
->>>>>>> 166dc908
                 "database": "demodata",
                 "schema": "db_ddladmin"
             },
@@ -581,11 +554,7 @@
         "json": {
             "customProperties": {
                 "platform": "mssql",
-<<<<<<< HEAD
-                "instance": "PROD",
-=======
                 "env": "PROD",
->>>>>>> 166dc908
                 "database": "demodata",
                 "schema": "db_denydatareader"
             },
@@ -668,11 +637,7 @@
         "json": {
             "customProperties": {
                 "platform": "mssql",
-<<<<<<< HEAD
-                "instance": "PROD",
-=======
                 "env": "PROD",
->>>>>>> 166dc908
                 "database": "demodata",
                 "schema": "db_denydatawriter"
             },
@@ -755,11 +720,7 @@
         "json": {
             "customProperties": {
                 "platform": "mssql",
-<<<<<<< HEAD
-                "instance": "PROD",
-=======
                 "env": "PROD",
->>>>>>> 166dc908
                 "database": "demodata",
                 "schema": "db_owner"
             },
@@ -842,11 +803,7 @@
         "json": {
             "customProperties": {
                 "platform": "mssql",
-<<<<<<< HEAD
-                "instance": "PROD",
-=======
                 "env": "PROD",
->>>>>>> 166dc908
                 "database": "demodata",
                 "schema": "db_securityadmin"
             },
@@ -929,11 +886,7 @@
         "json": {
             "customProperties": {
                 "platform": "mssql",
-<<<<<<< HEAD
-                "instance": "PROD",
-=======
                 "env": "PROD",
->>>>>>> 166dc908
                 "database": "demodata",
                 "schema": "dbo"
             },
@@ -1120,11 +1073,7 @@
         "json": {
             "customProperties": {
                 "platform": "mssql",
-<<<<<<< HEAD
-                "instance": "PROD",
-=======
                 "env": "PROD",
->>>>>>> 166dc908
                 "database": "demodata",
                 "schema": "Foo"
             },
@@ -1542,7 +1491,6 @@
                 "Table"
             ]
         }
-<<<<<<< HEAD
     },
     "systemMetadata": {
         "lastObserved": 1615443388097,
@@ -1605,8 +1553,6 @@
             "outputDatasets": [],
             "inputDatajobs": []
         }
-=======
->>>>>>> 166dc908
     },
     "systemMetadata": {
         "lastObserved": 1615443388097,
@@ -1622,11 +1568,7 @@
         "json": {
             "customProperties": {
                 "platform": "mssql",
-<<<<<<< HEAD
-                "instance": "PROD",
-=======
                 "env": "PROD",
->>>>>>> 166dc908
                 "database": "demodata",
                 "schema": "guest"
             },
@@ -1709,11 +1651,7 @@
         "json": {
             "customProperties": {
                 "platform": "mssql",
-<<<<<<< HEAD
-                "instance": "PROD",
-=======
                 "env": "PROD",
->>>>>>> 166dc908
                 "database": "demodata",
                 "schema": "INFORMATION_SCHEMA"
             },
@@ -1796,11 +1734,7 @@
         "json": {
             "customProperties": {
                 "platform": "mssql",
-<<<<<<< HEAD
-                "instance": "PROD",
-=======
                 "env": "PROD",
->>>>>>> 166dc908
                 "database": "demodata",
                 "schema": "sys"
             },
@@ -1868,7 +1802,6 @@
         "json": {
             "container": "urn:li:container:b7062d1c0c650d9de0f7a9a5de00b1b5"
         }
-<<<<<<< HEAD
     },
     "systemMetadata": {
         "lastObserved": 1615443388097,
@@ -1929,8 +1862,6 @@
         "json": {
             "removed": false
         }
-=======
->>>>>>> 166dc908
     },
     "systemMetadata": {
         "lastObserved": 1615443388097,
