--- conflicted
+++ resolved
@@ -1785,7 +1785,6 @@
         "runId": "inner_table.json",
         "lastRunId": "no-run-id-provided"
     }
-<<<<<<< HEAD
 },
 {
     "entityType": "dataset",
@@ -1874,7 +1873,5 @@
         "runId": "inner_table.json",
         "lastRunId": "no-run-id-provided"
     }
-=======
->>>>>>> 89722701
 }
 ]