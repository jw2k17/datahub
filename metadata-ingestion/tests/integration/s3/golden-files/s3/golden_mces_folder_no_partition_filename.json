[
{
    "entityType": "dataset",
    "entityUrn": "urn:li:dataset:(urn:li:dataPlatform:s3,my-test-bucket/folder_a/folder_aa/folder_aaa/food_csv,UAT)",
    "changeType": "UPSERT",
    "aspectName": "datasetProperties",
    "aspect": {
        "json": {
            "customProperties": {
                "schema_inferred_from": "s3://my-test-bucket/folder_a/folder_aa/folder_aaa/food_csv/part1.csv"
            },
            "name": "folder_aaa.food_csv",
            "description": "",
            "tags": []
        }
    },
    "systemMetadata": {
        "lastObserved": 1615443388097,
        "runId": "folder_no_partition_filename.json"
    }
},
{
    "entityType": "dataset",
    "entityUrn": "urn:li:dataset:(urn:li:dataPlatform:s3,my-test-bucket/folder_a/folder_aa/folder_aaa/food_csv,UAT)",
    "changeType": "UPSERT",
    "aspectName": "schemaMetadata",
    "aspect": {
        "json": {
            "schemaName": "folder_aaa.food_csv",
            "platform": "urn:li:dataPlatform:s3",
            "version": 0,
            "created": {
                "time": 0,
                "actor": "urn:li:corpuser:unknown"
            },
            "lastModified": {
                "time": 0,
                "actor": "urn:li:corpuser:unknown"
            },
            "hash": "",
            "platformSchema": {
                "com.linkedin.schema.OtherSchema": {
                    "rawSchema": ""
                }
            },
            "fields": [
                {
                    "fieldPath": "color",
                    "nullable": false,
                    "type": {
                        "type": {
                            "com.linkedin.schema.StringType": {}
                        }
                    },
                    "nativeDataType": "string",
                    "recursive": false,
                    "isPartOfKey": false
                },
                {
                    "fieldPath": "healthy",
                    "nullable": false,
                    "type": {
                        "type": {
                            "com.linkedin.schema.BooleanType": {}
                        }
                    },
                    "nativeDataType": "boolean",
                    "recursive": false,
                    "isPartOfKey": false
                },
                {
                    "fieldPath": "height",
                    "nullable": false,
                    "type": {
                        "type": {
                            "com.linkedin.schema.NumberType": {}
                        }
                    },
                    "nativeDataType": "integer",
                    "recursive": false,
                    "isPartOfKey": false
                },
                {
                    "fieldPath": "name",
                    "nullable": false,
                    "type": {
                        "type": {
                            "com.linkedin.schema.StringType": {}
                        }
                    },
                    "nativeDataType": "string",
                    "recursive": false,
                    "isPartOfKey": false
                },
                {
                    "fieldPath": "weight",
                    "nullable": false,
                    "type": {
                        "type": {
                            "com.linkedin.schema.NumberType": {}
                        }
                    },
                    "nativeDataType": "integer",
                    "recursive": false,
                    "isPartOfKey": false
                }
            ]
        }
    },
    "systemMetadata": {
        "lastObserved": 1615443388097,
        "runId": "folder_no_partition_filename.json"
    }
},
{
    "entityType": "dataset",
    "entityUrn": "urn:li:dataset:(urn:li:dataPlatform:s3,my-test-bucket/folder_a/folder_aa/folder_aaa/food_csv,UAT)",
    "changeType": "UPSERT",
    "aspectName": "operation",
    "aspect": {
        "json": {
            "timestampMillis": 1615443388097,
            "partitionSpec": {
                "type": "FULL_TABLE",
                "partition": "FULL_TABLE_SNAPSHOT"
            },
            "operationType": "UPDATE",
            "lastUpdatedTimestamp": 1684336368000
        }
    },
    "systemMetadata": {
        "lastObserved": 1615443388097,
        "runId": "folder_no_partition_filename.json"
    }
},
{
    "entityType": "container",
    "entityUrn": "urn:li:container:050fedde7a12cb8c8447db8d298f5577",
    "changeType": "UPSERT",
    "aspectName": "containerProperties",
    "aspect": {
        "json": {
            "customProperties": {
                "platform": "s3",
<<<<<<< HEAD
                "env": "UAT",
=======
                "instance": "UAT",
>>>>>>> e6371c8e
                "bucket_name": "my-test-bucket"
            },
            "name": "my-test-bucket"
        }
    },
    "systemMetadata": {
        "lastObserved": 1615443388097,
        "runId": "folder_no_partition_filename.json"
    }
},
{
    "entityType": "container",
    "entityUrn": "urn:li:container:050fedde7a12cb8c8447db8d298f5577",
    "changeType": "UPSERT",
    "aspectName": "status",
    "aspect": {
        "json": {
            "removed": false
        }
    },
    "systemMetadata": {
        "lastObserved": 1615443388097,
        "runId": "folder_no_partition_filename.json"
    }
},
{
    "entityType": "container",
    "entityUrn": "urn:li:container:050fedde7a12cb8c8447db8d298f5577",
    "changeType": "UPSERT",
    "aspectName": "dataPlatformInstance",
    "aspect": {
        "json": {
            "platform": "urn:li:dataPlatform:s3"
        }
    },
    "systemMetadata": {
        "lastObserved": 1615443388097,
        "runId": "folder_no_partition_filename.json"
    }
},
{
    "entityType": "container",
    "entityUrn": "urn:li:container:050fedde7a12cb8c8447db8d298f5577",
    "changeType": "UPSERT",
    "aspectName": "subTypes",
    "aspect": {
        "json": {
            "typeNames": [
                "S3 bucket"
            ]
        }
    },
    "systemMetadata": {
        "lastObserved": 1615443388097,
        "runId": "folder_no_partition_filename.json"
    }
},
{
    "entityType": "container",
    "entityUrn": "urn:li:container:86297df39321e4948dbe8b8e941de98b",
    "changeType": "UPSERT",
    "aspectName": "containerProperties",
    "aspect": {
        "json": {
            "customProperties": {
                "platform": "s3",
<<<<<<< HEAD
                "env": "UAT",
=======
                "instance": "UAT",
>>>>>>> e6371c8e
                "folder_abs_path": "my-test-bucket/folder_a"
            },
            "name": "folder_a"
        }
    },
    "systemMetadata": {
        "lastObserved": 1615443388097,
        "runId": "folder_no_partition_filename.json"
    }
},
{
    "entityType": "container",
    "entityUrn": "urn:li:container:86297df39321e4948dbe8b8e941de98b",
    "changeType": "UPSERT",
    "aspectName": "status",
    "aspect": {
        "json": {
            "removed": false
        }
    },
    "systemMetadata": {
        "lastObserved": 1615443388097,
        "runId": "folder_no_partition_filename.json"
    }
},
{
    "entityType": "container",
    "entityUrn": "urn:li:container:86297df39321e4948dbe8b8e941de98b",
    "changeType": "UPSERT",
    "aspectName": "dataPlatformInstance",
    "aspect": {
        "json": {
            "platform": "urn:li:dataPlatform:s3"
        }
    },
    "systemMetadata": {
        "lastObserved": 1615443388097,
        "runId": "folder_no_partition_filename.json"
    }
},
{
    "entityType": "container",
    "entityUrn": "urn:li:container:86297df39321e4948dbe8b8e941de98b",
    "changeType": "UPSERT",
    "aspectName": "subTypes",
    "aspect": {
        "json": {
            "typeNames": [
                "Folder"
            ]
        }
    },
    "systemMetadata": {
        "lastObserved": 1615443388097,
        "runId": "folder_no_partition_filename.json"
    }
},
{
    "entityType": "container",
    "entityUrn": "urn:li:container:86297df39321e4948dbe8b8e941de98b",
    "changeType": "UPSERT",
    "aspectName": "container",
    "aspect": {
        "json": {
            "container": "urn:li:container:050fedde7a12cb8c8447db8d298f5577"
        }
    },
    "systemMetadata": {
        "lastObserved": 1615443388097,
        "runId": "folder_no_partition_filename.json"
    }
},
{
    "entityType": "container",
    "entityUrn": "urn:li:container:273fbeff7bd9ecb74982205aadd77994",
    "changeType": "UPSERT",
    "aspectName": "containerProperties",
    "aspect": {
        "json": {
            "customProperties": {
                "platform": "s3",
<<<<<<< HEAD
                "env": "UAT",
=======
                "instance": "UAT",
>>>>>>> e6371c8e
                "folder_abs_path": "my-test-bucket/folder_a/folder_aa"
            },
            "name": "folder_aa"
        }
    },
    "systemMetadata": {
        "lastObserved": 1615443388097,
        "runId": "folder_no_partition_filename.json"
    }
},
{
    "entityType": "container",
    "entityUrn": "urn:li:container:273fbeff7bd9ecb74982205aadd77994",
    "changeType": "UPSERT",
    "aspectName": "status",
    "aspect": {
        "json": {
            "removed": false
        }
    },
    "systemMetadata": {
        "lastObserved": 1615443388097,
        "runId": "folder_no_partition_filename.json"
    }
},
{
    "entityType": "container",
    "entityUrn": "urn:li:container:273fbeff7bd9ecb74982205aadd77994",
    "changeType": "UPSERT",
    "aspectName": "dataPlatformInstance",
    "aspect": {
        "json": {
            "platform": "urn:li:dataPlatform:s3"
        }
    },
    "systemMetadata": {
        "lastObserved": 1615443388097,
        "runId": "folder_no_partition_filename.json"
    }
},
{
    "entityType": "container",
    "entityUrn": "urn:li:container:273fbeff7bd9ecb74982205aadd77994",
    "changeType": "UPSERT",
    "aspectName": "subTypes",
    "aspect": {
        "json": {
            "typeNames": [
                "Folder"
            ]
        }
    },
    "systemMetadata": {
        "lastObserved": 1615443388097,
        "runId": "folder_no_partition_filename.json"
    }
},
{
    "entityType": "container",
    "entityUrn": "urn:li:container:273fbeff7bd9ecb74982205aadd77994",
    "changeType": "UPSERT",
    "aspectName": "container",
    "aspect": {
        "json": {
            "container": "urn:li:container:86297df39321e4948dbe8b8e941de98b"
        }
    },
    "systemMetadata": {
        "lastObserved": 1615443388097,
        "runId": "folder_no_partition_filename.json"
    }
},
{
    "entityType": "container",
    "entityUrn": "urn:li:container:ec362903c4c7de60197fcc7b7a79e4c2",
    "changeType": "UPSERT",
    "aspectName": "containerProperties",
    "aspect": {
        "json": {
            "customProperties": {
                "platform": "s3",
<<<<<<< HEAD
                "env": "UAT",
=======
                "instance": "UAT",
>>>>>>> e6371c8e
                "folder_abs_path": "my-test-bucket/folder_a/folder_aa/folder_aaa"
            },
            "name": "folder_aaa"
        }
    },
    "systemMetadata": {
        "lastObserved": 1615443388097,
        "runId": "folder_no_partition_filename.json"
    }
},
{
    "entityType": "container",
    "entityUrn": "urn:li:container:ec362903c4c7de60197fcc7b7a79e4c2",
    "changeType": "UPSERT",
    "aspectName": "status",
    "aspect": {
        "json": {
            "removed": false
        }
    },
    "systemMetadata": {
        "lastObserved": 1615443388097,
        "runId": "folder_no_partition_filename.json"
    }
},
{
    "entityType": "container",
    "entityUrn": "urn:li:container:ec362903c4c7de60197fcc7b7a79e4c2",
    "changeType": "UPSERT",
    "aspectName": "dataPlatformInstance",
    "aspect": {
        "json": {
            "platform": "urn:li:dataPlatform:s3"
        }
    },
    "systemMetadata": {
        "lastObserved": 1615443388097,
        "runId": "folder_no_partition_filename.json"
    }
},
{
    "entityType": "container",
    "entityUrn": "urn:li:container:ec362903c4c7de60197fcc7b7a79e4c2",
    "changeType": "UPSERT",
    "aspectName": "subTypes",
    "aspect": {
        "json": {
            "typeNames": [
                "Folder"
            ]
        }
    },
    "systemMetadata": {
        "lastObserved": 1615443388097,
        "runId": "folder_no_partition_filename.json"
    }
},
{
    "entityType": "container",
    "entityUrn": "urn:li:container:ec362903c4c7de60197fcc7b7a79e4c2",
    "changeType": "UPSERT",
    "aspectName": "container",
    "aspect": {
        "json": {
            "container": "urn:li:container:273fbeff7bd9ecb74982205aadd77994"
        }
    },
    "systemMetadata": {
        "lastObserved": 1615443388097,
        "runId": "folder_no_partition_filename.json"
    }
},
{
    "entityType": "dataset",
    "entityUrn": "urn:li:dataset:(urn:li:dataPlatform:s3,my-test-bucket/folder_a/folder_aa/folder_aaa/food_csv,UAT)",
    "changeType": "UPSERT",
    "aspectName": "container",
    "aspect": {
        "json": {
            "container": "urn:li:container:ec362903c4c7de60197fcc7b7a79e4c2"
        }
    },
    "systemMetadata": {
        "lastObserved": 1615443388097,
        "runId": "folder_no_partition_filename.json"
    }
},
{
    "entityType": "dataset",
    "entityUrn": "urn:li:dataset:(urn:li:dataPlatform:s3,my-test-bucket/folder_a/folder_aa/folder_aaa/food_parquet,UAT)",
    "changeType": "UPSERT",
    "aspectName": "datasetProperties",
    "aspect": {
        "json": {
            "customProperties": {
                "schema_inferred_from": "s3://my-test-bucket/folder_a/folder_aa/folder_aaa/food_parquet/part1.parquet"
            },
            "name": "folder_aaa.food_parquet",
            "description": "",
            "tags": []
        }
    },
    "systemMetadata": {
        "lastObserved": 1615443388097,
        "runId": "folder_no_partition_filename.json"
    }
},
{
    "entityType": "dataset",
    "entityUrn": "urn:li:dataset:(urn:li:dataPlatform:s3,my-test-bucket/folder_a/folder_aa/folder_aaa/food_parquet,UAT)",
    "changeType": "UPSERT",
    "aspectName": "schemaMetadata",
    "aspect": {
        "json": {
            "schemaName": "folder_aaa.food_parquet",
            "platform": "urn:li:dataPlatform:s3",
            "version": 0,
            "created": {
                "time": 0,
                "actor": "urn:li:corpuser:unknown"
            },
            "lastModified": {
                "time": 0,
                "actor": "urn:li:corpuser:unknown"
            },
            "hash": "",
            "platformSchema": {
                "com.linkedin.schema.OtherSchema": {
                    "rawSchema": ""
                }
            },
            "fields": [
                {
                    "fieldPath": "color",
                    "nullable": false,
                    "type": {
                        "type": {
                            "com.linkedin.schema.StringType": {}
                        }
                    },
                    "nativeDataType": "string",
                    "recursive": false,
                    "isPartOfKey": false
                },
                {
                    "fieldPath": "healthy",
                    "nullable": false,
                    "type": {
                        "type": {
                            "com.linkedin.schema.BooleanType": {}
                        }
                    },
                    "nativeDataType": "bool",
                    "recursive": false,
                    "isPartOfKey": false
                },
                {
                    "fieldPath": "height",
                    "nullable": false,
                    "type": {
                        "type": {
                            "com.linkedin.schema.NumberType": {}
                        }
                    },
                    "nativeDataType": "int64",
                    "recursive": false,
                    "isPartOfKey": false
                },
                {
                    "fieldPath": "name",
                    "nullable": false,
                    "type": {
                        "type": {
                            "com.linkedin.schema.StringType": {}
                        }
                    },
                    "nativeDataType": "string",
                    "recursive": false,
                    "isPartOfKey": false
                },
                {
                    "fieldPath": "weight",
                    "nullable": false,
                    "type": {
                        "type": {
                            "com.linkedin.schema.NumberType": {}
                        }
                    },
                    "nativeDataType": "int64",
                    "recursive": false,
                    "isPartOfKey": false
                }
            ]
        }
    },
    "systemMetadata": {
        "lastObserved": 1615443388097,
        "runId": "folder_no_partition_filename.json"
    }
},
{
    "entityType": "dataset",
    "entityUrn": "urn:li:dataset:(urn:li:dataPlatform:s3,my-test-bucket/folder_a/folder_aa/folder_aaa/food_parquet,UAT)",
    "changeType": "UPSERT",
    "aspectName": "operation",
    "aspect": {
        "json": {
            "timestampMillis": 1615443388097,
            "partitionSpec": {
                "type": "FULL_TABLE",
                "partition": "FULL_TABLE_SNAPSHOT"
            },
            "operationType": "UPDATE",
            "lastUpdatedTimestamp": 1684336368000
        }
    },
    "systemMetadata": {
        "lastObserved": 1615443388097,
        "runId": "folder_no_partition_filename.json"
    }
},
{
    "entityType": "dataset",
    "entityUrn": "urn:li:dataset:(urn:li:dataPlatform:s3,my-test-bucket/folder_a/folder_aa/folder_aaa/food_parquet,UAT)",
    "changeType": "UPSERT",
    "aspectName": "container",
    "aspect": {
        "json": {
            "container": "urn:li:container:ec362903c4c7de60197fcc7b7a79e4c2"
        }
<<<<<<< HEAD
=======
    },
    "systemMetadata": {
        "lastObserved": 1615443388097,
        "runId": "folder_no_partition_filename.json"
    }
},
{
    "entityType": "dataset",
    "entityUrn": "urn:li:dataset:(urn:li:dataPlatform:s3,my-test-bucket/folder_a/folder_aa/folder_aaa/food_csv,UAT)",
    "changeType": "UPSERT",
    "aspectName": "status",
    "aspect": {
        "json": {
            "removed": false
        }
    },
    "systemMetadata": {
        "lastObserved": 1615443388097,
        "runId": "folder_no_partition_filename.json"
    }
},
{
    "entityType": "dataset",
    "entityUrn": "urn:li:dataset:(urn:li:dataPlatform:s3,my-test-bucket/folder_a/folder_aa/folder_aaa/food_parquet,UAT)",
    "changeType": "UPSERT",
    "aspectName": "status",
    "aspect": {
        "json": {
            "removed": false
        }
>>>>>>> e6371c8e
    },
    "systemMetadata": {
        "lastObserved": 1615443388097,
        "runId": "folder_no_partition_filename.json"
    }
}
]<|MERGE_RESOLUTION|>--- conflicted
+++ resolved
@@ -142,11 +142,7 @@
         "json": {
             "customProperties": {
                 "platform": "s3",
-<<<<<<< HEAD
-                "env": "UAT",
-=======
                 "instance": "UAT",
->>>>>>> e6371c8e
                 "bucket_name": "my-test-bucket"
             },
             "name": "my-test-bucket"
@@ -213,11 +209,7 @@
         "json": {
             "customProperties": {
                 "platform": "s3",
-<<<<<<< HEAD
-                "env": "UAT",
-=======
                 "instance": "UAT",
->>>>>>> e6371c8e
                 "folder_abs_path": "my-test-bucket/folder_a"
             },
             "name": "folder_a"
@@ -299,11 +291,7 @@
         "json": {
             "customProperties": {
                 "platform": "s3",
-<<<<<<< HEAD
-                "env": "UAT",
-=======
                 "instance": "UAT",
->>>>>>> e6371c8e
                 "folder_abs_path": "my-test-bucket/folder_a/folder_aa"
             },
             "name": "folder_aa"
@@ -385,11 +373,7 @@
         "json": {
             "customProperties": {
                 "platform": "s3",
-<<<<<<< HEAD
-                "env": "UAT",
-=======
                 "instance": "UAT",
->>>>>>> e6371c8e
                 "folder_abs_path": "my-test-bucket/folder_a/folder_aa/folder_aaa"
             },
             "name": "folder_aaa"
@@ -620,8 +604,6 @@
         "json": {
             "container": "urn:li:container:ec362903c4c7de60197fcc7b7a79e4c2"
         }
-<<<<<<< HEAD
-=======
     },
     "systemMetadata": {
         "lastObserved": 1615443388097,
@@ -652,7 +634,6 @@
         "json": {
             "removed": false
         }
->>>>>>> e6371c8e
     },
     "systemMetadata": {
         "lastObserved": 1615443388097,
