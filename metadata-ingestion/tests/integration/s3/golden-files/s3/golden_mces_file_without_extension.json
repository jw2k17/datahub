--- conflicted
+++ resolved
@@ -140,18 +140,11 @@
     "aspectName": "containerProperties",
     "aspect": {
         "json": {
-<<<<<<< HEAD
-            "timestampMillis": 1615443388097,
-            "partitionSpec": {
-                "partition": "FULL_TABLE_SNAPSHOT",
-                "type": "FULL_TABLE"
-=======
             "customProperties": {
                 "platform": "s3",
                 "instance": "test-platform-instance",
                 "env": "DEV",
                 "folder_abs_path": "my-test-bucket/folder_a"
->>>>>>> dc354657
             },
             "name": "folder_a"
         }
@@ -169,123 +162,101 @@
     "aspectName": "container",
     "aspect": {
         "json": {
-<<<<<<< HEAD
+            "container": "urn:li:container:647eefb4dfda8695baf1aa0775d78689"
+        }
+    },
+    "systemMetadata": {
+        "lastObserved": 1615443388097,
+        "runId": "file_without_extension.json",
+        "lastRunId": "no-run-id-provided"
+    }
+},
+{
+    "entityType": "container",
+    "entityUrn": "urn:li:container:c8d940d2010edd365619411b385b11e4",
+    "changeType": "UPSERT",
+    "aspectName": "status",
+    "aspect": {
+        "json": {
+            "removed": false
+        }
+    },
+    "systemMetadata": {
+        "lastObserved": 1615443388097,
+        "runId": "file_without_extension.json",
+        "lastRunId": "no-run-id-provided"
+    }
+},
+{
+    "entityType": "dataset",
+    "entityUrn": "urn:li:dataset:(urn:li:dataPlatform:s3,test-platform-instance.my-test-bucket/folder_a/folder_aa/folder_aaa/no_extension/small,DEV)",
+    "changeType": "UPSERT",
+    "aspectName": "operation",
+    "aspect": {
+        "json": {
+            "timestampMillis": 1615443388097,
+            "partitionSpec": {
+                "partition": "FULL_TABLE_SNAPSHOT",
+                "type": "FULL_TABLE"
+            },
+            "operationType": "UPDATE",
+            "lastUpdatedTimestamp": 1586847850000
+        }
+    },
+    "systemMetadata": {
+        "lastObserved": 1615443388097,
+        "runId": "file_without_extension.json",
+        "lastRunId": "no-run-id-provided"
+    }
+},
+{
+    "entityType": "container",
+    "entityUrn": "urn:li:container:c8d940d2010edd365619411b385b11e4",
+    "changeType": "UPSERT",
+    "aspectName": "subTypes",
+    "aspect": {
+        "json": {
+            "typeNames": [
+                "Folder"
+            ]
+        }
+    },
+    "systemMetadata": {
+        "lastObserved": 1615443388097,
+        "runId": "file_without_extension.json",
+        "lastRunId": "no-run-id-provided"
+    }
+},
+{
+    "entityType": "container",
+    "entityUrn": "urn:li:container:647eefb4dfda8695baf1aa0775d78689",
+    "changeType": "UPSERT",
+    "aspectName": "containerProperties",
+    "aspect": {
+        "json": {
             "customProperties": {
                 "platform": "s3",
                 "instance": "test-platform-instance",
                 "env": "DEV",
                 "bucket_name": "my-test-bucket"
             },
-            "name": "my-test-bucket",
-            "env": "DEV"
-=======
-            "container": "urn:li:container:647eefb4dfda8695baf1aa0775d78689"
->>>>>>> dc354657
-        }
-    },
-    "systemMetadata": {
-        "lastObserved": 1615443388097,
-        "runId": "file_without_extension.json",
-        "lastRunId": "no-run-id-provided"
-    }
-},
-{
-    "entityType": "container",
-    "entityUrn": "urn:li:container:c8d940d2010edd365619411b385b11e4",
+            "name": "my-test-bucket"
+        }
+    },
+    "systemMetadata": {
+        "lastObserved": 1615443388097,
+        "runId": "file_without_extension.json",
+        "lastRunId": "no-run-id-provided"
+    }
+},
+{
+    "entityType": "container",
+    "entityUrn": "urn:li:container:647eefb4dfda8695baf1aa0775d78689",
     "changeType": "UPSERT",
     "aspectName": "status",
     "aspect": {
         "json": {
             "removed": false
-        }
-    },
-    "systemMetadata": {
-        "lastObserved": 1615443388097,
-        "runId": "file_without_extension.json",
-        "lastRunId": "no-run-id-provided"
-    }
-},
-{
-    "entityType": "dataset",
-    "entityUrn": "urn:li:dataset:(urn:li:dataPlatform:s3,test-platform-instance.my-test-bucket/folder_a/folder_aa/folder_aaa/no_extension/small,DEV)",
-    "changeType": "UPSERT",
-    "aspectName": "operation",
-    "aspect": {
-        "json": {
-            "timestampMillis": 1615443388097,
-            "partitionSpec": {
-                "partition": "FULL_TABLE_SNAPSHOT",
-                "type": "FULL_TABLE"
-            },
-            "operationType": "UPDATE",
-            "lastUpdatedTimestamp": 1586847850000
-        }
-    },
-    "systemMetadata": {
-        "lastObserved": 1615443388097,
-        "runId": "file_without_extension.json",
-        "lastRunId": "no-run-id-provided"
-    }
-},
-{
-    "entityType": "container",
-    "entityUrn": "urn:li:container:c8d940d2010edd365619411b385b11e4",
-    "changeType": "UPSERT",
-    "aspectName": "subTypes",
-    "aspect": {
-        "json": {
-            "typeNames": [
-                "Folder"
-            ]
-        }
-    },
-    "systemMetadata": {
-        "lastObserved": 1615443388097,
-        "runId": "file_without_extension.json",
-        "lastRunId": "no-run-id-provided"
-    }
-},
-{
-    "entityType": "container",
-    "entityUrn": "urn:li:container:647eefb4dfda8695baf1aa0775d78689",
-    "changeType": "UPSERT",
-    "aspectName": "containerProperties",
-    "aspect": {
-        "json": {
-            "customProperties": {
-                "platform": "s3",
-                "instance": "test-platform-instance",
-                "env": "DEV",
-                "bucket_name": "my-test-bucket"
-            },
-            "name": "my-test-bucket"
-        }
-    },
-    "systemMetadata": {
-        "lastObserved": 1615443388097,
-        "runId": "file_without_extension.json",
-        "lastRunId": "no-run-id-provided"
-    }
-},
-{
-    "entityType": "container",
-    "entityUrn": "urn:li:container:647eefb4dfda8695baf1aa0775d78689",
-    "changeType": "UPSERT",
-    "aspectName": "status",
-    "aspect": {
-        "json": {
-<<<<<<< HEAD
-            "customProperties": {
-                "platform": "s3",
-                "instance": "test-platform-instance",
-                "env": "DEV",
-                "folder_abs_path": "my-test-bucket/folder_a"
-            },
-            "name": "folder_a",
-            "env": "DEV"
-=======
-            "removed": false
->>>>>>> dc354657
         }
     },
     "systemMetadata": {
@@ -405,12 +376,7 @@
                 "env": "DEV",
                 "folder_abs_path": "my-test-bucket/folder_a/folder_aa/folder_aaa"
             },
-<<<<<<< HEAD
-            "name": "folder_aa",
-            "env": "DEV"
-=======
             "name": "folder_aaa"
->>>>>>> dc354657
         }
     },
     "systemMetadata": {
@@ -495,7 +461,74 @@
     "entityType": "container",
     "entityUrn": "urn:li:container:b0037296cdd497e3137aa0628b8687bc",
     "changeType": "UPSERT",
-<<<<<<< HEAD
+    "aspectName": "status",
+    "aspect": {
+        "json": {
+            "removed": false
+        }
+    },
+    "systemMetadata": {
+        "lastObserved": 1615443388097,
+        "runId": "file_without_extension.json",
+        "lastRunId": "no-run-id-provided"
+    }
+},
+{
+    "entityType": "container",
+    "entityUrn": "urn:li:container:b0037296cdd497e3137aa0628b8687bc",
+    "changeType": "UPSERT",
+    "aspectName": "dataPlatformInstance",
+    "aspect": {
+        "json": {
+            "platform": "urn:li:dataPlatform:s3",
+            "instance": "urn:li:dataPlatformInstance:(urn:li:dataPlatform:s3,test-platform-instance)"
+        }
+    },
+    "systemMetadata": {
+        "lastObserved": 1615443388097,
+        "runId": "file_without_extension.json",
+        "lastRunId": "no-run-id-provided"
+    }
+},
+{
+    "entityType": "container",
+    "entityUrn": "urn:li:container:de5780654849d6a18b66df2f9cb8e8d9",
+    "changeType": "UPSERT",
+    "aspectName": "dataPlatformInstance",
+    "aspect": {
+        "json": {
+            "platform": "urn:li:dataPlatform:s3",
+            "instance": "urn:li:dataPlatformInstance:(urn:li:dataPlatform:s3,test-platform-instance)"
+        }
+    },
+    "systemMetadata": {
+        "lastObserved": 1615443388097,
+        "runId": "file_without_extension.json",
+        "lastRunId": "no-run-id-provided"
+    }
+},
+{
+    "entityType": "container",
+    "entityUrn": "urn:li:container:b0037296cdd497e3137aa0628b8687bc",
+    "changeType": "UPSERT",
+    "aspectName": "subTypes",
+    "aspect": {
+        "json": {
+            "typeNames": [
+                "Folder"
+            ]
+        }
+    },
+    "systemMetadata": {
+        "lastObserved": 1615443388097,
+        "runId": "file_without_extension.json",
+        "lastRunId": "no-run-id-provided"
+    }
+},
+{
+    "entityType": "container",
+    "entityUrn": "urn:li:container:b0037296cdd497e3137aa0628b8687bc",
+    "changeType": "UPSERT",
     "aspectName": "browsePathsV2",
     "aspect": {
         "json": {
@@ -525,116 +558,6 @@
     "entityType": "container",
     "entityUrn": "urn:li:container:de5780654849d6a18b66df2f9cb8e8d9",
     "changeType": "UPSERT",
-    "aspectName": "containerProperties",
-    "aspect": {
-        "json": {
-            "customProperties": {
-                "platform": "s3",
-                "instance": "test-platform-instance",
-                "env": "DEV",
-                "folder_abs_path": "my-test-bucket/folder_a/folder_aa/folder_aaa"
-            },
-            "name": "folder_aaa",
-            "env": "DEV"
-=======
-    "aspectName": "status",
-    "aspect": {
-        "json": {
-            "removed": false
->>>>>>> dc354657
-        }
-    },
-    "systemMetadata": {
-        "lastObserved": 1615443388097,
-        "runId": "file_without_extension.json",
-        "lastRunId": "no-run-id-provided"
-    }
-},
-{
-    "entityType": "container",
-    "entityUrn": "urn:li:container:b0037296cdd497e3137aa0628b8687bc",
-    "changeType": "UPSERT",
-    "aspectName": "dataPlatformInstance",
-    "aspect": {
-        "json": {
-            "platform": "urn:li:dataPlatform:s3",
-            "instance": "urn:li:dataPlatformInstance:(urn:li:dataPlatform:s3,test-platform-instance)"
-        }
-    },
-    "systemMetadata": {
-        "lastObserved": 1615443388097,
-        "runId": "file_without_extension.json",
-        "lastRunId": "no-run-id-provided"
-    }
-},
-{
-    "entityType": "container",
-    "entityUrn": "urn:li:container:de5780654849d6a18b66df2f9cb8e8d9",
-    "changeType": "UPSERT",
-    "aspectName": "dataPlatformInstance",
-    "aspect": {
-        "json": {
-            "platform": "urn:li:dataPlatform:s3",
-            "instance": "urn:li:dataPlatformInstance:(urn:li:dataPlatform:s3,test-platform-instance)"
-        }
-    },
-    "systemMetadata": {
-        "lastObserved": 1615443388097,
-        "runId": "file_without_extension.json",
-        "lastRunId": "no-run-id-provided"
-    }
-},
-{
-    "entityType": "container",
-    "entityUrn": "urn:li:container:b0037296cdd497e3137aa0628b8687bc",
-    "changeType": "UPSERT",
-    "aspectName": "subTypes",
-    "aspect": {
-        "json": {
-            "typeNames": [
-                "Folder"
-            ]
-        }
-    },
-    "systemMetadata": {
-        "lastObserved": 1615443388097,
-        "runId": "file_without_extension.json",
-        "lastRunId": "no-run-id-provided"
-    }
-},
-{
-    "entityType": "container",
-    "entityUrn": "urn:li:container:b0037296cdd497e3137aa0628b8687bc",
-    "changeType": "UPSERT",
-    "aspectName": "browsePathsV2",
-    "aspect": {
-        "json": {
-            "path": [
-                {
-                    "id": "urn:li:dataPlatformInstance:(urn:li:dataPlatform:s3,test-platform-instance)",
-                    "urn": "urn:li:dataPlatformInstance:(urn:li:dataPlatform:s3,test-platform-instance)"
-                },
-                {
-                    "id": "urn:li:container:647eefb4dfda8695baf1aa0775d78689",
-                    "urn": "urn:li:container:647eefb4dfda8695baf1aa0775d78689"
-                },
-                {
-                    "id": "urn:li:container:c8d940d2010edd365619411b385b11e4",
-                    "urn": "urn:li:container:c8d940d2010edd365619411b385b11e4"
-                }
-            ]
-        }
-    },
-    "systemMetadata": {
-        "lastObserved": 1615443388097,
-        "runId": "file_without_extension.json",
-        "lastRunId": "no-run-id-provided"
-    }
-},
-{
-    "entityType": "container",
-    "entityUrn": "urn:li:container:de5780654849d6a18b66df2f9cb8e8d9",
-    "changeType": "UPSERT",
     "aspectName": "browsePathsV2",
     "aspect": {
         "json": {
@@ -662,8 +585,6 @@
         "lastObserved": 1615443388097,
         "runId": "file_without_extension.json",
         "lastRunId": "no-run-id-provided"
-<<<<<<< HEAD
-=======
     }
 },
 {
@@ -680,7 +601,6 @@
         "lastObserved": 1615443388097,
         "runId": "file_without_extension.json",
         "lastRunId": "no-run-id-provided"
->>>>>>> dc354657
     }
 },
 {
@@ -696,8 +616,7 @@
                 "env": "DEV",
                 "folder_abs_path": "my-test-bucket/folder_a/folder_aa/folder_aaa/no_extension"
             },
-            "name": "no_extension",
-            "env": "DEV"
+            "name": "no_extension"
         }
     },
     "systemMetadata": {
