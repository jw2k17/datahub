--- conflicted
+++ resolved
@@ -145,10 +145,6 @@
             "customProperties": {
                 "platform": "s3",
                 "instance": "test-platform-instance",
-<<<<<<< HEAD
-                "env": "DEV",
-=======
->>>>>>> e6371c8e
                 "bucket_name": "my-test-bucket"
             },
             "name": "my-test-bucket"
@@ -217,10 +213,6 @@
             "customProperties": {
                 "platform": "s3",
                 "instance": "test-platform-instance",
-<<<<<<< HEAD
-                "env": "DEV",
-=======
->>>>>>> e6371c8e
                 "folder_abs_path": "my-test-bucket/folder_a"
             },
             "name": "folder_a"
@@ -304,10 +296,6 @@
             "customProperties": {
                 "platform": "s3",
                 "instance": "test-platform-instance",
-<<<<<<< HEAD
-                "env": "DEV",
-=======
->>>>>>> e6371c8e
                 "folder_abs_path": "my-test-bucket/folder_a/folder_aa"
             },
             "name": "folder_aa"
@@ -391,10 +379,6 @@
             "customProperties": {
                 "platform": "s3",
                 "instance": "test-platform-instance",
-<<<<<<< HEAD
-                "env": "DEV",
-=======
->>>>>>> e6371c8e
                 "folder_abs_path": "my-test-bucket/folder_a/folder_aa/folder_aaa"
             },
             "name": "folder_aaa"
@@ -478,10 +462,6 @@
             "customProperties": {
                 "platform": "s3",
                 "instance": "test-platform-instance",
-<<<<<<< HEAD
-                "env": "DEV",
-=======
->>>>>>> e6371c8e
                 "folder_abs_path": "my-test-bucket/folder_a/folder_aa/folder_aaa/no_extension"
             },
             "name": "no_extension"
@@ -564,8 +544,6 @@
         "json": {
             "container": "urn:li:container:9b4624d58669059c9e62afb3d7341944"
         }
-<<<<<<< HEAD
-=======
     },
     "systemMetadata": {
         "lastObserved": 1615443388097,
@@ -581,7 +559,6 @@
         "json": {
             "removed": false
         }
->>>>>>> e6371c8e
     },
     "systemMetadata": {
         "lastObserved": 1615443388097,
