--- conflicted
+++ resolved
@@ -114,8 +114,6 @@
         "lastObserved": 1615443388097,
         "runId": "multiple_specs_of_different_buckets.json",
         "lastRunId": "no-run-id-provided"
-<<<<<<< HEAD
-=======
     }
 },
 {
@@ -153,7 +151,6 @@
         "lastObserved": 1615443388097,
         "runId": "multiple_specs_of_different_buckets.json",
         "lastRunId": "no-run-id-provided"
->>>>>>> dc354657
     }
 },
 {
@@ -203,7 +200,40 @@
 },
 {
     "entityType": "container",
-<<<<<<< HEAD
+    "entityUrn": "urn:li:container:4f62b9a3e6794ee2cd4160bc0bbd8e15",
+    "changeType": "UPSERT",
+    "aspectName": "status",
+    "aspect": {
+        "json": {
+            "removed": false
+        }
+    },
+    "systemMetadata": {
+        "lastObserved": 1615443388097,
+        "runId": "multiple_specs_of_different_buckets.json",
+        "lastRunId": "no-run-id-provided"
+    }
+},
+{
+    "entityType": "container",
+    "entityUrn": "urn:li:container:4f62b9a3e6794ee2cd4160bc0bbd8e15",
+    "changeType": "UPSERT",
+    "aspectName": "subTypes",
+    "aspect": {
+        "json": {
+            "typeNames": [
+                "Folder"
+            ]
+        }
+    },
+    "systemMetadata": {
+        "lastObserved": 1615443388097,
+        "runId": "multiple_specs_of_different_buckets.json",
+        "lastRunId": "no-run-id-provided"
+    }
+},
+{
+    "entityType": "container",
     "entityUrn": "urn:li:container:2151647ff17bde0f948909d19fa91b9b",
     "changeType": "UPSERT",
     "aspectName": "containerProperties",
@@ -214,84 +244,6 @@
                 "env": "PROD",
                 "bucket_name": "my-test-bucket"
             },
-            "name": "my-test-bucket",
-            "env": "PROD"
-        }
-    },
-    "systemMetadata": {
-        "lastObserved": 1615443388097,
-        "runId": "multiple_specs_of_different_buckets.json",
-        "lastRunId": "no-run-id-provided"
-    }
-},
-{
-    "entityType": "container",
-    "entityUrn": "urn:li:container:2151647ff17bde0f948909d19fa91b9b",
-=======
-    "entityUrn": "urn:li:container:4f62b9a3e6794ee2cd4160bc0bbd8e15",
->>>>>>> dc354657
-    "changeType": "UPSERT",
-    "aspectName": "status",
-    "aspect": {
-        "json": {
-            "removed": false
-        }
-    },
-    "systemMetadata": {
-        "lastObserved": 1615443388097,
-        "runId": "multiple_specs_of_different_buckets.json",
-        "lastRunId": "no-run-id-provided"
-<<<<<<< HEAD
-    }
-},
-{
-    "entityType": "container",
-    "entityUrn": "urn:li:container:2151647ff17bde0f948909d19fa91b9b",
-    "changeType": "UPSERT",
-    "aspectName": "dataPlatformInstance",
-    "aspect": {
-        "json": {
-            "platform": "urn:li:dataPlatform:s3"
-        }
-    },
-    "systemMetadata": {
-        "lastObserved": 1615443388097,
-        "runId": "multiple_specs_of_different_buckets.json",
-        "lastRunId": "no-run-id-provided"
-=======
->>>>>>> dc354657
-    }
-},
-{
-    "entityType": "container",
-    "entityUrn": "urn:li:container:4f62b9a3e6794ee2cd4160bc0bbd8e15",
-    "changeType": "UPSERT",
-    "aspectName": "subTypes",
-    "aspect": {
-        "json": {
-            "typeNames": [
-                "Folder"
-            ]
-        }
-    },
-    "systemMetadata": {
-        "lastObserved": 1615443388097,
-        "runId": "multiple_specs_of_different_buckets.json",
-        "lastRunId": "no-run-id-provided"
-    }
-},
-{
-    "entityType": "container",
-    "entityUrn": "urn:li:container:2151647ff17bde0f948909d19fa91b9b",
-    "changeType": "UPSERT",
-    "aspectName": "containerProperties",
-    "aspect": {
-        "json": {
-            "customProperties": {
-                "platform": "s3",
-                "env": "PROD",
-                "bucket_name": "my-test-bucket"
-            },
             "name": "my-test-bucket"
         }
     },
@@ -313,8 +265,7 @@
                 "env": "PROD",
                 "folder_abs_path": "my-test-bucket/folder_a"
             },
-            "name": "folder_a",
-            "env": "PROD"
+            "name": "folder_a"
         }
     },
     "systemMetadata": {
@@ -417,17 +368,7 @@
     "aspectName": "dataPlatformInstance",
     "aspect": {
         "json": {
-<<<<<<< HEAD
-            "customProperties": {
-                "platform": "s3",
-                "env": "PROD",
-                "folder_abs_path": "my-test-bucket/folder_a/folder_aa"
-            },
-            "name": "folder_aa",
-            "env": "PROD"
-=======
             "platform": "urn:li:dataPlatform:s3"
->>>>>>> dc354657
         }
     },
     "systemMetadata": {
@@ -539,8 +480,7 @@
                 "env": "PROD",
                 "folder_abs_path": "my-test-bucket/folder_a/folder_aa/folder_aaa"
             },
-            "name": "folder_aaa",
-            "env": "PROD"
+            "name": "folder_aaa"
         }
     },
     "systemMetadata": {
@@ -833,71 +773,54 @@
     "aspectName": "containerProperties",
     "aspect": {
         "json": {
-<<<<<<< HEAD
+            "customProperties": {
+                "platform": "s3",
+                "env": "PROD",
+                "bucket_name": "my-test-bucket-2"
+            },
+            "name": "my-test-bucket-2"
+        }
+    },
+    "systemMetadata": {
+        "lastObserved": 1615443388097,
+        "runId": "multiple_specs_of_different_buckets.json",
+        "lastRunId": "no-run-id-provided"
+    }
+},
+{
+    "entityType": "dataset",
+    "entityUrn": "urn:li:dataset:(urn:li:dataPlatform:s3,my-test-bucket-2/folder_a/folder_aa/folder_aaa/chord_progressions_csv.csv,PROD)",
+    "changeType": "UPSERT",
+    "aspectName": "globalTags",
+    "aspect": {
+        "json": {
+            "tags": [
+                {
+                    "tag": "urn:li:tag:baz:bob"
+                },
+                {
+                    "tag": "urn:li:tag:foo:bar"
+                }
+            ]
+        }
+    },
+    "systemMetadata": {
+        "lastObserved": 1615443388097,
+        "runId": "multiple_specs_of_different_buckets.json",
+        "lastRunId": "no-run-id-provided"
+    }
+},
+{
+    "entityType": "dataset",
+    "entityUrn": "urn:li:dataset:(urn:li:dataPlatform:s3,my-test-bucket-2/folder_a/folder_aa/folder_aaa/chord_progressions_csv.csv,PROD)",
+    "changeType": "UPSERT",
+    "aspectName": "operation",
+    "aspect": {
+        "json": {
             "timestampMillis": 1615443388097,
             "partitionSpec": {
                 "partition": "FULL_TABLE_SNAPSHOT",
                 "type": "FULL_TABLE"
-=======
-            "customProperties": {
-                "platform": "s3",
-                "env": "PROD",
-                "bucket_name": "my-test-bucket-2"
->>>>>>> dc354657
-            },
-            "name": "my-test-bucket-2"
-        }
-    },
-    "systemMetadata": {
-        "lastObserved": 1615443388097,
-        "runId": "multiple_specs_of_different_buckets.json",
-        "lastRunId": "no-run-id-provided"
-    }
-},
-{
-    "entityType": "dataset",
-    "entityUrn": "urn:li:dataset:(urn:li:dataPlatform:s3,my-test-bucket-2/folder_a/folder_aa/folder_aaa/chord_progressions_csv.csv,PROD)",
-    "changeType": "UPSERT",
-    "aspectName": "globalTags",
-    "aspect": {
-        "json": {
-<<<<<<< HEAD
-            "customProperties": {
-                "platform": "s3",
-                "env": "PROD",
-                "bucket_name": "my-test-bucket-2"
-            },
-            "name": "my-test-bucket-2",
-            "env": "PROD"
-=======
-            "tags": [
-                {
-                    "tag": "urn:li:tag:baz:bob"
-                },
-                {
-                    "tag": "urn:li:tag:foo:bar"
-                }
-            ]
->>>>>>> dc354657
-        }
-    },
-    "systemMetadata": {
-        "lastObserved": 1615443388097,
-        "runId": "multiple_specs_of_different_buckets.json",
-        "lastRunId": "no-run-id-provided"
-    }
-},
-{
-    "entityType": "dataset",
-    "entityUrn": "urn:li:dataset:(urn:li:dataPlatform:s3,my-test-bucket-2/folder_a/folder_aa/folder_aaa/chord_progressions_csv.csv,PROD)",
-    "changeType": "UPSERT",
-    "aspectName": "operation",
-    "aspect": {
-        "json": {
-            "timestampMillis": 1615443388097,
-            "partitionSpec": {
-                "partition": "FULL_TABLE_SNAPSHOT",
-                "type": "FULL_TABLE"
             },
             "operationType": "UPDATE",
             "lastUpdatedTimestamp": 1586847630000
@@ -971,8 +894,7 @@
                 "env": "PROD",
                 "folder_abs_path": "my-test-bucket-2/folder_a"
             },
-            "name": "folder_a",
-            "env": "PROD"
+            "name": "folder_a"
         }
     },
     "systemMetadata": {
@@ -1080,8 +1002,7 @@
                 "env": "PROD",
                 "folder_abs_path": "my-test-bucket-2/folder_a/folder_aa"
             },
-            "name": "folder_aa",
-            "env": "PROD"
+            "name": "folder_aa"
         }
     },
     "systemMetadata": {
@@ -1193,16 +1114,13 @@
                 "env": "PROD",
                 "folder_abs_path": "my-test-bucket-2/folder_a/folder_aa/folder_aaa"
             },
-            "name": "folder_aaa",
-            "env": "PROD"
-        }
-    },
-    "systemMetadata": {
-        "lastObserved": 1615443388097,
-        "runId": "multiple_specs_of_different_buckets.json",
-        "lastRunId": "no-run-id-provided"
-<<<<<<< HEAD
-=======
+            "name": "folder_aaa"
+        }
+    },
+    "systemMetadata": {
+        "lastObserved": 1615443388097,
+        "runId": "multiple_specs_of_different_buckets.json",
+        "lastRunId": "no-run-id-provided"
     }
 },
 {
@@ -1235,7 +1153,6 @@
         "lastObserved": 1615443388097,
         "runId": "multiple_specs_of_different_buckets.json",
         "lastRunId": "no-run-id-provided"
->>>>>>> dc354657
     }
 },
 {
@@ -1396,41 +1313,6 @@
         "lastObserved": 1615443388097,
         "runId": "multiple_specs_of_different_buckets.json",
         "lastRunId": "no-run-id-provided"
-<<<<<<< HEAD
-    }
-},
-{
-    "entityType": "dataset",
-    "entityUrn": "urn:li:dataset:(urn:li:dataPlatform:s3,my-test-bucket/folder_a/folder_aa/folder_aaa/chord_progressions_avro.avro,PROD)",
-    "changeType": "UPSERT",
-    "aspectName": "status",
-    "aspect": {
-        "json": {
-            "removed": false
-        }
-    },
-    "systemMetadata": {
-        "lastObserved": 1615443388097,
-        "runId": "multiple_specs_of_different_buckets.json",
-        "lastRunId": "no-run-id-provided"
-    }
-},
-{
-    "entityType": "tag",
-    "entityUrn": "urn:li:tag:baz:bob",
-    "changeType": "UPSERT",
-    "aspectName": "tagKey",
-    "aspect": {
-        "json": {
-            "name": "baz:bob"
-        }
-    },
-    "systemMetadata": {
-        "lastObserved": 1615443388097,
-        "runId": "multiple_specs_of_different_buckets.json",
-        "lastRunId": "no-run-id-provided"
-=======
->>>>>>> dc354657
     }
 },
 {
