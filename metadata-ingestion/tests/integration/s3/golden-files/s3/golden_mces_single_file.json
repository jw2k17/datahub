--- conflicted
+++ resolved
@@ -114,8 +114,6 @@
         "lastObserved": 1615443388097,
         "runId": "single_file.json",
         "lastRunId": "no-run-id-provided"
-<<<<<<< HEAD
-=======
     }
 },
 {
@@ -153,7 +151,6 @@
         "lastObserved": 1615443388097,
         "runId": "single_file.json",
         "lastRunId": "no-run-id-provided"
->>>>>>> dc354657
     }
 },
 {
@@ -199,7 +196,40 @@
         "lastObserved": 1615443388097,
         "runId": "single_file.json",
         "lastRunId": "no-run-id-provided"
-<<<<<<< HEAD
+    }
+},
+{
+    "entityType": "container",
+    "entityUrn": "urn:li:container:4f62b9a3e6794ee2cd4160bc0bbd8e15",
+    "changeType": "UPSERT",
+    "aspectName": "status",
+    "aspect": {
+        "json": {
+            "removed": false
+        }
+    },
+    "systemMetadata": {
+        "lastObserved": 1615443388097,
+        "runId": "single_file.json",
+        "lastRunId": "no-run-id-provided"
+    }
+},
+{
+    "entityType": "container",
+    "entityUrn": "urn:li:container:4f62b9a3e6794ee2cd4160bc0bbd8e15",
+    "changeType": "UPSERT",
+    "aspectName": "subTypes",
+    "aspect": {
+        "json": {
+            "typeNames": [
+                "Folder"
+            ]
+        }
+    },
+    "systemMetadata": {
+        "lastObserved": 1615443388097,
+        "runId": "single_file.json",
+        "lastRunId": "no-run-id-provided"
     }
 },
 {
@@ -214,84 +244,6 @@
                 "env": "PROD",
                 "bucket_name": "my-test-bucket"
             },
-            "name": "my-test-bucket",
-            "env": "PROD"
-        }
-    },
-    "systemMetadata": {
-        "lastObserved": 1615443388097,
-        "runId": "single_file.json",
-        "lastRunId": "no-run-id-provided"
-=======
->>>>>>> dc354657
-    }
-},
-{
-    "entityType": "container",
-    "entityUrn": "urn:li:container:4f62b9a3e6794ee2cd4160bc0bbd8e15",
-    "changeType": "UPSERT",
-    "aspectName": "status",
-    "aspect": {
-        "json": {
-            "removed": false
-        }
-    },
-    "systemMetadata": {
-        "lastObserved": 1615443388097,
-        "runId": "single_file.json",
-        "lastRunId": "no-run-id-provided"
-    }
-},
-{
-    "entityType": "container",
-<<<<<<< HEAD
-    "entityUrn": "urn:li:container:2151647ff17bde0f948909d19fa91b9b",
-    "changeType": "UPSERT",
-    "aspectName": "dataPlatformInstance",
-    "aspect": {
-        "json": {
-            "platform": "urn:li:dataPlatform:s3"
-        }
-    },
-    "systemMetadata": {
-        "lastObserved": 1615443388097,
-        "runId": "single_file.json",
-        "lastRunId": "no-run-id-provided"
-    }
-},
-{
-    "entityType": "container",
-    "entityUrn": "urn:li:container:2151647ff17bde0f948909d19fa91b9b",
-=======
-    "entityUrn": "urn:li:container:4f62b9a3e6794ee2cd4160bc0bbd8e15",
->>>>>>> dc354657
-    "changeType": "UPSERT",
-    "aspectName": "subTypes",
-    "aspect": {
-        "json": {
-            "typeNames": [
-                "Folder"
-            ]
-        }
-    },
-    "systemMetadata": {
-        "lastObserved": 1615443388097,
-        "runId": "single_file.json",
-        "lastRunId": "no-run-id-provided"
-    }
-},
-{
-    "entityType": "container",
-    "entityUrn": "urn:li:container:2151647ff17bde0f948909d19fa91b9b",
-    "changeType": "UPSERT",
-    "aspectName": "containerProperties",
-    "aspect": {
-        "json": {
-            "customProperties": {
-                "platform": "s3",
-                "env": "PROD",
-                "bucket_name": "my-test-bucket"
-            },
             "name": "my-test-bucket"
         }
     },
@@ -313,8 +265,7 @@
                 "env": "PROD",
                 "folder_abs_path": "my-test-bucket/folder_a"
             },
-            "name": "folder_a",
-            "env": "PROD"
+            "name": "folder_a"
         }
     },
     "systemMetadata": {
@@ -417,17 +368,7 @@
     "aspectName": "dataPlatformInstance",
     "aspect": {
         "json": {
-<<<<<<< HEAD
-            "customProperties": {
-                "platform": "s3",
-                "env": "PROD",
-                "folder_abs_path": "my-test-bucket/folder_a/folder_aa"
-            },
-            "name": "folder_aa",
-            "env": "PROD"
-=======
             "platform": "urn:li:dataPlatform:s3"
->>>>>>> dc354657
         }
     },
     "systemMetadata": {
@@ -539,8 +480,7 @@
                 "env": "PROD",
                 "folder_abs_path": "my-test-bucket/folder_a/folder_aa/folder_aaa"
             },
-            "name": "folder_aaa",
-            "env": "PROD"
+            "name": "folder_aaa"
         }
     },
     "systemMetadata": {
