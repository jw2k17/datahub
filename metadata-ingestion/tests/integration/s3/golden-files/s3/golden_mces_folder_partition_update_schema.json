[
{
    "entityType": "dataset",
    "entityUrn": "urn:li:dataset:(urn:li:dataPlatform:s3,my-test-bucket/folder_a/folder_aa/folder_aaa/pokemon_abilities_json,UAT)",
    "changeType": "UPSERT",
    "aspectName": "datasetProperties",
    "aspect": {
        "json": {
            "customProperties": {
                "schema_inferred_from": "s3://my-test-bucket/folder_a/folder_aa/folder_aaa/pokemon_abilities_json/year=2022/month=jan/part3.json",
                "number_of_partitions": "1"
            },
            "name": "folder_aaa.pokemon_abilities_json",
            "description": "",
            "created": {
                "time": 1586847980000
            },
            "lastModified": {
                "time": 1586847980000
            },
            "tags": []
        }
    },
    "systemMetadata": {
        "lastObserved": 1615443388097,
        "runId": "folder_partition_update_schema.json",
        "lastRunId": "no-run-id-provided"
    }
},
{
    "entityType": "dataset",
    "entityUrn": "urn:li:dataset:(urn:li:dataPlatform:s3,my-test-bucket/folder_a/folder_aa/folder_aaa/pokemon_abilities_json,UAT)",
    "changeType": "UPSERT",
    "aspectName": "schemaMetadata",
    "aspect": {
        "json": {
            "schemaName": "folder_aaa.pokemon_abilities_json",
            "platform": "urn:li:dataPlatform:s3",
            "version": 0,
            "created": {
                "time": 0,
                "actor": "urn:li:corpuser:unknown"
            },
            "lastModified": {
                "time": 0,
                "actor": "urn:li:corpuser:unknown"
            },
            "hash": "",
            "platformSchema": {
                "com.linkedin.schema.OtherSchema": {
                    "rawSchema": ""
                }
            },
            "fields": [
                {
                    "fieldPath": "effect_changes",
                    "nullable": false,
                    "type": {
                        "type": {
                            "com.linkedin.schema.ArrayType": {}
                        }
                    },
                    "nativeDataType": "list",
                    "recursive": false,
                    "isPartOfKey": false
                },
                {
                    "fieldPath": "effect_changes.effect_entries",
                    "nullable": false,
                    "type": {
                        "type": {
                            "com.linkedin.schema.ArrayType": {}
                        }
                    },
                    "nativeDataType": "list",
                    "recursive": false,
                    "isPartOfKey": false
                },
                {
                    "fieldPath": "effect_changes.effect_entries.effect",
                    "nullable": false,
                    "type": {
                        "type": {
                            "com.linkedin.schema.StringType": {}
                        }
                    },
                    "nativeDataType": "str",
                    "recursive": false,
                    "isPartOfKey": false
                },
                {
                    "fieldPath": "effect_changes.effect_entries.language",
                    "nullable": false,
                    "type": {
                        "type": {
                            "com.linkedin.schema.RecordType": {}
                        }
                    },
                    "nativeDataType": "dict",
                    "recursive": false,
                    "isPartOfKey": false
                },
                {
                    "fieldPath": "effect_changes.effect_entries.language.is_native",
                    "nullable": false,
                    "type": {
                        "type": {
                            "com.linkedin.schema.StringType": {}
                        }
                    },
                    "nativeDataType": "str",
                    "recursive": false,
                    "isPartOfKey": false
                },
                {
                    "fieldPath": "effect_changes.effect_entries.language.name",
                    "nullable": false,
                    "type": {
                        "type": {
                            "com.linkedin.schema.StringType": {}
                        }
                    },
                    "nativeDataType": "str",
                    "recursive": false,
                    "isPartOfKey": false
                },
                {
                    "fieldPath": "effect_changes.effect_entries.language.url",
                    "nullable": false,
                    "type": {
                        "type": {
                            "com.linkedin.schema.StringType": {}
                        }
                    },
                    "nativeDataType": "str",
                    "recursive": false,
                    "isPartOfKey": false
                },
                {
                    "fieldPath": "effect_changes.version_group",
                    "nullable": false,
                    "type": {
                        "type": {
                            "com.linkedin.schema.RecordType": {}
                        }
                    },
                    "nativeDataType": "dict",
                    "recursive": false,
                    "isPartOfKey": false
                },
                {
                    "fieldPath": "effect_changes.version_group.name",
                    "nullable": false,
                    "type": {
                        "type": {
                            "com.linkedin.schema.StringType": {}
                        }
                    },
                    "nativeDataType": "str",
                    "recursive": false,
                    "isPartOfKey": false
                },
                {
                    "fieldPath": "effect_changes.version_group.url",
                    "nullable": false,
                    "type": {
                        "type": {
                            "com.linkedin.schema.StringType": {}
                        }
                    },
                    "nativeDataType": "str",
                    "recursive": false,
                    "isPartOfKey": false
                },
                {
                    "fieldPath": "effect_entries",
                    "nullable": false,
                    "type": {
                        "type": {
                            "com.linkedin.schema.ArrayType": {}
                        }
                    },
                    "nativeDataType": "list",
                    "recursive": false,
                    "isPartOfKey": false
                },
                {
                    "fieldPath": "effect_entries.effect",
                    "nullable": false,
                    "type": {
                        "type": {
                            "com.linkedin.schema.StringType": {}
                        }
                    },
                    "nativeDataType": "str",
                    "recursive": false,
                    "isPartOfKey": false
                },
                {
                    "fieldPath": "effect_entries.language",
                    "nullable": false,
                    "type": {
                        "type": {
                            "com.linkedin.schema.RecordType": {}
                        }
                    },
                    "nativeDataType": "dict",
                    "recursive": false,
                    "isPartOfKey": false
                },
                {
                    "fieldPath": "effect_entries.language.name",
                    "nullable": false,
                    "type": {
                        "type": {
                            "com.linkedin.schema.StringType": {}
                        }
                    },
                    "nativeDataType": "str",
                    "recursive": false,
                    "isPartOfKey": false
                },
                {
                    "fieldPath": "effect_entries.language.url",
                    "nullable": false,
                    "type": {
                        "type": {
                            "com.linkedin.schema.StringType": {}
                        }
                    },
                    "nativeDataType": "str",
                    "recursive": false,
                    "isPartOfKey": false
                },
                {
                    "fieldPath": "effect_entries.short_effect",
                    "nullable": false,
                    "type": {
                        "type": {
                            "com.linkedin.schema.StringType": {}
                        }
                    },
                    "nativeDataType": "str",
                    "recursive": false,
                    "isPartOfKey": false
                },
                {
                    "fieldPath": "flavor_text_entries",
                    "nullable": false,
                    "type": {
                        "type": {
                            "com.linkedin.schema.ArrayType": {}
                        }
                    },
                    "nativeDataType": "list",
                    "recursive": false,
                    "isPartOfKey": false
                },
                {
                    "fieldPath": "flavor_text_entries.flavor_text",
                    "nullable": false,
                    "type": {
                        "type": {
                            "com.linkedin.schema.StringType": {}
                        }
                    },
                    "nativeDataType": "str",
                    "recursive": false,
                    "isPartOfKey": false
                },
                {
                    "fieldPath": "flavor_text_entries.language",
                    "nullable": false,
                    "type": {
                        "type": {
                            "com.linkedin.schema.RecordType": {}
                        }
                    },
                    "nativeDataType": "dict",
                    "recursive": false,
                    "isPartOfKey": false
                },
                {
                    "fieldPath": "flavor_text_entries.language.name",
                    "nullable": false,
                    "type": {
                        "type": {
                            "com.linkedin.schema.StringType": {}
                        }
                    },
                    "nativeDataType": "str",
                    "recursive": false,
                    "isPartOfKey": false
                },
                {
                    "fieldPath": "flavor_text_entries.language.url",
                    "nullable": false,
                    "type": {
                        "type": {
                            "com.linkedin.schema.StringType": {}
                        }
                    },
                    "nativeDataType": "str",
                    "recursive": false,
                    "isPartOfKey": false
                },
                {
                    "fieldPath": "flavor_text_entries.version_group",
                    "nullable": false,
                    "type": {
                        "type": {
                            "com.linkedin.schema.RecordType": {}
                        }
                    },
                    "nativeDataType": "dict",
                    "recursive": false,
                    "isPartOfKey": false
                },
                {
                    "fieldPath": "flavor_text_entries.version_group.name",
                    "nullable": false,
                    "type": {
                        "type": {
                            "com.linkedin.schema.StringType": {}
                        }
                    },
                    "nativeDataType": "str",
                    "recursive": false,
                    "isPartOfKey": false
                },
                {
                    "fieldPath": "flavor_text_entries.version_group.url",
                    "nullable": false,
                    "type": {
                        "type": {
                            "com.linkedin.schema.StringType": {}
                        }
                    },
                    "nativeDataType": "str",
                    "recursive": false,
                    "isPartOfKey": false
                },
                {
                    "fieldPath": "generation",
                    "nullable": false,
                    "type": {
                        "type": {
                            "com.linkedin.schema.RecordType": {}
                        }
                    },
                    "nativeDataType": "dict",
                    "recursive": false,
                    "isPartOfKey": false
                },
                {
                    "fieldPath": "generation.name",
                    "nullable": false,
                    "type": {
                        "type": {
                            "com.linkedin.schema.StringType": {}
                        }
                    },
                    "nativeDataType": "str",
                    "recursive": false,
                    "isPartOfKey": false
                },
                {
                    "fieldPath": "generation.url",
                    "nullable": false,
                    "type": {
                        "type": {
                            "com.linkedin.schema.StringType": {}
                        }
                    },
                    "nativeDataType": "str",
                    "recursive": false,
                    "isPartOfKey": false
                },
                {
                    "fieldPath": "id",
                    "nullable": false,
                    "type": {
                        "type": {
                            "com.linkedin.schema.NumberType": {}
                        }
                    },
                    "nativeDataType": "int",
                    "recursive": false,
                    "isPartOfKey": false
                },
                {
                    "fieldPath": "is_main_series",
                    "nullable": false,
                    "type": {
                        "type": {
                            "com.linkedin.schema.BooleanType": {}
                        }
                    },
                    "nativeDataType": "bool",
                    "recursive": false,
                    "isPartOfKey": false
                },
                {
                    "fieldPath": "name",
                    "nullable": false,
                    "type": {
                        "type": {
                            "com.linkedin.schema.StringType": {}
                        }
                    },
                    "nativeDataType": "str",
                    "recursive": false,
                    "isPartOfKey": false
                },
                {
                    "fieldPath": "names",
                    "nullable": false,
                    "type": {
                        "type": {
                            "com.linkedin.schema.ArrayType": {}
                        }
                    },
                    "nativeDataType": "list",
                    "recursive": false,
                    "isPartOfKey": false
                },
                {
                    "fieldPath": "names.language",
                    "nullable": false,
                    "type": {
                        "type": {
                            "com.linkedin.schema.RecordType": {}
                        }
                    },
                    "nativeDataType": "dict",
                    "recursive": false,
                    "isPartOfKey": false
                },
                {
                    "fieldPath": "names.language.name",
                    "nullable": false,
                    "type": {
                        "type": {
                            "com.linkedin.schema.StringType": {}
                        }
                    },
                    "nativeDataType": "str",
                    "recursive": false,
                    "isPartOfKey": false
                },
                {
                    "fieldPath": "names.language.url",
                    "nullable": false,
                    "type": {
                        "type": {
                            "com.linkedin.schema.StringType": {}
                        }
                    },
                    "nativeDataType": "str",
                    "recursive": false,
                    "isPartOfKey": false
                },
                {
                    "fieldPath": "names.name",
                    "nullable": false,
                    "type": {
                        "type": {
                            "com.linkedin.schema.StringType": {}
                        }
                    },
                    "nativeDataType": "str",
                    "recursive": false,
                    "isPartOfKey": false
                },
                {
                    "fieldPath": "pokemon",
                    "nullable": false,
                    "type": {
                        "type": {
                            "com.linkedin.schema.ArrayType": {}
                        }
                    },
                    "nativeDataType": "list",
                    "recursive": false,
                    "isPartOfKey": false
                },
                {
                    "fieldPath": "pokemon.is_hidden",
                    "nullable": false,
                    "type": {
                        "type": {
                            "com.linkedin.schema.BooleanType": {}
                        }
                    },
                    "nativeDataType": "bool",
                    "recursive": false,
                    "isPartOfKey": false
                },
                {
                    "fieldPath": "pokemon.pokemon",
                    "nullable": false,
                    "type": {
                        "type": {
                            "com.linkedin.schema.RecordType": {}
                        }
                    },
                    "nativeDataType": "dict",
                    "recursive": false,
                    "isPartOfKey": false
                },
                {
                    "fieldPath": "pokemon.pokemon.name",
                    "nullable": false,
                    "type": {
                        "type": {
                            "com.linkedin.schema.StringType": {}
                        }
                    },
                    "nativeDataType": "str",
                    "recursive": false,
                    "isPartOfKey": false
                },
                {
                    "fieldPath": "pokemon.pokemon.url",
                    "nullable": false,
                    "type": {
                        "type": {
                            "com.linkedin.schema.StringType": {}
                        }
                    },
                    "nativeDataType": "str",
                    "recursive": false,
                    "isPartOfKey": false
                },
                {
                    "fieldPath": "pokemon.slot",
                    "nullable": false,
                    "type": {
                        "type": {
                            "com.linkedin.schema.NumberType": {}
                        }
                    },
                    "nativeDataType": "int",
                    "recursive": false,
                    "isPartOfKey": false
                }
            ]
        }
    },
    "systemMetadata": {
        "lastObserved": 1615443388097,
        "runId": "folder_partition_update_schema.json",
        "lastRunId": "no-run-id-provided"
    }
},
{
    "entityType": "container",
    "entityUrn": "urn:li:container:050fedde7a12cb8c8447db8d298f5577",
    "changeType": "UPSERT",
    "aspectName": "containerProperties",
    "aspect": {
        "json": {
<<<<<<< HEAD
            "timestampMillis": 1615443388097,
            "partitionSpec": {
                "partition": "FULL_TABLE_SNAPSHOT",
                "type": "FULL_TABLE"
=======
            "customProperties": {
                "platform": "s3",
                "env": "UAT",
                "bucket_name": "my-test-bucket"
>>>>>>> dc354657
            },
            "name": "my-test-bucket"
        }
    },
    "systemMetadata": {
        "lastObserved": 1615443388097,
        "runId": "folder_partition_update_schema.json",
        "lastRunId": "no-run-id-provided"
    }
},
{
    "entityType": "dataset",
    "entityUrn": "urn:li:dataset:(urn:li:dataPlatform:s3,my-test-bucket/folder_a/folder_aa/folder_aaa/pokemon_abilities_json,UAT)",
    "changeType": "UPSERT",
    "aspectName": "partitionsSummary",
    "aspect": {
        "json": {
            "minPartition": {
                "partition": "partition_0=year=2022/partition_1=month=jan",
                "createdTime": 1586847980000,
                "lastModifiedTime": 1586847980000
            },
<<<<<<< HEAD
            "name": "my-test-bucket",
            "env": "UAT"
=======
            "maxPartition": {
                "partition": "partition_0=year=2022/partition_1=month=jan",
                "createdTime": 1586847980000,
                "lastModifiedTime": 1586847980000
            }
>>>>>>> dc354657
        }
    },
    "systemMetadata": {
        "lastObserved": 1615443388097,
        "runId": "folder_partition_update_schema.json",
        "lastRunId": "no-run-id-provided"
    }
},
{
    "entityType": "container",
    "entityUrn": "urn:li:container:050fedde7a12cb8c8447db8d298f5577",
    "changeType": "UPSERT",
    "aspectName": "status",
    "aspect": {
        "json": {
            "removed": false
        }
    },
    "systemMetadata": {
        "lastObserved": 1615443388097,
        "runId": "folder_partition_update_schema.json",
        "lastRunId": "no-run-id-provided"
    }
},
{
    "entityType": "dataset",
    "entityUrn": "urn:li:dataset:(urn:li:dataPlatform:s3,my-test-bucket/folder_a/folder_aa/folder_aaa/pokemon_abilities_json,UAT)",
    "changeType": "UPSERT",
    "aspectName": "operation",
    "aspect": {
        "json": {
            "timestampMillis": 1615443388097,
            "partitionSpec": {
                "partition": "FULL_TABLE_SNAPSHOT",
                "type": "FULL_TABLE"
            },
            "operationType": "UPDATE",
            "lastUpdatedTimestamp": 1586847990000
        }
    },
    "systemMetadata": {
        "lastObserved": 1615443388097,
        "runId": "folder_partition_update_schema.json",
        "lastRunId": "no-run-id-provided"
    }
},
{
    "entityType": "container",
    "entityUrn": "urn:li:container:050fedde7a12cb8c8447db8d298f5577",
    "changeType": "UPSERT",
    "aspectName": "subTypes",
    "aspect": {
        "json": {
            "typeNames": [
                "S3 bucket"
            ]
        }
    },
    "systemMetadata": {
        "lastObserved": 1615443388097,
        "runId": "folder_partition_update_schema.json",
        "lastRunId": "no-run-id-provided"
<<<<<<< HEAD
=======
    }
},
{
    "entityType": "container",
    "entityUrn": "urn:li:container:050fedde7a12cb8c8447db8d298f5577",
    "changeType": "UPSERT",
    "aspectName": "dataPlatformInstance",
    "aspect": {
        "json": {
            "platform": "urn:li:dataPlatform:s3"
        }
    },
    "systemMetadata": {
        "lastObserved": 1615443388097,
        "runId": "folder_partition_update_schema.json",
        "lastRunId": "no-run-id-provided"
>>>>>>> dc354657
    }
},
{
    "entityType": "container",
    "entityUrn": "urn:li:container:050fedde7a12cb8c8447db8d298f5577",
    "changeType": "UPSERT",
    "aspectName": "browsePathsV2",
    "aspect": {
        "json": {
            "path": []
        }
    },
    "systemMetadata": {
        "lastObserved": 1615443388097,
        "runId": "folder_partition_update_schema.json",
        "lastRunId": "no-run-id-provided"
    }
},
{
    "entityType": "container",
    "entityUrn": "urn:li:container:273fbeff7bd9ecb74982205aadd77994",
    "changeType": "UPSERT",
    "aspectName": "containerProperties",
    "aspect": {
        "json": {
            "customProperties": {
                "platform": "s3",
                "env": "UAT",
                "folder_abs_path": "my-test-bucket/folder_a/folder_aa"
            },
<<<<<<< HEAD
            "name": "folder_a",
            "env": "UAT"
=======
            "name": "folder_aa"
>>>>>>> dc354657
        }
    },
    "systemMetadata": {
        "lastObserved": 1615443388097,
        "runId": "folder_partition_update_schema.json",
        "lastRunId": "no-run-id-provided"
    }
},
{
    "entityType": "container",
    "entityUrn": "urn:li:container:273fbeff7bd9ecb74982205aadd77994",
    "changeType": "UPSERT",
    "aspectName": "container",
    "aspect": {
        "json": {
            "container": "urn:li:container:86297df39321e4948dbe8b8e941de98b"
        }
    },
    "systemMetadata": {
        "lastObserved": 1615443388097,
        "runId": "folder_partition_update_schema.json",
        "lastRunId": "no-run-id-provided"
    }
},
{
    "entityType": "container",
    "entityUrn": "urn:li:container:273fbeff7bd9ecb74982205aadd77994",
    "changeType": "UPSERT",
    "aspectName": "status",
    "aspect": {
        "json": {
            "removed": false
        }
    },
    "systemMetadata": {
        "lastObserved": 1615443388097,
        "runId": "folder_partition_update_schema.json",
        "lastRunId": "no-run-id-provided"
    }
},
{
    "entityType": "container",
    "entityUrn": "urn:li:container:273fbeff7bd9ecb74982205aadd77994",
    "changeType": "UPSERT",
    "aspectName": "subTypes",
    "aspect": {
        "json": {
            "typeNames": [
                "Folder"
            ]
        }
    },
    "systemMetadata": {
        "lastObserved": 1615443388097,
        "runId": "folder_partition_update_schema.json",
        "lastRunId": "no-run-id-provided"
    }
},
{
    "entityType": "container",
    "entityUrn": "urn:li:container:86297df39321e4948dbe8b8e941de98b",
    "changeType": "UPSERT",
    "aspectName": "containerProperties",
    "aspect": {
        "json": {
            "customProperties": {
                "platform": "s3",
                "env": "UAT",
                "folder_abs_path": "my-test-bucket/folder_a"
            },
            "name": "folder_a"
        }
    },
    "systemMetadata": {
        "lastObserved": 1615443388097,
        "runId": "folder_partition_update_schema.json",
        "lastRunId": "no-run-id-provided"
    }
},
{
    "entityType": "container",
    "entityUrn": "urn:li:container:86297df39321e4948dbe8b8e941de98b",
    "changeType": "UPSERT",
<<<<<<< HEAD
    "aspectName": "browsePathsV2",
    "aspect": {
        "json": {
            "path": [
                {
                    "id": "urn:li:container:050fedde7a12cb8c8447db8d298f5577",
                    "urn": "urn:li:container:050fedde7a12cb8c8447db8d298f5577"
                }
            ]
        }
    },
    "systemMetadata": {
        "lastObserved": 1615443388097,
        "runId": "folder_partition_update_schema.json",
        "lastRunId": "no-run-id-provided"
    }
},
{
    "entityType": "container",
    "entityUrn": "urn:li:container:273fbeff7bd9ecb74982205aadd77994",
    "changeType": "UPSERT",
    "aspectName": "containerProperties",
    "aspect": {
        "json": {
            "customProperties": {
                "platform": "s3",
                "env": "UAT",
                "folder_abs_path": "my-test-bucket/folder_a/folder_aa"
            },
            "name": "folder_aa",
            "env": "UAT"
=======
    "aspectName": "status",
    "aspect": {
        "json": {
            "removed": false
>>>>>>> dc354657
        }
    },
    "systemMetadata": {
        "lastObserved": 1615443388097,
        "runId": "folder_partition_update_schema.json",
        "lastRunId": "no-run-id-provided"
    }
},
{
    "entityType": "container",
    "entityUrn": "urn:li:container:86297df39321e4948dbe8b8e941de98b",
    "changeType": "UPSERT",
    "aspectName": "dataPlatformInstance",
    "aspect": {
        "json": {
            "platform": "urn:li:dataPlatform:s3"
        }
    },
    "systemMetadata": {
        "lastObserved": 1615443388097,
        "runId": "folder_partition_update_schema.json",
        "lastRunId": "no-run-id-provided"
    }
},
{
    "entityType": "container",
    "entityUrn": "urn:li:container:273fbeff7bd9ecb74982205aadd77994",
    "changeType": "UPSERT",
    "aspectName": "dataPlatformInstance",
    "aspect": {
        "json": {
            "platform": "urn:li:dataPlatform:s3"
        }
    },
    "systemMetadata": {
        "lastObserved": 1615443388097,
        "runId": "folder_partition_update_schema.json",
        "lastRunId": "no-run-id-provided"
    }
},
{
    "entityType": "container",
    "entityUrn": "urn:li:container:86297df39321e4948dbe8b8e941de98b",
    "changeType": "UPSERT",
    "aspectName": "subTypes",
    "aspect": {
        "json": {
            "typeNames": [
                "Folder"
            ]
        }
    },
    "systemMetadata": {
        "lastObserved": 1615443388097,
        "runId": "folder_partition_update_schema.json",
        "lastRunId": "no-run-id-provided"
    }
},
{
    "entityType": "container",
    "entityUrn": "urn:li:container:86297df39321e4948dbe8b8e941de98b",
    "changeType": "UPSERT",
    "aspectName": "browsePathsV2",
    "aspect": {
        "json": {
            "path": [
                {
                    "id": "urn:li:container:050fedde7a12cb8c8447db8d298f5577",
                    "urn": "urn:li:container:050fedde7a12cb8c8447db8d298f5577"
                }
            ]
        }
    },
    "systemMetadata": {
        "lastObserved": 1615443388097,
        "runId": "folder_partition_update_schema.json",
        "lastRunId": "no-run-id-provided"
    }
},
{
    "entityType": "container",
    "entityUrn": "urn:li:container:273fbeff7bd9ecb74982205aadd77994",
    "changeType": "UPSERT",
    "aspectName": "browsePathsV2",
    "aspect": {
        "json": {
            "path": [
                {
                    "id": "urn:li:container:050fedde7a12cb8c8447db8d298f5577",
                    "urn": "urn:li:container:050fedde7a12cb8c8447db8d298f5577"
                },
                {
                    "id": "urn:li:container:86297df39321e4948dbe8b8e941de98b",
                    "urn": "urn:li:container:86297df39321e4948dbe8b8e941de98b"
                }
            ]
        }
    },
    "systemMetadata": {
        "lastObserved": 1615443388097,
        "runId": "folder_partition_update_schema.json",
        "lastRunId": "no-run-id-provided"
    }
},
{
    "entityType": "container",
    "entityUrn": "urn:li:container:ec362903c4c7de60197fcc7b7a79e4c2",
    "changeType": "UPSERT",
    "aspectName": "containerProperties",
    "aspect": {
        "json": {
            "customProperties": {
                "platform": "s3",
                "env": "UAT",
                "folder_abs_path": "my-test-bucket/folder_a/folder_aa/folder_aaa"
            },
            "name": "folder_aaa",
            "env": "UAT"
        }
    },
    "systemMetadata": {
        "lastObserved": 1615443388097,
        "runId": "folder_partition_update_schema.json",
        "lastRunId": "no-run-id-provided"
<<<<<<< HEAD
=======
    }
},
{
    "entityType": "container",
    "entityUrn": "urn:li:container:86297df39321e4948dbe8b8e941de98b",
    "changeType": "UPSERT",
    "aspectName": "container",
    "aspect": {
        "json": {
            "container": "urn:li:container:050fedde7a12cb8c8447db8d298f5577"
        }
    },
    "systemMetadata": {
        "lastObserved": 1615443388097,
        "runId": "folder_partition_update_schema.json",
        "lastRunId": "no-run-id-provided"
>>>>>>> dc354657
    }
},
{
    "entityType": "container",
    "entityUrn": "urn:li:container:ec362903c4c7de60197fcc7b7a79e4c2",
    "changeType": "UPSERT",
    "aspectName": "container",
    "aspect": {
        "json": {
            "container": "urn:li:container:273fbeff7bd9ecb74982205aadd77994"
        }
    },
    "systemMetadata": {
        "lastObserved": 1615443388097,
        "runId": "folder_partition_update_schema.json",
        "lastRunId": "no-run-id-provided"
    }
},
{
    "entityType": "container",
    "entityUrn": "urn:li:container:ec362903c4c7de60197fcc7b7a79e4c2",
    "changeType": "UPSERT",
    "aspectName": "status",
    "aspect": {
        "json": {
            "removed": false
        }
    },
    "systemMetadata": {
        "lastObserved": 1615443388097,
        "runId": "folder_partition_update_schema.json",
        "lastRunId": "no-run-id-provided"
    }
},
{
    "entityType": "container",
    "entityUrn": "urn:li:container:ec362903c4c7de60197fcc7b7a79e4c2",
    "changeType": "UPSERT",
    "aspectName": "subTypes",
    "aspect": {
        "json": {
            "typeNames": [
                "Folder"
            ]
        }
    },
    "systemMetadata": {
        "lastObserved": 1615443388097,
        "runId": "folder_partition_update_schema.json",
        "lastRunId": "no-run-id-provided"
    }
},
{
    "entityType": "container",
    "entityUrn": "urn:li:container:ec362903c4c7de60197fcc7b7a79e4c2",
    "changeType": "UPSERT",
    "aspectName": "dataPlatformInstance",
    "aspect": {
        "json": {
            "platform": "urn:li:dataPlatform:s3"
        }
    },
    "systemMetadata": {
        "lastObserved": 1615443388097,
        "runId": "folder_partition_update_schema.json",
        "lastRunId": "no-run-id-provided"
    }
},
{
    "entityType": "container",
    "entityUrn": "urn:li:container:ec362903c4c7de60197fcc7b7a79e4c2",
    "changeType": "UPSERT",
    "aspectName": "browsePathsV2",
    "aspect": {
        "json": {
            "path": [
                {
                    "id": "urn:li:container:050fedde7a12cb8c8447db8d298f5577",
                    "urn": "urn:li:container:050fedde7a12cb8c8447db8d298f5577"
                },
                {
                    "id": "urn:li:container:86297df39321e4948dbe8b8e941de98b",
                    "urn": "urn:li:container:86297df39321e4948dbe8b8e941de98b"
                },
                {
                    "id": "urn:li:container:273fbeff7bd9ecb74982205aadd77994",
                    "urn": "urn:li:container:273fbeff7bd9ecb74982205aadd77994"
                }
            ]
        }
    },
    "systemMetadata": {
        "lastObserved": 1615443388097,
        "runId": "folder_partition_update_schema.json",
        "lastRunId": "no-run-id-provided"
    }
},
{
    "entityType": "dataset",
    "entityUrn": "urn:li:dataset:(urn:li:dataPlatform:s3,my-test-bucket/folder_a/folder_aa/folder_aaa/pokemon_abilities_json,UAT)",
    "changeType": "UPSERT",
    "aspectName": "container",
    "aspect": {
        "json": {
            "container": "urn:li:container:ec362903c4c7de60197fcc7b7a79e4c2"
        }
    },
    "systemMetadata": {
        "lastObserved": 1615443388097,
        "runId": "folder_partition_update_schema.json",
        "lastRunId": "no-run-id-provided"
    }
},
{
    "entityType": "dataset",
    "entityUrn": "urn:li:dataset:(urn:li:dataPlatform:s3,my-test-bucket/folder_a/folder_aa/folder_aaa/pokemon_abilities_json,UAT)",
    "changeType": "UPSERT",
    "aspectName": "status",
    "aspect": {
        "json": {
            "removed": false
        }
    },
    "systemMetadata": {
        "lastObserved": 1615443388097,
        "runId": "folder_partition_update_schema.json",
        "lastRunId": "no-run-id-provided"
    }
},
{
    "entityType": "dataset",
    "entityUrn": "urn:li:dataset:(urn:li:dataPlatform:s3,my-test-bucket/folder_a/folder_aa/folder_aaa/pokemon_abilities_json,UAT)",
    "changeType": "UPSERT",
    "aspectName": "browsePathsV2",
    "aspect": {
        "json": {
            "path": [
                {
                    "id": "urn:li:container:050fedde7a12cb8c8447db8d298f5577",
                    "urn": "urn:li:container:050fedde7a12cb8c8447db8d298f5577"
                },
                {
                    "id": "urn:li:container:86297df39321e4948dbe8b8e941de98b",
                    "urn": "urn:li:container:86297df39321e4948dbe8b8e941de98b"
                },
                {
                    "id": "urn:li:container:273fbeff7bd9ecb74982205aadd77994",
                    "urn": "urn:li:container:273fbeff7bd9ecb74982205aadd77994"
                },
                {
                    "id": "urn:li:container:ec362903c4c7de60197fcc7b7a79e4c2",
                    "urn": "urn:li:container:ec362903c4c7de60197fcc7b7a79e4c2"
                }
            ]
        }
    },
    "systemMetadata": {
        "lastObserved": 1615443388097,
        "runId": "folder_partition_update_schema.json",
        "lastRunId": "no-run-id-provided"
    }
}
]<|MERGE_RESOLUTION|>--- conflicted
+++ resolved
@@ -560,17 +560,10 @@
     "aspectName": "containerProperties",
     "aspect": {
         "json": {
-<<<<<<< HEAD
-            "timestampMillis": 1615443388097,
-            "partitionSpec": {
-                "partition": "FULL_TABLE_SNAPSHOT",
-                "type": "FULL_TABLE"
-=======
             "customProperties": {
                 "platform": "s3",
                 "env": "UAT",
                 "bucket_name": "my-test-bucket"
->>>>>>> dc354657
             },
             "name": "my-test-bucket"
         }
@@ -593,16 +586,11 @@
                 "createdTime": 1586847980000,
                 "lastModifiedTime": 1586847980000
             },
-<<<<<<< HEAD
-            "name": "my-test-bucket",
-            "env": "UAT"
-=======
             "maxPartition": {
                 "partition": "partition_0=year=2022/partition_1=month=jan",
                 "createdTime": 1586847980000,
                 "lastModifiedTime": 1586847980000
             }
->>>>>>> dc354657
         }
     },
     "systemMetadata": {
@@ -665,8 +653,6 @@
         "lastObserved": 1615443388097,
         "runId": "folder_partition_update_schema.json",
         "lastRunId": "no-run-id-provided"
-<<<<<<< HEAD
-=======
     }
 },
 {
@@ -683,7 +669,6 @@
         "lastObserved": 1615443388097,
         "runId": "folder_partition_update_schema.json",
         "lastRunId": "no-run-id-provided"
->>>>>>> dc354657
     }
 },
 {
@@ -714,12 +699,7 @@
                 "env": "UAT",
                 "folder_abs_path": "my-test-bucket/folder_a/folder_aa"
             },
-<<<<<<< HEAD
-            "name": "folder_a",
-            "env": "UAT"
-=======
             "name": "folder_aa"
->>>>>>> dc354657
         }
     },
     "systemMetadata": {
@@ -803,7 +783,72 @@
     "entityType": "container",
     "entityUrn": "urn:li:container:86297df39321e4948dbe8b8e941de98b",
     "changeType": "UPSERT",
-<<<<<<< HEAD
+    "aspectName": "status",
+    "aspect": {
+        "json": {
+            "removed": false
+        }
+    },
+    "systemMetadata": {
+        "lastObserved": 1615443388097,
+        "runId": "folder_partition_update_schema.json",
+        "lastRunId": "no-run-id-provided"
+    }
+},
+{
+    "entityType": "container",
+    "entityUrn": "urn:li:container:86297df39321e4948dbe8b8e941de98b",
+    "changeType": "UPSERT",
+    "aspectName": "dataPlatformInstance",
+    "aspect": {
+        "json": {
+            "platform": "urn:li:dataPlatform:s3"
+        }
+    },
+    "systemMetadata": {
+        "lastObserved": 1615443388097,
+        "runId": "folder_partition_update_schema.json",
+        "lastRunId": "no-run-id-provided"
+    }
+},
+{
+    "entityType": "container",
+    "entityUrn": "urn:li:container:273fbeff7bd9ecb74982205aadd77994",
+    "changeType": "UPSERT",
+    "aspectName": "dataPlatformInstance",
+    "aspect": {
+        "json": {
+            "platform": "urn:li:dataPlatform:s3"
+        }
+    },
+    "systemMetadata": {
+        "lastObserved": 1615443388097,
+        "runId": "folder_partition_update_schema.json",
+        "lastRunId": "no-run-id-provided"
+    }
+},
+{
+    "entityType": "container",
+    "entityUrn": "urn:li:container:86297df39321e4948dbe8b8e941de98b",
+    "changeType": "UPSERT",
+    "aspectName": "subTypes",
+    "aspect": {
+        "json": {
+            "typeNames": [
+                "Folder"
+            ]
+        }
+    },
+    "systemMetadata": {
+        "lastObserved": 1615443388097,
+        "runId": "folder_partition_update_schema.json",
+        "lastRunId": "no-run-id-provided"
+    }
+},
+{
+    "entityType": "container",
+    "entityUrn": "urn:li:container:86297df39321e4948dbe8b8e941de98b",
+    "changeType": "UPSERT",
     "aspectName": "browsePathsV2",
     "aspect": {
         "json": {
@@ -825,105 +870,6 @@
     "entityType": "container",
     "entityUrn": "urn:li:container:273fbeff7bd9ecb74982205aadd77994",
     "changeType": "UPSERT",
-    "aspectName": "containerProperties",
-    "aspect": {
-        "json": {
-            "customProperties": {
-                "platform": "s3",
-                "env": "UAT",
-                "folder_abs_path": "my-test-bucket/folder_a/folder_aa"
-            },
-            "name": "folder_aa",
-            "env": "UAT"
-=======
-    "aspectName": "status",
-    "aspect": {
-        "json": {
-            "removed": false
->>>>>>> dc354657
-        }
-    },
-    "systemMetadata": {
-        "lastObserved": 1615443388097,
-        "runId": "folder_partition_update_schema.json",
-        "lastRunId": "no-run-id-provided"
-    }
-},
-{
-    "entityType": "container",
-    "entityUrn": "urn:li:container:86297df39321e4948dbe8b8e941de98b",
-    "changeType": "UPSERT",
-    "aspectName": "dataPlatformInstance",
-    "aspect": {
-        "json": {
-            "platform": "urn:li:dataPlatform:s3"
-        }
-    },
-    "systemMetadata": {
-        "lastObserved": 1615443388097,
-        "runId": "folder_partition_update_schema.json",
-        "lastRunId": "no-run-id-provided"
-    }
-},
-{
-    "entityType": "container",
-    "entityUrn": "urn:li:container:273fbeff7bd9ecb74982205aadd77994",
-    "changeType": "UPSERT",
-    "aspectName": "dataPlatformInstance",
-    "aspect": {
-        "json": {
-            "platform": "urn:li:dataPlatform:s3"
-        }
-    },
-    "systemMetadata": {
-        "lastObserved": 1615443388097,
-        "runId": "folder_partition_update_schema.json",
-        "lastRunId": "no-run-id-provided"
-    }
-},
-{
-    "entityType": "container",
-    "entityUrn": "urn:li:container:86297df39321e4948dbe8b8e941de98b",
-    "changeType": "UPSERT",
-    "aspectName": "subTypes",
-    "aspect": {
-        "json": {
-            "typeNames": [
-                "Folder"
-            ]
-        }
-    },
-    "systemMetadata": {
-        "lastObserved": 1615443388097,
-        "runId": "folder_partition_update_schema.json",
-        "lastRunId": "no-run-id-provided"
-    }
-},
-{
-    "entityType": "container",
-    "entityUrn": "urn:li:container:86297df39321e4948dbe8b8e941de98b",
-    "changeType": "UPSERT",
-    "aspectName": "browsePathsV2",
-    "aspect": {
-        "json": {
-            "path": [
-                {
-                    "id": "urn:li:container:050fedde7a12cb8c8447db8d298f5577",
-                    "urn": "urn:li:container:050fedde7a12cb8c8447db8d298f5577"
-                }
-            ]
-        }
-    },
-    "systemMetadata": {
-        "lastObserved": 1615443388097,
-        "runId": "folder_partition_update_schema.json",
-        "lastRunId": "no-run-id-provided"
-    }
-},
-{
-    "entityType": "container",
-    "entityUrn": "urn:li:container:273fbeff7bd9ecb74982205aadd77994",
-    "changeType": "UPSERT",
     "aspectName": "browsePathsV2",
     "aspect": {
         "json": {
@@ -957,16 +903,13 @@
                 "env": "UAT",
                 "folder_abs_path": "my-test-bucket/folder_a/folder_aa/folder_aaa"
             },
-            "name": "folder_aaa",
-            "env": "UAT"
-        }
-    },
-    "systemMetadata": {
-        "lastObserved": 1615443388097,
-        "runId": "folder_partition_update_schema.json",
-        "lastRunId": "no-run-id-provided"
-<<<<<<< HEAD
-=======
+            "name": "folder_aaa"
+        }
+    },
+    "systemMetadata": {
+        "lastObserved": 1615443388097,
+        "runId": "folder_partition_update_schema.json",
+        "lastRunId": "no-run-id-provided"
     }
 },
 {
@@ -983,7 +926,6 @@
         "lastObserved": 1615443388097,
         "runId": "folder_partition_update_schema.json",
         "lastRunId": "no-run-id-provided"
->>>>>>> dc354657
     }
 },
 {
