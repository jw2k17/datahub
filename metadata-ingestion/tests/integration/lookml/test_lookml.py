import logging
import pathlib
from typing import Any, List
from unittest import mock

import pydantic
import pytest
from deepdiff import DeepDiff
from freezegun import freeze_time
from looker_sdk.sdk.api40.models import DBConnection

from datahub.configuration.common import PipelineExecutionError
from datahub.ingestion.run.pipeline import Pipeline
from datahub.ingestion.source.file import read_metadata_file
from datahub.ingestion.source.looker.looker_template_language import (
    SpecialVariable,
    resolve_liquid_variable,
)
from datahub.ingestion.source.looker.lookml_source import (
    LookerModel,
    LookerRefinementResolver,
    LookMLSourceConfig,
    load_lkml,
)
from datahub.metadata.schema_classes import (
    DatasetSnapshotClass,
    MetadataChangeEventClass,
    UpstreamLineageClass,
)
from tests.test_helpers import mce_helpers
from tests.test_helpers.state_helpers import get_current_checkpoint_from_pipeline

logging.getLogger("lkml").setLevel(logging.INFO)

FROZEN_TIME = "2020-04-14 07:00:00"
GMS_PORT = 8080
GMS_SERVER = f"http://localhost:{GMS_PORT}"


def get_default_recipe(output_file_path, base_folder_path):
    return {
        "run_id": "lookml-test",
        "source": {
            "type": "lookml",
            "config": {
                "base_folder": base_folder_path,
                "connection_to_platform_map": {"my_connection": "postgres"},
                "parse_table_names_from_sql": True,
                "tag_measures_and_dimensions": False,
                "project_name": "lkml_samples",
                "model_pattern": {"deny": ["data2"]},
                "emit_reachable_views_only": False,
                "liquid_variable": {"order_region": "ap-south-1"},
            },
        },
        "sink": {
            "type": "file",
            "config": {
                "filename": f"{output_file_path}",
            },
        },
    }


@freeze_time(FROZEN_TIME)
def test_lookml_ingest(pytestconfig, tmp_path, mock_time):
    """Test backwards compatibility with previous form of config with new flags turned off"""
    test_resources_dir = pytestconfig.rootpath / "tests/integration/lookml"
    mce_out_file = "expected_output.json"

    # Note this config below is known to create "bad" lineage since the config author has not provided enough
    # information to resolve relative table names (which are not fully qualified) We keep this check just to validate
    # that ingestion doesn't croak on this config

    pipeline = Pipeline.create(
        get_default_recipe(
            f"{tmp_path}/{mce_out_file}", f"{test_resources_dir}/lkml_samples"
        )
    )
    pipeline.run()
    pipeline.pretty_print_summary()
    pipeline.raise_from_status(raise_warnings=True)

    mce_helpers.check_golden_file(
        pytestconfig,
        output_path=tmp_path / mce_out_file,
        golden_path=test_resources_dir / mce_out_file,
    )


@freeze_time(FROZEN_TIME)
def test_lookml_refinement_ingest(pytestconfig, tmp_path, mock_time):
    """Test backwards compatibility with previous form of config with new flags turned off"""
    test_resources_dir = pytestconfig.rootpath / "tests/integration/lookml"
    mce_out_file = "refinement_mces_output.json"

    # Note this config below is known to create "bad" lineage since the config author has not provided enough information
    # to resolve relative table names (which are not fully qualified)
    # We keep this check just to validate that ingestion doesn't croak on this config
    new_recipe = get_default_recipe(
        f"{tmp_path}/{mce_out_file}", f"{test_resources_dir}/lkml_samples"
    )
    new_recipe["source"]["config"]["process_refinements"] = True

    new_recipe["source"]["config"][
        "view_naming_pattern"
    ] = "{project}.{file_path}.view.{name}"

    new_recipe["source"]["config"][
        "view_browse_pattern"
    ] = "/{env}/{platform}/{project}/{file_path}/views"

    pipeline = Pipeline.create(new_recipe)
    pipeline.run()
    pipeline.pretty_print_summary()
    pipeline.raise_from_status(raise_warnings=True)

    golden_path = test_resources_dir / "refinements_ingestion_golden.json"
    mce_helpers.check_golden_file(
        pytestconfig,
        output_path=tmp_path / mce_out_file,
        golden_path=golden_path,
    )


@freeze_time(FROZEN_TIME)
def test_lookml_refinement_include_order(pytestconfig, tmp_path, mock_time):
    test_resources_dir = pytestconfig.rootpath / "tests/integration/lookml"
    mce_out_file = "refinement_include_order_mces_output.json"

    new_recipe = get_default_recipe(
        f"{tmp_path}/{mce_out_file}",
        f"{test_resources_dir}/lkml_refinement_samples/sample1",
    )
    new_recipe["source"]["config"]["process_refinements"] = True
    new_recipe["source"]["config"]["project_name"] = "lkml_refinement_sample1"
    new_recipe["source"]["config"]["view_naming_pattern"] = {
        "pattern": "{project}.{model}.view.{name}"
    }
    new_recipe["source"]["config"]["connection_to_platform_map"] = {
        "db-connection": "conn"
    }
    pipeline = Pipeline.create(new_recipe)
    pipeline.run()
    pipeline.pretty_print_summary()
    pipeline.raise_from_status(raise_warnings=True)

    golden_path = test_resources_dir / "refinement_include_order_golden.json"
    mce_helpers.check_golden_file(
        pytestconfig,
        output_path=tmp_path / mce_out_file,
        golden_path=golden_path,
    )


@freeze_time(FROZEN_TIME)
def test_lookml_explore_refinement(pytestconfig, tmp_path, mock_time):
    looker_model = LookerModel(
        explores=[
            {
                "name": "book",
            },
            {"name": "+book", "extends__all": [["order"]]},
            {"name": "+book", "extends__all": [["transaction"]]},
        ],
        connection="",
        resolved_includes=[],
        includes=[],
    )

    refinement_resolver = LookerRefinementResolver(
        looker_model=looker_model,
        looker_viewfile_loader=None,  # type: ignore
        reporter=None,  # type: ignore
        source_config=LookMLSourceConfig.parse_obj(
            {
                "process_refinements": "True",
                "base_folder": ".",
                "api": {
                    "base_url": "fake",
                    "client_id": "fake_client_id",
                    "client_secret": "fake_client_secret",
                },
            }
        ),
        connection_definition=None,  # type: ignore
    )

    new_explore: dict = refinement_resolver.apply_explore_refinement(
        looker_model.explores[0]
    )

    assert new_explore.get("extends") is not None
    assert new_explore["extends"].sort() == ["order", "transaction"].sort()


@freeze_time(FROZEN_TIME)
def test_lookml_view_merge(pytestconfig, tmp_path, mock_time):
    raw_view: dict = {
        "sql_table_name": "flightstats.accidents",
        "dimensions": [
            {
                "type": "number",
                "primary_key": "yes",
                "sql": '${TABLE}."id"',
                "name": "id",
            }
        ],
        "name": "flights",
    }

    refinement_views: List[dict] = [
        {
            "dimensions": [
                {
                    "type": "string",
                    "sql": '${TABLE}."air_carrier"',
                    "name": "air_carrier",
                }
            ],
            "name": "+flights",
        },
        {
            "measures": [
                {"type": "average", "sql": "${distance}", "name": "distance_avg"},
                {
                    "type": "number",
                    "sql": "STDDEV(${distance})",
                    "name": "distance_stddev",
                },
            ],
            "dimensions": [
                {
                    "type": "tier",
                    "sql": "${distance}",
                    "tiers": [500, 1300],
                    "name": "distance_tiered2",
                },
            ],
            "name": "+flights",
        },
        {
            "dimension_groups": [
                {
                    "type": "duration",
                    "intervals": ["week", "year"],
                    "sql_start": '${TABLE}."enrollment_date"',
                    "sql_end": '${TABLE}."graduation_date"',
                    "name": "enrolled",
                },
            ],
            "name": "+flights",
        },
        {
            "dimensions": [{"type": "string", "sql": '${TABLE}."id"', "name": "id"}],
            "name": "+flights",
        },
    ]

    merged_view: dict = LookerRefinementResolver.merge_refinements(
        raw_view=raw_view, refinement_views=refinement_views
    )

    expected_view: dict = {
        "sql_table_name": "flightstats.accidents",
        "dimensions": [
            {
                "type": "string",
                "primary_key": "yes",
                "sql": '${TABLE}."id"',
                "name": "id",
            },
            {"type": "string", "sql": '${TABLE}."air_carrier"', "name": "air_carrier"},
            {
                "type": "tier",
                "sql": "${distance}",
                "tiers": [500, 1300],
                "name": "distance_tiered2",
            },
        ],
        "name": "flights",
        "measures": [
            {"type": "average", "sql": "${distance}", "name": "distance_avg"},
            {"type": "number", "sql": "STDDEV(${distance})", "name": "distance_stddev"},
        ],
        "dimension_groups": [
            {
                "type": "duration",
                "intervals": ["week", "year"],
                "sql_start": '${TABLE}."enrollment_date"',
                "sql_end": '${TABLE}."graduation_date"',
                "name": "enrolled",
            }
        ],
    }

    assert DeepDiff(expected_view, merged_view) == {}


@freeze_time(FROZEN_TIME)
def test_lookml_ingest_offline(pytestconfig, tmp_path, mock_time):
    """New form of config with offline specification of connection defaults"""
    test_resources_dir = pytestconfig.rootpath / "tests/integration/lookml"
    mce_out = "lookml_mces_offline.json"
    pipeline = Pipeline.create(
        {
            "run_id": "lookml-test",
            "source": {
                "type": "lookml",
                "config": {
                    "base_folder": str(test_resources_dir / "lkml_samples"),
                    "connection_to_platform_map": {
                        "my_connection": {
                            "platform": "snowflake",
                            "default_db": "default_db",
                            "default_schema": "default_schema",
                        }
                    },
                    "parse_table_names_from_sql": True,
                    "project_name": "lkml_samples",
                    "model_pattern": {"deny": ["data2"]},
                    "emit_reachable_views_only": False,
                    "process_refinements": False,
                },
            },
            "sink": {
                "type": "file",
                "config": {
                    "filename": f"{tmp_path}/{mce_out}",
                },
            },
        }
    )
    pipeline.run()
    pipeline.pretty_print_summary()
    pipeline.raise_from_status(raise_warnings=True)

    mce_helpers.check_golden_file(
        pytestconfig,
        output_path=tmp_path / mce_out,
        golden_path=test_resources_dir / mce_out,
    )


@freeze_time(FROZEN_TIME)
def test_lookml_ingest_offline_with_model_deny(pytestconfig, tmp_path, mock_time):
    """New form of config with offline specification of connection defaults"""
    test_resources_dir = pytestconfig.rootpath / "tests/integration/lookml"
    mce_out = "lookml_mces_offline_deny_pattern.json"
    pipeline = Pipeline.create(
        {
            "run_id": "lookml-test",
            "source": {
                "type": "lookml",
                "config": {
                    "base_folder": str(test_resources_dir / "lkml_samples"),
                    "connection_to_platform_map": {
                        "my_connection": {
                            "platform": "snowflake",
                            "default_db": "default_db",
                            "default_schema": "default_schema",
                        }
                    },
                    "parse_table_names_from_sql": True,
                    "project_name": "lkml_samples",
                    "model_pattern": {"deny": ["data"]},
                    "emit_reachable_views_only": False,
                    "process_refinements": False,
                },
            },
            "sink": {
                "type": "file",
                "config": {
                    "filename": f"{tmp_path}/{mce_out}",
                },
            },
        }
    )
    pipeline.run()
    pipeline.pretty_print_summary()
    pipeline.raise_from_status(raise_warnings=True)

    mce_helpers.check_golden_file(
        pytestconfig,
        output_path=tmp_path / mce_out,
        golden_path=test_resources_dir / mce_out,
    )


@freeze_time(FROZEN_TIME)
def test_lookml_ingest_offline_platform_instance(pytestconfig, tmp_path, mock_time):
    """New form of config with offline specification of connection defaults"""
    test_resources_dir = pytestconfig.rootpath / "tests/integration/lookml"
    mce_out = "lookml_mces_offline_platform_instance.json"
    pipeline = Pipeline.create(
        {
            "run_id": "lookml-test",
            "source": {
                "type": "lookml",
                "config": {
                    "base_folder": str(test_resources_dir / "lkml_samples"),
                    "connection_to_platform_map": {
                        "my_connection": {
                            "platform": "snowflake",
                            "platform_instance": "warehouse",
                            "platform_env": "dev",
                            "default_db": "default_db",
                            "default_schema": "default_schema",
                        }
                    },
                    "parse_table_names_from_sql": True,
                    "project_name": "lkml_samples",
                    "model_pattern": {"deny": ["data2"]},
                    "emit_reachable_views_only": False,
                    "process_refinements": False,
                },
            },
            "sink": {
                "type": "file",
                "config": {
                    "filename": f"{tmp_path}/{mce_out}",
                },
            },
        }
    )
    pipeline.run()
    pipeline.pretty_print_summary()
    pipeline.raise_from_status(raise_warnings=True)

    mce_helpers.check_golden_file(
        pytestconfig,
        output_path=tmp_path / mce_out,
        golden_path=test_resources_dir / mce_out,
    )


@freeze_time(FROZEN_TIME)
def test_lookml_ingest_api_bigquery(pytestconfig, tmp_path, mock_time):
    # test with BigQuery connection
    ingestion_test(
        pytestconfig,
        tmp_path,
        mock_time,
        DBConnection(
            dialect_name="bigquery", host="project-foo", database="default-db"
        ),
    )


@freeze_time(FROZEN_TIME)
def test_lookml_ingest_api_hive(pytestconfig, tmp_path, mock_time):
    # test with Hive connection
    ingestion_test(
        pytestconfig,
        tmp_path,
        mock_time,
        DBConnection(
            dialect_name="hive2",
            database="default-hive-db",
        ),
    )


def ingestion_test(
    pytestconfig: Any,
    tmp_path: pathlib.Path,
    mock_time: int,
    mock_connection: DBConnection,
) -> None:
    test_resources_dir = pytestconfig.rootpath / "tests/integration/lookml"
    mce_out_file = f"lookml_mces_api_{mock_connection.dialect_name}.json"
    mocked_client = mock.MagicMock()
    mock_model = mock.MagicMock(project_name="lkml_samples")
    with mock.patch("looker_sdk.init40") as mock_sdk:
        mock_sdk.return_value = mocked_client
        # mock_connection = mock.MagicMock()
        mocked_client.connection.return_value = mock_connection
        mocked_client.lookml_model.return_value = mock_model

        pipeline = Pipeline.create(
            {
                "run_id": "lookml-test",
                "source": {
                    "type": "lookml",
                    "config": {
                        "base_folder": str(test_resources_dir / "lkml_samples"),
                        "api": {
                            "client_id": "fake_client_id",
                            "client_secret": "fake_secret",
                            "base_url": "fake_account.looker.com",
                        },
                        "parse_table_names_from_sql": True,
                        "model_pattern": {"deny": ["data2"]},
                        "emit_reachable_views_only": False,
                        "process_refinements": False,
                        "liquid_variable": {
                            "order_region": "ap-south-1",
                        },
                    },
                },
                "sink": {
                    "type": "file",
                    "config": {
                        "filename": f"{tmp_path}/{mce_out_file}",
                    },
                },
            }
        )
        pipeline.run()
        pipeline.pretty_print_summary()
        pipeline.raise_from_status(raise_warnings=True)

        mce_helpers.check_golden_file(
            pytestconfig,
            output_path=tmp_path / mce_out_file,
            golden_path=test_resources_dir / mce_out_file,
        )


@freeze_time(FROZEN_TIME)
def test_lookml_bad_sql_parser(pytestconfig, tmp_path, mock_time):
    """Incorrect specification of sql parser should not fail ingestion"""
    test_resources_dir = pytestconfig.rootpath / "tests/integration/lookml"
    mce_out = "lookml_mces_badsql_parser.json"
    pipeline = Pipeline.create(
        {
            "run_id": "lookml-test",
            "source": {
                "type": "lookml",
                "config": {
                    "base_folder": str(test_resources_dir / "lkml_samples"),
                    "connection_to_platform_map": {
                        "my_connection": {
                            "platform": "snowflake",
                            "default_db": "default_db",
                            "default_schema": "default_schema",
                        }
                    },
                    "parse_table_names_from_sql": True,
                    "project_name": "lkml_samples",
                    "sql_parser": "bad.sql.Parser",
                    "emit_reachable_views_only": False,
                    "process_refinements": False,
                },
            },
            "sink": {
                "type": "file",
                "config": {
                    "filename": f"{tmp_path}/{mce_out}",
                },
            },
        }
    )
    pipeline.run()
    pipeline.pretty_print_summary()
    pipeline.raise_from_status(raise_warnings=False)
    with pytest.raises(PipelineExecutionError):  # we expect the source to have warnings
        pipeline.raise_from_status(raise_warnings=True)

    mce_helpers.check_golden_file(
        pytestconfig,
        output_path=tmp_path / mce_out,
        golden_path=test_resources_dir / mce_out,
    )


@freeze_time(FROZEN_TIME)
def test_lookml_git_info(pytestconfig, tmp_path, mock_time):
    """Add github info to config"""
    test_resources_dir = pytestconfig.rootpath / "tests/integration/lookml"
    mce_out = "lookml_mces_with_external_urls.json"
    pipeline = Pipeline.create(
        {
            "run_id": "lookml-test",
            "source": {
                "type": "lookml",
                "config": {
                    "base_folder": str(test_resources_dir / "lkml_samples"),
                    "connection_to_platform_map": {
                        "my_connection": {
                            "platform": "snowflake",
                            "default_db": "default_db",
                            "default_schema": "default_schema",
                        }
                    },
                    "parse_table_names_from_sql": True,
                    "project_name": "lkml_samples",
                    "model_pattern": {"deny": ["data2"]},
                    "git_info": {"repo": "datahub/looker-demo", "branch": "master"},
                    "emit_reachable_views_only": False,
                    "process_refinements": False,
                },
            },
            "sink": {
                "type": "file",
                "config": {
                    "filename": f"{tmp_path}/{mce_out}",
                },
            },
        }
    )
    pipeline.run()
    pipeline.pretty_print_summary()
    pipeline.raise_from_status(raise_warnings=True)

    mce_helpers.check_golden_file(
        pytestconfig,
        output_path=tmp_path / mce_out,
        golden_path=test_resources_dir / mce_out,
    )


@freeze_time(FROZEN_TIME)
def test_reachable_views(pytestconfig, tmp_path, mock_time):
    """Test for reachable views"""
    test_resources_dir = pytestconfig.rootpath / "tests/integration/lookml"
    mce_out = "lookml_reachable_views.json"
    pipeline = Pipeline.create(
        {
            "run_id": "lookml-test",
            "source": {
                "type": "lookml",
                "config": {
                    "base_folder": str(test_resources_dir / "lkml_samples"),
                    "connection_to_platform_map": {
                        "my_connection": {
                            "platform": "snowflake",
                            "platform_instance": "warehouse",
                            "platform_env": "dev",
                            "default_db": "default_db",
                            "default_schema": "default_schema",
                        },
                        "my_other_connection": {
                            "platform": "redshift",
                            "platform_instance": "rs_warehouse",
                            "platform_env": "dev",
                            "default_db": "default_db",
                            "default_schema": "default_schema",
                        },
                    },
                    "parse_table_names_from_sql": True,
                    "project_name": "lkml_samples",
                    "emit_reachable_views_only": True,
                    "process_refinements": False,
                },
            },
            "sink": {
                "type": "file",
                "config": {
                    "filename": f"{tmp_path}/{mce_out}",
                },
            },
        }
    )
    pipeline.run()
    pipeline.pretty_print_summary()
    pipeline.raise_from_status(raise_warnings=True)

    mce_helpers.check_golden_file(
        pytestconfig,
        output_path=tmp_path / mce_out,
        golden_path=test_resources_dir / mce_out,
    )

    entity_urns = mce_helpers.get_entity_urns(tmp_path / mce_out)
    # we should only have three views discoverable
    assert len(entity_urns) == 3
    assert (
        "urn:li:dataset:(urn:li:dataPlatform:looker,lkml_samples.view.my_view,PROD)"
        in entity_urns
    )
    assert (
        "urn:li:dataset:(urn:li:dataPlatform:looker,lkml_samples.view.my_view2,PROD)"
        in entity_urns
    )
    assert (
        "urn:li:dataset:(urn:li:dataPlatform:looker,lkml_samples.view.owners,PROD)"
        in entity_urns
    )


@freeze_time(FROZEN_TIME)
def test_hive_platform_drops_ids(pytestconfig, tmp_path, mock_time):
    """Test omit db name from hive ids"""
    test_resources_dir = pytestconfig.rootpath / "tests/integration/lookml"
    mce_out = "lookml_mces_with_db_name_omitted.json"
    pipeline = Pipeline.create(
        {
            "run_id": "lookml-test",
            "source": {
                "type": "lookml",
                "config": {
                    "base_folder": str(test_resources_dir / "lkml_samples_hive"),
                    "connection_to_platform_map": {
                        "my_connection": {
                            "platform": "hive",
                            "default_db": "default_database",
                            "default_schema": "default_schema",
                        }
                    },
                    "parse_table_names_from_sql": True,
                    "project_name": "lkml_samples",
                    "model_pattern": {"deny": ["data2"]},
                    "git_info": {"repo": "datahub/looker-demo", "branch": "master"},
                    "emit_reachable_views_only": False,
                    "process_refinements": False,
                },
            },
            "sink": {
                "type": "file",
                "config": {
                    "filename": f"{tmp_path}/{mce_out}",
                },
            },
        }
    )
    pipeline.run()
    pipeline.pretty_print_summary()
    pipeline.raise_from_status(raise_warnings=True)

    events = read_metadata_file(tmp_path / mce_out)
    for mce in events:
        if isinstance(mce, MetadataChangeEventClass):
            if isinstance(mce.proposedSnapshot, DatasetSnapshotClass):
                lineage_aspects = [
                    a
                    for a in mce.proposedSnapshot.aspects
                    if isinstance(a, UpstreamLineageClass)
                ]
                for a in lineage_aspects:
                    for upstream in a.upstreams:
                        assert "hive." not in upstream.dataset


@freeze_time(FROZEN_TIME)
def test_lookml_stateful_ingestion(pytestconfig, tmp_path, mock_time):
    output_file_name: str = "lookml_mces.json"
    state_file_name: str = "lookml_state_mces.json"
    golden_file_name: str = "golden_test_state.json"

    test_resources_dir = pytestconfig.rootpath / "tests/integration/lookml"

    base_pipeline_config = {
        "run_id": "lookml-test",
        "pipeline_name": "lookml_stateful",
        "source": {
            "type": "lookml",
            "config": {
                "base_folder": str(test_resources_dir / "lkml_samples"),
                "connection_to_platform_map": {"my_connection": "conn"},
                "parse_table_names_from_sql": True,
                "tag_measures_and_dimensions": False,
                "project_name": "lkml_samples",
                "model_pattern": {"deny": ["data2"]},
                "emit_reachable_views_only": False,
                "stateful_ingestion": {
                    "enabled": True,
                    "remove_stale_metadata": True,
                    "fail_safe_threshold": 100.0,
                    "state_provider": {
                        "type": "file",
                        "config": {
                            "filename": f"{tmp_path}/{state_file_name}",
                        },
                    },
                },
            },
        },
        "sink": {
            "type": "file",
            "config": {
                "filename": f"{tmp_path}/{output_file_name}",
            },
        },
    }

    pipeline_run1 = Pipeline.create(base_pipeline_config)
    pipeline_run1.run()
    pipeline_run1.raise_from_status()
    pipeline_run1.pretty_print_summary()

    mce_helpers.check_golden_file(
        pytestconfig,
        output_path=f"{tmp_path}/{state_file_name}",
        golden_path=f"{test_resources_dir}/{golden_file_name}",
    )

    checkpoint1 = get_current_checkpoint_from_pipeline(pipeline_run1)
    assert checkpoint1
    assert checkpoint1.state


def test_lookml_base_folder():
    fake_api = {
        "base_url": "https://filler.cloud.looker.com",
        "client_id": "this-is-fake",
        "client_secret": "this-is-also-fake",
    }

    LookMLSourceConfig.parse_obj(
        {
            "git_info": {
                "repo": "acryldata/long-tail-companions-looker",
                "deploy_key": "this-is-fake",
            },
            "api": fake_api,
        }
    )

    with pytest.raises(
        pydantic.ValidationError, match=r"base_folder.+nor.+git_info.+provided"
    ):
        LookMLSourceConfig.parse_obj({"api": fake_api})


@freeze_time(FROZEN_TIME)
def test_same_name_views_different_file_path(pytestconfig, tmp_path, mock_time):
    """Test for reachable views"""
    test_resources_dir = pytestconfig.rootpath / "tests/integration/lookml"
    mce_out = "lookml_same_name_views_different_file_path.json"
    pipeline = Pipeline.create(
        {
            "run_id": "lookml-test",
            "source": {
                "type": "lookml",
                "config": {
                    "base_folder": str(
                        test_resources_dir
                        / "lkml_same_name_views_different_file_path_samples"
                    ),
                    "connection_to_platform_map": {
                        "my_connection": {
                            "platform": "snowflake",
                            "platform_instance": "warehouse",
                            "platform_env": "dev",
                            "default_db": "default_db",
                            "default_schema": "default_schema",
                        },
                    },
                    "parse_table_names_from_sql": True,
                    "project_name": "lkml_samples",
                    "process_refinements": False,
                    "view_naming_pattern": "{project}.{file_path}.view.{name}",
                    "view_browse_pattern": "/{env}/{platform}/{project}/{file_path}/views",
                },
            },
            "sink": {
                "type": "file",
                "config": {
                    "filename": f"{tmp_path}/{mce_out}",
                },
            },
        }
    )
    pipeline.run()
    pipeline.pretty_print_summary()
    pipeline.raise_from_status(raise_warnings=True)

    mce_helpers.check_golden_file(
        pytestconfig,
        output_path=tmp_path / mce_out,
        golden_path=test_resources_dir / mce_out,
    )


def test_manifest_parser(pytestconfig: pytest.Config) -> None:
    # This mainly tests that we're permissive enough that we don't crash when parsing the manifest file.
    # We need the test because we monkeypatch the lkml library.

    test_resources_dir = pytestconfig.rootpath / "tests/integration/lookml"
    manifest_file = test_resources_dir / "lkml_manifest_samples/complex-manifest.lkml"

    manifest = load_lkml(manifest_file)
    assert manifest


@freeze_time(FROZEN_TIME)
def test_duplicate_field_ingest(pytestconfig, tmp_path, mock_time):

    test_resources_dir = pytestconfig.rootpath / "tests/integration/lookml"
    mce_out_file = "duplicate_ingest_mces_output.json"

    new_recipe = get_default_recipe(
        f"{tmp_path}/{mce_out_file}",
        f"{test_resources_dir}/lkml_samples_duplicate_field",
    )

    pipeline = Pipeline.create(new_recipe)
    pipeline.run()
    pipeline.pretty_print_summary()
    pipeline.raise_from_status(raise_warnings=True)

    golden_path = test_resources_dir / "duplicate_field_ingestion_golden.json"
    mce_helpers.check_golden_file(
        pytestconfig,
        output_path=tmp_path / mce_out_file,
        golden_path=golden_path,
    )


@freeze_time(FROZEN_TIME)
<<<<<<< HEAD
def test_view_to_view_lineage_and_liquid_template(pytestconfig, tmp_path, mock_time):
    test_resources_dir = pytestconfig.rootpath / "tests/integration/lookml"
    mce_out_file = "vv_lineage_liquid_template_golden.json"

    new_recipe = get_default_recipe(
        f"{tmp_path}/{mce_out_file}",
        f"{test_resources_dir}/vv-lineage-and-liquid-templates",
    )

    new_recipe["source"]["config"]["liquid_variable"] = {
        "_user_attributes": {
            "looker_env": "dev",
            "dev_database_prefix": "employee",
            "dev_schema_prefix": "public",
        },
        "dw_eff_dt_date": {
            "_is_selected": True,
        },
        "source_region": "ap-south-1",
    }
=======
def test_field_tag_ingest(pytestconfig, tmp_path, mock_time):
    test_resources_dir = pytestconfig.rootpath / "tests/integration/lookml"
    mce_out_file = "field_tag_mces_output.json"

    new_recipe = get_default_recipe(
        f"{tmp_path}/{mce_out_file}",
        f"{test_resources_dir}/lkml_samples_duplicate_field",
    )

    new_recipe["source"]["config"]["tag_measures_and_dimensions"] = True
>>>>>>> 8d5f0f3b

    pipeline = Pipeline.create(new_recipe)
    pipeline.run()
    pipeline.pretty_print_summary()
    pipeline.raise_from_status(raise_warnings=True)

<<<<<<< HEAD
    golden_path = test_resources_dir / "vv_lineage_liquid_template_golden.json"
=======
    golden_path = test_resources_dir / "field_tag_ingestion_golden.json"
>>>>>>> 8d5f0f3b
    mce_helpers.check_golden_file(
        pytestconfig,
        output_path=tmp_path / mce_out_file,
        golden_path=golden_path,
<<<<<<< HEAD
    )


@freeze_time(FROZEN_TIME)
def test_special_liquid_variables():
    text: str = """
        SELECT
          employee_id,
          employee_name,
          {% if dw_eff_dt_date._is_selected or finance_dw_eff_dt_date._is_selected %}
            prod_core.data.r_metric_summary_v2
          {% elsif dw_eff_dt_week._is_selected or finance_dw_eff_dt_week._in_query %}
            prod_core.data.r_metric_summary_v3
          {% elsif dw_eff_dt_week._is_selected or finance_dw_eff_dt_week._is_filtered %}
            prod_core.data.r_metric_summary_v4
          {% else %}
            'default_table' as source
          {% endif %},
          employee_income
        FROM source_table
    """
    input_liquid_variable: dict = {}

    expected_liquid_variable: dict = {
        **input_liquid_variable,
        "dw_eff_dt_date": {"_is_selected": True},
        "finance_dw_eff_dt_date": {"_is_selected": True},
        "dw_eff_dt_week": {"_is_selected": True},
        "finance_dw_eff_dt_week": {
            "_in_query": True,
            "_is_filtered": True,
        },
    }

    actual_liquid_variable = SpecialVariable(
        input_liquid_variable
    ).liquid_variable_with_default(text)
    assert (
        expected_liquid_variable == actual_liquid_variable
    )  # Here new keys with default value should get added

    # change input
    input_liquid_variable = {
        "finance_dw_eff_dt_week": {"_is_filtered": False},
    }

    expected_liquid_variable = {
        **input_liquid_variable,
        "dw_eff_dt_date": {"_is_selected": True},
        "finance_dw_eff_dt_date": {"_is_selected": True},
        "dw_eff_dt_week": {"_is_selected": True},
        "finance_dw_eff_dt_week": {
            "_in_query": True,
            "_is_filtered": False,
        },
    }

    actual_liquid_variable = SpecialVariable(
        input_liquid_variable
    ).liquid_variable_with_default(text)
    assert (
        expected_liquid_variable == actual_liquid_variable
    )  # should not overwrite the actual value present in
    # input_liquid_variable

    # Match template after resolution of liquid variables
    actual_text = resolve_liquid_variable(
        text=text,
        liquid_variable=input_liquid_variable,
    )

    expected_text: str = (
        "\n        SELECT\n          employee_id,\n          employee_name,\n          \n            "
        "prod_core.data.r_metric_summary_v2\n          ,\n          employee_income\n        FROM "
        "source_table\n    "
    )
    assert actual_text == expected_text
=======
    )
>>>>>>> 8d5f0f3b
<|MERGE_RESOLUTION|>--- conflicted
+++ resolved
@@ -899,7 +899,6 @@
 
 
 @freeze_time(FROZEN_TIME)
-<<<<<<< HEAD
 def test_view_to_view_lineage_and_liquid_template(pytestconfig, tmp_path, mock_time):
     test_resources_dir = pytestconfig.rootpath / "tests/integration/lookml"
     mce_out_file = "vv_lineage_liquid_template_golden.json"
@@ -920,34 +919,17 @@
         },
         "source_region": "ap-south-1",
     }
-=======
-def test_field_tag_ingest(pytestconfig, tmp_path, mock_time):
-    test_resources_dir = pytestconfig.rootpath / "tests/integration/lookml"
-    mce_out_file = "field_tag_mces_output.json"
-
-    new_recipe = get_default_recipe(
-        f"{tmp_path}/{mce_out_file}",
-        f"{test_resources_dir}/lkml_samples_duplicate_field",
-    )
-
-    new_recipe["source"]["config"]["tag_measures_and_dimensions"] = True
->>>>>>> 8d5f0f3b
 
     pipeline = Pipeline.create(new_recipe)
     pipeline.run()
     pipeline.pretty_print_summary()
     pipeline.raise_from_status(raise_warnings=True)
 
-<<<<<<< HEAD
     golden_path = test_resources_dir / "vv_lineage_liquid_template_golden.json"
-=======
-    golden_path = test_resources_dir / "field_tag_ingestion_golden.json"
->>>>>>> 8d5f0f3b
     mce_helpers.check_golden_file(
         pytestconfig,
         output_path=tmp_path / mce_out_file,
         golden_path=golden_path,
-<<<<<<< HEAD
     )
 
 
@@ -1025,6 +1007,28 @@
         "source_table\n    "
     )
     assert actual_text == expected_text
-=======
-    )
->>>>>>> 8d5f0f3b
+
+
+@freeze_time(FROZEN_TIME)
+def test_field_tag_ingest(pytestconfig, tmp_path, mock_time):
+    test_resources_dir = pytestconfig.rootpath / "tests/integration/lookml"
+    mce_out_file = "field_tag_mces_output.json"
+
+    new_recipe = get_default_recipe(
+        f"{tmp_path}/{mce_out_file}",
+        f"{test_resources_dir}/lkml_samples_duplicate_field",
+    )
+
+    new_recipe["source"]["config"]["tag_measures_and_dimensions"] = True
+
+    pipeline = Pipeline.create(new_recipe)
+    pipeline.run()
+    pipeline.pretty_print_summary()
+    pipeline.raise_from_status(raise_warnings=True)
+
+    golden_path = test_resources_dir / "field_tag_ingestion_golden.json"
+    mce_helpers.check_golden_file(
+        pytestconfig,
+        output_path=tmp_path / mce_out_file,
+        golden_path=golden_path,
+    )