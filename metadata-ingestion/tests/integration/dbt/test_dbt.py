import dataclasses
from dataclasses import dataclass
from os import PathLike
from typing import Any, Dict, List, Union

import pytest
from freezegun import freeze_time

from datahub.configuration.common import DynamicTypedConfig
from datahub.ingestion.run.pipeline import Pipeline
from datahub.ingestion.run.pipeline_config import PipelineConfig, SourceConfig
from datahub.ingestion.source.dbt.dbt_common import DBTEntitiesEnabled, EmitDirective
from datahub.ingestion.source.dbt.dbt_core import DBTCoreConfig, DBTCoreSource
from datahub.ingestion.source.sql.sql_types import (
    ATHENA_SQL_TYPES_MAP,
    TRINO_SQL_TYPES_MAP,
    resolve_athena_modified_type,
    resolve_trino_modified_type,
)
from tests.test_helpers import mce_helpers, test_connection_helpers

FROZEN_TIME = "2022-02-03 07:00:00"
GMS_PORT = 8080
GMS_SERVER = f"http://localhost:{GMS_PORT}"

_default_dbt_source_args = {
    # Needed to avoid needing to access datahub server.
    "write_semantics": "OVERRIDE",
}


@pytest.fixture(scope="module")
def test_resources_dir(pytestconfig):
    # TODO: Move this into a constant based on __file__.
    return pytestconfig.rootpath / "tests/integration/dbt"


@dataclass
class DbtTestConfig:
    run_id: str
    output_file: Union[str, PathLike]
    golden_file: Union[str, PathLike]
    manifest_file: str = "dbt_manifest.json"
    catalog_file: str = "dbt_catalog.json"
    sources_file: str = "dbt_sources.json"
    run_results_files: List[str] = dataclasses.field(default_factory=list)
    source_config_modifiers: Dict[str, Any] = dataclasses.field(default_factory=dict)
    sink_config_modifiers: Dict[str, Any] = dataclasses.field(default_factory=dict)

    def set_paths(
            self,
            dbt_metadata_uri_prefix: PathLike,
            test_resources_dir: PathLike,
            tmp_path: PathLike,
    ) -> None:
        manifest_path = f"{dbt_metadata_uri_prefix}/{self.manifest_file}"
        catalog_path = f"{dbt_metadata_uri_prefix}/{self.catalog_file}"
        sources_path = f"{dbt_metadata_uri_prefix}/{self.sources_file}"
        run_results_paths = [
            f"{dbt_metadata_uri_prefix}/{file}" for file in self.run_results_files
        ]
        target_platform = "postgres"

        self.output_path = f"{tmp_path}/{self.output_file}"

        self.golden_path = f"{test_resources_dir}/{self.golden_file}"
        self.source_config = dict(
            {
                "manifest_path": manifest_path,
                "catalog_path": catalog_path,
                "sources_path": sources_path,
                "run_results_paths": run_results_paths,
                "target_platform": target_platform,
                "enable_meta_mapping": False,
                **_default_dbt_source_args,
                "meta_mapping": {
                    "owner": {
                        "match": "^@(.*)",
                        "operation": "add_owner",
                        "config": {"owner_type": "user"},
                    },
                    "business_owner": {
                        "match": ".*",
                        "operation": "add_owner",
                        "config": {"owner_type": "user"},
                    },
                    "has_pii": {
                        "match": True,
                        "operation": "add_tag",
                        "config": {"tag": "has_pii_test"},
                    },
                    "int_property": {
                        "match": 1,
                        "operation": "add_tag",
                        "config": {"tag": "int_meta_property"},
                    },
                    "double_property": {
                        "match": 2.5,
                        "operation": "add_term",
                        "config": {"term": "double_meta_property"},
                    },
                    "data_governance.team_owner": {
                        "match": "Finance",
                        "operation": "add_term",
                        "config": {"term": "Finance_test"},
                    },
                },
                "query_tag_mapping": {
                    "tag": {
                        "match": ".*",
                        "operation": "add_tag",
                        "config": {"tag": "{{ $match }}"},
                    }
                },
            },
            **self.source_config_modifiers,
        )

        self.sink_config = dict(
            {
                "filename": self.output_path,
            },
            **self.sink_config_modifiers,
        )


@pytest.mark.parametrize(
    # test manifest, catalog, sources are generated from https://github.com/kevinhu/sample-dbt
    "dbt_test_config",
    [
        DbtTestConfig(
            "dbt-test-with-schemas-dbt-enabled",
            "dbt_enabled_with_schemas_mces.json",
            "dbt_enabled_with_schemas_mces_golden.json",
            source_config_modifiers={
                "enable_meta_mapping": True,
                "owner_extraction_pattern": r"^@(?P<owner>(.*))",
            },
        ),
        DbtTestConfig(
            "dbt-test-with-complex-owner-patterns",
            "dbt_test_with_complex_owner_patterns_mces.json",
            "dbt_test_with_complex_owner_patterns_mces_golden.json",
            manifest_file="dbt_manifest_complex_owner_patterns.json",
            source_config_modifiers={
                "node_name_pattern": {
                    "deny": ["source.sample_dbt.pagila.payment_p2020_06"]
                },
                "owner_extraction_pattern": "(.*)(?P<owner>(?<=\\().*?(?=\\)))",
                "strip_user_ids_from_email": True,
            },
        ),
        DbtTestConfig(
            "dbt-test-with-data-platform-instance",
            "dbt_test_with_data_platform_instance_mces.json",
            "dbt_test_with_data_platform_instance_mces_golden.json",
            source_config_modifiers={
                "platform_instance": "dbt-instance-1",
            },
        ),
        DbtTestConfig(
            "dbt-test-with-non-incremental-lineage",
            "dbt_test_with_non_incremental_lineage_mces.json",
            "dbt_test_with_non_incremental_lineage_mces_golden.json",
            source_config_modifiers={
                "incremental_lineage": "False",
            },
        ),
        DbtTestConfig(
            "dbt-test-with-target-platform-instance",
            "dbt_test_with_target_platform_instance_mces.json",
            "dbt_test_with_target_platform_instance_mces_golden.json",
            source_config_modifiers={
                "target_platform_instance": "ps-instance-1",
            },
        ),
        DbtTestConfig(
            "dbt-column-meta-mapping",  # this also tests snapshot support
            "dbt_test_column_meta_mapping.json",
            "dbt_test_column_meta_mapping_golden.json",
            catalog_file="sample_dbt_catalog_1.json",
            manifest_file="sample_dbt_manifest_1.json",
            sources_file="sample_dbt_sources_1.json",
            source_config_modifiers={
                "enable_meta_mapping": True,
                "column_meta_mapping": {
                    "terms": {
                        "match": ".*",
                        "operation": "add_terms",
                        "config": {"separator": ","},
                    },
                    "is_sensitive": {
                        "match": True,
                        "operation": "add_tag",
                        "config": {"tag": "sensitive"},
                    },
                    "maturity": {
                        "match": ".*",
                        "operation": "add_term",
                        "config": {"term": "maturity_{{ $match }}"},
                    },
                },
                "entities_enabled": {
                    "test_definitions": "NO",
                    "test_results": "NO",
                },
            },
        ),
        DbtTestConfig(
            "dbt-model-performance",
            "dbt_test_model_performance.json",
            "dbt_test_test_model_performance_golden.json",
            catalog_file="sample_dbt_catalog_2.json",
            manifest_file="sample_dbt_manifest_2.json",
            sources_file="sample_dbt_sources_2.json",
            run_results_files=["sample_dbt_run_results_2.json"],
            source_config_modifiers={},
        ),
        DbtTestConfig(
            "dbt-prefer-sql-parser-lineage",
            "dbt_test_prefer_sql_parser_lineage.json",
            "dbt_test_prefer_sql_parser_lineage_golden.json",
            catalog_file="sample_dbt_catalog_2.json",
            manifest_file="sample_dbt_manifest_2.json",
            sources_file="sample_dbt_sources_2.json",
            run_results_files=["sample_dbt_run_results_2.json"],
            source_config_modifiers={
                "prefer_sql_parser_lineage": True,
                "skip_sources_in_lineage": True,
                "entities_enabled": {"sources": "NO"},
            },
        ),
    ],
    ids=lambda dbt_test_config: dbt_test_config.run_id,
)
@pytest.mark.integration
@freeze_time(FROZEN_TIME)
def test_dbt_ingest(
        dbt_test_config,
        test_resources_dir,
        pytestconfig,
        tmp_path,
        mock_time,
        requests_mock,
):
    config: DbtTestConfig = dbt_test_config
    test_resources_dir = pytestconfig.rootpath / "tests/integration/dbt"

    with open(test_resources_dir / "dbt_manifest.json") as f:
        requests_mock.get("http://some-external-repo/dbt_manifest.json", text=f.read())

    with open(test_resources_dir / "dbt_catalog.json") as f:
        requests_mock.get("http://some-external-repo/dbt_catalog.json", text=f.read())

    with open(test_resources_dir / "dbt_sources.json") as f:
        requests_mock.get("http://some-external-repo/dbt_sources.json", text=f.read())

    config.set_paths(
        dbt_metadata_uri_prefix=test_resources_dir,
        test_resources_dir=test_resources_dir,
        tmp_path=tmp_path,
    )

    pipeline = Pipeline.create(
        {
            "run_id": config.run_id,
            "source": {"type": "dbt", "config": config.source_config},
            "sink": {
                "type": "file",
                "config": config.sink_config,
            },
        }
    )
    pipeline.run()
    pipeline.raise_from_status()
    mce_helpers.check_golden_file(
        pytestconfig,
        output_path=config.output_path,
        golden_path=config.golden_path,
    )


@pytest.mark.parametrize(
    "config_dict, is_success",
    [
        (
                {
                    "manifest_path": "dbt_manifest.json",
                    "catalog_path": "dbt_catalog.json",
                    "target_platform": "postgres",
                },
                True,
        ),
        (
                {
                    "manifest_path": "dbt_manifest.json",
                    "catalog_path": "dbt_catalog-this-file-does-not-exist.json",
                    "target_platform": "postgres",
                },
                False,
        ),
    ],
)
@pytest.mark.integration
@freeze_time(FROZEN_TIME)
def test_dbt_test_connection(test_resources_dir, config_dict, is_success):
    config_dict["manifest_path"] = str(
        (test_resources_dir / config_dict["manifest_path"]).resolve()
    )
    config_dict["catalog_path"] = str(
        (test_resources_dir / config_dict["catalog_path"]).resolve()
    )
    report = test_connection_helpers.run_test_connection(DBTCoreSource, config_dict)
    if is_success:
        test_connection_helpers.assert_basic_connectivity_success(report)
    else:
        test_connection_helpers.assert_basic_connectivity_failure(
            report, "No such file or directory"
        )


@pytest.mark.integration
@freeze_time(FROZEN_TIME)
def test_dbt_tests(test_resources_dir, pytestconfig, tmp_path, mock_time, **kwargs):
    # Run the metadata ingestion pipeline.
    output_file = tmp_path / "dbt_test_events.json"
    golden_path = test_resources_dir / "dbt_test_events_golden.json"

    pipeline = Pipeline(
        config=PipelineConfig(
            source=SourceConfig(
                type="dbt",
                config=DBTCoreConfig(
                    **_default_dbt_source_args,
                    manifest_path=str(
                        (test_resources_dir / "jaffle_shop_manifest.json").resolve()
                    ),
                    catalog_path=str(
                        (test_resources_dir / "jaffle_shop_catalog.json").resolve()
                    ),
                    target_platform="postgres",
                    run_results_paths=[
                        str(
<<<<<<< HEAD
                            (
                                test_resources_dir / "jaffle_shop_test_results.json"
                            ).resolve()
=======
                            (test_resources_dir / "jaffle_shop_test_results.json").resolve()
>>>>>>> 9fc8a6c0
                        )
                    ],
                ),
            ),
            sink=DynamicTypedConfig(type="file", config={"filename": str(output_file)}),
        )
    )
    pipeline.run()
    pipeline.raise_from_status()
    # Verify the output.
    mce_helpers.check_golden_file(
        pytestconfig,
        output_path=output_file,
        golden_path=golden_path,
        ignore_paths=[],
    )


@pytest.mark.parametrize(
    "data_type, expected_data_type",
    [
        ("boolean", "boolean"),
        ("tinyint", "tinyint"),
        ("smallint", "smallint"),
        ("int", "int"),
        ("integer", "integer"),
        ("bigint", "bigint"),
        ("real", "real"),
        ("double", "double"),
        ("decimal(10,0)", "decimal"),
        ("varchar(20)", "varchar"),
        ("char", "char"),
        ("varbinary", "varbinary"),
        ("json", "json"),
        ("date", "date"),
        ("time", "time"),
        ("time(12)", "time"),
        ("timestamp", "timestamp"),
        ("timestamp(3)", "timestamp"),
        ("row(x bigint, y double)", "row"),
        ("array(row(x bigint, y double))", "array"),
        ("map(varchar, varchar)", "map"),
    ],
)
def test_resolve_trino_modified_type(data_type, expected_data_type):
    assert (
            resolve_trino_modified_type(data_type)
            == TRINO_SQL_TYPES_MAP[expected_data_type]
    )


@pytest.mark.parametrize(
    "data_type, expected_data_type",
    [
        ("boolean", "boolean"),
        ("tinyint", "tinyint"),
        ("smallint", "smallint"),
        ("int", "int"),
        ("integer", "integer"),
        ("bigint", "bigint"),
        ("float", "float"),
        ("double", "double"),
        ("decimal(10,0)", "decimal"),
        ("varchar(20)", "varchar"),
        ("char", "char"),
        ("binary", "binary"),
        ("date", "date"),
        ("timestamp", "timestamp"),
        ("timestamp(3)", "timestamp"),
        ("struct<x timestamp(3), y timestamp>", "struct"),
        ("array<struct<x bigint, y double>>", "array"),
        ("map<varchar, varchar>", "map"),
    ],
)
def test_resolve_athena_modified_type(data_type, expected_data_type):
    assert (
            resolve_athena_modified_type(data_type)
            == ATHENA_SQL_TYPES_MAP[expected_data_type]
    )


@pytest.mark.integration
@freeze_time(FROZEN_TIME)
def test_dbt_tests_only_assertions(
        test_resources_dir, pytestconfig, tmp_path, mock_time, **kwargs
):
    # Run the metadata ingestion pipeline.
    output_file = tmp_path / "test_only_assertions.json"

    pipeline = Pipeline(
        config=PipelineConfig(
            source=SourceConfig(
                type="dbt",
                config=DBTCoreConfig(
                    **_default_dbt_source_args,
                    manifest_path=str(
                        (test_resources_dir / "jaffle_shop_manifest.json").resolve()
                    ),
                    catalog_path=str(
                        (test_resources_dir / "jaffle_shop_catalog.json").resolve()
                    ),
                    target_platform="postgres",
                    run_results_paths=[
                        str(
<<<<<<< HEAD
                            (
                                test_resources_dir / "jaffle_shop_test_results.json"
                            ).resolve()
=======
                            (test_resources_dir / "jaffle_shop_test_results.json").resolve()
>>>>>>> 9fc8a6c0
                        )
                    ],
                    entities_enabled=DBTEntitiesEnabled(
                        test_results=EmitDirective.ONLY
                    ),
                ),
            ),
            sink=DynamicTypedConfig(type="file", config={"filename": str(output_file)}),
        )
    )
    pipeline.run()
    pipeline.raise_from_status()
    # Verify the output.
    # No datasets were emitted, and more than 20 events were emitted
    assert (
            mce_helpers.assert_entity_urn_not_like(
                entity_type="dataset",
                regex_pattern="urn:li:dataset:\\(urn:li:dataPlatform:dbt",
                file=output_file,
            )
            > 20
    )
    number_of_valid_assertions_in_test_results = 23
    assert (
            mce_helpers.assert_entity_urn_like(
                entity_type="assertion", regex_pattern="urn:li:assertion:", file=output_file
            )
            == number_of_valid_assertions_in_test_results
    )

    # no assertionInfo should be emitted
    with pytest.raises(
            AssertionError, match="Failed to find aspect_name assertionInfo for urns"
    ):
        mce_helpers.assert_for_each_entity(
            entity_type="assertion",
            aspect_name="assertionInfo",
            aspect_field_matcher={},
            file=output_file,
        )

    # all assertions must have an assertionRunEvent emitted (except for one assertion)
    assert (
            mce_helpers.assert_for_each_entity(
                entity_type="assertion",
                aspect_name="assertionRunEvent",
                aspect_field_matcher={},
                file=output_file,
                exception_urns=["urn:li:assertion:2ff754df689ea951ed2e12cbe356708f"],
            )
            == number_of_valid_assertions_in_test_results
    )


@pytest.mark.integration
@freeze_time(FROZEN_TIME)
def test_dbt_only_test_definitions_and_results(
        test_resources_dir, pytestconfig, tmp_path, mock_time, **kwargs
):
    # Run the metadata ingestion pipeline.
    output_file = tmp_path / "test_only_definitions_and_assertions.json"

    pipeline = Pipeline(
        config=PipelineConfig(
            source=SourceConfig(
                type="dbt",
                config=DBTCoreConfig(
                    **_default_dbt_source_args,
                    manifest_path=str(
                        (test_resources_dir / "jaffle_shop_manifest.json").resolve()
                    ),
                    catalog_path=str(
                        (test_resources_dir / "jaffle_shop_catalog.json").resolve()
                    ),
                    target_platform="postgres",
                    run_results_paths=[
                        str(
<<<<<<< HEAD
                            (
                                test_resources_dir / "jaffle_shop_test_results.json"
                            ).resolve()
=======
                            (test_resources_dir / "jaffle_shop_test_results.json").resolve()
>>>>>>> 9fc8a6c0
                        )
                    ],
                    entities_enabled=DBTEntitiesEnabled(
                        sources=EmitDirective.NO,
                        seeds=EmitDirective.NO,
                        models=EmitDirective.NO,
                    ),
                ),
            ),
            sink=DynamicTypedConfig(type="file", config={"filename": str(output_file)}),
        )
    )
    pipeline.run()
    pipeline.raise_from_status()
    # Verify the output. No datasets were emitted
    assert (
            mce_helpers.assert_entity_urn_not_like(
                entity_type="dataset",
                regex_pattern="urn:li:dataset:\\(urn:li:dataPlatform:dbt",
                file=output_file,
            )
            > 20
    )
    number_of_assertions = 24
    assert (
            mce_helpers.assert_entity_urn_like(
                entity_type="assertion", regex_pattern="urn:li:assertion:", file=output_file
            )
            == number_of_assertions
    )
    # all assertions must have an assertionInfo emitted
    assert (
            mce_helpers.assert_for_each_entity(
                entity_type="assertion",
                aspect_name="assertionInfo",
                aspect_field_matcher={},
                file=output_file,
            )
            == number_of_assertions
    )
    # all assertions must have an assertionRunEvent emitted (except for one assertion)
    assert (
            mce_helpers.assert_for_each_entity(
                entity_type="assertion",
                aspect_name="assertionRunEvent",
                aspect_field_matcher={},
                file=output_file,
                exception_urns=["urn:li:assertion:2ff754df689ea951ed2e12cbe356708f"],
            )
            == number_of_assertions - 1
    )<|MERGE_RESOLUTION|>--- conflicted
+++ resolved
@@ -341,13 +341,9 @@
                     target_platform="postgres",
                     run_results_paths=[
                         str(
-<<<<<<< HEAD
                             (
                                 test_resources_dir / "jaffle_shop_test_results.json"
                             ).resolve()
-=======
-                            (test_resources_dir / "jaffle_shop_test_results.json").resolve()
->>>>>>> 9fc8a6c0
                         )
                     ],
                 ),
@@ -452,13 +448,9 @@
                     target_platform="postgres",
                     run_results_paths=[
                         str(
-<<<<<<< HEAD
                             (
                                 test_resources_dir / "jaffle_shop_test_results.json"
                             ).resolve()
-=======
-                            (test_resources_dir / "jaffle_shop_test_results.json").resolve()
->>>>>>> 9fc8a6c0
                         )
                     ],
                     entities_enabled=DBTEntitiesEnabled(
@@ -536,13 +528,9 @@
                     target_platform="postgres",
                     run_results_paths=[
                         str(
-<<<<<<< HEAD
                             (
                                 test_resources_dir / "jaffle_shop_test_results.json"
                             ).resolve()
-=======
-                            (test_resources_dir / "jaffle_shop_test_results.json").resolve()
->>>>>>> 9fc8a6c0
                         )
                     ],
                     entities_enabled=DBTEntitiesEnabled(
