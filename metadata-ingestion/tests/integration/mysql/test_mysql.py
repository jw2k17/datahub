import pytest
from click.testing import CliRunner

from datahub.entrypoints import datahub
from tests.test_helpers import fs_helpers, mce_helpers
from tests.test_helpers.docker_helpers import wait_for_port


<<<<<<< HEAD
def test_mysql_ingest(mysql, pytestconfig, tmp_path, mock_time) -> None:
=======
@pytest.mark.slow
def test_mysql_ingest(docker_compose_runner, pytestconfig, tmp_path, mock_time):
>>>>>>> a11329d5
    test_resources_dir = pytestconfig.rootpath / "tests/integration/mysql"

    with docker_compose_runner(
        test_resources_dir / "docker-compose.yml", "mysql"
    ) as docker_services:
        wait_for_port(docker_services, "testmysql", 3306)

        # Run the metadata ingestion pipeline.
        runner = CliRunner()
        with fs_helpers.isolated_filesystem(tmp_path):
            config_file = (test_resources_dir / "mysql_to_file.yml").resolve()
            result = runner.invoke(datahub, ["ingest", "-c", f"{config_file}"])
            assert result.exit_code == 0

            output = mce_helpers.load_json_file("mysql_mces.json")

        # Verify the output.
        golden = mce_helpers.load_json_file(
            str(test_resources_dir / "mysql_mce_golden.json")
        )
        mce_helpers.assert_mces_equal(output, golden)<|MERGE_RESOLUTION|>--- conflicted
+++ resolved
@@ -6,12 +6,8 @@
 from tests.test_helpers.docker_helpers import wait_for_port
 
 
-<<<<<<< HEAD
-def test_mysql_ingest(mysql, pytestconfig, tmp_path, mock_time) -> None:
-=======
 @pytest.mark.slow
 def test_mysql_ingest(docker_compose_runner, pytestconfig, tmp_path, mock_time):
->>>>>>> a11329d5
     test_resources_dir = pytestconfig.rootpath / "tests/integration/mysql"
 
     with docker_compose_runner(
