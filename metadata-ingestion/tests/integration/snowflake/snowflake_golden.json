[
{
    "entityType": "container",
    "entityUrn": "urn:li:container:5e359958be02ce647cd9ac196dbd4585",
    "changeType": "UPSERT",
    "aspectName": "containerProperties",
    "aspect": {
        "json": {
            "customProperties": {
                "platform": "snowflake",
                "env": "PROD",
                "database": "test_db"
            },
            "externalUrl": "https://app.snowflake.com/ap-south-1.aws/abc12345/#/data/databases/TEST_DB/",
            "name": "TEST_DB",
            "description": "Comment for TEST_DB",
            "created": {
                "time": 1623103200000
            },
            "lastModified": {
                "time": 1623103200000
            }
        }
    },
    "systemMetadata": {
        "lastObserved": 1615443388097,
        "runId": "snowflake-2023_12_18-10_16_09",
        "lastRunId": "no-run-id-provided"
    }
},
{
    "entityType": "container",
    "entityUrn": "urn:li:container:5e359958be02ce647cd9ac196dbd4585",
    "changeType": "UPSERT",
    "aspectName": "status",
    "aspect": {
        "json": {
            "removed": false
        }
    },
    "systemMetadata": {
        "lastObserved": 1654621200000,
        "runId": "snowflake-2022_06_07-17_00_00",
        "lastRunId": "no-run-id-provided"
    }
},
{
    "entityType": "container",
    "entityUrn": "urn:li:container:5e359958be02ce647cd9ac196dbd4585",
    "changeType": "UPSERT",
    "aspectName": "dataPlatformInstance",
    "aspect": {
        "json": {
            "platform": "urn:li:dataPlatform:snowflake"
        }
    },
    "systemMetadata": {
        "lastObserved": 1654621200000,
        "runId": "snowflake-2022_06_07-17_00_00",
        "lastRunId": "no-run-id-provided"
    }
},
{
    "entityType": "container",
    "entityUrn": "urn:li:container:5e359958be02ce647cd9ac196dbd4585",
    "changeType": "UPSERT",
    "aspectName": "subTypes",
    "aspect": {
        "json": {
            "typeNames": [
                "Database"
            ]
        }
    },
    "systemMetadata": {
        "lastObserved": 1654621200000,
        "runId": "snowflake-2022_06_07-17_00_00",
        "lastRunId": "no-run-id-provided"
    }
},
{
    "entityType": "container",
    "entityUrn": "urn:li:container:5e359958be02ce647cd9ac196dbd4585",
    "changeType": "UPSERT",
    "aspectName": "globalTags",
    "aspect": {
        "json": {
            "tags": [
                {
                    "tag": "urn:li:tag:other_db.other_schema.my_other_tag:other"
                }
            ]
        }
    },
    "systemMetadata": {
        "lastObserved": 1654621200000,
        "runId": "snowflake-2022_06_07-17_00_00",
        "lastRunId": "no-run-id-provided"
    }
},
{
    "entityType": "container",
    "entityUrn": "urn:li:container:5e359958be02ce647cd9ac196dbd4585",
    "changeType": "UPSERT",
    "aspectName": "browsePathsV2",
    "aspect": {
        "json": {
            "path": []
        }
    },
    "systemMetadata": {
        "lastObserved": 1654621200000,
        "runId": "snowflake-2022_06_07-17_00_00",
        "lastRunId": "no-run-id-provided"
    }
},
{
    "entityType": "tag",
    "entityUrn": "urn:li:tag:other_db.other_schema.my_other_tag:other",
    "changeType": "UPSERT",
    "aspectName": "tagProperties",
    "aspect": {
        "json": {
            "name": "my_other_tag: other",
            "description": "Represents the Snowflake tag `OTHER_DB.OTHER_SCHEMA.my_other_tag` with value `other`."
        }
    },
    "systemMetadata": {
        "lastObserved": 1654621200000,
        "runId": "snowflake-2022_06_07-17_00_00",
        "lastRunId": "no-run-id-provided"
    }
},
{
    "entityType": "container",
    "entityUrn": "urn:li:container:94c696a054bab40b73e640a7f82e3b1c",
    "changeType": "UPSERT",
    "aspectName": "containerProperties",
    "aspect": {
        "json": {
            "customProperties": {
                "platform": "snowflake",
                "env": "PROD",
                "database": "test_db",
                "schema": "test_schema"
            },
            "externalUrl": "https://app.snowflake.com/ap-south-1.aws/abc12345/#/data/databases/TEST_DB/schemas/TEST_SCHEMA/",
            "name": "TEST_SCHEMA",
            "description": "comment for TEST_DB.TEST_SCHEMA",
            "created": {
                "time": 1623103200000
            },
            "lastModified": {
                "time": 1623103200000
            }
        }
    },
    "systemMetadata": {
        "lastObserved": 1615443388097,
        "runId": "snowflake-2023_12_18-10_16_09",
        "lastRunId": "no-run-id-provided"
    }
},
{
    "entityType": "container",
    "entityUrn": "urn:li:container:94c696a054bab40b73e640a7f82e3b1c",
    "changeType": "UPSERT",
    "aspectName": "status",
    "aspect": {
        "json": {
            "removed": false
        }
    },
    "systemMetadata": {
        "lastObserved": 1654621200000,
        "runId": "snowflake-2022_06_07-17_00_00",
        "lastRunId": "no-run-id-provided"
    }
},
{
    "entityType": "container",
    "entityUrn": "urn:li:container:94c696a054bab40b73e640a7f82e3b1c",
    "changeType": "UPSERT",
    "aspectName": "dataPlatformInstance",
    "aspect": {
        "json": {
            "platform": "urn:li:dataPlatform:snowflake"
        }
    },
    "systemMetadata": {
        "lastObserved": 1654621200000,
        "runId": "snowflake-2022_06_07-17_00_00",
        "lastRunId": "no-run-id-provided"
    }
},
{
    "entityType": "container",
    "entityUrn": "urn:li:container:94c696a054bab40b73e640a7f82e3b1c",
    "changeType": "UPSERT",
    "aspectName": "subTypes",
    "aspect": {
        "json": {
            "typeNames": [
                "Schema"
            ]
        }
    },
    "systemMetadata": {
        "lastObserved": 1654621200000,
        "runId": "snowflake-2022_06_07-17_00_00",
        "lastRunId": "no-run-id-provided"
    }
},
{
    "entityType": "container",
    "entityUrn": "urn:li:container:94c696a054bab40b73e640a7f82e3b1c",
    "changeType": "UPSERT",
    "aspectName": "globalTags",
    "aspect": {
        "json": {
            "tags": [
                {
                    "tag": "urn:li:tag:other_db.other_schema.my_other_tag:other"
                }
            ]
        }
    },
    "systemMetadata": {
        "lastObserved": 1654621200000,
        "runId": "snowflake-2022_06_07-17_00_00",
        "lastRunId": "no-run-id-provided"
    }
},
{
    "entityType": "container",
    "entityUrn": "urn:li:container:94c696a054bab40b73e640a7f82e3b1c",
    "changeType": "UPSERT",
    "aspectName": "container",
    "aspect": {
        "json": {
            "container": "urn:li:container:5e359958be02ce647cd9ac196dbd4585"
        }
    },
    "systemMetadata": {
        "lastObserved": 1654621200000,
        "runId": "snowflake-2022_06_07-17_00_00",
        "lastRunId": "no-run-id-provided"
    }
},
{
    "entityType": "container",
    "entityUrn": "urn:li:container:94c696a054bab40b73e640a7f82e3b1c",
    "changeType": "UPSERT",
    "aspectName": "browsePathsV2",
    "aspect": {
        "json": {
            "path": [
                {
                    "id": "urn:li:container:5e359958be02ce647cd9ac196dbd4585",
                    "urn": "urn:li:container:5e359958be02ce647cd9ac196dbd4585"
                }
            ]
        }
    },
    "systemMetadata": {
        "lastObserved": 1654621200000,
        "runId": "snowflake-2022_06_07-17_00_00",
        "lastRunId": "no-run-id-provided"
    }
},
{
    "entityType": "dataset",
    "entityUrn": "urn:li:dataset:(urn:li:dataPlatform:snowflake,test_db.test_schema.table_1,PROD)",
    "changeType": "UPSERT",
    "aspectName": "status",
    "aspect": {
        "json": {
            "removed": false
        }
    },
    "systemMetadata": {
        "lastObserved": 1654621200000,
        "runId": "snowflake-2022_06_07-17_00_00",
        "lastRunId": "no-run-id-provided"
    }
},
{
    "entityType": "dataset",
    "entityUrn": "urn:li:dataset:(urn:li:dataPlatform:snowflake,test_db.test_schema.table_1,PROD)",
    "changeType": "UPSERT",
    "aspectName": "schemaMetadata",
    "aspect": {
        "json": {
            "schemaName": "test_db.test_schema.table_1",
            "platform": "urn:li:dataPlatform:snowflake",
            "version": 0,
            "created": {
                "time": 0,
                "actor": "urn:li:corpuser:unknown"
            },
            "lastModified": {
                "time": 0,
                "actor": "urn:li:corpuser:unknown"
            },
            "hash": "",
            "platformSchema": {
                "com.linkedin.schema.MySqlDDL": {
                    "tableSchema": ""
                }
            },
            "fields": [
                {
                    "fieldPath": "col_1",
                    "nullable": false,
                    "description": "Comment for column",
                    "type": {
                        "type": {
                            "com.linkedin.schema.NumberType": {}
                        }
                    },
                    "nativeDataType": "NUMBER(38,0)",
                    "recursive": false,
                    "glossaryTerms": {
                        "terms": [
                            {
                                "urn": "urn:li:glossaryTerm:Age"
                            }
                        ],
                        "auditStamp": {
                            "time": 1654621200000,
                            "actor": "urn:li:corpuser:datahub"
                        }
                    },
                    "isPartOfKey": false
                },
                {
                    "fieldPath": "col_2",
                    "nullable": false,
                    "description": "Comment for column",
                    "type": {
                        "type": {
                            "com.linkedin.schema.StringType": {}
                        }
                    },
                    "nativeDataType": "VARCHAR(255)",
                    "recursive": false,
                    "glossaryTerms": {
                        "terms": [
                            {
                                "urn": "urn:li:glossaryTerm:Email_Address"
                            }
                        ],
                        "auditStamp": {
                            "time": 1654621200000,
                            "actor": "urn:li:corpuser:datahub"
                        }
                    },
                    "isPartOfKey": false
                },
                {
                    "fieldPath": "col_3",
                    "nullable": false,
                    "description": "Comment for column",
                    "type": {
                        "type": {
                            "com.linkedin.schema.StringType": {}
                        }
                    },
                    "nativeDataType": "VARCHAR(255)",
                    "recursive": false,
                    "glossaryTerms": {
                        "terms": [
                            {
                                "urn": "urn:li:glossaryTerm:CloudRegion"
                            }
                        ],
                        "auditStamp": {
                            "time": 1654621200000,
                            "actor": "urn:li:corpuser:datahub"
                        }
                    },
                    "isPartOfKey": false
                },
                {
                    "fieldPath": "col_4",
                    "nullable": false,
                    "description": "Comment for column",
                    "type": {
                        "type": {
                            "com.linkedin.schema.StringType": {}
                        }
                    },
                    "nativeDataType": "VARCHAR(255)",
                    "recursive": false,
                    "isPartOfKey": false
                },
                {
                    "fieldPath": "col_5",
                    "nullable": false,
                    "description": "Comment for column",
                    "type": {
                        "type": {
                            "com.linkedin.schema.StringType": {}
                        }
                    },
                    "nativeDataType": "VARCHAR(255)",
                    "recursive": false,
                    "isPartOfKey": false
                },
                {
                    "fieldPath": "col_6",
                    "nullable": false,
                    "description": "Comment for column",
                    "type": {
                        "type": {
                            "com.linkedin.schema.StringType": {}
                        }
                    },
                    "nativeDataType": "VARCHAR(255)",
                    "recursive": false,
                    "isPartOfKey": false
                },
                {
                    "fieldPath": "col_7",
                    "nullable": false,
                    "description": "Comment for column",
                    "type": {
                        "type": {
                            "com.linkedin.schema.StringType": {}
                        }
                    },
                    "nativeDataType": "VARCHAR(255)",
                    "recursive": false,
                    "isPartOfKey": false
                },
                {
                    "fieldPath": "col_8",
                    "nullable": false,
                    "description": "Comment for column",
                    "type": {
                        "type": {
                            "com.linkedin.schema.StringType": {}
                        }
                    },
                    "nativeDataType": "VARCHAR(255)",
                    "recursive": false,
                    "isPartOfKey": false
                },
                {
                    "fieldPath": "col_9",
                    "nullable": false,
                    "description": "Comment for column",
                    "type": {
                        "type": {
                            "com.linkedin.schema.StringType": {}
                        }
                    },
                    "nativeDataType": "VARCHAR(255)",
                    "recursive": false,
                    "isPartOfKey": false
                },
                {
                    "fieldPath": "col_10",
                    "nullable": false,
                    "description": "Comment for column",
                    "type": {
                        "type": {
                            "com.linkedin.schema.StringType": {}
                        }
                    },
                    "nativeDataType": "VARCHAR(255)",
                    "recursive": false,
                    "isPartOfKey": false
                }
            ]
        }
    },
    "systemMetadata": {
        "lastObserved": 1654621200000,
        "runId": "snowflake-2022_06_07-17_00_00",
        "lastRunId": "no-run-id-provided"
    }
},
{
    "entityType": "dataset",
    "entityUrn": "urn:li:dataset:(urn:li:dataPlatform:snowflake,test_db.test_schema.table_1,PROD)",
    "changeType": "UPSERT",
    "aspectName": "datasetProperties",
    "aspect": {
        "json": {
            "customProperties": {},
            "externalUrl": "https://app.snowflake.com/ap-south-1.aws/abc12345/#/data/databases/TEST_DB/schemas/TEST_SCHEMA/table/TABLE_1/",
            "name": "TABLE_1",
            "qualifiedName": "TEST_DB.TEST_SCHEMA.TABLE_1",
            "description": "Comment for Table",
            "created": {
                "time": 1623103200000
            },
            "lastModified": {
                "time": 1623103200000
            },
            "tags": []
        }
    },
    "systemMetadata": {
        "lastObserved": 1615443388097,
        "runId": "snowflake-2023_12_18-10_16_09",
        "lastRunId": "no-run-id-provided"
    }
},
{
    "entityType": "dataset",
    "entityUrn": "urn:li:dataset:(urn:li:dataPlatform:snowflake,test_db.test_schema.table_1,PROD)",
    "changeType": "UPSERT",
    "aspectName": "container",
    "aspect": {
        "json": {
            "container": "urn:li:container:94c696a054bab40b73e640a7f82e3b1c"
        }
    },
    "systemMetadata": {
        "lastObserved": 1654621200000,
        "runId": "snowflake-2022_06_07-17_00_00",
        "lastRunId": "no-run-id-provided"
    }
},
{
    "entityType": "dataset",
    "entityUrn": "urn:li:dataset:(urn:li:dataPlatform:snowflake,test_db.test_schema.table_1,PROD)",
    "changeType": "UPSERT",
    "aspectName": "subTypes",
    "aspect": {
        "json": {
            "typeNames": [
                "Table"
            ]
        }
    },
    "systemMetadata": {
        "lastObserved": 1654621200000,
        "runId": "snowflake-2022_06_07-17_00_00",
        "lastRunId": "no-run-id-provided"
    }
},
{
    "entityType": "dataset",
    "entityUrn": "urn:li:dataset:(urn:li:dataPlatform:snowflake,test_db.test_schema.table_1,PROD)",
    "changeType": "UPSERT",
    "aspectName": "browsePathsV2",
    "aspect": {
        "json": {
            "path": [
                {
                    "id": "urn:li:container:5e359958be02ce647cd9ac196dbd4585",
                    "urn": "urn:li:container:5e359958be02ce647cd9ac196dbd4585"
                },
                {
                    "id": "urn:li:container:94c696a054bab40b73e640a7f82e3b1c",
                    "urn": "urn:li:container:94c696a054bab40b73e640a7f82e3b1c"
                }
            ]
        }
    },
    "systemMetadata": {
        "lastObserved": 1654621200000,
        "runId": "snowflake-2022_06_07-17_00_00",
        "lastRunId": "no-run-id-provided"
    }
},
{
    "entityType": "dataset",
    "entityUrn": "urn:li:dataset:(urn:li:dataPlatform:snowflake,test_db.test_schema.table_2,PROD)",
    "changeType": "UPSERT",
    "aspectName": "status",
    "aspect": {
        "json": {
            "removed": false
        }
    },
    "systemMetadata": {
        "lastObserved": 1654621200000,
        "runId": "snowflake-2022_06_07-17_00_00",
        "lastRunId": "no-run-id-provided"
    }
},
{
    "entityType": "dataset",
    "entityUrn": "urn:li:dataset:(urn:li:dataPlatform:snowflake,test_db.test_schema.table_2,PROD)",
    "changeType": "UPSERT",
    "aspectName": "schemaMetadata",
    "aspect": {
        "json": {
            "schemaName": "test_db.test_schema.table_2",
            "platform": "urn:li:dataPlatform:snowflake",
            "version": 0,
            "created": {
                "time": 0,
                "actor": "urn:li:corpuser:unknown"
            },
            "lastModified": {
                "time": 0,
                "actor": "urn:li:corpuser:unknown"
            },
            "hash": "",
            "platformSchema": {
                "com.linkedin.schema.MySqlDDL": {
                    "tableSchema": ""
                }
            },
            "fields": [
                {
                    "fieldPath": "col_1",
                    "nullable": false,
                    "description": "Comment for column",
                    "type": {
                        "type": {
                            "com.linkedin.schema.NumberType": {}
                        }
                    },
                    "nativeDataType": "NUMBER(38,0)",
                    "recursive": false,
                    "glossaryTerms": {
                        "terms": [
                            {
                                "urn": "urn:li:glossaryTerm:Age"
                            }
                        ],
                        "auditStamp": {
                            "time": 1654621200000,
                            "actor": "urn:li:corpuser:datahub"
                        }
                    },
                    "isPartOfKey": false
                },
                {
                    "fieldPath": "col_2",
                    "nullable": false,
                    "description": "Comment for column",
                    "type": {
                        "type": {
                            "com.linkedin.schema.StringType": {}
                        }
                    },
                    "nativeDataType": "VARCHAR(255)",
                    "recursive": false,
                    "glossaryTerms": {
                        "terms": [
                            {
                                "urn": "urn:li:glossaryTerm:Email_Address"
                            }
                        ],
                        "auditStamp": {
                            "time": 1654621200000,
                            "actor": "urn:li:corpuser:datahub"
                        }
                    },
                    "isPartOfKey": false
                },
                {
                    "fieldPath": "col_3",
                    "nullable": false,
                    "description": "Comment for column",
                    "type": {
                        "type": {
                            "com.linkedin.schema.StringType": {}
                        }
                    },
                    "nativeDataType": "VARCHAR(255)",
                    "recursive": false,
                    "glossaryTerms": {
                        "terms": [
                            {
                                "urn": "urn:li:glossaryTerm:CloudRegion"
                            }
                        ],
                        "auditStamp": {
                            "time": 1654621200000,
                            "actor": "urn:li:corpuser:datahub"
                        }
                    },
                    "isPartOfKey": false
                },
                {
                    "fieldPath": "col_4",
                    "nullable": false,
                    "description": "Comment for column",
                    "type": {
                        "type": {
                            "com.linkedin.schema.StringType": {}
                        }
                    },
                    "nativeDataType": "VARCHAR(255)",
                    "recursive": false,
                    "isPartOfKey": false
                },
                {
                    "fieldPath": "col_5",
                    "nullable": false,
                    "description": "Comment for column",
                    "type": {
                        "type": {
                            "com.linkedin.schema.StringType": {}
                        }
                    },
                    "nativeDataType": "VARCHAR(255)",
                    "recursive": false,
                    "isPartOfKey": false
                },
                {
                    "fieldPath": "col_6",
                    "nullable": false,
                    "description": "Comment for column",
                    "type": {
                        "type": {
                            "com.linkedin.schema.StringType": {}
                        }
                    },
                    "nativeDataType": "VARCHAR(255)",
                    "recursive": false,
                    "isPartOfKey": false
                },
                {
                    "fieldPath": "col_7",
                    "nullable": false,
                    "description": "Comment for column",
                    "type": {
                        "type": {
                            "com.linkedin.schema.StringType": {}
                        }
                    },
                    "nativeDataType": "VARCHAR(255)",
                    "recursive": false,
                    "isPartOfKey": false
                },
                {
                    "fieldPath": "col_8",
                    "nullable": false,
                    "description": "Comment for column",
                    "type": {
                        "type": {
                            "com.linkedin.schema.StringType": {}
                        }
                    },
                    "nativeDataType": "VARCHAR(255)",
                    "recursive": false,
                    "isPartOfKey": false
                },
                {
                    "fieldPath": "col_9",
                    "nullable": false,
                    "description": "Comment for column",
                    "type": {
                        "type": {
                            "com.linkedin.schema.StringType": {}
                        }
                    },
                    "nativeDataType": "VARCHAR(255)",
                    "recursive": false,
                    "isPartOfKey": false
                },
                {
                    "fieldPath": "col_10",
                    "nullable": false,
                    "description": "Comment for column",
                    "type": {
                        "type": {
                            "com.linkedin.schema.StringType": {}
                        }
                    },
                    "nativeDataType": "VARCHAR(255)",
                    "recursive": false,
                    "isPartOfKey": false
                }
            ]
        }
    },
    "systemMetadata": {
        "lastObserved": 1654621200000,
        "runId": "snowflake-2022_06_07-17_00_00",
        "lastRunId": "no-run-id-provided"
    }
},
{
    "entityType": "dataset",
    "entityUrn": "urn:li:dataset:(urn:li:dataPlatform:snowflake,test_db.test_schema.table_2,PROD)",
    "changeType": "UPSERT",
    "aspectName": "datasetProperties",
    "aspect": {
        "json": {
            "customProperties": {},
            "externalUrl": "https://app.snowflake.com/ap-south-1.aws/abc12345/#/data/databases/TEST_DB/schemas/TEST_SCHEMA/table/TABLE_2/",
            "name": "TABLE_2",
            "qualifiedName": "TEST_DB.TEST_SCHEMA.TABLE_2",
            "description": "Comment for Table",
            "created": {
                "time": 1623103200000
            },
            "lastModified": {
                "time": 1623103200000
            },
            "tags": []
        }
    },
    "systemMetadata": {
        "lastObserved": 1615443388097,
        "runId": "snowflake-2023_12_18-10_16_09",
        "lastRunId": "no-run-id-provided"
    }
},
{
    "entityType": "dataset",
    "entityUrn": "urn:li:dataset:(urn:li:dataPlatform:snowflake,test_db.test_schema.table_2,PROD)",
    "changeType": "UPSERT",
    "aspectName": "container",
    "aspect": {
        "json": {
            "container": "urn:li:container:94c696a054bab40b73e640a7f82e3b1c"
        }
    },
    "systemMetadata": {
        "lastObserved": 1654621200000,
        "runId": "snowflake-2022_06_07-17_00_00",
        "lastRunId": "no-run-id-provided"
    }
},
{
    "entityType": "dataset",
    "entityUrn": "urn:li:dataset:(urn:li:dataPlatform:snowflake,test_db.test_schema.table_2,PROD)",
    "changeType": "UPSERT",
    "aspectName": "subTypes",
    "aspect": {
        "json": {
            "typeNames": [
                "Table"
            ]
        }
    },
    "systemMetadata": {
        "lastObserved": 1654621200000,
        "runId": "snowflake-2022_06_07-17_00_00",
        "lastRunId": "no-run-id-provided"
    }
},
{
    "entityType": "dataset",
    "entityUrn": "urn:li:dataset:(urn:li:dataPlatform:snowflake,test_db.test_schema.table_2,PROD)",
    "changeType": "UPSERT",
    "aspectName": "browsePathsV2",
    "aspect": {
        "json": {
            "path": [
                {
                    "id": "urn:li:container:5e359958be02ce647cd9ac196dbd4585",
                    "urn": "urn:li:container:5e359958be02ce647cd9ac196dbd4585"
                },
                {
                    "id": "urn:li:container:94c696a054bab40b73e640a7f82e3b1c",
                    "urn": "urn:li:container:94c696a054bab40b73e640a7f82e3b1c"
                }
            ]
        }
    },
    "systemMetadata": {
        "lastObserved": 1654621200000,
        "runId": "snowflake-2022_06_07-17_00_00",
        "lastRunId": "no-run-id-provided"
    }
},
{
    "entityType": "dataset",
    "entityUrn": "urn:li:dataset:(urn:li:dataPlatform:snowflake,test_db.test_schema.table_3,PROD)",
    "changeType": "UPSERT",
    "aspectName": "status",
    "aspect": {
        "json": {
            "removed": false
        }
    },
    "systemMetadata": {
        "lastObserved": 1654621200000,
        "runId": "snowflake-2022_06_07-17_00_00",
        "lastRunId": "no-run-id-provided"
    }
},
{
    "entityType": "dataset",
    "entityUrn": "urn:li:dataset:(urn:li:dataPlatform:snowflake,test_db.test_schema.table_3,PROD)",
    "changeType": "UPSERT",
    "aspectName": "schemaMetadata",
    "aspect": {
        "json": {
            "schemaName": "test_db.test_schema.table_3",
            "platform": "urn:li:dataPlatform:snowflake",
            "version": 0,
            "created": {
                "time": 0,
                "actor": "urn:li:corpuser:unknown"
            },
            "lastModified": {
                "time": 0,
                "actor": "urn:li:corpuser:unknown"
            },
            "hash": "",
            "platformSchema": {
                "com.linkedin.schema.MySqlDDL": {
                    "tableSchema": ""
                }
            },
            "fields": [
                {
                    "fieldPath": "col_1",
                    "nullable": false,
                    "description": "Comment for column",
                    "type": {
                        "type": {
                            "com.linkedin.schema.NumberType": {}
                        }
                    },
                    "nativeDataType": "NUMBER(38,0)",
                    "recursive": false,
                    "glossaryTerms": {
                        "terms": [
                            {
                                "urn": "urn:li:glossaryTerm:Age"
                            }
                        ],
                        "auditStamp": {
                            "time": 1654621200000,
                            "actor": "urn:li:corpuser:datahub"
                        }
                    },
                    "isPartOfKey": false
                },
                {
                    "fieldPath": "col_2",
                    "nullable": false,
                    "description": "Comment for column",
                    "type": {
                        "type": {
                            "com.linkedin.schema.StringType": {}
                        }
                    },
                    "nativeDataType": "VARCHAR(255)",
                    "recursive": false,
                    "glossaryTerms": {
                        "terms": [
                            {
                                "urn": "urn:li:glossaryTerm:Email_Address"
                            }
                        ],
                        "auditStamp": {
                            "time": 1654621200000,
                            "actor": "urn:li:corpuser:datahub"
                        }
                    },
                    "isPartOfKey": false
                },
                {
                    "fieldPath": "col_3",
                    "nullable": false,
                    "description": "Comment for column",
                    "type": {
                        "type": {
                            "com.linkedin.schema.StringType": {}
                        }
                    },
                    "nativeDataType": "VARCHAR(255)",
                    "recursive": false,
                    "glossaryTerms": {
                        "terms": [
                            {
                                "urn": "urn:li:glossaryTerm:CloudRegion"
                            }
                        ],
                        "auditStamp": {
                            "time": 1654621200000,
                            "actor": "urn:li:corpuser:datahub"
                        }
                    },
                    "isPartOfKey": false
                },
                {
                    "fieldPath": "col_4",
                    "nullable": false,
                    "description": "Comment for column",
                    "type": {
                        "type": {
                            "com.linkedin.schema.StringType": {}
                        }
                    },
                    "nativeDataType": "VARCHAR(255)",
                    "recursive": false,
                    "isPartOfKey": false
                },
                {
                    "fieldPath": "col_5",
                    "nullable": false,
                    "description": "Comment for column",
                    "type": {
                        "type": {
                            "com.linkedin.schema.StringType": {}
                        }
                    },
                    "nativeDataType": "VARCHAR(255)",
                    "recursive": false,
                    "isPartOfKey": false
                },
                {
                    "fieldPath": "col_6",
                    "nullable": false,
                    "description": "Comment for column",
                    "type": {
                        "type": {
                            "com.linkedin.schema.StringType": {}
                        }
                    },
                    "nativeDataType": "VARCHAR(255)",
                    "recursive": false,
                    "isPartOfKey": false
                },
                {
                    "fieldPath": "col_7",
                    "nullable": false,
                    "description": "Comment for column",
                    "type": {
                        "type": {
                            "com.linkedin.schema.StringType": {}
                        }
                    },
                    "nativeDataType": "VARCHAR(255)",
                    "recursive": false,
                    "isPartOfKey": false
                },
                {
                    "fieldPath": "col_8",
                    "nullable": false,
                    "description": "Comment for column",
                    "type": {
                        "type": {
                            "com.linkedin.schema.StringType": {}
                        }
                    },
                    "nativeDataType": "VARCHAR(255)",
                    "recursive": false,
                    "isPartOfKey": false
                },
                {
                    "fieldPath": "col_9",
                    "nullable": false,
                    "description": "Comment for column",
                    "type": {
                        "type": {
                            "com.linkedin.schema.StringType": {}
                        }
                    },
                    "nativeDataType": "VARCHAR(255)",
                    "recursive": false,
                    "isPartOfKey": false
                },
                {
                    "fieldPath": "col_10",
                    "nullable": false,
                    "description": "Comment for column",
                    "type": {
                        "type": {
                            "com.linkedin.schema.StringType": {}
                        }
                    },
                    "nativeDataType": "VARCHAR(255)",
                    "recursive": false,
                    "isPartOfKey": false
                }
            ]
        }
    },
    "systemMetadata": {
        "lastObserved": 1654621200000,
        "runId": "snowflake-2022_06_07-17_00_00",
        "lastRunId": "no-run-id-provided"
    }
},
{
    "entityType": "dataset",
    "entityUrn": "urn:li:dataset:(urn:li:dataPlatform:snowflake,test_db.test_schema.table_3,PROD)",
    "changeType": "UPSERT",
    "aspectName": "datasetProperties",
    "aspect": {
        "json": {
            "customProperties": {},
            "externalUrl": "https://app.snowflake.com/ap-south-1.aws/abc12345/#/data/databases/TEST_DB/schemas/TEST_SCHEMA/table/TABLE_3/",
            "name": "TABLE_3",
            "qualifiedName": "TEST_DB.TEST_SCHEMA.TABLE_3",
            "description": "Comment for Table",
            "created": {
                "time": 1623103200000
            },
            "lastModified": {
                "time": 1623103200000
            },
            "tags": []
        }
    },
    "systemMetadata": {
        "lastObserved": 1615443388097,
        "runId": "snowflake-2023_12_18-10_16_09",
        "lastRunId": "no-run-id-provided"
    }
},
{
    "entityType": "dataset",
    "entityUrn": "urn:li:dataset:(urn:li:dataPlatform:snowflake,test_db.test_schema.table_3,PROD)",
    "changeType": "UPSERT",
    "aspectName": "container",
    "aspect": {
        "json": {
            "container": "urn:li:container:94c696a054bab40b73e640a7f82e3b1c"
        }
    },
    "systemMetadata": {
        "lastObserved": 1654621200000,
        "runId": "snowflake-2022_06_07-17_00_00",
        "lastRunId": "no-run-id-provided"
    }
},
{
    "entityType": "dataset",
    "entityUrn": "urn:li:dataset:(urn:li:dataPlatform:snowflake,test_db.test_schema.table_3,PROD)",
    "changeType": "UPSERT",
    "aspectName": "subTypes",
    "aspect": {
        "json": {
            "typeNames": [
                "Table"
            ]
        }
    },
    "systemMetadata": {
        "lastObserved": 1654621200000,
        "runId": "snowflake-2022_06_07-17_00_00",
        "lastRunId": "no-run-id-provided"
    }
},
{
    "entityType": "dataset",
    "entityUrn": "urn:li:dataset:(urn:li:dataPlatform:snowflake,test_db.test_schema.table_3,PROD)",
    "changeType": "UPSERT",
    "aspectName": "browsePathsV2",
    "aspect": {
        "json": {
            "path": [
                {
                    "id": "urn:li:container:5e359958be02ce647cd9ac196dbd4585",
                    "urn": "urn:li:container:5e359958be02ce647cd9ac196dbd4585"
                },
                {
                    "id": "urn:li:container:94c696a054bab40b73e640a7f82e3b1c",
                    "urn": "urn:li:container:94c696a054bab40b73e640a7f82e3b1c"
                }
            ]
        }
    },
    "systemMetadata": {
        "lastObserved": 1654621200000,
        "runId": "snowflake-2022_06_07-17_00_00",
        "lastRunId": "no-run-id-provided"
    }
},
{
    "entityType": "dataset",
    "entityUrn": "urn:li:dataset:(urn:li:dataPlatform:snowflake,test_db.test_schema.table_4,PROD)",
    "changeType": "UPSERT",
    "aspectName": "status",
    "aspect": {
        "json": {
            "removed": false
        }
    },
    "systemMetadata": {
        "lastObserved": 1654621200000,
        "runId": "snowflake-2022_06_07-17_00_00",
        "lastRunId": "no-run-id-provided"
    }
},
{
    "entityType": "dataset",
    "entityUrn": "urn:li:dataset:(urn:li:dataPlatform:snowflake,test_db.test_schema.table_4,PROD)",
    "changeType": "UPSERT",
    "aspectName": "schemaMetadata",
    "aspect": {
        "json": {
            "schemaName": "test_db.test_schema.table_4",
            "platform": "urn:li:dataPlatform:snowflake",
            "version": 0,
            "created": {
                "time": 0,
                "actor": "urn:li:corpuser:unknown"
            },
            "lastModified": {
                "time": 0,
                "actor": "urn:li:corpuser:unknown"
            },
            "hash": "",
            "platformSchema": {
                "com.linkedin.schema.MySqlDDL": {
                    "tableSchema": ""
                }
            },
            "fields": [
                {
                    "fieldPath": "col_1",
                    "nullable": false,
                    "description": "Comment for column",
                    "type": {
                        "type": {
                            "com.linkedin.schema.NumberType": {}
                        }
                    },
                    "nativeDataType": "NUMBER(38,0)",
                    "recursive": false,
                    "glossaryTerms": {
                        "terms": [
                            {
                                "urn": "urn:li:glossaryTerm:Age"
                            }
                        ],
                        "auditStamp": {
                            "time": 1654621200000,
                            "actor": "urn:li:corpuser:datahub"
                        }
                    },
                    "isPartOfKey": false
                },
                {
                    "fieldPath": "col_2",
                    "nullable": false,
                    "description": "Comment for column",
                    "type": {
                        "type": {
                            "com.linkedin.schema.StringType": {}
                        }
                    },
                    "nativeDataType": "VARCHAR(255)",
                    "recursive": false,
                    "glossaryTerms": {
                        "terms": [
                            {
                                "urn": "urn:li:glossaryTerm:Email_Address"
                            }
                        ],
                        "auditStamp": {
                            "time": 1654621200000,
                            "actor": "urn:li:corpuser:datahub"
                        }
                    },
                    "isPartOfKey": false
                },
                {
                    "fieldPath": "col_3",
                    "nullable": false,
                    "description": "Comment for column",
                    "type": {
                        "type": {
                            "com.linkedin.schema.StringType": {}
                        }
                    },
                    "nativeDataType": "VARCHAR(255)",
                    "recursive": false,
                    "glossaryTerms": {
                        "terms": [
                            {
                                "urn": "urn:li:glossaryTerm:CloudRegion"
                            }
                        ],
                        "auditStamp": {
                            "time": 1654621200000,
                            "actor": "urn:li:corpuser:datahub"
                        }
                    },
                    "isPartOfKey": false
                },
                {
                    "fieldPath": "col_4",
                    "nullable": false,
                    "description": "Comment for column",
                    "type": {
                        "type": {
                            "com.linkedin.schema.StringType": {}
                        }
                    },
                    "nativeDataType": "VARCHAR(255)",
                    "recursive": false,
                    "isPartOfKey": false
                },
                {
                    "fieldPath": "col_5",
                    "nullable": false,
                    "description": "Comment for column",
                    "type": {
                        "type": {
                            "com.linkedin.schema.StringType": {}
                        }
                    },
                    "nativeDataType": "VARCHAR(255)",
                    "recursive": false,
                    "isPartOfKey": false
                },
                {
                    "fieldPath": "col_6",
                    "nullable": false,
                    "description": "Comment for column",
                    "type": {
                        "type": {
                            "com.linkedin.schema.StringType": {}
                        }
                    },
                    "nativeDataType": "VARCHAR(255)",
                    "recursive": false,
                    "isPartOfKey": false
                },
                {
                    "fieldPath": "col_7",
                    "nullable": false,
                    "description": "Comment for column",
                    "type": {
                        "type": {
                            "com.linkedin.schema.StringType": {}
                        }
                    },
                    "nativeDataType": "VARCHAR(255)",
                    "recursive": false,
                    "isPartOfKey": false
                },
                {
                    "fieldPath": "col_8",
                    "nullable": false,
                    "description": "Comment for column",
                    "type": {
                        "type": {
                            "com.linkedin.schema.StringType": {}
                        }
                    },
                    "nativeDataType": "VARCHAR(255)",
                    "recursive": false,
                    "isPartOfKey": false
                },
                {
                    "fieldPath": "col_9",
                    "nullable": false,
                    "description": "Comment for column",
                    "type": {
                        "type": {
                            "com.linkedin.schema.StringType": {}
                        }
                    },
                    "nativeDataType": "VARCHAR(255)",
                    "recursive": false,
                    "isPartOfKey": false
                },
                {
                    "fieldPath": "col_10",
                    "nullable": false,
                    "description": "Comment for column",
                    "type": {
                        "type": {
                            "com.linkedin.schema.StringType": {}
                        }
                    },
                    "nativeDataType": "VARCHAR(255)",
                    "recursive": false,
                    "isPartOfKey": false
                }
            ]
        }
    },
    "systemMetadata": {
        "lastObserved": 1654621200000,
        "runId": "snowflake-2022_06_07-17_00_00",
        "lastRunId": "no-run-id-provided"
    }
},
{
    "entityType": "dataset",
    "entityUrn": "urn:li:dataset:(urn:li:dataPlatform:snowflake,test_db.test_schema.table_4,PROD)",
    "changeType": "UPSERT",
    "aspectName": "datasetProperties",
    "aspect": {
        "json": {
            "customProperties": {},
            "externalUrl": "https://app.snowflake.com/ap-south-1.aws/abc12345/#/data/databases/TEST_DB/schemas/TEST_SCHEMA/table/TABLE_4/",
            "name": "TABLE_4",
            "qualifiedName": "TEST_DB.TEST_SCHEMA.TABLE_4",
            "description": "Comment for Table",
            "created": {
                "time": 1623103200000
            },
            "lastModified": {
                "time": 1623103200000
            },
            "tags": []
        }
    },
    "systemMetadata": {
        "lastObserved": 1615443388097,
        "runId": "snowflake-2023_12_18-10_16_09",
        "lastRunId": "no-run-id-provided"
    }
},
{
    "entityType": "dataset",
    "entityUrn": "urn:li:dataset:(urn:li:dataPlatform:snowflake,test_db.test_schema.table_4,PROD)",
    "changeType": "UPSERT",
    "aspectName": "container",
    "aspect": {
        "json": {
            "container": "urn:li:container:94c696a054bab40b73e640a7f82e3b1c"
        }
    },
    "systemMetadata": {
        "lastObserved": 1654621200000,
        "runId": "snowflake-2022_06_07-17_00_00",
        "lastRunId": "no-run-id-provided"
    }
},
{
    "entityType": "dataset",
    "entityUrn": "urn:li:dataset:(urn:li:dataPlatform:snowflake,test_db.test_schema.table_4,PROD)",
    "changeType": "UPSERT",
    "aspectName": "subTypes",
    "aspect": {
        "json": {
            "typeNames": [
                "Table"
            ]
        }
    },
    "systemMetadata": {
        "lastObserved": 1654621200000,
        "runId": "snowflake-2022_06_07-17_00_00",
        "lastRunId": "no-run-id-provided"
    }
},
{
    "entityType": "dataset",
    "entityUrn": "urn:li:dataset:(urn:li:dataPlatform:snowflake,test_db.test_schema.table_4,PROD)",
    "changeType": "UPSERT",
    "aspectName": "browsePathsV2",
    "aspect": {
        "json": {
            "path": [
                {
                    "id": "urn:li:container:5e359958be02ce647cd9ac196dbd4585",
                    "urn": "urn:li:container:5e359958be02ce647cd9ac196dbd4585"
                },
                {
                    "id": "urn:li:container:94c696a054bab40b73e640a7f82e3b1c",
                    "urn": "urn:li:container:94c696a054bab40b73e640a7f82e3b1c"
                }
            ]
        }
    },
    "systemMetadata": {
        "lastObserved": 1654621200000,
        "runId": "snowflake-2022_06_07-17_00_00",
        "lastRunId": "no-run-id-provided"
    }
},
{
    "entityType": "dataset",
    "entityUrn": "urn:li:dataset:(urn:li:dataPlatform:snowflake,test_db.test_schema.table_5,PROD)",
    "changeType": "UPSERT",
    "aspectName": "status",
    "aspect": {
        "json": {
            "removed": false
        }
    },
    "systemMetadata": {
        "lastObserved": 1654621200000,
        "runId": "snowflake-2022_06_07-17_00_00",
        "lastRunId": "no-run-id-provided"
    }
},
{
    "entityType": "dataset",
    "entityUrn": "urn:li:dataset:(urn:li:dataPlatform:snowflake,test_db.test_schema.table_5,PROD)",
    "changeType": "UPSERT",
    "aspectName": "schemaMetadata",
    "aspect": {
        "json": {
            "schemaName": "test_db.test_schema.table_5",
            "platform": "urn:li:dataPlatform:snowflake",
            "version": 0,
            "created": {
                "time": 0,
                "actor": "urn:li:corpuser:unknown"
            },
            "lastModified": {
                "time": 0,
                "actor": "urn:li:corpuser:unknown"
            },
            "hash": "",
            "platformSchema": {
                "com.linkedin.schema.MySqlDDL": {
                    "tableSchema": ""
                }
            },
            "fields": [
                {
                    "fieldPath": "col_1",
                    "nullable": false,
                    "description": "Comment for column",
                    "type": {
                        "type": {
                            "com.linkedin.schema.NumberType": {}
                        }
                    },
                    "nativeDataType": "NUMBER(38,0)",
                    "recursive": false,
                    "glossaryTerms": {
                        "terms": [
                            {
                                "urn": "urn:li:glossaryTerm:Age"
                            }
                        ],
                        "auditStamp": {
                            "time": 1654621200000,
                            "actor": "urn:li:corpuser:datahub"
                        }
                    },
                    "isPartOfKey": false
                },
                {
                    "fieldPath": "col_2",
                    "nullable": false,
                    "description": "Comment for column",
                    "type": {
                        "type": {
                            "com.linkedin.schema.StringType": {}
                        }
                    },
                    "nativeDataType": "VARCHAR(255)",
                    "recursive": false,
                    "glossaryTerms": {
                        "terms": [
                            {
                                "urn": "urn:li:glossaryTerm:Email_Address"
                            }
                        ],
                        "auditStamp": {
                            "time": 1654621200000,
                            "actor": "urn:li:corpuser:datahub"
                        }
                    },
                    "isPartOfKey": false
                },
                {
                    "fieldPath": "col_3",
                    "nullable": false,
                    "description": "Comment for column",
                    "type": {
                        "type": {
                            "com.linkedin.schema.StringType": {}
                        }
                    },
                    "nativeDataType": "VARCHAR(255)",
                    "recursive": false,
                    "glossaryTerms": {
                        "terms": [
                            {
                                "urn": "urn:li:glossaryTerm:CloudRegion"
                            }
                        ],
                        "auditStamp": {
                            "time": 1654621200000,
                            "actor": "urn:li:corpuser:datahub"
                        }
                    },
                    "isPartOfKey": false
                },
                {
                    "fieldPath": "col_4",
                    "nullable": false,
                    "description": "Comment for column",
                    "type": {
                        "type": {
                            "com.linkedin.schema.StringType": {}
                        }
                    },
                    "nativeDataType": "VARCHAR(255)",
                    "recursive": false,
                    "isPartOfKey": false
                },
                {
                    "fieldPath": "col_5",
                    "nullable": false,
                    "description": "Comment for column",
                    "type": {
                        "type": {
                            "com.linkedin.schema.StringType": {}
                        }
                    },
                    "nativeDataType": "VARCHAR(255)",
                    "recursive": false,
                    "isPartOfKey": false
                },
                {
                    "fieldPath": "col_6",
                    "nullable": false,
                    "description": "Comment for column",
                    "type": {
                        "type": {
                            "com.linkedin.schema.StringType": {}
                        }
                    },
                    "nativeDataType": "VARCHAR(255)",
                    "recursive": false,
                    "isPartOfKey": false
                },
                {
                    "fieldPath": "col_7",
                    "nullable": false,
                    "description": "Comment for column",
                    "type": {
                        "type": {
                            "com.linkedin.schema.StringType": {}
                        }
                    },
                    "nativeDataType": "VARCHAR(255)",
                    "recursive": false,
                    "isPartOfKey": false
                },
                {
                    "fieldPath": "col_8",
                    "nullable": false,
                    "description": "Comment for column",
                    "type": {
                        "type": {
                            "com.linkedin.schema.StringType": {}
                        }
                    },
                    "nativeDataType": "VARCHAR(255)",
                    "recursive": false,
                    "isPartOfKey": false
                },
                {
                    "fieldPath": "col_9",
                    "nullable": false,
                    "description": "Comment for column",
                    "type": {
                        "type": {
                            "com.linkedin.schema.StringType": {}
                        }
                    },
                    "nativeDataType": "VARCHAR(255)",
                    "recursive": false,
                    "isPartOfKey": false
                },
                {
                    "fieldPath": "col_10",
                    "nullable": false,
                    "description": "Comment for column",
                    "type": {
                        "type": {
                            "com.linkedin.schema.StringType": {}
                        }
                    },
                    "nativeDataType": "VARCHAR(255)",
                    "recursive": false,
                    "isPartOfKey": false
                }
            ]
        }
    },
    "systemMetadata": {
        "lastObserved": 1654621200000,
        "runId": "snowflake-2022_06_07-17_00_00",
        "lastRunId": "no-run-id-provided"
    }
},
{
    "entityType": "dataset",
    "entityUrn": "urn:li:dataset:(urn:li:dataPlatform:snowflake,test_db.test_schema.table_5,PROD)",
    "changeType": "UPSERT",
    "aspectName": "datasetProperties",
    "aspect": {
        "json": {
            "customProperties": {},
            "externalUrl": "https://app.snowflake.com/ap-south-1.aws/abc12345/#/data/databases/TEST_DB/schemas/TEST_SCHEMA/table/TABLE_5/",
            "name": "TABLE_5",
            "qualifiedName": "TEST_DB.TEST_SCHEMA.TABLE_5",
            "description": "Comment for Table",
            "created": {
                "time": 1623103200000
            },
            "lastModified": {
                "time": 1623103200000
            },
            "tags": []
        }
    },
    "systemMetadata": {
        "lastObserved": 1615443388097,
        "runId": "snowflake-2023_12_18-10_16_09",
        "lastRunId": "no-run-id-provided"
    }
},
{
    "entityType": "dataset",
    "entityUrn": "urn:li:dataset:(urn:li:dataPlatform:snowflake,test_db.test_schema.table_5,PROD)",
    "changeType": "UPSERT",
    "aspectName": "container",
    "aspect": {
        "json": {
            "container": "urn:li:container:94c696a054bab40b73e640a7f82e3b1c"
        }
    },
    "systemMetadata": {
        "lastObserved": 1654621200000,
        "runId": "snowflake-2022_06_07-17_00_00",
        "lastRunId": "no-run-id-provided"
    }
},
{
    "entityType": "dataset",
    "entityUrn": "urn:li:dataset:(urn:li:dataPlatform:snowflake,test_db.test_schema.table_5,PROD)",
    "changeType": "UPSERT",
    "aspectName": "subTypes",
    "aspect": {
        "json": {
            "typeNames": [
                "Table"
            ]
        }
    },
    "systemMetadata": {
        "lastObserved": 1654621200000,
        "runId": "snowflake-2022_06_07-17_00_00",
        "lastRunId": "no-run-id-provided"
    }
},
{
    "entityType": "dataset",
    "entityUrn": "urn:li:dataset:(urn:li:dataPlatform:snowflake,test_db.test_schema.table_5,PROD)",
    "changeType": "UPSERT",
    "aspectName": "browsePathsV2",
    "aspect": {
        "json": {
            "path": [
                {
                    "id": "urn:li:container:5e359958be02ce647cd9ac196dbd4585",
                    "urn": "urn:li:container:5e359958be02ce647cd9ac196dbd4585"
                },
                {
                    "id": "urn:li:container:94c696a054bab40b73e640a7f82e3b1c",
                    "urn": "urn:li:container:94c696a054bab40b73e640a7f82e3b1c"
                }
            ]
        }
    },
    "systemMetadata": {
        "lastObserved": 1654621200000,
        "runId": "snowflake-2022_06_07-17_00_00",
        "lastRunId": "no-run-id-provided"
    }
},
{
    "entityType": "dataset",
    "entityUrn": "urn:li:dataset:(urn:li:dataPlatform:snowflake,test_db.test_schema.table_6,PROD)",
    "changeType": "UPSERT",
    "aspectName": "status",
    "aspect": {
        "json": {
            "removed": false
        }
    },
    "systemMetadata": {
        "lastObserved": 1654621200000,
        "runId": "snowflake-2022_06_07-17_00_00",
        "lastRunId": "no-run-id-provided"
    }
},
{
    "entityType": "dataset",
    "entityUrn": "urn:li:dataset:(urn:li:dataPlatform:snowflake,test_db.test_schema.table_6,PROD)",
    "changeType": "UPSERT",
    "aspectName": "schemaMetadata",
    "aspect": {
        "json": {
            "schemaName": "test_db.test_schema.table_6",
            "platform": "urn:li:dataPlatform:snowflake",
            "version": 0,
            "created": {
                "time": 0,
                "actor": "urn:li:corpuser:unknown"
            },
            "lastModified": {
                "time": 0,
                "actor": "urn:li:corpuser:unknown"
            },
            "hash": "",
            "platformSchema": {
                "com.linkedin.schema.MySqlDDL": {
                    "tableSchema": ""
                }
            },
            "fields": [
                {
                    "fieldPath": "col_1",
                    "nullable": false,
                    "description": "Comment for column",
                    "type": {
                        "type": {
                            "com.linkedin.schema.NumberType": {}
                        }
                    },
                    "nativeDataType": "NUMBER(38,0)",
                    "recursive": false,
                    "glossaryTerms": {
                        "terms": [
                            {
                                "urn": "urn:li:glossaryTerm:Age"
                            }
                        ],
                        "auditStamp": {
                            "time": 1654621200000,
                            "actor": "urn:li:corpuser:datahub"
                        }
                    },
                    "isPartOfKey": false
                },
                {
                    "fieldPath": "col_2",
                    "nullable": false,
                    "description": "Comment for column",
                    "type": {
                        "type": {
                            "com.linkedin.schema.StringType": {}
                        }
                    },
                    "nativeDataType": "VARCHAR(255)",
                    "recursive": false,
                    "glossaryTerms": {
                        "terms": [
                            {
                                "urn": "urn:li:glossaryTerm:Email_Address"
                            }
                        ],
                        "auditStamp": {
                            "time": 1654621200000,
                            "actor": "urn:li:corpuser:datahub"
                        }
                    },
                    "isPartOfKey": false
                },
                {
                    "fieldPath": "col_3",
                    "nullable": false,
                    "description": "Comment for column",
                    "type": {
                        "type": {
                            "com.linkedin.schema.StringType": {}
                        }
                    },
                    "nativeDataType": "VARCHAR(255)",
                    "recursive": false,
                    "glossaryTerms": {
                        "terms": [
                            {
                                "urn": "urn:li:glossaryTerm:CloudRegion"
                            }
                        ],
                        "auditStamp": {
                            "time": 1654621200000,
                            "actor": "urn:li:corpuser:datahub"
                        }
                    },
                    "isPartOfKey": false
                },
                {
                    "fieldPath": "col_4",
                    "nullable": false,
                    "description": "Comment for column",
                    "type": {
                        "type": {
                            "com.linkedin.schema.StringType": {}
                        }
                    },
                    "nativeDataType": "VARCHAR(255)",
                    "recursive": false,
                    "isPartOfKey": false
                },
                {
                    "fieldPath": "col_5",
                    "nullable": false,
                    "description": "Comment for column",
                    "type": {
                        "type": {
                            "com.linkedin.schema.StringType": {}
                        }
                    },
                    "nativeDataType": "VARCHAR(255)",
                    "recursive": false,
                    "isPartOfKey": false
                },
                {
                    "fieldPath": "col_6",
                    "nullable": false,
                    "description": "Comment for column",
                    "type": {
                        "type": {
                            "com.linkedin.schema.StringType": {}
                        }
                    },
                    "nativeDataType": "VARCHAR(255)",
                    "recursive": false,
                    "isPartOfKey": false
                },
                {
                    "fieldPath": "col_7",
                    "nullable": false,
                    "description": "Comment for column",
                    "type": {
                        "type": {
                            "com.linkedin.schema.StringType": {}
                        }
                    },
                    "nativeDataType": "VARCHAR(255)",
                    "recursive": false,
                    "isPartOfKey": false
                },
                {
                    "fieldPath": "col_8",
                    "nullable": false,
                    "description": "Comment for column",
                    "type": {
                        "type": {
                            "com.linkedin.schema.StringType": {}
                        }
                    },
                    "nativeDataType": "VARCHAR(255)",
                    "recursive": false,
                    "isPartOfKey": false
                },
                {
                    "fieldPath": "col_9",
                    "nullable": false,
                    "description": "Comment for column",
                    "type": {
                        "type": {
                            "com.linkedin.schema.StringType": {}
                        }
                    },
                    "nativeDataType": "VARCHAR(255)",
                    "recursive": false,
                    "isPartOfKey": false
                },
                {
                    "fieldPath": "col_10",
                    "nullable": false,
                    "description": "Comment for column",
                    "type": {
                        "type": {
                            "com.linkedin.schema.StringType": {}
                        }
                    },
                    "nativeDataType": "VARCHAR(255)",
                    "recursive": false,
                    "isPartOfKey": false
                }
            ]
        }
    },
    "systemMetadata": {
        "lastObserved": 1654621200000,
        "runId": "snowflake-2022_06_07-17_00_00",
        "lastRunId": "no-run-id-provided"
    }
},
{
    "entityType": "dataset",
    "entityUrn": "urn:li:dataset:(urn:li:dataPlatform:snowflake,test_db.test_schema.table_6,PROD)",
    "changeType": "UPSERT",
    "aspectName": "datasetProperties",
    "aspect": {
        "json": {
            "customProperties": {},
            "externalUrl": "https://app.snowflake.com/ap-south-1.aws/abc12345/#/data/databases/TEST_DB/schemas/TEST_SCHEMA/table/TABLE_6/",
            "name": "TABLE_6",
            "qualifiedName": "TEST_DB.TEST_SCHEMA.TABLE_6",
            "description": "Comment for Table",
            "created": {
                "time": 1623103200000
            },
            "lastModified": {
                "time": 1623103200000
            },
            "tags": []
        }
    },
    "systemMetadata": {
        "lastObserved": 1615443388097,
        "runId": "snowflake-2023_12_18-10_16_09",
        "lastRunId": "no-run-id-provided"
    }
},
{
    "entityType": "dataset",
    "entityUrn": "urn:li:dataset:(urn:li:dataPlatform:snowflake,test_db.test_schema.table_6,PROD)",
    "changeType": "UPSERT",
    "aspectName": "container",
    "aspect": {
        "json": {
            "container": "urn:li:container:94c696a054bab40b73e640a7f82e3b1c"
        }
    },
    "systemMetadata": {
        "lastObserved": 1654621200000,
        "runId": "snowflake-2022_06_07-17_00_00",
        "lastRunId": "no-run-id-provided"
    }
},
{
    "entityType": "dataset",
    "entityUrn": "urn:li:dataset:(urn:li:dataPlatform:snowflake,test_db.test_schema.table_6,PROD)",
    "changeType": "UPSERT",
    "aspectName": "subTypes",
    "aspect": {
        "json": {
            "typeNames": [
                "Table"
            ]
        }
    },
    "systemMetadata": {
        "lastObserved": 1654621200000,
        "runId": "snowflake-2022_06_07-17_00_00",
        "lastRunId": "no-run-id-provided"
    }
},
{
    "entityType": "dataset",
    "entityUrn": "urn:li:dataset:(urn:li:dataPlatform:snowflake,test_db.test_schema.table_6,PROD)",
    "changeType": "UPSERT",
    "aspectName": "browsePathsV2",
    "aspect": {
        "json": {
            "path": [
                {
                    "id": "urn:li:container:5e359958be02ce647cd9ac196dbd4585",
                    "urn": "urn:li:container:5e359958be02ce647cd9ac196dbd4585"
                },
                {
                    "id": "urn:li:container:94c696a054bab40b73e640a7f82e3b1c",
                    "urn": "urn:li:container:94c696a054bab40b73e640a7f82e3b1c"
                }
            ]
        }
    },
    "systemMetadata": {
        "lastObserved": 1654621200000,
        "runId": "snowflake-2022_06_07-17_00_00",
        "lastRunId": "no-run-id-provided"
    }
},
{
    "entityType": "dataset",
    "entityUrn": "urn:li:dataset:(urn:li:dataPlatform:snowflake,test_db.test_schema.table_7,PROD)",
    "changeType": "UPSERT",
    "aspectName": "status",
    "aspect": {
        "json": {
            "removed": false
        }
    },
    "systemMetadata": {
        "lastObserved": 1654621200000,
        "runId": "snowflake-2022_06_07-17_00_00",
        "lastRunId": "no-run-id-provided"
    }
},
{
    "entityType": "dataset",
    "entityUrn": "urn:li:dataset:(urn:li:dataPlatform:snowflake,test_db.test_schema.table_7,PROD)",
    "changeType": "UPSERT",
    "aspectName": "schemaMetadata",
    "aspect": {
        "json": {
            "schemaName": "test_db.test_schema.table_7",
            "platform": "urn:li:dataPlatform:snowflake",
            "version": 0,
            "created": {
                "time": 0,
                "actor": "urn:li:corpuser:unknown"
            },
            "lastModified": {
                "time": 0,
                "actor": "urn:li:corpuser:unknown"
            },
            "hash": "",
            "platformSchema": {
                "com.linkedin.schema.MySqlDDL": {
                    "tableSchema": ""
                }
            },
            "fields": [
                {
                    "fieldPath": "col_1",
                    "nullable": false,
                    "description": "Comment for column",
                    "type": {
                        "type": {
                            "com.linkedin.schema.NumberType": {}
                        }
                    },
                    "nativeDataType": "NUMBER(38,0)",
                    "recursive": false,
                    "glossaryTerms": {
                        "terms": [
                            {
                                "urn": "urn:li:glossaryTerm:Age"
                            }
                        ],
                        "auditStamp": {
                            "time": 1654621200000,
                            "actor": "urn:li:corpuser:datahub"
                        }
                    },
                    "isPartOfKey": false
                },
                {
                    "fieldPath": "col_2",
                    "nullable": false,
                    "description": "Comment for column",
                    "type": {
                        "type": {
                            "com.linkedin.schema.StringType": {}
                        }
                    },
                    "nativeDataType": "VARCHAR(255)",
                    "recursive": false,
                    "glossaryTerms": {
                        "terms": [
                            {
                                "urn": "urn:li:glossaryTerm:Email_Address"
                            }
                        ],
                        "auditStamp": {
                            "time": 1654621200000,
                            "actor": "urn:li:corpuser:datahub"
                        }
                    },
                    "isPartOfKey": false
                },
                {
                    "fieldPath": "col_3",
                    "nullable": false,
                    "description": "Comment for column",
                    "type": {
                        "type": {
                            "com.linkedin.schema.StringType": {}
                        }
                    },
                    "nativeDataType": "VARCHAR(255)",
                    "recursive": false,
                    "glossaryTerms": {
                        "terms": [
                            {
                                "urn": "urn:li:glossaryTerm:CloudRegion"
                            }
                        ],
                        "auditStamp": {
                            "time": 1654621200000,
                            "actor": "urn:li:corpuser:datahub"
                        }
                    },
                    "isPartOfKey": false
                },
                {
                    "fieldPath": "col_4",
                    "nullable": false,
                    "description": "Comment for column",
                    "type": {
                        "type": {
                            "com.linkedin.schema.StringType": {}
                        }
                    },
                    "nativeDataType": "VARCHAR(255)",
                    "recursive": false,
                    "isPartOfKey": false
                },
                {
                    "fieldPath": "col_5",
                    "nullable": false,
                    "description": "Comment for column",
                    "type": {
                        "type": {
                            "com.linkedin.schema.StringType": {}
                        }
                    },
                    "nativeDataType": "VARCHAR(255)",
                    "recursive": false,
                    "isPartOfKey": false
                },
                {
                    "fieldPath": "col_6",
                    "nullable": false,
                    "description": "Comment for column",
                    "type": {
                        "type": {
                            "com.linkedin.schema.StringType": {}
                        }
                    },
                    "nativeDataType": "VARCHAR(255)",
                    "recursive": false,
                    "isPartOfKey": false
                },
                {
                    "fieldPath": "col_7",
                    "nullable": false,
                    "description": "Comment for column",
                    "type": {
                        "type": {
                            "com.linkedin.schema.StringType": {}
                        }
                    },
                    "nativeDataType": "VARCHAR(255)",
                    "recursive": false,
                    "isPartOfKey": false
                },
                {
                    "fieldPath": "col_8",
                    "nullable": false,
                    "description": "Comment for column",
                    "type": {
                        "type": {
                            "com.linkedin.schema.StringType": {}
                        }
                    },
                    "nativeDataType": "VARCHAR(255)",
                    "recursive": false,
                    "isPartOfKey": false
                },
                {
                    "fieldPath": "col_9",
                    "nullable": false,
                    "description": "Comment for column",
                    "type": {
                        "type": {
                            "com.linkedin.schema.StringType": {}
                        }
                    },
                    "nativeDataType": "VARCHAR(255)",
                    "recursive": false,
                    "isPartOfKey": false
                },
                {
                    "fieldPath": "col_10",
                    "nullable": false,
                    "description": "Comment for column",
                    "type": {
                        "type": {
                            "com.linkedin.schema.StringType": {}
                        }
                    },
                    "nativeDataType": "VARCHAR(255)",
                    "recursive": false,
                    "isPartOfKey": false
                }
            ]
        }
    },
    "systemMetadata": {
        "lastObserved": 1654621200000,
        "runId": "snowflake-2022_06_07-17_00_00",
        "lastRunId": "no-run-id-provided"
    }
},
{
    "entityType": "dataset",
    "entityUrn": "urn:li:dataset:(urn:li:dataPlatform:snowflake,test_db.test_schema.table_7,PROD)",
    "changeType": "UPSERT",
    "aspectName": "datasetProperties",
    "aspect": {
        "json": {
            "customProperties": {},
            "externalUrl": "https://app.snowflake.com/ap-south-1.aws/abc12345/#/data/databases/TEST_DB/schemas/TEST_SCHEMA/table/TABLE_7/",
            "name": "TABLE_7",
            "qualifiedName": "TEST_DB.TEST_SCHEMA.TABLE_7",
            "description": "Comment for Table",
            "created": {
                "time": 1623103200000
            },
            "lastModified": {
                "time": 1623103200000
            },
            "tags": []
        }
    },
    "systemMetadata": {
        "lastObserved": 1615443388097,
        "runId": "snowflake-2023_12_18-10_16_09",
        "lastRunId": "no-run-id-provided"
    }
},
{
    "entityType": "dataset",
    "entityUrn": "urn:li:dataset:(urn:li:dataPlatform:snowflake,test_db.test_schema.table_7,PROD)",
    "changeType": "UPSERT",
    "aspectName": "container",
    "aspect": {
        "json": {
            "container": "urn:li:container:94c696a054bab40b73e640a7f82e3b1c"
        }
    },
    "systemMetadata": {
        "lastObserved": 1654621200000,
        "runId": "snowflake-2022_06_07-17_00_00",
        "lastRunId": "no-run-id-provided"
    }
},
{
    "entityType": "dataset",
    "entityUrn": "urn:li:dataset:(urn:li:dataPlatform:snowflake,test_db.test_schema.table_7,PROD)",
    "changeType": "UPSERT",
    "aspectName": "subTypes",
    "aspect": {
        "json": {
            "typeNames": [
                "Table"
            ]
        }
    },
    "systemMetadata": {
        "lastObserved": 1654621200000,
        "runId": "snowflake-2022_06_07-17_00_00",
        "lastRunId": "no-run-id-provided"
    }
},
{
    "entityType": "dataset",
    "entityUrn": "urn:li:dataset:(urn:li:dataPlatform:snowflake,test_db.test_schema.table_7,PROD)",
    "changeType": "UPSERT",
    "aspectName": "browsePathsV2",
    "aspect": {
        "json": {
            "path": [
                {
                    "id": "urn:li:container:5e359958be02ce647cd9ac196dbd4585",
                    "urn": "urn:li:container:5e359958be02ce647cd9ac196dbd4585"
                },
                {
                    "id": "urn:li:container:94c696a054bab40b73e640a7f82e3b1c",
                    "urn": "urn:li:container:94c696a054bab40b73e640a7f82e3b1c"
                }
            ]
        }
    },
    "systemMetadata": {
        "lastObserved": 1654621200000,
        "runId": "snowflake-2022_06_07-17_00_00",
        "lastRunId": "no-run-id-provided"
    }
},
{
    "entityType": "dataset",
    "entityUrn": "urn:li:dataset:(urn:li:dataPlatform:snowflake,test_db.test_schema.table_8,PROD)",
    "changeType": "UPSERT",
    "aspectName": "status",
    "aspect": {
        "json": {
            "removed": false
        }
    },
    "systemMetadata": {
        "lastObserved": 1654621200000,
        "runId": "snowflake-2022_06_07-17_00_00",
        "lastRunId": "no-run-id-provided"
    }
},
{
    "entityType": "dataset",
    "entityUrn": "urn:li:dataset:(urn:li:dataPlatform:snowflake,test_db.test_schema.table_8,PROD)",
    "changeType": "UPSERT",
    "aspectName": "schemaMetadata",
    "aspect": {
        "json": {
            "schemaName": "test_db.test_schema.table_8",
            "platform": "urn:li:dataPlatform:snowflake",
            "version": 0,
            "created": {
                "time": 0,
                "actor": "urn:li:corpuser:unknown"
            },
            "lastModified": {
                "time": 0,
                "actor": "urn:li:corpuser:unknown"
            },
            "hash": "",
            "platformSchema": {
                "com.linkedin.schema.MySqlDDL": {
                    "tableSchema": ""
                }
            },
            "fields": [
                {
                    "fieldPath": "col_1",
                    "nullable": false,
                    "description": "Comment for column",
                    "type": {
                        "type": {
                            "com.linkedin.schema.NumberType": {}
                        }
                    },
                    "nativeDataType": "NUMBER(38,0)",
                    "recursive": false,
                    "glossaryTerms": {
                        "terms": [
                            {
                                "urn": "urn:li:glossaryTerm:Age"
                            }
                        ],
                        "auditStamp": {
                            "time": 1654621200000,
                            "actor": "urn:li:corpuser:datahub"
                        }
                    },
                    "isPartOfKey": false
                },
                {
                    "fieldPath": "col_2",
                    "nullable": false,
                    "description": "Comment for column",
                    "type": {
                        "type": {
                            "com.linkedin.schema.StringType": {}
                        }
                    },
                    "nativeDataType": "VARCHAR(255)",
                    "recursive": false,
                    "glossaryTerms": {
                        "terms": [
                            {
                                "urn": "urn:li:glossaryTerm:Email_Address"
                            }
                        ],
                        "auditStamp": {
                            "time": 1654621200000,
                            "actor": "urn:li:corpuser:datahub"
                        }
                    },
                    "isPartOfKey": false
                },
                {
                    "fieldPath": "col_3",
                    "nullable": false,
                    "description": "Comment for column",
                    "type": {
                        "type": {
                            "com.linkedin.schema.StringType": {}
                        }
                    },
                    "nativeDataType": "VARCHAR(255)",
                    "recursive": false,
                    "glossaryTerms": {
                        "terms": [
                            {
                                "urn": "urn:li:glossaryTerm:CloudRegion"
                            }
                        ],
                        "auditStamp": {
                            "time": 1654621200000,
                            "actor": "urn:li:corpuser:datahub"
                        }
                    },
                    "isPartOfKey": false
                },
                {
                    "fieldPath": "col_4",
                    "nullable": false,
                    "description": "Comment for column",
                    "type": {
                        "type": {
                            "com.linkedin.schema.StringType": {}
                        }
                    },
                    "nativeDataType": "VARCHAR(255)",
                    "recursive": false,
                    "isPartOfKey": false
                },
                {
                    "fieldPath": "col_5",
                    "nullable": false,
                    "description": "Comment for column",
                    "type": {
                        "type": {
                            "com.linkedin.schema.StringType": {}
                        }
                    },
                    "nativeDataType": "VARCHAR(255)",
                    "recursive": false,
                    "isPartOfKey": false
                },
                {
                    "fieldPath": "col_6",
                    "nullable": false,
                    "description": "Comment for column",
                    "type": {
                        "type": {
                            "com.linkedin.schema.StringType": {}
                        }
                    },
                    "nativeDataType": "VARCHAR(255)",
                    "recursive": false,
                    "isPartOfKey": false
                },
                {
                    "fieldPath": "col_7",
                    "nullable": false,
                    "description": "Comment for column",
                    "type": {
                        "type": {
                            "com.linkedin.schema.StringType": {}
                        }
                    },
                    "nativeDataType": "VARCHAR(255)",
                    "recursive": false,
                    "isPartOfKey": false
                },
                {
                    "fieldPath": "col_8",
                    "nullable": false,
                    "description": "Comment for column",
                    "type": {
                        "type": {
                            "com.linkedin.schema.StringType": {}
                        }
                    },
                    "nativeDataType": "VARCHAR(255)",
                    "recursive": false,
                    "isPartOfKey": false
                },
                {
                    "fieldPath": "col_9",
                    "nullable": false,
                    "description": "Comment for column",
                    "type": {
                        "type": {
                            "com.linkedin.schema.StringType": {}
                        }
                    },
                    "nativeDataType": "VARCHAR(255)",
                    "recursive": false,
                    "isPartOfKey": false
                },
                {
                    "fieldPath": "col_10",
                    "nullable": false,
                    "description": "Comment for column",
                    "type": {
                        "type": {
                            "com.linkedin.schema.StringType": {}
                        }
                    },
                    "nativeDataType": "VARCHAR(255)",
                    "recursive": false,
                    "isPartOfKey": false
                }
            ]
        }
    },
    "systemMetadata": {
        "lastObserved": 1654621200000,
        "runId": "snowflake-2022_06_07-17_00_00",
        "lastRunId": "no-run-id-provided"
    }
},
{
    "entityType": "dataset",
    "entityUrn": "urn:li:dataset:(urn:li:dataPlatform:snowflake,test_db.test_schema.table_8,PROD)",
    "changeType": "UPSERT",
    "aspectName": "datasetProperties",
    "aspect": {
        "json": {
            "customProperties": {},
            "externalUrl": "https://app.snowflake.com/ap-south-1.aws/abc12345/#/data/databases/TEST_DB/schemas/TEST_SCHEMA/table/TABLE_8/",
            "name": "TABLE_8",
            "qualifiedName": "TEST_DB.TEST_SCHEMA.TABLE_8",
            "description": "Comment for Table",
            "created": {
                "time": 1623103200000
            },
            "lastModified": {
                "time": 1623103200000
            },
            "tags": []
        }
    },
    "systemMetadata": {
        "lastObserved": 1615443388097,
        "runId": "snowflake-2023_12_18-10_16_09",
        "lastRunId": "no-run-id-provided"
    }
},
{
    "entityType": "dataset",
    "entityUrn": "urn:li:dataset:(urn:li:dataPlatform:snowflake,test_db.test_schema.table_8,PROD)",
    "changeType": "UPSERT",
    "aspectName": "container",
    "aspect": {
        "json": {
            "container": "urn:li:container:94c696a054bab40b73e640a7f82e3b1c"
        }
    },
    "systemMetadata": {
        "lastObserved": 1654621200000,
        "runId": "snowflake-2022_06_07-17_00_00",
        "lastRunId": "no-run-id-provided"
    }
},
{
    "entityType": "dataset",
    "entityUrn": "urn:li:dataset:(urn:li:dataPlatform:snowflake,test_db.test_schema.table_8,PROD)",
    "changeType": "UPSERT",
    "aspectName": "subTypes",
    "aspect": {
        "json": {
            "typeNames": [
                "Table"
            ]
        }
    },
    "systemMetadata": {
        "lastObserved": 1654621200000,
        "runId": "snowflake-2022_06_07-17_00_00",
        "lastRunId": "no-run-id-provided"
    }
},
{
    "entityType": "dataset",
    "entityUrn": "urn:li:dataset:(urn:li:dataPlatform:snowflake,test_db.test_schema.table_8,PROD)",
    "changeType": "UPSERT",
    "aspectName": "browsePathsV2",
    "aspect": {
        "json": {
            "path": [
                {
                    "id": "urn:li:container:5e359958be02ce647cd9ac196dbd4585",
                    "urn": "urn:li:container:5e359958be02ce647cd9ac196dbd4585"
                },
                {
                    "id": "urn:li:container:94c696a054bab40b73e640a7f82e3b1c",
                    "urn": "urn:li:container:94c696a054bab40b73e640a7f82e3b1c"
                }
            ]
        }
    },
    "systemMetadata": {
        "lastObserved": 1654621200000,
        "runId": "snowflake-2022_06_07-17_00_00",
        "lastRunId": "no-run-id-provided"
    }
},
{
    "entityType": "dataset",
    "entityUrn": "urn:li:dataset:(urn:li:dataPlatform:snowflake,test_db.test_schema.table_9,PROD)",
    "changeType": "UPSERT",
    "aspectName": "status",
    "aspect": {
        "json": {
            "removed": false
        }
    },
    "systemMetadata": {
        "lastObserved": 1654621200000,
        "runId": "snowflake-2022_06_07-17_00_00",
        "lastRunId": "no-run-id-provided"
    }
},
{
    "entityType": "dataset",
    "entityUrn": "urn:li:dataset:(urn:li:dataPlatform:snowflake,test_db.test_schema.table_9,PROD)",
    "changeType": "UPSERT",
    "aspectName": "schemaMetadata",
    "aspect": {
        "json": {
            "schemaName": "test_db.test_schema.table_9",
            "platform": "urn:li:dataPlatform:snowflake",
            "version": 0,
            "created": {
                "time": 0,
                "actor": "urn:li:corpuser:unknown"
            },
            "lastModified": {
                "time": 0,
                "actor": "urn:li:corpuser:unknown"
            },
            "hash": "",
            "platformSchema": {
                "com.linkedin.schema.MySqlDDL": {
                    "tableSchema": ""
                }
            },
            "fields": [
                {
                    "fieldPath": "col_1",
                    "nullable": false,
                    "description": "Comment for column",
                    "type": {
                        "type": {
                            "com.linkedin.schema.NumberType": {}
                        }
                    },
                    "nativeDataType": "NUMBER(38,0)",
                    "recursive": false,
                    "glossaryTerms": {
                        "terms": [
                            {
                                "urn": "urn:li:glossaryTerm:Age"
                            }
                        ],
                        "auditStamp": {
                            "time": 1654621200000,
                            "actor": "urn:li:corpuser:datahub"
                        }
                    },
                    "isPartOfKey": false
                },
                {
                    "fieldPath": "col_2",
                    "nullable": false,
                    "description": "Comment for column",
                    "type": {
                        "type": {
                            "com.linkedin.schema.StringType": {}
                        }
                    },
                    "nativeDataType": "VARCHAR(255)",
                    "recursive": false,
                    "glossaryTerms": {
                        "terms": [
                            {
                                "urn": "urn:li:glossaryTerm:Email_Address"
                            }
                        ],
                        "auditStamp": {
                            "time": 1654621200000,
                            "actor": "urn:li:corpuser:datahub"
                        }
                    },
                    "isPartOfKey": false
                },
                {
                    "fieldPath": "col_3",
                    "nullable": false,
                    "description": "Comment for column",
                    "type": {
                        "type": {
                            "com.linkedin.schema.StringType": {}
                        }
                    },
                    "nativeDataType": "VARCHAR(255)",
                    "recursive": false,
                    "glossaryTerms": {
                        "terms": [
                            {
                                "urn": "urn:li:glossaryTerm:CloudRegion"
                            }
                        ],
                        "auditStamp": {
                            "time": 1654621200000,
                            "actor": "urn:li:corpuser:datahub"
                        }
                    },
                    "isPartOfKey": false
                },
                {
                    "fieldPath": "col_4",
                    "nullable": false,
                    "description": "Comment for column",
                    "type": {
                        "type": {
                            "com.linkedin.schema.StringType": {}
                        }
                    },
                    "nativeDataType": "VARCHAR(255)",
                    "recursive": false,
                    "isPartOfKey": false
                },
                {
                    "fieldPath": "col_5",
                    "nullable": false,
                    "description": "Comment for column",
                    "type": {
                        "type": {
                            "com.linkedin.schema.StringType": {}
                        }
                    },
                    "nativeDataType": "VARCHAR(255)",
                    "recursive": false,
                    "isPartOfKey": false
                },
                {
                    "fieldPath": "col_6",
                    "nullable": false,
                    "description": "Comment for column",
                    "type": {
                        "type": {
                            "com.linkedin.schema.StringType": {}
                        }
                    },
                    "nativeDataType": "VARCHAR(255)",
                    "recursive": false,
                    "isPartOfKey": false
                },
                {
                    "fieldPath": "col_7",
                    "nullable": false,
                    "description": "Comment for column",
                    "type": {
                        "type": {
                            "com.linkedin.schema.StringType": {}
                        }
                    },
                    "nativeDataType": "VARCHAR(255)",
                    "recursive": false,
                    "isPartOfKey": false
                },
                {
                    "fieldPath": "col_8",
                    "nullable": false,
                    "description": "Comment for column",
                    "type": {
                        "type": {
                            "com.linkedin.schema.StringType": {}
                        }
                    },
                    "nativeDataType": "VARCHAR(255)",
                    "recursive": false,
                    "isPartOfKey": false
                },
                {
                    "fieldPath": "col_9",
                    "nullable": false,
                    "description": "Comment for column",
                    "type": {
                        "type": {
                            "com.linkedin.schema.StringType": {}
                        }
                    },
                    "nativeDataType": "VARCHAR(255)",
                    "recursive": false,
                    "isPartOfKey": false
                },
                {
                    "fieldPath": "col_10",
                    "nullable": false,
                    "description": "Comment for column",
                    "type": {
                        "type": {
                            "com.linkedin.schema.StringType": {}
                        }
                    },
                    "nativeDataType": "VARCHAR(255)",
                    "recursive": false,
                    "isPartOfKey": false
                }
            ]
        }
    },
    "systemMetadata": {
        "lastObserved": 1654621200000,
        "runId": "snowflake-2022_06_07-17_00_00",
        "lastRunId": "no-run-id-provided"
    }
},
{
    "entityType": "dataset",
    "entityUrn": "urn:li:dataset:(urn:li:dataPlatform:snowflake,test_db.test_schema.table_9,PROD)",
    "changeType": "UPSERT",
    "aspectName": "datasetProperties",
    "aspect": {
        "json": {
            "customProperties": {},
            "externalUrl": "https://app.snowflake.com/ap-south-1.aws/abc12345/#/data/databases/TEST_DB/schemas/TEST_SCHEMA/table/TABLE_9/",
            "name": "TABLE_9",
            "qualifiedName": "TEST_DB.TEST_SCHEMA.TABLE_9",
            "description": "Comment for Table",
            "created": {
                "time": 1623103200000
            },
            "lastModified": {
                "time": 1623103200000
            },
            "tags": []
        }
    },
    "systemMetadata": {
        "lastObserved": 1615443388097,
        "runId": "snowflake-2023_12_18-10_16_09",
        "lastRunId": "no-run-id-provided"
    }
},
{
    "entityType": "dataset",
    "entityUrn": "urn:li:dataset:(urn:li:dataPlatform:snowflake,test_db.test_schema.table_9,PROD)",
    "changeType": "UPSERT",
    "aspectName": "container",
    "aspect": {
        "json": {
            "container": "urn:li:container:94c696a054bab40b73e640a7f82e3b1c"
        }
    },
    "systemMetadata": {
        "lastObserved": 1654621200000,
        "runId": "snowflake-2022_06_07-17_00_00",
        "lastRunId": "no-run-id-provided"
    }
},
{
    "entityType": "dataset",
    "entityUrn": "urn:li:dataset:(urn:li:dataPlatform:snowflake,test_db.test_schema.table_9,PROD)",
    "changeType": "UPSERT",
    "aspectName": "subTypes",
    "aspect": {
        "json": {
            "typeNames": [
                "Table"
            ]
        }
    },
    "systemMetadata": {
        "lastObserved": 1654621200000,
        "runId": "snowflake-2022_06_07-17_00_00",
        "lastRunId": "no-run-id-provided"
    }
},
{
    "entityType": "dataset",
    "entityUrn": "urn:li:dataset:(urn:li:dataPlatform:snowflake,test_db.test_schema.table_9,PROD)",
    "changeType": "UPSERT",
    "aspectName": "browsePathsV2",
    "aspect": {
        "json": {
            "path": [
                {
                    "id": "urn:li:container:5e359958be02ce647cd9ac196dbd4585",
                    "urn": "urn:li:container:5e359958be02ce647cd9ac196dbd4585"
                },
                {
                    "id": "urn:li:container:94c696a054bab40b73e640a7f82e3b1c",
                    "urn": "urn:li:container:94c696a054bab40b73e640a7f82e3b1c"
                }
            ]
        }
    },
    "systemMetadata": {
        "lastObserved": 1654621200000,
        "runId": "snowflake-2022_06_07-17_00_00",
        "lastRunId": "no-run-id-provided"
    }
},
{
    "entityType": "dataset",
    "entityUrn": "urn:li:dataset:(urn:li:dataPlatform:snowflake,test_db.test_schema.table_10,PROD)",
    "changeType": "UPSERT",
    "aspectName": "status",
    "aspect": {
        "json": {
            "removed": false
        }
    },
    "systemMetadata": {
        "lastObserved": 1654621200000,
        "runId": "snowflake-2022_06_07-17_00_00",
        "lastRunId": "no-run-id-provided"
    }
},
{
    "entityType": "dataset",
    "entityUrn": "urn:li:dataset:(urn:li:dataPlatform:snowflake,test_db.test_schema.table_10,PROD)",
    "changeType": "UPSERT",
    "aspectName": "schemaMetadata",
    "aspect": {
        "json": {
            "schemaName": "test_db.test_schema.table_10",
            "platform": "urn:li:dataPlatform:snowflake",
            "version": 0,
            "created": {
                "time": 0,
                "actor": "urn:li:corpuser:unknown"
            },
            "lastModified": {
                "time": 0,
                "actor": "urn:li:corpuser:unknown"
            },
            "hash": "",
            "platformSchema": {
                "com.linkedin.schema.MySqlDDL": {
                    "tableSchema": ""
                }
            },
            "fields": [
                {
                    "fieldPath": "col_1",
                    "nullable": false,
                    "description": "Comment for column",
                    "type": {
                        "type": {
                            "com.linkedin.schema.NumberType": {}
                        }
                    },
                    "nativeDataType": "NUMBER(38,0)",
                    "recursive": false,
                    "glossaryTerms": {
                        "terms": [
                            {
                                "urn": "urn:li:glossaryTerm:Age"
                            }
                        ],
                        "auditStamp": {
                            "time": 1654621200000,
                            "actor": "urn:li:corpuser:datahub"
                        }
                    },
                    "isPartOfKey": false
                },
                {
                    "fieldPath": "col_2",
                    "nullable": false,
                    "description": "Comment for column",
                    "type": {
                        "type": {
                            "com.linkedin.schema.StringType": {}
                        }
                    },
                    "nativeDataType": "VARCHAR(255)",
                    "recursive": false,
                    "glossaryTerms": {
                        "terms": [
                            {
                                "urn": "urn:li:glossaryTerm:Email_Address"
                            }
                        ],
                        "auditStamp": {
                            "time": 1654621200000,
                            "actor": "urn:li:corpuser:datahub"
                        }
                    },
                    "isPartOfKey": false
                },
                {
                    "fieldPath": "col_3",
                    "nullable": false,
                    "description": "Comment for column",
                    "type": {
                        "type": {
                            "com.linkedin.schema.StringType": {}
                        }
                    },
                    "nativeDataType": "VARCHAR(255)",
                    "recursive": false,
                    "glossaryTerms": {
                        "terms": [
                            {
                                "urn": "urn:li:glossaryTerm:CloudRegion"
                            }
                        ],
                        "auditStamp": {
                            "time": 1654621200000,
                            "actor": "urn:li:corpuser:datahub"
                        }
                    },
                    "isPartOfKey": false
                },
                {
                    "fieldPath": "col_4",
                    "nullable": false,
                    "description": "Comment for column",
                    "type": {
                        "type": {
                            "com.linkedin.schema.StringType": {}
                        }
                    },
                    "nativeDataType": "VARCHAR(255)",
                    "recursive": false,
                    "isPartOfKey": false
                },
                {
                    "fieldPath": "col_5",
                    "nullable": false,
                    "description": "Comment for column",
                    "type": {
                        "type": {
                            "com.linkedin.schema.StringType": {}
                        }
                    },
                    "nativeDataType": "VARCHAR(255)",
                    "recursive": false,
                    "isPartOfKey": false
                },
                {
                    "fieldPath": "col_6",
                    "nullable": false,
                    "description": "Comment for column",
                    "type": {
                        "type": {
                            "com.linkedin.schema.StringType": {}
                        }
                    },
                    "nativeDataType": "VARCHAR(255)",
                    "recursive": false,
                    "isPartOfKey": false
                },
                {
                    "fieldPath": "col_7",
                    "nullable": false,
                    "description": "Comment for column",
                    "type": {
                        "type": {
                            "com.linkedin.schema.StringType": {}
                        }
                    },
                    "nativeDataType": "VARCHAR(255)",
                    "recursive": false,
                    "isPartOfKey": false
                },
                {
                    "fieldPath": "col_8",
                    "nullable": false,
                    "description": "Comment for column",
                    "type": {
                        "type": {
                            "com.linkedin.schema.StringType": {}
                        }
                    },
                    "nativeDataType": "VARCHAR(255)",
                    "recursive": false,
                    "isPartOfKey": false
                },
                {
                    "fieldPath": "col_9",
                    "nullable": false,
                    "description": "Comment for column",
                    "type": {
                        "type": {
                            "com.linkedin.schema.StringType": {}
                        }
                    },
                    "nativeDataType": "VARCHAR(255)",
                    "recursive": false,
                    "isPartOfKey": false
                },
                {
                    "fieldPath": "col_10",
                    "nullable": false,
                    "description": "Comment for column",
                    "type": {
                        "type": {
                            "com.linkedin.schema.StringType": {}
                        }
                    },
                    "nativeDataType": "VARCHAR(255)",
                    "recursive": false,
                    "isPartOfKey": false
                }
            ]
        }
    },
    "systemMetadata": {
        "lastObserved": 1654621200000,
        "runId": "snowflake-2022_06_07-17_00_00",
        "lastRunId": "no-run-id-provided"
    }
},
{
    "entityType": "dataset",
    "entityUrn": "urn:li:dataset:(urn:li:dataPlatform:snowflake,test_db.test_schema.table_10,PROD)",
    "changeType": "UPSERT",
    "aspectName": "datasetProperties",
    "aspect": {
        "json": {
            "customProperties": {},
            "externalUrl": "https://app.snowflake.com/ap-south-1.aws/abc12345/#/data/databases/TEST_DB/schemas/TEST_SCHEMA/table/TABLE_10/",
            "name": "TABLE_10",
            "qualifiedName": "TEST_DB.TEST_SCHEMA.TABLE_10",
            "description": "Comment for Table",
            "created": {
                "time": 1623103200000
            },
            "lastModified": {
                "time": 1623103200000
            },
            "tags": []
        }
    },
    "systemMetadata": {
        "lastObserved": 1615443388097,
        "runId": "snowflake-2023_12_18-10_16_09",
        "lastRunId": "no-run-id-provided"
    }
},
{
    "entityType": "dataset",
    "entityUrn": "urn:li:dataset:(urn:li:dataPlatform:snowflake,test_db.test_schema.table_10,PROD)",
    "changeType": "UPSERT",
    "aspectName": "container",
    "aspect": {
        "json": {
            "container": "urn:li:container:94c696a054bab40b73e640a7f82e3b1c"
        }
    },
    "systemMetadata": {
        "lastObserved": 1654621200000,
        "runId": "snowflake-2022_06_07-17_00_00",
        "lastRunId": "no-run-id-provided"
    }
},
{
    "entityType": "dataset",
    "entityUrn": "urn:li:dataset:(urn:li:dataPlatform:snowflake,test_db.test_schema.table_10,PROD)",
    "changeType": "UPSERT",
    "aspectName": "subTypes",
    "aspect": {
        "json": {
            "typeNames": [
                "Table"
            ]
        }
    },
    "systemMetadata": {
        "lastObserved": 1654621200000,
        "runId": "snowflake-2022_06_07-17_00_00",
        "lastRunId": "no-run-id-provided"
    }
},
{
    "entityType": "dataset",
    "entityUrn": "urn:li:dataset:(urn:li:dataPlatform:snowflake,test_db.test_schema.table_10,PROD)",
    "changeType": "UPSERT",
    "aspectName": "browsePathsV2",
    "aspect": {
        "json": {
            "path": [
                {
                    "id": "urn:li:container:5e359958be02ce647cd9ac196dbd4585",
                    "urn": "urn:li:container:5e359958be02ce647cd9ac196dbd4585"
                },
                {
                    "id": "urn:li:container:94c696a054bab40b73e640a7f82e3b1c",
                    "urn": "urn:li:container:94c696a054bab40b73e640a7f82e3b1c"
                }
            ]
        }
    },
    "systemMetadata": {
        "lastObserved": 1654621200000,
        "runId": "snowflake-2022_06_07-17_00_00",
        "lastRunId": "no-run-id-provided"
    }
},
{
    "entityType": "tag",
    "entityUrn": "urn:li:tag:test_db.test_schema.security:pii",
    "changeType": "UPSERT",
    "aspectName": "tagProperties",
    "aspect": {
        "json": {
            "name": "security: pii",
            "description": "Represents the Snowflake tag `TEST_DB.TEST_SCHEMA.security` with value `pii`."
        }
    },
    "systemMetadata": {
        "lastObserved": 1654621200000,
        "runId": "snowflake-2022_06_07-17_00_00",
        "lastRunId": "no-run-id-provided"
    }
},
{
    "entityType": "dataset",
    "entityUrn": "urn:li:dataset:(urn:li:dataPlatform:snowflake,test_db.test_schema.view_1,PROD)",
    "changeType": "UPSERT",
    "aspectName": "status",
    "aspect": {
        "json": {
            "removed": false
        }
    },
    "systemMetadata": {
        "lastObserved": 1654621200000,
        "runId": "snowflake-2022_06_07-17_00_00",
        "lastRunId": "no-run-id-provided"
    }
},
{
    "entityType": "dataset",
    "entityUrn": "urn:li:dataset:(urn:li:dataPlatform:snowflake,test_db.test_schema.view_1,PROD)",
    "changeType": "UPSERT",
    "aspectName": "schemaMetadata",
    "aspect": {
        "json": {
            "schemaName": "test_db.test_schema.view_1",
            "platform": "urn:li:dataPlatform:snowflake",
            "version": 0,
            "created": {
                "time": 0,
                "actor": "urn:li:corpuser:unknown"
            },
            "lastModified": {
                "time": 0,
                "actor": "urn:li:corpuser:unknown"
            },
            "hash": "",
            "platformSchema": {
                "com.linkedin.schema.MySqlDDL": {
                    "tableSchema": ""
                }
            },
            "fields": [
                {
                    "fieldPath": "col_1",
                    "nullable": false,
                    "description": "Comment for column",
                    "type": {
                        "type": {
                            "com.linkedin.schema.NumberType": {}
                        }
                    },
                    "nativeDataType": "NUMBER(38,0)",
                    "recursive": false,
                    "globalTags": {
                        "tags": [
                            {
                                "tag": "urn:li:tag:test_db.test_schema.security:pii"
                            }
                        ]
                    },
                    "isPartOfKey": false
                },
                {
                    "fieldPath": "col_2",
                    "nullable": false,
                    "description": "Comment for column",
                    "type": {
                        "type": {
                            "com.linkedin.schema.StringType": {}
                        }
                    },
                    "nativeDataType": "VARCHAR(255)",
                    "recursive": false,
                    "isPartOfKey": false
                },
                {
                    "fieldPath": "col_3",
                    "nullable": false,
                    "description": "Comment for column",
                    "type": {
                        "type": {
                            "com.linkedin.schema.StringType": {}
                        }
                    },
                    "nativeDataType": "VARCHAR(255)",
                    "recursive": false,
                    "isPartOfKey": false
                },
                {
                    "fieldPath": "col_4",
                    "nullable": false,
                    "description": "Comment for column",
                    "type": {
                        "type": {
                            "com.linkedin.schema.StringType": {}
                        }
                    },
                    "nativeDataType": "VARCHAR(255)",
                    "recursive": false,
                    "isPartOfKey": false
                },
                {
                    "fieldPath": "col_5",
                    "nullable": false,
                    "description": "Comment for column",
                    "type": {
                        "type": {
                            "com.linkedin.schema.StringType": {}
                        }
                    },
                    "nativeDataType": "VARCHAR(255)",
                    "recursive": false,
                    "isPartOfKey": false
                },
                {
                    "fieldPath": "col_6",
                    "nullable": false,
                    "description": "Comment for column",
                    "type": {
                        "type": {
                            "com.linkedin.schema.StringType": {}
                        }
                    },
                    "nativeDataType": "VARCHAR(255)",
                    "recursive": false,
                    "isPartOfKey": false
                },
                {
                    "fieldPath": "col_7",
                    "nullable": false,
                    "description": "Comment for column",
                    "type": {
                        "type": {
                            "com.linkedin.schema.StringType": {}
                        }
                    },
                    "nativeDataType": "VARCHAR(255)",
                    "recursive": false,
                    "isPartOfKey": false
                },
                {
                    "fieldPath": "col_8",
                    "nullable": false,
                    "description": "Comment for column",
                    "type": {
                        "type": {
                            "com.linkedin.schema.StringType": {}
                        }
                    },
                    "nativeDataType": "VARCHAR(255)",
                    "recursive": false,
                    "isPartOfKey": false
                },
                {
                    "fieldPath": "col_9",
                    "nullable": false,
                    "description": "Comment for column",
                    "type": {
                        "type": {
                            "com.linkedin.schema.StringType": {}
                        }
                    },
                    "nativeDataType": "VARCHAR(255)",
                    "recursive": false,
                    "isPartOfKey": false
                },
                {
                    "fieldPath": "col_10",
                    "nullable": false,
                    "description": "Comment for column",
                    "type": {
                        "type": {
                            "com.linkedin.schema.StringType": {}
                        }
                    },
                    "nativeDataType": "VARCHAR(255)",
                    "recursive": false,
                    "isPartOfKey": false
                }
            ]
        }
    },
    "systemMetadata": {
        "lastObserved": 1654621200000,
        "runId": "snowflake-2022_06_07-17_00_00",
        "lastRunId": "no-run-id-provided"
    }
},
{
    "entityType": "dataset",
    "entityUrn": "urn:li:dataset:(urn:li:dataPlatform:snowflake,test_db.test_schema.view_1,PROD)",
    "changeType": "UPSERT",
    "aspectName": "datasetProperties",
    "aspect": {
        "json": {
            "customProperties": {},
            "externalUrl": "https://app.snowflake.com/ap-south-1.aws/abc12345/#/data/databases/TEST_DB/schemas/TEST_SCHEMA/view/VIEW_1/",
            "name": "VIEW_1",
            "qualifiedName": "TEST_DB.TEST_SCHEMA.VIEW_1",
            "description": "Comment for View",
            "created": {
                "time": 1623103200000
            },
            "lastModified": {
                "time": 1623103200000
            },
            "tags": []
        }
    },
    "systemMetadata": {
        "lastObserved": 1615443388097,
        "runId": "snowflake-2023_12_18-10_16_09",
        "lastRunId": "no-run-id-provided"
    }
},
{
    "entityType": "dataset",
    "entityUrn": "urn:li:dataset:(urn:li:dataPlatform:snowflake,test_db.test_schema.view_1,PROD)",
    "changeType": "UPSERT",
    "aspectName": "container",
    "aspect": {
        "json": {
            "container": "urn:li:container:94c696a054bab40b73e640a7f82e3b1c"
        }
    },
    "systemMetadata": {
        "lastObserved": 1654621200000,
        "runId": "snowflake-2022_06_07-17_00_00",
        "lastRunId": "no-run-id-provided"
    }
},
{
    "entityType": "dataset",
    "entityUrn": "urn:li:dataset:(urn:li:dataPlatform:snowflake,test_db.test_schema.view_1,PROD)",
    "changeType": "UPSERT",
    "aspectName": "subTypes",
    "aspect": {
        "json": {
            "typeNames": [
                "View"
            ]
        }
    },
    "systemMetadata": {
        "lastObserved": 1654621200000,
        "runId": "snowflake-2022_06_07-17_00_00",
        "lastRunId": "no-run-id-provided"
    }
},
{
    "entityType": "dataset",
    "entityUrn": "urn:li:dataset:(urn:li:dataPlatform:snowflake,test_db.test_schema.view_1,PROD)",
    "changeType": "UPSERT",
    "aspectName": "viewProperties",
    "aspect": {
        "json": {
            "materialized": false,
            "viewLogic": "create view view_1 as select * from table_1",
            "viewLanguage": "SQL"
        }
    },
    "systemMetadata": {
        "lastObserved": 1615443388097,
        "runId": "snowflake-2023_10_06-17_59_03",
        "lastRunId": "no-run-id-provided"
    }
},
{
    "entityType": "dataset",
    "entityUrn": "urn:li:dataset:(urn:li:dataPlatform:snowflake,test_db.test_schema.view_1,PROD)",
    "changeType": "UPSERT",
    "aspectName": "browsePathsV2",
    "aspect": {
        "json": {
            "path": [
                {
                    "id": "urn:li:container:5e359958be02ce647cd9ac196dbd4585",
                    "urn": "urn:li:container:5e359958be02ce647cd9ac196dbd4585"
                },
                {
                    "id": "urn:li:container:94c696a054bab40b73e640a7f82e3b1c",
                    "urn": "urn:li:container:94c696a054bab40b73e640a7f82e3b1c"
                }
            ]
        }
    },
    "systemMetadata": {
        "lastObserved": 1654621200000,
        "runId": "snowflake-2022_06_07-17_00_00",
        "lastRunId": "no-run-id-provided"
    }
},
{
    "entityType": "tag",
    "entityUrn": "urn:li:tag:test_db.test_schema.my_tag_0:my_value_0",
    "changeType": "UPSERT",
    "aspectName": "tagProperties",
    "aspect": {
        "json": {
            "name": "my_tag_0: my_value_0",
            "description": "Represents the Snowflake tag `TEST_DB.TEST_SCHEMA.my_tag_0` with value `my_value_0`."
        }
    },
    "systemMetadata": {
        "lastObserved": 1654621200000,
        "runId": "snowflake-2022_06_07-17_00_00",
        "lastRunId": "no-run-id-provided"
    }
},
{
    "entityType": "tag",
    "entityUrn": "urn:li:tag:test_db.test_schema.my_tag_1:my_value_1",
    "changeType": "UPSERT",
    "aspectName": "tagProperties",
    "aspect": {
        "json": {
            "name": "my_tag_1: my_value_1",
            "description": "Represents the Snowflake tag `TEST_DB.TEST_SCHEMA.my_tag_1` with value `my_value_1`."
        }
    },
    "systemMetadata": {
        "lastObserved": 1654621200000,
        "runId": "snowflake-2022_06_07-17_00_00",
        "lastRunId": "no-run-id-provided"
    }
},
{
    "entityType": "tag",
    "entityUrn": "urn:li:tag:test_db.test_schema.my_tag_2:my_value_2",
    "changeType": "UPSERT",
    "aspectName": "tagProperties",
    "aspect": {
        "json": {
            "name": "my_tag_2: my_value_2",
            "description": "Represents the Snowflake tag `TEST_DB.TEST_SCHEMA.my_tag_2` with value `my_value_2`."
        }
    },
    "systemMetadata": {
        "lastObserved": 1654621200000,
        "runId": "snowflake-2022_06_07-17_00_00",
        "lastRunId": "no-run-id-provided"
    }
},
{
    "entityType": "dataset",
    "entityUrn": "urn:li:dataset:(urn:li:dataPlatform:snowflake,test_db.test_schema.view_2,PROD)",
    "changeType": "UPSERT",
    "aspectName": "status",
    "aspect": {
        "json": {
            "removed": false
        }
    },
    "systemMetadata": {
        "lastObserved": 1654621200000,
        "runId": "snowflake-2022_06_07-17_00_00",
        "lastRunId": "no-run-id-provided"
    }
},
{
    "entityType": "dataset",
    "entityUrn": "urn:li:dataset:(urn:li:dataPlatform:snowflake,test_db.test_schema.view_2,PROD)",
    "changeType": "UPSERT",
    "aspectName": "schemaMetadata",
    "aspect": {
        "json": {
            "schemaName": "test_db.test_schema.view_2",
            "platform": "urn:li:dataPlatform:snowflake",
            "version": 0,
            "created": {
                "time": 0,
                "actor": "urn:li:corpuser:unknown"
            },
            "lastModified": {
                "time": 0,
                "actor": "urn:li:corpuser:unknown"
            },
            "hash": "",
            "platformSchema": {
                "com.linkedin.schema.MySqlDDL": {
                    "tableSchema": ""
                }
            },
            "fields": [
                {
                    "fieldPath": "col_1",
                    "nullable": false,
                    "description": "Comment for column",
                    "type": {
                        "type": {
                            "com.linkedin.schema.NumberType": {}
                        }
                    },
                    "nativeDataType": "NUMBER(38,0)",
                    "recursive": false,
                    "isPartOfKey": false
                },
                {
                    "fieldPath": "col_2",
                    "nullable": false,
                    "description": "Comment for column",
                    "type": {
                        "type": {
                            "com.linkedin.schema.StringType": {}
                        }
                    },
                    "nativeDataType": "VARCHAR(255)",
                    "recursive": false,
                    "isPartOfKey": false
                },
                {
                    "fieldPath": "col_3",
                    "nullable": false,
                    "description": "Comment for column",
                    "type": {
                        "type": {
                            "com.linkedin.schema.StringType": {}
                        }
                    },
                    "nativeDataType": "VARCHAR(255)",
                    "recursive": false,
                    "isPartOfKey": false
                },
                {
                    "fieldPath": "col_4",
                    "nullable": false,
                    "description": "Comment for column",
                    "type": {
                        "type": {
                            "com.linkedin.schema.StringType": {}
                        }
                    },
                    "nativeDataType": "VARCHAR(255)",
                    "recursive": false,
                    "isPartOfKey": false
                },
                {
                    "fieldPath": "col_5",
                    "nullable": false,
                    "description": "Comment for column",
                    "type": {
                        "type": {
                            "com.linkedin.schema.StringType": {}
                        }
                    },
                    "nativeDataType": "VARCHAR(255)",
                    "recursive": false,
                    "isPartOfKey": false
                },
                {
                    "fieldPath": "col_6",
                    "nullable": false,
                    "description": "Comment for column",
                    "type": {
                        "type": {
                            "com.linkedin.schema.StringType": {}
                        }
                    },
                    "nativeDataType": "VARCHAR(255)",
                    "recursive": false,
                    "isPartOfKey": false
                },
                {
                    "fieldPath": "col_7",
                    "nullable": false,
                    "description": "Comment for column",
                    "type": {
                        "type": {
                            "com.linkedin.schema.StringType": {}
                        }
                    },
                    "nativeDataType": "VARCHAR(255)",
                    "recursive": false,
                    "isPartOfKey": false
                },
                {
                    "fieldPath": "col_8",
                    "nullable": false,
                    "description": "Comment for column",
                    "type": {
                        "type": {
                            "com.linkedin.schema.StringType": {}
                        }
                    },
                    "nativeDataType": "VARCHAR(255)",
                    "recursive": false,
                    "isPartOfKey": false
                },
                {
                    "fieldPath": "col_9",
                    "nullable": false,
                    "description": "Comment for column",
                    "type": {
                        "type": {
                            "com.linkedin.schema.StringType": {}
                        }
                    },
                    "nativeDataType": "VARCHAR(255)",
                    "recursive": false,
                    "isPartOfKey": false
                },
                {
                    "fieldPath": "col_10",
                    "nullable": false,
                    "description": "Comment for column",
                    "type": {
                        "type": {
                            "com.linkedin.schema.StringType": {}
                        }
                    },
                    "nativeDataType": "VARCHAR(255)",
                    "recursive": false,
                    "isPartOfKey": false
                }
            ]
        }
    },
    "systemMetadata": {
        "lastObserved": 1654621200000,
        "runId": "snowflake-2022_06_07-17_00_00",
        "lastRunId": "no-run-id-provided"
    }
},
{
    "entityType": "dataset",
    "entityUrn": "urn:li:dataset:(urn:li:dataPlatform:snowflake,test_db.test_schema.view_2,PROD)",
    "changeType": "UPSERT",
    "aspectName": "datasetProperties",
    "aspect": {
        "json": {
            "customProperties": {},
            "externalUrl": "https://app.snowflake.com/ap-south-1.aws/abc12345/#/data/databases/TEST_DB/schemas/TEST_SCHEMA/view/VIEW_2/",
            "name": "VIEW_2",
            "qualifiedName": "TEST_DB.TEST_SCHEMA.VIEW_2",
            "description": "Comment for View",
            "created": {
                "time": 1623103200000
            },
            "lastModified": {
                "time": 1623103200000
            },
            "tags": []
        }
    },
    "systemMetadata": {
        "lastObserved": 1615443388097,
        "runId": "snowflake-2023_12_18-10_16_09",
        "lastRunId": "no-run-id-provided"
    }
},
{
    "entityType": "dataset",
    "entityUrn": "urn:li:dataset:(urn:li:dataPlatform:snowflake,test_db.test_schema.view_2,PROD)",
    "changeType": "UPSERT",
    "aspectName": "container",
    "aspect": {
        "json": {
            "container": "urn:li:container:94c696a054bab40b73e640a7f82e3b1c"
        }
    },
    "systemMetadata": {
        "lastObserved": 1654621200000,
        "runId": "snowflake-2022_06_07-17_00_00",
        "lastRunId": "no-run-id-provided"
    }
},
{
    "entityType": "dataset",
    "entityUrn": "urn:li:dataset:(urn:li:dataPlatform:snowflake,test_db.test_schema.view_2,PROD)",
    "changeType": "UPSERT",
    "aspectName": "subTypes",
    "aspect": {
        "json": {
            "typeNames": [
                "View"
            ]
        }
    },
    "systemMetadata": {
        "lastObserved": 1654621200000,
        "runId": "snowflake-2022_06_07-17_00_00",
        "lastRunId": "no-run-id-provided"
    }
},
{
    "entityType": "dataset",
    "entityUrn": "urn:li:dataset:(urn:li:dataPlatform:snowflake,test_db.test_schema.view_2,PROD)",
    "changeType": "UPSERT",
    "aspectName": "globalTags",
    "aspect": {
        "json": {
            "tags": [
                {
                    "tag": "urn:li:tag:test_db.test_schema.my_tag_0:my_value_0"
                },
                {
                    "tag": "urn:li:tag:test_db.test_schema.my_tag_1:my_value_1"
                },
                {
                    "tag": "urn:li:tag:test_db.test_schema.my_tag_2:my_value_2"
                }
            ]
        }
    },
    "systemMetadata": {
        "lastObserved": 1654621200000,
        "runId": "snowflake-2022_06_07-17_00_00",
        "lastRunId": "no-run-id-provided"
    }
},
{
    "entityType": "dataset",
    "entityUrn": "urn:li:dataset:(urn:li:dataPlatform:snowflake,test_db.test_schema.view_2,PROD)",
    "changeType": "UPSERT",
    "aspectName": "browsePathsV2",
    "aspect": {
        "json": {
            "path": [
                {
                    "id": "urn:li:container:5e359958be02ce647cd9ac196dbd4585",
                    "urn": "urn:li:container:5e359958be02ce647cd9ac196dbd4585"
                },
                {
                    "id": "urn:li:container:94c696a054bab40b73e640a7f82e3b1c",
                    "urn": "urn:li:container:94c696a054bab40b73e640a7f82e3b1c"
                }
            ]
        }
    },
    "systemMetadata": {
        "lastObserved": 1654621200000,
        "runId": "snowflake-2022_06_07-17_00_00",
        "lastRunId": "no-run-id-provided"
    }
},
{
    "entityType": "dataset",
    "entityUrn": "urn:li:dataset:(urn:li:dataPlatform:snowflake,test_db.test_schema.view_2,PROD)",
    "changeType": "UPSERT",
    "aspectName": "viewProperties",
    "aspect": {
        "json": {
            "materialized": false,
            "viewLogic": "create view view_2 as select * from table_2",
            "viewLanguage": "SQL"
        }
    },
    "systemMetadata": {
        "lastObserved": 1615443388097,
        "runId": "snowflake-2023_10_06-17_59_03",
        "lastRunId": "no-run-id-provided"
    }
},
{
    "entityType": "dataset",
    "entityUrn": "urn:li:dataset:(urn:li:dataPlatform:snowflake,test_db.test_schema.table_1,PROD)",
    "changeType": "UPSERT",
    "aspectName": "datasetProfile",
    "aspect": {
        "json": {
            "timestampMillis": 1654621200000,
            "partitionSpec": {
                "type": "FULL_TABLE",
                "partition": "FULL_TABLE_SNAPSHOT"
            },
            "rowCount": 10000,
            "columnCount": 10,
            "sizeInBytes": 1024
        }
    },
    "systemMetadata": {
        "lastObserved": 1654621200000,
        "runId": "snowflake-2022_06_07-17_00_00",
        "lastRunId": "no-run-id-provided"
    }
},
{
    "entityType": "dataset",
    "entityUrn": "urn:li:dataset:(urn:li:dataPlatform:snowflake,test_db.test_schema.table_2,PROD)",
    "changeType": "UPSERT",
    "aspectName": "datasetProfile",
    "aspect": {
        "json": {
            "timestampMillis": 1654621200000,
            "partitionSpec": {
                "type": "FULL_TABLE",
                "partition": "FULL_TABLE_SNAPSHOT"
            },
            "rowCount": 10000,
            "columnCount": 10,
            "sizeInBytes": 1024
        }
    },
    "systemMetadata": {
        "lastObserved": 1654621200000,
        "runId": "snowflake-2022_06_07-17_00_00",
        "lastRunId": "no-run-id-provided"
    }
},
{
    "entityType": "dataset",
    "entityUrn": "urn:li:dataset:(urn:li:dataPlatform:snowflake,test_db.test_schema.table_3,PROD)",
    "changeType": "UPSERT",
    "aspectName": "datasetProfile",
    "aspect": {
        "json": {
            "timestampMillis": 1654621200000,
            "partitionSpec": {
                "type": "FULL_TABLE",
                "partition": "FULL_TABLE_SNAPSHOT"
            },
            "rowCount": 10000,
            "columnCount": 10,
            "sizeInBytes": 1024
        }
    },
    "systemMetadata": {
        "lastObserved": 1654621200000,
        "runId": "snowflake-2022_06_07-17_00_00",
        "lastRunId": "no-run-id-provided"
    }
},
{
    "entityType": "dataset",
    "entityUrn": "urn:li:dataset:(urn:li:dataPlatform:snowflake,test_db.test_schema.table_4,PROD)",
    "changeType": "UPSERT",
    "aspectName": "datasetProfile",
    "aspect": {
        "json": {
            "timestampMillis": 1654621200000,
            "partitionSpec": {
                "type": "FULL_TABLE",
                "partition": "FULL_TABLE_SNAPSHOT"
            },
            "rowCount": 10000,
            "columnCount": 10,
            "sizeInBytes": 1024
        }
    },
    "systemMetadata": {
        "lastObserved": 1654621200000,
        "runId": "snowflake-2022_06_07-17_00_00",
        "lastRunId": "no-run-id-provided"
    }
},
{
    "entityType": "dataset",
    "entityUrn": "urn:li:dataset:(urn:li:dataPlatform:snowflake,test_db.test_schema.table_5,PROD)",
    "changeType": "UPSERT",
    "aspectName": "datasetProfile",
    "aspect": {
        "json": {
            "timestampMillis": 1654621200000,
            "partitionSpec": {
                "type": "FULL_TABLE",
                "partition": "FULL_TABLE_SNAPSHOT"
            },
            "rowCount": 10000,
            "columnCount": 10,
            "sizeInBytes": 1024
        }
    },
    "systemMetadata": {
        "lastObserved": 1654621200000,
        "runId": "snowflake-2022_06_07-17_00_00",
        "lastRunId": "no-run-id-provided"
    }
},
{
    "entityType": "dataset",
    "entityUrn": "urn:li:dataset:(urn:li:dataPlatform:snowflake,test_db.test_schema.table_6,PROD)",
    "changeType": "UPSERT",
    "aspectName": "datasetProfile",
    "aspect": {
        "json": {
            "timestampMillis": 1654621200000,
            "partitionSpec": {
                "type": "FULL_TABLE",
                "partition": "FULL_TABLE_SNAPSHOT"
            },
            "rowCount": 10000,
            "columnCount": 10,
            "sizeInBytes": 1024
        }
    },
    "systemMetadata": {
        "lastObserved": 1654621200000,
        "runId": "snowflake-2022_06_07-17_00_00",
        "lastRunId": "no-run-id-provided"
    }
},
{
    "entityType": "dataset",
    "entityUrn": "urn:li:dataset:(urn:li:dataPlatform:snowflake,test_db.test_schema.table_7,PROD)",
    "changeType": "UPSERT",
    "aspectName": "datasetProfile",
    "aspect": {
        "json": {
            "timestampMillis": 1654621200000,
            "partitionSpec": {
                "type": "FULL_TABLE",
                "partition": "FULL_TABLE_SNAPSHOT"
            },
            "rowCount": 10000,
            "columnCount": 10,
            "sizeInBytes": 1024
        }
    },
    "systemMetadata": {
        "lastObserved": 1654621200000,
        "runId": "snowflake-2022_06_07-17_00_00",
        "lastRunId": "no-run-id-provided"
    }
},
{
    "entityType": "dataset",
    "entityUrn": "urn:li:dataset:(urn:li:dataPlatform:snowflake,test_db.test_schema.table_8,PROD)",
    "changeType": "UPSERT",
    "aspectName": "datasetProfile",
    "aspect": {
        "json": {
            "timestampMillis": 1654621200000,
            "partitionSpec": {
                "type": "FULL_TABLE",
                "partition": "FULL_TABLE_SNAPSHOT"
            },
            "rowCount": 10000,
            "columnCount": 10,
            "sizeInBytes": 1024
        }
    },
    "systemMetadata": {
        "lastObserved": 1654621200000,
        "runId": "snowflake-2022_06_07-17_00_00",
        "lastRunId": "no-run-id-provided"
    }
},
{
    "entityType": "dataset",
    "entityUrn": "urn:li:dataset:(urn:li:dataPlatform:snowflake,test_db.test_schema.table_9,PROD)",
    "changeType": "UPSERT",
    "aspectName": "datasetProfile",
    "aspect": {
        "json": {
            "timestampMillis": 1654621200000,
            "partitionSpec": {
                "type": "FULL_TABLE",
                "partition": "FULL_TABLE_SNAPSHOT"
            },
            "rowCount": 10000,
            "columnCount": 10,
            "sizeInBytes": 1024
        }
    },
    "systemMetadata": {
        "lastObserved": 1654621200000,
        "runId": "snowflake-2022_06_07-17_00_00",
        "lastRunId": "no-run-id-provided"
    }
},
{
    "entityType": "dataset",
    "entityUrn": "urn:li:dataset:(urn:li:dataPlatform:snowflake,test_db.test_schema.table_10,PROD)",
    "changeType": "UPSERT",
    "aspectName": "datasetProfile",
    "aspect": {
        "json": {
            "timestampMillis": 1654621200000,
            "partitionSpec": {
                "type": "FULL_TABLE",
                "partition": "FULL_TABLE_SNAPSHOT"
            },
            "rowCount": 10000,
            "columnCount": 10,
            "sizeInBytes": 1024
        }
    },
    "systemMetadata": {
        "lastObserved": 1654621200000,
        "runId": "snowflake-2022_06_07-17_00_00",
        "lastRunId": "no-run-id-provided"
    }
},
{
    "entityType": "dataset",
    "entityUrn": "urn:li:dataset:(urn:li:dataPlatform:snowflake,test_db.test_schema.view_1,PROD)",
    "changeType": "UPSERT",
    "aspectName": "upstreamLineage",
    "aspect": {
        "json": {
            "upstreams": [
                {
                    "auditStamp": {
                        "time": 1615443388097,
                        "actor": "urn:li:corpuser:_ingestion"
                    },
                    "created": {
                        "time": 0,
                        "actor": "urn:li:corpuser:_ingestion"
                    },
                    "dataset": "urn:li:dataset:(urn:li:dataPlatform:snowflake,test_db.test_schema.table_1,PROD)",
                    "type": "VIEW",
                    "query": "urn:li:query:view_urn%3Ali%3Adataset%3A%28urn%3Ali%3AdataPlatform%3Asnowflake%2Ctest_db.test_schema.view_1%2CPROD%29"
                }
            ],
            "fineGrainedLineages": [
                {
                    "upstreamType": "FIELD_SET",
                    "upstreams": [
                        "urn:li:schemaField:(urn:li:dataset:(urn:li:dataPlatform:snowflake,test_db.test_schema.table_1,PROD),col_1)"
                    ],
                    "downstreamType": "FIELD",
                    "downstreams": [
                        "urn:li:schemaField:(urn:li:dataset:(urn:li:dataPlatform:snowflake,test_db.test_schema.view_1,PROD),col_1)"
                    ],
                    "confidenceScore": 0.9,
                    "query": "urn:li:query:view_urn%3Ali%3Adataset%3A%28urn%3Ali%3AdataPlatform%3Asnowflake%2Ctest_db.test_schema.view_1%2CPROD%29"
                },
                {
                    "upstreamType": "FIELD_SET",
                    "upstreams": [
                        "urn:li:schemaField:(urn:li:dataset:(urn:li:dataPlatform:snowflake,test_db.test_schema.table_1,PROD),col_2)"
                    ],
                    "downstreamType": "FIELD",
                    "downstreams": [
                        "urn:li:schemaField:(urn:li:dataset:(urn:li:dataPlatform:snowflake,test_db.test_schema.view_1,PROD),col_2)"
                    ],
                    "confidenceScore": 0.9,
                    "query": "urn:li:query:view_urn%3Ali%3Adataset%3A%28urn%3Ali%3AdataPlatform%3Asnowflake%2Ctest_db.test_schema.view_1%2CPROD%29"
                },
                {
                    "upstreamType": "FIELD_SET",
                    "upstreams": [
                        "urn:li:schemaField:(urn:li:dataset:(urn:li:dataPlatform:snowflake,test_db.test_schema.table_1,PROD),col_3)"
                    ],
                    "downstreamType": "FIELD",
                    "downstreams": [
                        "urn:li:schemaField:(urn:li:dataset:(urn:li:dataPlatform:snowflake,test_db.test_schema.view_1,PROD),col_3)"
                    ],
                    "confidenceScore": 0.9,
                    "query": "urn:li:query:view_urn%3Ali%3Adataset%3A%28urn%3Ali%3AdataPlatform%3Asnowflake%2Ctest_db.test_schema.view_1%2CPROD%29"
                },
                {
                    "upstreamType": "FIELD_SET",
                    "upstreams": [
                        "urn:li:schemaField:(urn:li:dataset:(urn:li:dataPlatform:snowflake,test_db.test_schema.table_1,PROD),col_4)"
                    ],
                    "downstreamType": "FIELD",
                    "downstreams": [
                        "urn:li:schemaField:(urn:li:dataset:(urn:li:dataPlatform:snowflake,test_db.test_schema.view_1,PROD),col_4)"
                    ],
                    "confidenceScore": 0.9,
                    "query": "urn:li:query:view_urn%3Ali%3Adataset%3A%28urn%3Ali%3AdataPlatform%3Asnowflake%2Ctest_db.test_schema.view_1%2CPROD%29"
                },
                {
                    "upstreamType": "FIELD_SET",
                    "upstreams": [
                        "urn:li:schemaField:(urn:li:dataset:(urn:li:dataPlatform:snowflake,test_db.test_schema.table_1,PROD),col_5)"
                    ],
                    "downstreamType": "FIELD",
                    "downstreams": [
                        "urn:li:schemaField:(urn:li:dataset:(urn:li:dataPlatform:snowflake,test_db.test_schema.view_1,PROD),col_5)"
                    ],
                    "confidenceScore": 0.9,
                    "query": "urn:li:query:view_urn%3Ali%3Adataset%3A%28urn%3Ali%3AdataPlatform%3Asnowflake%2Ctest_db.test_schema.view_1%2CPROD%29"
                },
                {
                    "upstreamType": "FIELD_SET",
                    "upstreams": [
                        "urn:li:schemaField:(urn:li:dataset:(urn:li:dataPlatform:snowflake,test_db.test_schema.table_1,PROD),col_6)"
                    ],
                    "downstreamType": "FIELD",
                    "downstreams": [
                        "urn:li:schemaField:(urn:li:dataset:(urn:li:dataPlatform:snowflake,test_db.test_schema.view_1,PROD),col_6)"
                    ],
                    "confidenceScore": 0.9,
                    "query": "urn:li:query:view_urn%3Ali%3Adataset%3A%28urn%3Ali%3AdataPlatform%3Asnowflake%2Ctest_db.test_schema.view_1%2CPROD%29"
                },
                {
                    "upstreamType": "FIELD_SET",
                    "upstreams": [
                        "urn:li:schemaField:(urn:li:dataset:(urn:li:dataPlatform:snowflake,test_db.test_schema.table_1,PROD),col_7)"
                    ],
                    "downstreamType": "FIELD",
                    "downstreams": [
                        "urn:li:schemaField:(urn:li:dataset:(urn:li:dataPlatform:snowflake,test_db.test_schema.view_1,PROD),col_7)"
                    ],
                    "confidenceScore": 0.9,
                    "query": "urn:li:query:view_urn%3Ali%3Adataset%3A%28urn%3Ali%3AdataPlatform%3Asnowflake%2Ctest_db.test_schema.view_1%2CPROD%29"
                },
                {
                    "upstreamType": "FIELD_SET",
                    "upstreams": [
                        "urn:li:schemaField:(urn:li:dataset:(urn:li:dataPlatform:snowflake,test_db.test_schema.table_1,PROD),col_8)"
                    ],
                    "downstreamType": "FIELD",
                    "downstreams": [
                        "urn:li:schemaField:(urn:li:dataset:(urn:li:dataPlatform:snowflake,test_db.test_schema.view_1,PROD),col_8)"
                    ],
                    "confidenceScore": 0.9,
                    "query": "urn:li:query:view_urn%3Ali%3Adataset%3A%28urn%3Ali%3AdataPlatform%3Asnowflake%2Ctest_db.test_schema.view_1%2CPROD%29"
                },
                {
                    "upstreamType": "FIELD_SET",
                    "upstreams": [
                        "urn:li:schemaField:(urn:li:dataset:(urn:li:dataPlatform:snowflake,test_db.test_schema.table_1,PROD),col_9)"
                    ],
                    "downstreamType": "FIELD",
                    "downstreams": [
                        "urn:li:schemaField:(urn:li:dataset:(urn:li:dataPlatform:snowflake,test_db.test_schema.view_1,PROD),col_9)"
                    ],
                    "confidenceScore": 0.9,
                    "query": "urn:li:query:view_urn%3Ali%3Adataset%3A%28urn%3Ali%3AdataPlatform%3Asnowflake%2Ctest_db.test_schema.view_1%2CPROD%29"
                },
                {
                    "upstreamType": "FIELD_SET",
                    "upstreams": [
                        "urn:li:schemaField:(urn:li:dataset:(urn:li:dataPlatform:snowflake,test_db.test_schema.table_1,PROD),col_10)"
                    ],
                    "downstreamType": "FIELD",
                    "downstreams": [
                        "urn:li:schemaField:(urn:li:dataset:(urn:li:dataPlatform:snowflake,test_db.test_schema.view_1,PROD),col_10)"
                    ],
                    "confidenceScore": 0.9,
                    "query": "urn:li:query:view_urn%3Ali%3Adataset%3A%28urn%3Ali%3AdataPlatform%3Asnowflake%2Ctest_db.test_schema.view_1%2CPROD%29"
                }
            ]
        }
    },
    "systemMetadata": {
        "lastObserved": 1615443388097,
        "runId": "snowflake-2024_03_01-16_29_41",
        "lastRunId": "no-run-id-provided"
    }
},
{
    "entityType": "query",
    "entityUrn": "urn:li:query:aec91b63e3ce03877b9d80dc77b915880fc2a5f8f3b5cdf66e9341830268776b",
    "changeType": "UPSERT",
    "aspectName": "queryProperties",
    "aspect": {
        "json": {
            "statement": {
                "value": "INSERT INTO TEST_DB.TEST_SCHEMA.TABLE_1\nSELECT\n  *\nFROM TEST_DB.TEST_SCHEMA.TABLE_2",
                "language": "SQL"
            },
            "source": "SYSTEM",
            "created": {
                "time": 1654473600000,
                "actor": "urn:li:corpuser:_ingestion"
            },
            "lastModified": {
                "time": 1654473600000,
                "actor": "urn:li:corpuser:_ingestion"
            }
        }
    },
    "systemMetadata": {
        "lastObserved": 1615443388097,
        "runId": "snowflake-2024_03_11-14_36_03",
        "lastRunId": "no-run-id-provided"
    }
},
{
    "entityType": "dataset",
    "entityUrn": "urn:li:dataset:(urn:li:dataPlatform:snowflake,test_db.test_schema.view_2,PROD)",
    "changeType": "UPSERT",
    "aspectName": "upstreamLineage",
    "aspect": {
        "json": {
            "upstreams": [
                {
                    "auditStamp": {
                        "time": 1615443388097,
                        "actor": "urn:li:corpuser:_ingestion"
                    },
                    "created": {
                        "time": 0,
                        "actor": "urn:li:corpuser:_ingestion"
                    },
                    "dataset": "urn:li:dataset:(urn:li:dataPlatform:snowflake,test_db.test_schema.table_2,PROD)",
                    "type": "VIEW",
                    "query": "urn:li:query:view_urn%3Ali%3Adataset%3A%28urn%3Ali%3AdataPlatform%3Asnowflake%2Ctest_db.test_schema.view_2%2CPROD%29"
                }
            ],
            "fineGrainedLineages": [
                {
                    "upstreamType": "FIELD_SET",
                    "upstreams": [
                        "urn:li:schemaField:(urn:li:dataset:(urn:li:dataPlatform:snowflake,test_db.test_schema.table_2,PROD),col_1)"
                    ],
                    "downstreamType": "FIELD",
                    "downstreams": [
                        "urn:li:schemaField:(urn:li:dataset:(urn:li:dataPlatform:snowflake,test_db.test_schema.view_2,PROD),col_1)"
                    ],
                    "confidenceScore": 0.9,
                    "query": "urn:li:query:view_urn%3Ali%3Adataset%3A%28urn%3Ali%3AdataPlatform%3Asnowflake%2Ctest_db.test_schema.view_2%2CPROD%29"
                },
                {
                    "upstreamType": "FIELD_SET",
                    "upstreams": [
                        "urn:li:schemaField:(urn:li:dataset:(urn:li:dataPlatform:snowflake,test_db.test_schema.table_2,PROD),col_2)"
                    ],
                    "downstreamType": "FIELD",
                    "downstreams": [
                        "urn:li:schemaField:(urn:li:dataset:(urn:li:dataPlatform:snowflake,test_db.test_schema.view_2,PROD),col_2)"
                    ],
                    "confidenceScore": 0.9,
                    "query": "urn:li:query:view_urn%3Ali%3Adataset%3A%28urn%3Ali%3AdataPlatform%3Asnowflake%2Ctest_db.test_schema.view_2%2CPROD%29"
                },
                {
                    "upstreamType": "FIELD_SET",
                    "upstreams": [
                        "urn:li:schemaField:(urn:li:dataset:(urn:li:dataPlatform:snowflake,test_db.test_schema.table_2,PROD),col_3)"
                    ],
                    "downstreamType": "FIELD",
                    "downstreams": [
                        "urn:li:schemaField:(urn:li:dataset:(urn:li:dataPlatform:snowflake,test_db.test_schema.view_2,PROD),col_3)"
                    ],
                    "confidenceScore": 0.9,
                    "query": "urn:li:query:view_urn%3Ali%3Adataset%3A%28urn%3Ali%3AdataPlatform%3Asnowflake%2Ctest_db.test_schema.view_2%2CPROD%29"
                },
                {
                    "upstreamType": "FIELD_SET",
                    "upstreams": [
                        "urn:li:schemaField:(urn:li:dataset:(urn:li:dataPlatform:snowflake,test_db.test_schema.table_2,PROD),col_4)"
                    ],
                    "downstreamType": "FIELD",
                    "downstreams": [
                        "urn:li:schemaField:(urn:li:dataset:(urn:li:dataPlatform:snowflake,test_db.test_schema.view_2,PROD),col_4)"
                    ],
                    "confidenceScore": 0.9,
                    "query": "urn:li:query:view_urn%3Ali%3Adataset%3A%28urn%3Ali%3AdataPlatform%3Asnowflake%2Ctest_db.test_schema.view_2%2CPROD%29"
                },
                {
                    "upstreamType": "FIELD_SET",
                    "upstreams": [
                        "urn:li:schemaField:(urn:li:dataset:(urn:li:dataPlatform:snowflake,test_db.test_schema.table_2,PROD),col_5)"
                    ],
                    "downstreamType": "FIELD",
                    "downstreams": [
                        "urn:li:schemaField:(urn:li:dataset:(urn:li:dataPlatform:snowflake,test_db.test_schema.view_2,PROD),col_5)"
                    ],
                    "confidenceScore": 0.9,
                    "query": "urn:li:query:view_urn%3Ali%3Adataset%3A%28urn%3Ali%3AdataPlatform%3Asnowflake%2Ctest_db.test_schema.view_2%2CPROD%29"
                },
                {
                    "upstreamType": "FIELD_SET",
                    "upstreams": [
                        "urn:li:schemaField:(urn:li:dataset:(urn:li:dataPlatform:snowflake,test_db.test_schema.table_2,PROD),col_6)"
                    ],
                    "downstreamType": "FIELD",
                    "downstreams": [
                        "urn:li:schemaField:(urn:li:dataset:(urn:li:dataPlatform:snowflake,test_db.test_schema.view_2,PROD),col_6)"
                    ],
                    "confidenceScore": 0.9,
                    "query": "urn:li:query:view_urn%3Ali%3Adataset%3A%28urn%3Ali%3AdataPlatform%3Asnowflake%2Ctest_db.test_schema.view_2%2CPROD%29"
                },
                {
                    "upstreamType": "FIELD_SET",
                    "upstreams": [
                        "urn:li:schemaField:(urn:li:dataset:(urn:li:dataPlatform:snowflake,test_db.test_schema.table_2,PROD),col_7)"
                    ],
                    "downstreamType": "FIELD",
                    "downstreams": [
                        "urn:li:schemaField:(urn:li:dataset:(urn:li:dataPlatform:snowflake,test_db.test_schema.view_2,PROD),col_7)"
                    ],
                    "confidenceScore": 0.9,
                    "query": "urn:li:query:view_urn%3Ali%3Adataset%3A%28urn%3Ali%3AdataPlatform%3Asnowflake%2Ctest_db.test_schema.view_2%2CPROD%29"
                },
                {
                    "upstreamType": "FIELD_SET",
                    "upstreams": [
                        "urn:li:schemaField:(urn:li:dataset:(urn:li:dataPlatform:snowflake,test_db.test_schema.table_2,PROD),col_8)"
                    ],
                    "downstreamType": "FIELD",
                    "downstreams": [
                        "urn:li:schemaField:(urn:li:dataset:(urn:li:dataPlatform:snowflake,test_db.test_schema.view_2,PROD),col_8)"
                    ],
                    "confidenceScore": 0.9,
                    "query": "urn:li:query:view_urn%3Ali%3Adataset%3A%28urn%3Ali%3AdataPlatform%3Asnowflake%2Ctest_db.test_schema.view_2%2CPROD%29"
                },
                {
                    "upstreamType": "FIELD_SET",
                    "upstreams": [
                        "urn:li:schemaField:(urn:li:dataset:(urn:li:dataPlatform:snowflake,test_db.test_schema.table_2,PROD),col_9)"
                    ],
                    "downstreamType": "FIELD",
                    "downstreams": [
                        "urn:li:schemaField:(urn:li:dataset:(urn:li:dataPlatform:snowflake,test_db.test_schema.view_2,PROD),col_9)"
                    ],
                    "confidenceScore": 0.9,
                    "query": "urn:li:query:view_urn%3Ali%3Adataset%3A%28urn%3Ali%3AdataPlatform%3Asnowflake%2Ctest_db.test_schema.view_2%2CPROD%29"
                },
                {
                    "upstreamType": "FIELD_SET",
                    "upstreams": [
                        "urn:li:schemaField:(urn:li:dataset:(urn:li:dataPlatform:snowflake,test_db.test_schema.table_2,PROD),col_10)"
                    ],
                    "downstreamType": "FIELD",
                    "downstreams": [
                        "urn:li:schemaField:(urn:li:dataset:(urn:li:dataPlatform:snowflake,test_db.test_schema.view_2,PROD),col_10)"
                    ],
                    "confidenceScore": 0.9,
                    "query": "urn:li:query:view_urn%3Ali%3Adataset%3A%28urn%3Ali%3AdataPlatform%3Asnowflake%2Ctest_db.test_schema.view_2%2CPROD%29"
                }
            ]
        }
    },
    "systemMetadata": {
        "lastObserved": 1615443388097,
        "runId": "snowflake-2024_03_01-16_29_41",
        "lastRunId": "no-run-id-provided"
    }
},
{
    "entityType": "query",
    "entityUrn": "urn:li:query:aec91b63e3ce03877b9d80dc77b915880fc2a5f8f3b5cdf66e9341830268776b",
    "changeType": "UPSERT",
    "aspectName": "dataPlatformInstance",
    "aspect": {
        "json": {
            "platform": "urn:li:dataPlatform:snowflake"
        }
    },
    "systemMetadata": {
        "lastObserved": 1615443388097,
        "runId": "snowflake-2024_03_22-10_26_30",
        "lastRunId": "no-run-id-provided"
    }
},
{
    "entityType": "query",
    "entityUrn": "urn:li:query:aec91b63e3ce03877b9d80dc77b915880fc2a5f8f3b5cdf66e9341830268776b",
    "changeType": "UPSERT",
    "aspectName": "querySubjects",
    "aspect": {
        "json": {
            "subjects": [
                {
                    "entity": "urn:li:dataset:(urn:li:dataPlatform:snowflake,test_db.test_schema.table_1,PROD)"
                },
                {
                    "entity": "urn:li:dataset:(urn:li:dataPlatform:snowflake,test_db.test_schema.table_2,PROD)"
                },
                {
                    "entity": "urn:li:dataset:(urn:li:dataPlatform:snowflake,test_db.test_schema.view_1,PROD)"
                },
                {
                    "entity": "urn:li:dataset:(urn:li:dataPlatform:snowflake,other_db.other_schema.table_1,PROD)"
                }
            ]
        }
    },
    "systemMetadata": {
        "lastObserved": 1615443388097,
        "runId": "snowflake-2024_03_01-16_29_41",
        "lastRunId": "no-run-id-provided"
    }
},
{
    "entityType": "dataset",
    "entityUrn": "urn:li:dataset:(urn:li:dataPlatform:snowflake,test_db.test_schema.table_1,PROD)",
    "changeType": "UPSERT",
    "aspectName": "upstreamLineage",
    "aspect": {
        "json": {
            "upstreams": [
                {
                    "auditStamp": {
                        "time": 1615443388097,
                        "actor": "urn:li:corpuser:_ingestion"
                    },
                    "created": {
                        "time": 1654473600000,
                        "actor": "urn:li:corpuser:_ingestion"
                    },
                    "dataset": "urn:li:dataset:(urn:li:dataPlatform:snowflake,test_db.test_schema.table_2,PROD)",
                    "type": "TRANSFORMED",
                    "query": "urn:li:query:aec91b63e3ce03877b9d80dc77b915880fc2a5f8f3b5cdf66e9341830268776b"
                },
                {
                    "auditStamp": {
                        "time": 1615443388097,
                        "actor": "urn:li:corpuser:_ingestion"
                    },
                    "created": {
                        "time": 1654473600000,
                        "actor": "urn:li:corpuser:_ingestion"
                    },
                    "dataset": "urn:li:dataset:(urn:li:dataPlatform:snowflake,test_db.test_schema.view_1,PROD)",
                    "type": "TRANSFORMED",
                    "query": "urn:li:query:aec91b63e3ce03877b9d80dc77b915880fc2a5f8f3b5cdf66e9341830268776b"
                },
                {
                    "auditStamp": {
                        "time": 1615443388097,
                        "actor": "urn:li:corpuser:_ingestion"
                    },
                    "created": {
                        "time": 1654473600000,
                        "actor": "urn:li:corpuser:_ingestion"
                    },
                    "dataset": "urn:li:dataset:(urn:li:dataPlatform:snowflake,other_db.other_schema.table_1,PROD)",
                    "type": "TRANSFORMED",
                    "query": "urn:li:query:aec91b63e3ce03877b9d80dc77b915880fc2a5f8f3b5cdf66e9341830268776b"
                }
            ],
            "fineGrainedLineages": [
                {
                    "upstreamType": "FIELD_SET",
                    "upstreams": [
                        "urn:li:schemaField:(urn:li:dataset:(urn:li:dataPlatform:snowflake,test_db.test_schema.table_2,PROD),col_1)",
                        "urn:li:schemaField:(urn:li:dataset:(urn:li:dataPlatform:snowflake,other_db.other_schema.table_1,PROD),col_1)"
                    ],
                    "downstreamType": "FIELD",
                    "downstreams": [
                        "urn:li:schemaField:(urn:li:dataset:(urn:li:dataPlatform:snowflake,test_db.test_schema.table_1,PROD),col_1)"
                    ],
                    "confidenceScore": 1.0,
                    "query": "urn:li:query:aec91b63e3ce03877b9d80dc77b915880fc2a5f8f3b5cdf66e9341830268776b"
                },
                {
                    "upstreamType": "FIELD_SET",
                    "upstreams": [
                        "urn:li:schemaField:(urn:li:dataset:(urn:li:dataPlatform:snowflake,test_db.test_schema.table_2,PROD),col_2)"
                    ],
                    "downstreamType": "FIELD",
                    "downstreams": [
                        "urn:li:schemaField:(urn:li:dataset:(urn:li:dataPlatform:snowflake,test_db.test_schema.table_1,PROD),col_2)"
                    ],
                    "confidenceScore": 1.0,
                    "query": "urn:li:query:aec91b63e3ce03877b9d80dc77b915880fc2a5f8f3b5cdf66e9341830268776b"
                },
                {
                    "upstreamType": "FIELD_SET",
                    "upstreams": [
                        "urn:li:schemaField:(urn:li:dataset:(urn:li:dataPlatform:snowflake,test_db.test_schema.table_2,PROD),col_3)"
                    ],
                    "downstreamType": "FIELD",
                    "downstreams": [
                        "urn:li:schemaField:(urn:li:dataset:(urn:li:dataPlatform:snowflake,test_db.test_schema.table_1,PROD),col_3)"
                    ],
                    "confidenceScore": 1.0,
                    "query": "urn:li:query:aec91b63e3ce03877b9d80dc77b915880fc2a5f8f3b5cdf66e9341830268776b"
                },
                {
                    "upstreamType": "FIELD_SET",
                    "upstreams": [
                        "urn:li:schemaField:(urn:li:dataset:(urn:li:dataPlatform:snowflake,test_db.test_schema.table_2,PROD),col_4)"
                    ],
                    "downstreamType": "FIELD",
                    "downstreams": [
                        "urn:li:schemaField:(urn:li:dataset:(urn:li:dataPlatform:snowflake,test_db.test_schema.table_1,PROD),col_4)"
                    ],
                    "confidenceScore": 1.0,
                    "query": "urn:li:query:aec91b63e3ce03877b9d80dc77b915880fc2a5f8f3b5cdf66e9341830268776b"
                },
                {
                    "upstreamType": "FIELD_SET",
                    "upstreams": [
                        "urn:li:schemaField:(urn:li:dataset:(urn:li:dataPlatform:snowflake,test_db.test_schema.table_2,PROD),col_5)"
                    ],
                    "downstreamType": "FIELD",
                    "downstreams": [
                        "urn:li:schemaField:(urn:li:dataset:(urn:li:dataPlatform:snowflake,test_db.test_schema.table_1,PROD),col_5)"
                    ],
                    "confidenceScore": 1.0,
                    "query": "urn:li:query:aec91b63e3ce03877b9d80dc77b915880fc2a5f8f3b5cdf66e9341830268776b"
                },
                {
                    "upstreamType": "FIELD_SET",
                    "upstreams": [
                        "urn:li:schemaField:(urn:li:dataset:(urn:li:dataPlatform:snowflake,test_db.test_schema.table_2,PROD),col_6)"
                    ],
                    "downstreamType": "FIELD",
                    "downstreams": [
                        "urn:li:schemaField:(urn:li:dataset:(urn:li:dataPlatform:snowflake,test_db.test_schema.table_1,PROD),col_6)"
                    ],
                    "confidenceScore": 1.0,
                    "query": "urn:li:query:aec91b63e3ce03877b9d80dc77b915880fc2a5f8f3b5cdf66e9341830268776b"
                },
                {
                    "upstreamType": "FIELD_SET",
                    "upstreams": [
                        "urn:li:schemaField:(urn:li:dataset:(urn:li:dataPlatform:snowflake,test_db.test_schema.table_2,PROD),col_7)"
                    ],
                    "downstreamType": "FIELD",
                    "downstreams": [
                        "urn:li:schemaField:(urn:li:dataset:(urn:li:dataPlatform:snowflake,test_db.test_schema.table_1,PROD),col_7)"
                    ],
                    "confidenceScore": 1.0,
                    "query": "urn:li:query:aec91b63e3ce03877b9d80dc77b915880fc2a5f8f3b5cdf66e9341830268776b"
                },
                {
                    "upstreamType": "FIELD_SET",
                    "upstreams": [
                        "urn:li:schemaField:(urn:li:dataset:(urn:li:dataPlatform:snowflake,test_db.test_schema.table_2,PROD),col_8)"
                    ],
                    "downstreamType": "FIELD",
                    "downstreams": [
                        "urn:li:schemaField:(urn:li:dataset:(urn:li:dataPlatform:snowflake,test_db.test_schema.table_1,PROD),col_8)"
                    ],
                    "confidenceScore": 1.0,
                    "query": "urn:li:query:aec91b63e3ce03877b9d80dc77b915880fc2a5f8f3b5cdf66e9341830268776b"
                },
                {
                    "upstreamType": "FIELD_SET",
                    "upstreams": [
                        "urn:li:schemaField:(urn:li:dataset:(urn:li:dataPlatform:snowflake,test_db.test_schema.table_2,PROD),col_9)"
                    ],
                    "downstreamType": "FIELD",
                    "downstreams": [
                        "urn:li:schemaField:(urn:li:dataset:(urn:li:dataPlatform:snowflake,test_db.test_schema.table_1,PROD),col_9)"
                    ],
                    "confidenceScore": 1.0,
                    "query": "urn:li:query:aec91b63e3ce03877b9d80dc77b915880fc2a5f8f3b5cdf66e9341830268776b"
                },
                {
                    "upstreamType": "FIELD_SET",
                    "upstreams": [
                        "urn:li:schemaField:(urn:li:dataset:(urn:li:dataPlatform:snowflake,test_db.test_schema.table_2,PROD),col_10)"
                    ],
                    "downstreamType": "FIELD",
                    "downstreams": [
                        "urn:li:schemaField:(urn:li:dataset:(urn:li:dataPlatform:snowflake,test_db.test_schema.table_1,PROD),col_10)"
                    ],
                    "confidenceScore": 1.0,
                    "query": "urn:li:query:aec91b63e3ce03877b9d80dc77b915880fc2a5f8f3b5cdf66e9341830268776b"
                }
            ]
        }
    },
    "systemMetadata": {
        "lastObserved": 1615443388097,
        "runId": "snowflake-2024_03_01-16_29_41",
        "lastRunId": "no-run-id-provided"
    }
},
{
    "entityType": "dataset",
    "entityUrn": "urn:li:dataset:(urn:li:dataPlatform:snowflake,test_db.test_schema.table_2,PROD)",
    "changeType": "UPSERT",
    "aspectName": "upstreamLineage",
    "aspect": {
        "json": {
            "upstreams": [
                {
                    "auditStamp": {
                        "time": 1615443388097,
                        "actor": "urn:li:corpuser:_ingestion"
                    },
                    "created": {
                        "time": 1654473600000,
                        "actor": "urn:li:corpuser:_ingestion"
                    },
                    "dataset": "urn:li:dataset:(urn:li:dataPlatform:snowflake,test_db.test_schema.table_2,PROD)",
                    "type": "TRANSFORMED",
                    "query": "urn:li:query:84b52a9ad9d198587fbc4e210812011da567bd505381aa7ff437f243366873e9"
                }
            ],
            "fineGrainedLineages": [
                {
                    "upstreamType": "FIELD_SET",
                    "upstreams": [
                        "urn:li:schemaField:(urn:li:dataset:(urn:li:dataPlatform:snowflake,test_db.test_schema.table_2,PROD),col_1)"
                    ],
                    "downstreamType": "FIELD",
                    "downstreams": [
                        "urn:li:schemaField:(urn:li:dataset:(urn:li:dataPlatform:snowflake,test_db.test_schema.table_2,PROD),col_1)"
                    ],
                    "confidenceScore": 1.0,
                    "query": "urn:li:query:84b52a9ad9d198587fbc4e210812011da567bd505381aa7ff437f243366873e9"
                },
                {
                    "upstreamType": "FIELD_SET",
                    "upstreams": [
                        "urn:li:schemaField:(urn:li:dataset:(urn:li:dataPlatform:snowflake,test_db.test_schema.table_2,PROD),col_2)"
                    ],
                    "downstreamType": "FIELD",
                    "downstreams": [
                        "urn:li:schemaField:(urn:li:dataset:(urn:li:dataPlatform:snowflake,test_db.test_schema.table_2,PROD),col_2)"
                    ],
                    "confidenceScore": 1.0,
                    "query": "urn:li:query:84b52a9ad9d198587fbc4e210812011da567bd505381aa7ff437f243366873e9"
                },
                {
                    "upstreamType": "FIELD_SET",
                    "upstreams": [
                        "urn:li:schemaField:(urn:li:dataset:(urn:li:dataPlatform:snowflake,test_db.test_schema.table_2,PROD),col_3)"
                    ],
                    "downstreamType": "FIELD",
                    "downstreams": [
                        "urn:li:schemaField:(urn:li:dataset:(urn:li:dataPlatform:snowflake,test_db.test_schema.table_2,PROD),col_3)"
                    ],
                    "confidenceScore": 1.0,
                    "query": "urn:li:query:84b52a9ad9d198587fbc4e210812011da567bd505381aa7ff437f243366873e9"
                },
                {
                    "upstreamType": "FIELD_SET",
                    "upstreams": [
                        "urn:li:schemaField:(urn:li:dataset:(urn:li:dataPlatform:snowflake,test_db.test_schema.table_2,PROD),col_4)"
                    ],
                    "downstreamType": "FIELD",
                    "downstreams": [
                        "urn:li:schemaField:(urn:li:dataset:(urn:li:dataPlatform:snowflake,test_db.test_schema.table_2,PROD),col_4)"
                    ],
                    "confidenceScore": 1.0,
                    "query": "urn:li:query:84b52a9ad9d198587fbc4e210812011da567bd505381aa7ff437f243366873e9"
                },
                {
                    "upstreamType": "FIELD_SET",
                    "upstreams": [
                        "urn:li:schemaField:(urn:li:dataset:(urn:li:dataPlatform:snowflake,test_db.test_schema.table_2,PROD),col_5)"
                    ],
                    "downstreamType": "FIELD",
                    "downstreams": [
                        "urn:li:schemaField:(urn:li:dataset:(urn:li:dataPlatform:snowflake,test_db.test_schema.table_2,PROD),col_5)"
                    ],
                    "confidenceScore": 1.0,
                    "query": "urn:li:query:84b52a9ad9d198587fbc4e210812011da567bd505381aa7ff437f243366873e9"
                },
                {
                    "upstreamType": "FIELD_SET",
                    "upstreams": [
                        "urn:li:schemaField:(urn:li:dataset:(urn:li:dataPlatform:snowflake,test_db.test_schema.table_2,PROD),col_6)"
                    ],
                    "downstreamType": "FIELD",
                    "downstreams": [
                        "urn:li:schemaField:(urn:li:dataset:(urn:li:dataPlatform:snowflake,test_db.test_schema.table_2,PROD),col_6)"
                    ],
                    "confidenceScore": 1.0,
                    "query": "urn:li:query:84b52a9ad9d198587fbc4e210812011da567bd505381aa7ff437f243366873e9"
                },
                {
                    "upstreamType": "FIELD_SET",
                    "upstreams": [
                        "urn:li:schemaField:(urn:li:dataset:(urn:li:dataPlatform:snowflake,test_db.test_schema.table_2,PROD),col_7)"
                    ],
                    "downstreamType": "FIELD",
                    "downstreams": [
                        "urn:li:schemaField:(urn:li:dataset:(urn:li:dataPlatform:snowflake,test_db.test_schema.table_2,PROD),col_7)"
                    ],
                    "confidenceScore": 1.0,
                    "query": "urn:li:query:84b52a9ad9d198587fbc4e210812011da567bd505381aa7ff437f243366873e9"
                },
                {
                    "upstreamType": "FIELD_SET",
                    "upstreams": [
                        "urn:li:schemaField:(urn:li:dataset:(urn:li:dataPlatform:snowflake,test_db.test_schema.table_2,PROD),col_8)"
                    ],
                    "downstreamType": "FIELD",
                    "downstreams": [
                        "urn:li:schemaField:(urn:li:dataset:(urn:li:dataPlatform:snowflake,test_db.test_schema.table_2,PROD),col_8)"
                    ],
                    "confidenceScore": 1.0,
                    "query": "urn:li:query:84b52a9ad9d198587fbc4e210812011da567bd505381aa7ff437f243366873e9"
                },
                {
                    "upstreamType": "FIELD_SET",
                    "upstreams": [
                        "urn:li:schemaField:(urn:li:dataset:(urn:li:dataPlatform:snowflake,test_db.test_schema.table_2,PROD),col_9)"
                    ],
                    "downstreamType": "FIELD",
                    "downstreams": [
                        "urn:li:schemaField:(urn:li:dataset:(urn:li:dataPlatform:snowflake,test_db.test_schema.table_2,PROD),col_9)"
                    ],
                    "confidenceScore": 1.0,
                    "query": "urn:li:query:84b52a9ad9d198587fbc4e210812011da567bd505381aa7ff437f243366873e9"
                },
                {
                    "upstreamType": "FIELD_SET",
                    "upstreams": [
                        "urn:li:schemaField:(urn:li:dataset:(urn:li:dataPlatform:snowflake,test_db.test_schema.table_2,PROD),col_10)"
                    ],
                    "downstreamType": "FIELD",
                    "downstreams": [
                        "urn:li:schemaField:(urn:li:dataset:(urn:li:dataPlatform:snowflake,test_db.test_schema.table_2,PROD),col_10)"
                    ],
                    "confidenceScore": 1.0,
                    "query": "urn:li:query:84b52a9ad9d198587fbc4e210812011da567bd505381aa7ff437f243366873e9"
                }
            ]
        }
    },
    "systemMetadata": {
        "lastObserved": 1615443388097,
        "runId": "snowflake-2024_03_01-16_29_41",
        "lastRunId": "no-run-id-provided"
    }
},
{
    "entityType": "query",
    "entityUrn": "urn:li:query:a79e59b5f5248b9247f88eaecbe3a296f788634282edc9cdca80ba1bfb504f37",
    "changeType": "UPSERT",
    "aspectName": "dataPlatformInstance",
    "aspect": {
        "json": {
            "platform": "urn:li:dataPlatform:snowflake"
        }
    },
    "systemMetadata": {
        "lastObserved": 1615443388097,
        "runId": "snowflake-2024_03_22-10_26_30",
        "lastRunId": "no-run-id-provided"
    }
},
{
    "entityType": "query",
    "entityUrn": "urn:li:query:a79e59b5f5248b9247f88eaecbe3a296f788634282edc9cdca80ba1bfb504f37",
    "changeType": "UPSERT",
    "aspectName": "queryProperties",
    "aspect": {
        "json": {
            "statement": {
                "value": "INSERT INTO TEST_DB.TEST_SCHEMA.TABLE_10\nSELECT\n  *\nFROM TEST_DB.TEST_SCHEMA.TABLE_2",
                "language": "SQL"
            },
            "source": "SYSTEM",
            "created": {
                "time": 1654473600000,
                "actor": "urn:li:corpuser:_ingestion"
            },
            "lastModified": {
                "time": 1654473600000,
                "actor": "urn:li:corpuser:_ingestion"
            }
        }
    },
    "systemMetadata": {
        "lastObserved": 1615443388097,
        "runId": "snowflake-2024_03_11-14_36_03",
        "lastRunId": "no-run-id-provided"
    }
},
{
    "entityType": "query",
    "entityUrn": "urn:li:query:84b52a9ad9d198587fbc4e210812011da567bd505381aa7ff437f243366873e9",
    "changeType": "UPSERT",
    "aspectName": "queryProperties",
    "aspect": {
        "json": {
            "statement": {
                "value": "INSERT INTO TEST_DB.TEST_SCHEMA.TABLE_2\nSELECT\n  *\nFROM TEST_DB.TEST_SCHEMA.TABLE_2",
                "language": "SQL"
            },
            "source": "SYSTEM",
            "created": {
                "time": 1654473600000,
                "actor": "urn:li:corpuser:_ingestion"
            },
            "lastModified": {
                "time": 1654473600000,
                "actor": "urn:li:corpuser:_ingestion"
            }
        }
    },
    "systemMetadata": {
        "lastObserved": 1615443388097,
        "runId": "snowflake-2024_03_11-14_36_03",
        "lastRunId": "no-run-id-provided"
    }
},
{
    "entityType": "dataset",
    "entityUrn": "urn:li:dataset:(urn:li:dataPlatform:snowflake,test_db.test_schema.table_3,PROD)",
    "changeType": "UPSERT",
    "aspectName": "upstreamLineage",
    "aspect": {
        "json": {
            "upstreams": [
                {
                    "auditStamp": {
                        "time": 1615443388097,
                        "actor": "urn:li:corpuser:_ingestion"
                    },
                    "created": {
                        "time": 1654473600000,
                        "actor": "urn:li:corpuser:_ingestion"
                    },
                    "dataset": "urn:li:dataset:(urn:li:dataPlatform:snowflake,test_db.test_schema.table_2,PROD)",
                    "type": "TRANSFORMED",
                    "query": "urn:li:query:d37a930ca6d2dd7100fd81bbf3d96a8cfe9f30e3469de363650d7e3146c3e4e8"
                }
            ],
            "fineGrainedLineages": [
                {
                    "upstreamType": "FIELD_SET",
                    "upstreams": [
                        "urn:li:schemaField:(urn:li:dataset:(urn:li:dataPlatform:snowflake,test_db.test_schema.table_2,PROD),col_1)"
                    ],
                    "downstreamType": "FIELD",
                    "downstreams": [
                        "urn:li:schemaField:(urn:li:dataset:(urn:li:dataPlatform:snowflake,test_db.test_schema.table_3,PROD),col_1)"
                    ],
                    "confidenceScore": 1.0,
                    "query": "urn:li:query:d37a930ca6d2dd7100fd81bbf3d96a8cfe9f30e3469de363650d7e3146c3e4e8"
                },
                {
                    "upstreamType": "FIELD_SET",
                    "upstreams": [
                        "urn:li:schemaField:(urn:li:dataset:(urn:li:dataPlatform:snowflake,test_db.test_schema.table_2,PROD),col_2)"
                    ],
                    "downstreamType": "FIELD",
                    "downstreams": [
                        "urn:li:schemaField:(urn:li:dataset:(urn:li:dataPlatform:snowflake,test_db.test_schema.table_3,PROD),col_2)"
                    ],
                    "confidenceScore": 1.0,
                    "query": "urn:li:query:d37a930ca6d2dd7100fd81bbf3d96a8cfe9f30e3469de363650d7e3146c3e4e8"
                },
                {
                    "upstreamType": "FIELD_SET",
                    "upstreams": [
                        "urn:li:schemaField:(urn:li:dataset:(urn:li:dataPlatform:snowflake,test_db.test_schema.table_2,PROD),col_3)"
                    ],
                    "downstreamType": "FIELD",
                    "downstreams": [
                        "urn:li:schemaField:(urn:li:dataset:(urn:li:dataPlatform:snowflake,test_db.test_schema.table_3,PROD),col_3)"
                    ],
                    "confidenceScore": 1.0,
                    "query": "urn:li:query:d37a930ca6d2dd7100fd81bbf3d96a8cfe9f30e3469de363650d7e3146c3e4e8"
                },
                {
                    "upstreamType": "FIELD_SET",
                    "upstreams": [
                        "urn:li:schemaField:(urn:li:dataset:(urn:li:dataPlatform:snowflake,test_db.test_schema.table_2,PROD),col_4)"
                    ],
                    "downstreamType": "FIELD",
                    "downstreams": [
                        "urn:li:schemaField:(urn:li:dataset:(urn:li:dataPlatform:snowflake,test_db.test_schema.table_3,PROD),col_4)"
                    ],
                    "confidenceScore": 1.0,
                    "query": "urn:li:query:d37a930ca6d2dd7100fd81bbf3d96a8cfe9f30e3469de363650d7e3146c3e4e8"
                },
                {
                    "upstreamType": "FIELD_SET",
                    "upstreams": [
                        "urn:li:schemaField:(urn:li:dataset:(urn:li:dataPlatform:snowflake,test_db.test_schema.table_2,PROD),col_5)"
                    ],
                    "downstreamType": "FIELD",
                    "downstreams": [
                        "urn:li:schemaField:(urn:li:dataset:(urn:li:dataPlatform:snowflake,test_db.test_schema.table_3,PROD),col_5)"
                    ],
                    "confidenceScore": 1.0,
                    "query": "urn:li:query:d37a930ca6d2dd7100fd81bbf3d96a8cfe9f30e3469de363650d7e3146c3e4e8"
                },
                {
                    "upstreamType": "FIELD_SET",
                    "upstreams": [
                        "urn:li:schemaField:(urn:li:dataset:(urn:li:dataPlatform:snowflake,test_db.test_schema.table_2,PROD),col_6)"
                    ],
                    "downstreamType": "FIELD",
                    "downstreams": [
                        "urn:li:schemaField:(urn:li:dataset:(urn:li:dataPlatform:snowflake,test_db.test_schema.table_3,PROD),col_6)"
                    ],
                    "confidenceScore": 1.0,
                    "query": "urn:li:query:d37a930ca6d2dd7100fd81bbf3d96a8cfe9f30e3469de363650d7e3146c3e4e8"
                },
                {
                    "upstreamType": "FIELD_SET",
                    "upstreams": [
                        "urn:li:schemaField:(urn:li:dataset:(urn:li:dataPlatform:snowflake,test_db.test_schema.table_2,PROD),col_7)"
                    ],
                    "downstreamType": "FIELD",
                    "downstreams": [
                        "urn:li:schemaField:(urn:li:dataset:(urn:li:dataPlatform:snowflake,test_db.test_schema.table_3,PROD),col_7)"
                    ],
                    "confidenceScore": 1.0,
                    "query": "urn:li:query:d37a930ca6d2dd7100fd81bbf3d96a8cfe9f30e3469de363650d7e3146c3e4e8"
                },
                {
                    "upstreamType": "FIELD_SET",
                    "upstreams": [
                        "urn:li:schemaField:(urn:li:dataset:(urn:li:dataPlatform:snowflake,test_db.test_schema.table_2,PROD),col_8)"
                    ],
                    "downstreamType": "FIELD",
                    "downstreams": [
                        "urn:li:schemaField:(urn:li:dataset:(urn:li:dataPlatform:snowflake,test_db.test_schema.table_3,PROD),col_8)"
                    ],
                    "confidenceScore": 1.0,
                    "query": "urn:li:query:d37a930ca6d2dd7100fd81bbf3d96a8cfe9f30e3469de363650d7e3146c3e4e8"
                },
                {
                    "upstreamType": "FIELD_SET",
                    "upstreams": [
                        "urn:li:schemaField:(urn:li:dataset:(urn:li:dataPlatform:snowflake,test_db.test_schema.table_2,PROD),col_9)"
                    ],
                    "downstreamType": "FIELD",
                    "downstreams": [
                        "urn:li:schemaField:(urn:li:dataset:(urn:li:dataPlatform:snowflake,test_db.test_schema.table_3,PROD),col_9)"
                    ],
                    "confidenceScore": 1.0,
                    "query": "urn:li:query:d37a930ca6d2dd7100fd81bbf3d96a8cfe9f30e3469de363650d7e3146c3e4e8"
                },
                {
                    "upstreamType": "FIELD_SET",
                    "upstreams": [
                        "urn:li:schemaField:(urn:li:dataset:(urn:li:dataPlatform:snowflake,test_db.test_schema.table_2,PROD),col_10)"
                    ],
                    "downstreamType": "FIELD",
                    "downstreams": [
                        "urn:li:schemaField:(urn:li:dataset:(urn:li:dataPlatform:snowflake,test_db.test_schema.table_3,PROD),col_10)"
                    ],
                    "confidenceScore": 1.0,
                    "query": "urn:li:query:d37a930ca6d2dd7100fd81bbf3d96a8cfe9f30e3469de363650d7e3146c3e4e8"
                }
            ]
        }
    },
    "systemMetadata": {
        "lastObserved": 1615443388097,
        "runId": "snowflake-2024_03_01-16_29_41",
        "lastRunId": "no-run-id-provided"
    }
},
{
    "entityType": "query",
    "entityUrn": "urn:li:query:84b52a9ad9d198587fbc4e210812011da567bd505381aa7ff437f243366873e9",
    "changeType": "UPSERT",
    "aspectName": "querySubjects",
    "aspect": {
        "json": {
            "subjects": [
                {
                    "entity": "urn:li:dataset:(urn:li:dataPlatform:snowflake,test_db.test_schema.table_2,PROD)"
                },
                {
                    "entity": "urn:li:dataset:(urn:li:dataPlatform:snowflake,test_db.test_schema.table_2,PROD)"
                }
            ]
        }
    },
    "systemMetadata": {
        "lastObserved": 1615443388097,
        "runId": "snowflake-2024_03_01-16_29_41",
        "lastRunId": "no-run-id-provided"
    }
},
{
    "entityType": "query",
    "entityUrn": "urn:li:query:84b52a9ad9d198587fbc4e210812011da567bd505381aa7ff437f243366873e9",
    "changeType": "UPSERT",
    "aspectName": "dataPlatformInstance",
    "aspect": {
        "json": {
            "platform": "urn:li:dataPlatform:snowflake"
        }
    },
    "systemMetadata": {
        "lastObserved": 1615443388097,
        "runId": "snowflake-2024_03_22-10_26_30",
        "lastRunId": "no-run-id-provided"
    }
},
{
    "entityType": "query",
    "entityUrn": "urn:li:query:a79e59b5f5248b9247f88eaecbe3a296f788634282edc9cdca80ba1bfb504f37",
    "changeType": "UPSERT",
    "aspectName": "querySubjects",
    "aspect": {
        "json": {
            "subjects": [
                {
                    "entity": "urn:li:dataset:(urn:li:dataPlatform:snowflake,test_db.test_schema.table_10,PROD)"
                },
                {
                    "entity": "urn:li:dataset:(urn:li:dataPlatform:snowflake,test_db.test_schema.table_2,PROD)"
                }
            ]
        }
    },
    "systemMetadata": {
        "lastObserved": 1615443388097,
        "runId": "snowflake-2024_03_01-16_29_41",
        "lastRunId": "no-run-id-provided"
    }
},
{
    "entityType": "dataset",
    "entityUrn": "urn:li:dataset:(urn:li:dataPlatform:snowflake,test_db.test_schema.table_4,PROD)",
    "changeType": "UPSERT",
    "aspectName": "upstreamLineage",
    "aspect": {
        "json": {
            "upstreams": [
                {
                    "auditStamp": {
                        "time": 1615443388097,
                        "actor": "urn:li:corpuser:_ingestion"
                    },
                    "created": {
                        "time": 1654473600000,
                        "actor": "urn:li:corpuser:_ingestion"
                    },
                    "dataset": "urn:li:dataset:(urn:li:dataPlatform:snowflake,test_db.test_schema.table_2,PROD)",
                    "type": "TRANSFORMED",
                    "query": "urn:li:query:e093b2691b3cb33b6451367d1baa472eabe3b9a38fbd30152b12f22c35acc632"
                }
            ],
            "fineGrainedLineages": [
                {
                    "upstreamType": "FIELD_SET",
                    "upstreams": [
                        "urn:li:schemaField:(urn:li:dataset:(urn:li:dataPlatform:snowflake,test_db.test_schema.table_2,PROD),col_1)"
                    ],
                    "downstreamType": "FIELD",
                    "downstreams": [
                        "urn:li:schemaField:(urn:li:dataset:(urn:li:dataPlatform:snowflake,test_db.test_schema.table_4,PROD),col_1)"
                    ],
                    "confidenceScore": 1.0,
                    "query": "urn:li:query:e093b2691b3cb33b6451367d1baa472eabe3b9a38fbd30152b12f22c35acc632"
                },
                {
                    "upstreamType": "FIELD_SET",
                    "upstreams": [
                        "urn:li:schemaField:(urn:li:dataset:(urn:li:dataPlatform:snowflake,test_db.test_schema.table_2,PROD),col_2)"
                    ],
                    "downstreamType": "FIELD",
                    "downstreams": [
                        "urn:li:schemaField:(urn:li:dataset:(urn:li:dataPlatform:snowflake,test_db.test_schema.table_4,PROD),col_2)"
                    ],
                    "confidenceScore": 1.0,
                    "query": "urn:li:query:e093b2691b3cb33b6451367d1baa472eabe3b9a38fbd30152b12f22c35acc632"
                },
                {
                    "upstreamType": "FIELD_SET",
                    "upstreams": [
                        "urn:li:schemaField:(urn:li:dataset:(urn:li:dataPlatform:snowflake,test_db.test_schema.table_2,PROD),col_3)"
                    ],
                    "downstreamType": "FIELD",
                    "downstreams": [
                        "urn:li:schemaField:(urn:li:dataset:(urn:li:dataPlatform:snowflake,test_db.test_schema.table_4,PROD),col_3)"
                    ],
                    "confidenceScore": 1.0,
                    "query": "urn:li:query:e093b2691b3cb33b6451367d1baa472eabe3b9a38fbd30152b12f22c35acc632"
                },
                {
                    "upstreamType": "FIELD_SET",
                    "upstreams": [
                        "urn:li:schemaField:(urn:li:dataset:(urn:li:dataPlatform:snowflake,test_db.test_schema.table_2,PROD),col_4)"
                    ],
                    "downstreamType": "FIELD",
                    "downstreams": [
                        "urn:li:schemaField:(urn:li:dataset:(urn:li:dataPlatform:snowflake,test_db.test_schema.table_4,PROD),col_4)"
                    ],
                    "confidenceScore": 1.0,
                    "query": "urn:li:query:e093b2691b3cb33b6451367d1baa472eabe3b9a38fbd30152b12f22c35acc632"
                },
                {
                    "upstreamType": "FIELD_SET",
                    "upstreams": [
                        "urn:li:schemaField:(urn:li:dataset:(urn:li:dataPlatform:snowflake,test_db.test_schema.table_2,PROD),col_5)"
                    ],
                    "downstreamType": "FIELD",
                    "downstreams": [
                        "urn:li:schemaField:(urn:li:dataset:(urn:li:dataPlatform:snowflake,test_db.test_schema.table_4,PROD),col_5)"
                    ],
                    "confidenceScore": 1.0,
                    "query": "urn:li:query:e093b2691b3cb33b6451367d1baa472eabe3b9a38fbd30152b12f22c35acc632"
                },
                {
                    "upstreamType": "FIELD_SET",
                    "upstreams": [
                        "urn:li:schemaField:(urn:li:dataset:(urn:li:dataPlatform:snowflake,test_db.test_schema.table_2,PROD),col_6)"
                    ],
                    "downstreamType": "FIELD",
                    "downstreams": [
                        "urn:li:schemaField:(urn:li:dataset:(urn:li:dataPlatform:snowflake,test_db.test_schema.table_4,PROD),col_6)"
                    ],
                    "confidenceScore": 1.0,
                    "query": "urn:li:query:e093b2691b3cb33b6451367d1baa472eabe3b9a38fbd30152b12f22c35acc632"
                },
                {
                    "upstreamType": "FIELD_SET",
                    "upstreams": [
                        "urn:li:schemaField:(urn:li:dataset:(urn:li:dataPlatform:snowflake,test_db.test_schema.table_2,PROD),col_7)"
                    ],
                    "downstreamType": "FIELD",
                    "downstreams": [
                        "urn:li:schemaField:(urn:li:dataset:(urn:li:dataPlatform:snowflake,test_db.test_schema.table_4,PROD),col_7)"
                    ],
                    "confidenceScore": 1.0,
                    "query": "urn:li:query:e093b2691b3cb33b6451367d1baa472eabe3b9a38fbd30152b12f22c35acc632"
                },
                {
                    "upstreamType": "FIELD_SET",
                    "upstreams": [
                        "urn:li:schemaField:(urn:li:dataset:(urn:li:dataPlatform:snowflake,test_db.test_schema.table_2,PROD),col_8)"
                    ],
                    "downstreamType": "FIELD",
                    "downstreams": [
                        "urn:li:schemaField:(urn:li:dataset:(urn:li:dataPlatform:snowflake,test_db.test_schema.table_4,PROD),col_8)"
                    ],
                    "confidenceScore": 1.0,
                    "query": "urn:li:query:e093b2691b3cb33b6451367d1baa472eabe3b9a38fbd30152b12f22c35acc632"
                },
                {
                    "upstreamType": "FIELD_SET",
                    "upstreams": [
                        "urn:li:schemaField:(urn:li:dataset:(urn:li:dataPlatform:snowflake,test_db.test_schema.table_2,PROD),col_9)"
                    ],
                    "downstreamType": "FIELD",
                    "downstreams": [
                        "urn:li:schemaField:(urn:li:dataset:(urn:li:dataPlatform:snowflake,test_db.test_schema.table_4,PROD),col_9)"
                    ],
                    "confidenceScore": 1.0,
                    "query": "urn:li:query:e093b2691b3cb33b6451367d1baa472eabe3b9a38fbd30152b12f22c35acc632"
                },
                {
                    "upstreamType": "FIELD_SET",
                    "upstreams": [
                        "urn:li:schemaField:(urn:li:dataset:(urn:li:dataPlatform:snowflake,test_db.test_schema.table_2,PROD),col_10)"
                    ],
                    "downstreamType": "FIELD",
                    "downstreams": [
                        "urn:li:schemaField:(urn:li:dataset:(urn:li:dataPlatform:snowflake,test_db.test_schema.table_4,PROD),col_10)"
                    ],
                    "confidenceScore": 1.0,
                    "query": "urn:li:query:e093b2691b3cb33b6451367d1baa472eabe3b9a38fbd30152b12f22c35acc632"
                }
            ]
        }
    },
    "systemMetadata": {
        "lastObserved": 1615443388097,
        "runId": "snowflake-2024_03_01-16_29_41",
        "lastRunId": "no-run-id-provided"
    }
},
{
    "entityType": "dataset",
    "entityUrn": "urn:li:dataset:(urn:li:dataPlatform:snowflake,test_db.test_schema.table_5,PROD)",
    "changeType": "UPSERT",
    "aspectName": "upstreamLineage",
    "aspect": {
        "json": {
            "upstreams": [
                {
                    "auditStamp": {
                        "time": 1615443388097,
                        "actor": "urn:li:corpuser:_ingestion"
                    },
                    "created": {
                        "time": 1654473600000,
                        "actor": "urn:li:corpuser:_ingestion"
                    },
                    "dataset": "urn:li:dataset:(urn:li:dataPlatform:snowflake,test_db.test_schema.table_2,PROD)",
                    "type": "TRANSFORMED",
                    "query": "urn:li:query:973d404f0f5a9e2d5df165087f03a01fa182a04ffbcab14228c831070ade02c2"
                }
            ],
            "fineGrainedLineages": [
                {
                    "upstreamType": "FIELD_SET",
                    "upstreams": [
                        "urn:li:schemaField:(urn:li:dataset:(urn:li:dataPlatform:snowflake,test_db.test_schema.table_2,PROD),col_1)"
                    ],
                    "downstreamType": "FIELD",
                    "downstreams": [
                        "urn:li:schemaField:(urn:li:dataset:(urn:li:dataPlatform:snowflake,test_db.test_schema.table_5,PROD),col_1)"
                    ],
                    "confidenceScore": 1.0,
                    "query": "urn:li:query:973d404f0f5a9e2d5df165087f03a01fa182a04ffbcab14228c831070ade02c2"
                },
                {
                    "upstreamType": "FIELD_SET",
                    "upstreams": [
                        "urn:li:schemaField:(urn:li:dataset:(urn:li:dataPlatform:snowflake,test_db.test_schema.table_2,PROD),col_2)"
                    ],
                    "downstreamType": "FIELD",
                    "downstreams": [
                        "urn:li:schemaField:(urn:li:dataset:(urn:li:dataPlatform:snowflake,test_db.test_schema.table_5,PROD),col_2)"
                    ],
                    "confidenceScore": 1.0,
                    "query": "urn:li:query:973d404f0f5a9e2d5df165087f03a01fa182a04ffbcab14228c831070ade02c2"
                },
                {
                    "upstreamType": "FIELD_SET",
                    "upstreams": [
                        "urn:li:schemaField:(urn:li:dataset:(urn:li:dataPlatform:snowflake,test_db.test_schema.table_2,PROD),col_3)"
                    ],
                    "downstreamType": "FIELD",
                    "downstreams": [
                        "urn:li:schemaField:(urn:li:dataset:(urn:li:dataPlatform:snowflake,test_db.test_schema.table_5,PROD),col_3)"
                    ],
                    "confidenceScore": 1.0,
                    "query": "urn:li:query:973d404f0f5a9e2d5df165087f03a01fa182a04ffbcab14228c831070ade02c2"
                },
                {
                    "upstreamType": "FIELD_SET",
                    "upstreams": [
                        "urn:li:schemaField:(urn:li:dataset:(urn:li:dataPlatform:snowflake,test_db.test_schema.table_2,PROD),col_4)"
                    ],
                    "downstreamType": "FIELD",
                    "downstreams": [
                        "urn:li:schemaField:(urn:li:dataset:(urn:li:dataPlatform:snowflake,test_db.test_schema.table_5,PROD),col_4)"
                    ],
                    "confidenceScore": 1.0,
                    "query": "urn:li:query:973d404f0f5a9e2d5df165087f03a01fa182a04ffbcab14228c831070ade02c2"
                },
                {
                    "upstreamType": "FIELD_SET",
                    "upstreams": [
                        "urn:li:schemaField:(urn:li:dataset:(urn:li:dataPlatform:snowflake,test_db.test_schema.table_2,PROD),col_5)"
                    ],
                    "downstreamType": "FIELD",
                    "downstreams": [
                        "urn:li:schemaField:(urn:li:dataset:(urn:li:dataPlatform:snowflake,test_db.test_schema.table_5,PROD),col_5)"
                    ],
                    "confidenceScore": 1.0,
                    "query": "urn:li:query:973d404f0f5a9e2d5df165087f03a01fa182a04ffbcab14228c831070ade02c2"
                },
                {
                    "upstreamType": "FIELD_SET",
                    "upstreams": [
                        "urn:li:schemaField:(urn:li:dataset:(urn:li:dataPlatform:snowflake,test_db.test_schema.table_2,PROD),col_6)"
                    ],
                    "downstreamType": "FIELD",
                    "downstreams": [
                        "urn:li:schemaField:(urn:li:dataset:(urn:li:dataPlatform:snowflake,test_db.test_schema.table_5,PROD),col_6)"
                    ],
                    "confidenceScore": 1.0,
                    "query": "urn:li:query:973d404f0f5a9e2d5df165087f03a01fa182a04ffbcab14228c831070ade02c2"
                },
                {
                    "upstreamType": "FIELD_SET",
                    "upstreams": [
                        "urn:li:schemaField:(urn:li:dataset:(urn:li:dataPlatform:snowflake,test_db.test_schema.table_2,PROD),col_7)"
                    ],
                    "downstreamType": "FIELD",
                    "downstreams": [
                        "urn:li:schemaField:(urn:li:dataset:(urn:li:dataPlatform:snowflake,test_db.test_schema.table_5,PROD),col_7)"
                    ],
                    "confidenceScore": 1.0,
                    "query": "urn:li:query:973d404f0f5a9e2d5df165087f03a01fa182a04ffbcab14228c831070ade02c2"
                },
                {
                    "upstreamType": "FIELD_SET",
                    "upstreams": [
                        "urn:li:schemaField:(urn:li:dataset:(urn:li:dataPlatform:snowflake,test_db.test_schema.table_2,PROD),col_8)"
                    ],
                    "downstreamType": "FIELD",
                    "downstreams": [
                        "urn:li:schemaField:(urn:li:dataset:(urn:li:dataPlatform:snowflake,test_db.test_schema.table_5,PROD),col_8)"
                    ],
                    "confidenceScore": 1.0,
                    "query": "urn:li:query:973d404f0f5a9e2d5df165087f03a01fa182a04ffbcab14228c831070ade02c2"
                },
                {
                    "upstreamType": "FIELD_SET",
                    "upstreams": [
                        "urn:li:schemaField:(urn:li:dataset:(urn:li:dataPlatform:snowflake,test_db.test_schema.table_2,PROD),col_9)"
                    ],
                    "downstreamType": "FIELD",
                    "downstreams": [
                        "urn:li:schemaField:(urn:li:dataset:(urn:li:dataPlatform:snowflake,test_db.test_schema.table_5,PROD),col_9)"
                    ],
                    "confidenceScore": 1.0,
                    "query": "urn:li:query:973d404f0f5a9e2d5df165087f03a01fa182a04ffbcab14228c831070ade02c2"
                },
                {
                    "upstreamType": "FIELD_SET",
                    "upstreams": [
                        "urn:li:schemaField:(urn:li:dataset:(urn:li:dataPlatform:snowflake,test_db.test_schema.table_2,PROD),col_10)"
                    ],
                    "downstreamType": "FIELD",
                    "downstreams": [
                        "urn:li:schemaField:(urn:li:dataset:(urn:li:dataPlatform:snowflake,test_db.test_schema.table_5,PROD),col_10)"
                    ],
                    "confidenceScore": 1.0,
                    "query": "urn:li:query:973d404f0f5a9e2d5df165087f03a01fa182a04ffbcab14228c831070ade02c2"
                }
            ]
        }
    },
    "systemMetadata": {
        "lastObserved": 1615443388097,
        "runId": "snowflake-2024_03_01-16_29_41",
        "lastRunId": "no-run-id-provided"
    }
},
{
    "entityType": "query",
    "entityUrn": "urn:li:query:e093b2691b3cb33b6451367d1baa472eabe3b9a38fbd30152b12f22c35acc632",
    "changeType": "UPSERT",
    "aspectName": "queryProperties",
    "aspect": {
        "json": {
            "statement": {
                "value": "INSERT INTO TEST_DB.TEST_SCHEMA.TABLE_4\nSELECT\n  *\nFROM TEST_DB.TEST_SCHEMA.TABLE_2",
                "language": "SQL"
            },
            "source": "SYSTEM",
            "created": {
                "time": 1654473600000,
                "actor": "urn:li:corpuser:_ingestion"
            },
            "lastModified": {
                "time": 1654473600000,
                "actor": "urn:li:corpuser:_ingestion"
            }
        }
    },
    "systemMetadata": {
        "lastObserved": 1615443388097,
        "runId": "snowflake-2024_03_11-14_36_03",
        "lastRunId": "no-run-id-provided"
    }
},
{
    "entityType": "query",
    "entityUrn": "urn:li:query:d37a930ca6d2dd7100fd81bbf3d96a8cfe9f30e3469de363650d7e3146c3e4e8",
    "changeType": "UPSERT",
    "aspectName": "dataPlatformInstance",
    "aspect": {
        "json": {
            "platform": "urn:li:dataPlatform:snowflake"
        }
    },
    "systemMetadata": {
        "lastObserved": 1615443388097,
        "runId": "snowflake-2024_03_22-10_26_30",
        "lastRunId": "no-run-id-provided"
    }
},
{
    "entityType": "dataset",
    "entityUrn": "urn:li:dataset:(urn:li:dataPlatform:snowflake,test_db.test_schema.table_6,PROD)",
    "changeType": "UPSERT",
    "aspectName": "upstreamLineage",
    "aspect": {
        "json": {
            "upstreams": [
                {
                    "auditStamp": {
                        "time": 1615443388097,
                        "actor": "urn:li:corpuser:_ingestion"
                    },
                    "created": {
                        "time": 1654473600000,
                        "actor": "urn:li:corpuser:_ingestion"
                    },
                    "dataset": "urn:li:dataset:(urn:li:dataPlatform:snowflake,test_db.test_schema.table_2,PROD)",
                    "type": "TRANSFORMED",
                    "query": "urn:li:query:bfe6b2ec9f81445aae23bc757f90defb69480689f55d7e63c11f0da6a60fff12"
                }
            ],
            "fineGrainedLineages": [
                {
                    "upstreamType": "FIELD_SET",
                    "upstreams": [
                        "urn:li:schemaField:(urn:li:dataset:(urn:li:dataPlatform:snowflake,test_db.test_schema.table_2,PROD),col_1)"
                    ],
                    "downstreamType": "FIELD",
                    "downstreams": [
                        "urn:li:schemaField:(urn:li:dataset:(urn:li:dataPlatform:snowflake,test_db.test_schema.table_6,PROD),col_1)"
                    ],
                    "confidenceScore": 1.0,
                    "query": "urn:li:query:bfe6b2ec9f81445aae23bc757f90defb69480689f55d7e63c11f0da6a60fff12"
                },
                {
                    "upstreamType": "FIELD_SET",
                    "upstreams": [
                        "urn:li:schemaField:(urn:li:dataset:(urn:li:dataPlatform:snowflake,test_db.test_schema.table_2,PROD),col_2)"
                    ],
                    "downstreamType": "FIELD",
                    "downstreams": [
                        "urn:li:schemaField:(urn:li:dataset:(urn:li:dataPlatform:snowflake,test_db.test_schema.table_6,PROD),col_2)"
                    ],
                    "confidenceScore": 1.0,
                    "query": "urn:li:query:bfe6b2ec9f81445aae23bc757f90defb69480689f55d7e63c11f0da6a60fff12"
                },
                {
                    "upstreamType": "FIELD_SET",
                    "upstreams": [
                        "urn:li:schemaField:(urn:li:dataset:(urn:li:dataPlatform:snowflake,test_db.test_schema.table_2,PROD),col_3)"
                    ],
                    "downstreamType": "FIELD",
                    "downstreams": [
                        "urn:li:schemaField:(urn:li:dataset:(urn:li:dataPlatform:snowflake,test_db.test_schema.table_6,PROD),col_3)"
                    ],
                    "confidenceScore": 1.0,
                    "query": "urn:li:query:bfe6b2ec9f81445aae23bc757f90defb69480689f55d7e63c11f0da6a60fff12"
                },
                {
                    "upstreamType": "FIELD_SET",
                    "upstreams": [
                        "urn:li:schemaField:(urn:li:dataset:(urn:li:dataPlatform:snowflake,test_db.test_schema.table_2,PROD),col_4)"
                    ],
                    "downstreamType": "FIELD",
                    "downstreams": [
                        "urn:li:schemaField:(urn:li:dataset:(urn:li:dataPlatform:snowflake,test_db.test_schema.table_6,PROD),col_4)"
                    ],
                    "confidenceScore": 1.0,
                    "query": "urn:li:query:bfe6b2ec9f81445aae23bc757f90defb69480689f55d7e63c11f0da6a60fff12"
                },
                {
                    "upstreamType": "FIELD_SET",
                    "upstreams": [
                        "urn:li:schemaField:(urn:li:dataset:(urn:li:dataPlatform:snowflake,test_db.test_schema.table_2,PROD),col_5)"
                    ],
                    "downstreamType": "FIELD",
                    "downstreams": [
                        "urn:li:schemaField:(urn:li:dataset:(urn:li:dataPlatform:snowflake,test_db.test_schema.table_6,PROD),col_5)"
                    ],
                    "confidenceScore": 1.0,
                    "query": "urn:li:query:bfe6b2ec9f81445aae23bc757f90defb69480689f55d7e63c11f0da6a60fff12"
                },
                {
                    "upstreamType": "FIELD_SET",
                    "upstreams": [
                        "urn:li:schemaField:(urn:li:dataset:(urn:li:dataPlatform:snowflake,test_db.test_schema.table_2,PROD),col_6)"
                    ],
                    "downstreamType": "FIELD",
                    "downstreams": [
                        "urn:li:schemaField:(urn:li:dataset:(urn:li:dataPlatform:snowflake,test_db.test_schema.table_6,PROD),col_6)"
                    ],
                    "confidenceScore": 1.0,
                    "query": "urn:li:query:bfe6b2ec9f81445aae23bc757f90defb69480689f55d7e63c11f0da6a60fff12"
                },
                {
                    "upstreamType": "FIELD_SET",
                    "upstreams": [
                        "urn:li:schemaField:(urn:li:dataset:(urn:li:dataPlatform:snowflake,test_db.test_schema.table_2,PROD),col_7)"
                    ],
                    "downstreamType": "FIELD",
                    "downstreams": [
                        "urn:li:schemaField:(urn:li:dataset:(urn:li:dataPlatform:snowflake,test_db.test_schema.table_6,PROD),col_7)"
                    ],
                    "confidenceScore": 1.0,
                    "query": "urn:li:query:bfe6b2ec9f81445aae23bc757f90defb69480689f55d7e63c11f0da6a60fff12"
                },
                {
                    "upstreamType": "FIELD_SET",
                    "upstreams": [
                        "urn:li:schemaField:(urn:li:dataset:(urn:li:dataPlatform:snowflake,test_db.test_schema.table_2,PROD),col_8)"
                    ],
                    "downstreamType": "FIELD",
                    "downstreams": [
                        "urn:li:schemaField:(urn:li:dataset:(urn:li:dataPlatform:snowflake,test_db.test_schema.table_6,PROD),col_8)"
                    ],
                    "confidenceScore": 1.0,
                    "query": "urn:li:query:bfe6b2ec9f81445aae23bc757f90defb69480689f55d7e63c11f0da6a60fff12"
                },
                {
                    "upstreamType": "FIELD_SET",
                    "upstreams": [
                        "urn:li:schemaField:(urn:li:dataset:(urn:li:dataPlatform:snowflake,test_db.test_schema.table_2,PROD),col_9)"
                    ],
                    "downstreamType": "FIELD",
                    "downstreams": [
                        "urn:li:schemaField:(urn:li:dataset:(urn:li:dataPlatform:snowflake,test_db.test_schema.table_6,PROD),col_9)"
                    ],
                    "confidenceScore": 1.0,
                    "query": "urn:li:query:bfe6b2ec9f81445aae23bc757f90defb69480689f55d7e63c11f0da6a60fff12"
                },
                {
                    "upstreamType": "FIELD_SET",
                    "upstreams": [
                        "urn:li:schemaField:(urn:li:dataset:(urn:li:dataPlatform:snowflake,test_db.test_schema.table_2,PROD),col_10)"
                    ],
                    "downstreamType": "FIELD",
                    "downstreams": [
                        "urn:li:schemaField:(urn:li:dataset:(urn:li:dataPlatform:snowflake,test_db.test_schema.table_6,PROD),col_10)"
                    ],
                    "confidenceScore": 1.0,
                    "query": "urn:li:query:bfe6b2ec9f81445aae23bc757f90defb69480689f55d7e63c11f0da6a60fff12"
                }
            ]
        }
    },
    "systemMetadata": {
        "lastObserved": 1615443388097,
        "runId": "snowflake-2024_03_01-16_29_41",
        "lastRunId": "no-run-id-provided"
    }
},
{
    "entityType": "query",
    "entityUrn": "urn:li:query:e093b2691b3cb33b6451367d1baa472eabe3b9a38fbd30152b12f22c35acc632",
    "changeType": "UPSERT",
    "aspectName": "querySubjects",
    "aspect": {
        "json": {
            "subjects": [
                {
                    "entity": "urn:li:dataset:(urn:li:dataPlatform:snowflake,test_db.test_schema.table_4,PROD)"
                },
                {
                    "entity": "urn:li:dataset:(urn:li:dataPlatform:snowflake,test_db.test_schema.table_2,PROD)"
                }
            ]
        }
    },
    "systemMetadata": {
        "lastObserved": 1615443388097,
        "runId": "snowflake-2024_03_01-16_29_41",
        "lastRunId": "no-run-id-provided"
    }
},
{
    "entityType": "query",
    "entityUrn": "urn:li:query:973d404f0f5a9e2d5df165087f03a01fa182a04ffbcab14228c831070ade02c2",
    "changeType": "UPSERT",
    "aspectName": "queryProperties",
    "aspect": {
        "json": {
            "statement": {
                "value": "INSERT INTO TEST_DB.TEST_SCHEMA.TABLE_5\nSELECT\n  *\nFROM TEST_DB.TEST_SCHEMA.TABLE_2",
                "language": "SQL"
            },
            "source": "SYSTEM",
            "created": {
                "time": 1654473600000,
                "actor": "urn:li:corpuser:_ingestion"
            },
            "lastModified": {
                "time": 1654473600000,
                "actor": "urn:li:corpuser:_ingestion"
            }
        }
    },
    "systemMetadata": {
        "lastObserved": 1615443388097,
        "runId": "snowflake-2024_03_11-14_36_03",
        "lastRunId": "no-run-id-provided"
    }
},
{
    "entityType": "dataset",
    "entityUrn": "urn:li:dataset:(urn:li:dataPlatform:snowflake,test_db.test_schema.table_7,PROD)",
    "changeType": "UPSERT",
    "aspectName": "upstreamLineage",
    "aspect": {
        "json": {
            "upstreams": [
                {
                    "auditStamp": {
                        "time": 1615443388097,
                        "actor": "urn:li:corpuser:_ingestion"
                    },
                    "created": {
                        "time": 1654473600000,
                        "actor": "urn:li:corpuser:_ingestion"
                    },
                    "dataset": "urn:li:dataset:(urn:li:dataPlatform:snowflake,test_db.test_schema.table_2,PROD)",
                    "type": "TRANSFORMED",
                    "query": "urn:li:query:ac812b1b491a3d141f66050526c1ee2483b19083ad840ceced0ca39ace552e01"
                }
            ],
            "fineGrainedLineages": [
                {
                    "upstreamType": "FIELD_SET",
                    "upstreams": [
                        "urn:li:schemaField:(urn:li:dataset:(urn:li:dataPlatform:snowflake,test_db.test_schema.table_2,PROD),col_1)"
                    ],
                    "downstreamType": "FIELD",
                    "downstreams": [
                        "urn:li:schemaField:(urn:li:dataset:(urn:li:dataPlatform:snowflake,test_db.test_schema.table_7,PROD),col_1)"
                    ],
                    "confidenceScore": 1.0,
                    "query": "urn:li:query:ac812b1b491a3d141f66050526c1ee2483b19083ad840ceced0ca39ace552e01"
                },
                {
                    "upstreamType": "FIELD_SET",
                    "upstreams": [
                        "urn:li:schemaField:(urn:li:dataset:(urn:li:dataPlatform:snowflake,test_db.test_schema.table_2,PROD),col_2)"
                    ],
                    "downstreamType": "FIELD",
                    "downstreams": [
                        "urn:li:schemaField:(urn:li:dataset:(urn:li:dataPlatform:snowflake,test_db.test_schema.table_7,PROD),col_2)"
                    ],
                    "confidenceScore": 1.0,
                    "query": "urn:li:query:ac812b1b491a3d141f66050526c1ee2483b19083ad840ceced0ca39ace552e01"
                },
                {
                    "upstreamType": "FIELD_SET",
                    "upstreams": [
                        "urn:li:schemaField:(urn:li:dataset:(urn:li:dataPlatform:snowflake,test_db.test_schema.table_2,PROD),col_3)"
                    ],
                    "downstreamType": "FIELD",
                    "downstreams": [
                        "urn:li:schemaField:(urn:li:dataset:(urn:li:dataPlatform:snowflake,test_db.test_schema.table_7,PROD),col_3)"
                    ],
                    "confidenceScore": 1.0,
                    "query": "urn:li:query:ac812b1b491a3d141f66050526c1ee2483b19083ad840ceced0ca39ace552e01"
                },
                {
                    "upstreamType": "FIELD_SET",
                    "upstreams": [
                        "urn:li:schemaField:(urn:li:dataset:(urn:li:dataPlatform:snowflake,test_db.test_schema.table_2,PROD),col_4)"
                    ],
                    "downstreamType": "FIELD",
                    "downstreams": [
                        "urn:li:schemaField:(urn:li:dataset:(urn:li:dataPlatform:snowflake,test_db.test_schema.table_7,PROD),col_4)"
                    ],
                    "confidenceScore": 1.0,
                    "query": "urn:li:query:ac812b1b491a3d141f66050526c1ee2483b19083ad840ceced0ca39ace552e01"
                },
                {
                    "upstreamType": "FIELD_SET",
                    "upstreams": [
                        "urn:li:schemaField:(urn:li:dataset:(urn:li:dataPlatform:snowflake,test_db.test_schema.table_2,PROD),col_5)"
                    ],
                    "downstreamType": "FIELD",
                    "downstreams": [
                        "urn:li:schemaField:(urn:li:dataset:(urn:li:dataPlatform:snowflake,test_db.test_schema.table_7,PROD),col_5)"
                    ],
                    "confidenceScore": 1.0,
                    "query": "urn:li:query:ac812b1b491a3d141f66050526c1ee2483b19083ad840ceced0ca39ace552e01"
                },
                {
                    "upstreamType": "FIELD_SET",
                    "upstreams": [
                        "urn:li:schemaField:(urn:li:dataset:(urn:li:dataPlatform:snowflake,test_db.test_schema.table_2,PROD),col_6)"
                    ],
                    "downstreamType": "FIELD",
                    "downstreams": [
                        "urn:li:schemaField:(urn:li:dataset:(urn:li:dataPlatform:snowflake,test_db.test_schema.table_7,PROD),col_6)"
                    ],
                    "confidenceScore": 1.0,
                    "query": "urn:li:query:ac812b1b491a3d141f66050526c1ee2483b19083ad840ceced0ca39ace552e01"
                },
                {
                    "upstreamType": "FIELD_SET",
                    "upstreams": [
                        "urn:li:schemaField:(urn:li:dataset:(urn:li:dataPlatform:snowflake,test_db.test_schema.table_2,PROD),col_7)"
                    ],
                    "downstreamType": "FIELD",
                    "downstreams": [
                        "urn:li:schemaField:(urn:li:dataset:(urn:li:dataPlatform:snowflake,test_db.test_schema.table_7,PROD),col_7)"
                    ],
                    "confidenceScore": 1.0,
                    "query": "urn:li:query:ac812b1b491a3d141f66050526c1ee2483b19083ad840ceced0ca39ace552e01"
                },
                {
                    "upstreamType": "FIELD_SET",
                    "upstreams": [
                        "urn:li:schemaField:(urn:li:dataset:(urn:li:dataPlatform:snowflake,test_db.test_schema.table_2,PROD),col_8)"
                    ],
                    "downstreamType": "FIELD",
                    "downstreams": [
                        "urn:li:schemaField:(urn:li:dataset:(urn:li:dataPlatform:snowflake,test_db.test_schema.table_7,PROD),col_8)"
                    ],
                    "confidenceScore": 1.0,
                    "query": "urn:li:query:ac812b1b491a3d141f66050526c1ee2483b19083ad840ceced0ca39ace552e01"
                },
                {
                    "upstreamType": "FIELD_SET",
                    "upstreams": [
                        "urn:li:schemaField:(urn:li:dataset:(urn:li:dataPlatform:snowflake,test_db.test_schema.table_2,PROD),col_9)"
                    ],
                    "downstreamType": "FIELD",
                    "downstreams": [
                        "urn:li:schemaField:(urn:li:dataset:(urn:li:dataPlatform:snowflake,test_db.test_schema.table_7,PROD),col_9)"
                    ],
                    "confidenceScore": 1.0,
                    "query": "urn:li:query:ac812b1b491a3d141f66050526c1ee2483b19083ad840ceced0ca39ace552e01"
                },
                {
                    "upstreamType": "FIELD_SET",
                    "upstreams": [
                        "urn:li:schemaField:(urn:li:dataset:(urn:li:dataPlatform:snowflake,test_db.test_schema.table_2,PROD),col_10)"
                    ],
                    "downstreamType": "FIELD",
                    "downstreams": [
                        "urn:li:schemaField:(urn:li:dataset:(urn:li:dataPlatform:snowflake,test_db.test_schema.table_7,PROD),col_10)"
                    ],
                    "confidenceScore": 1.0,
                    "query": "urn:li:query:ac812b1b491a3d141f66050526c1ee2483b19083ad840ceced0ca39ace552e01"
                }
            ]
        }
    },
    "systemMetadata": {
        "lastObserved": 1615443388097,
        "runId": "snowflake-2024_03_01-16_29_41",
        "lastRunId": "no-run-id-provided"
    }
},
{
    "entityType": "query",
    "entityUrn": "urn:li:query:973d404f0f5a9e2d5df165087f03a01fa182a04ffbcab14228c831070ade02c2",
    "changeType": "UPSERT",
    "aspectName": "querySubjects",
    "aspect": {
        "json": {
            "subjects": [
                {
                    "entity": "urn:li:dataset:(urn:li:dataPlatform:snowflake,test_db.test_schema.table_5,PROD)"
                },
                {
                    "entity": "urn:li:dataset:(urn:li:dataPlatform:snowflake,test_db.test_schema.table_2,PROD)"
                }
            ]
        }
    },
    "systemMetadata": {
        "lastObserved": 1615443388097,
        "runId": "snowflake-2024_03_01-16_29_41",
        "lastRunId": "no-run-id-provided"
    }
},
{
    "entityType": "query",
    "entityUrn": "urn:li:query:e093b2691b3cb33b6451367d1baa472eabe3b9a38fbd30152b12f22c35acc632",
    "changeType": "UPSERT",
    "aspectName": "dataPlatformInstance",
    "aspect": {
        "json": {
            "platform": "urn:li:dataPlatform:snowflake"
        }
    },
    "systemMetadata": {
        "lastObserved": 1615443388097,
        "runId": "snowflake-2024_03_22-10_26_30",
        "lastRunId": "no-run-id-provided"
    }
},
{
    "entityType": "query",
    "entityUrn": "urn:li:query:973d404f0f5a9e2d5df165087f03a01fa182a04ffbcab14228c831070ade02c2",
    "changeType": "UPSERT",
    "aspectName": "dataPlatformInstance",
    "aspect": {
        "json": {
            "platform": "urn:li:dataPlatform:snowflake"
        }
    },
    "systemMetadata": {
        "lastObserved": 1615443388097,
        "runId": "snowflake-2024_03_22-10_26_30",
        "lastRunId": "no-run-id-provided"
    }
},
{
    "entityType": "dataset",
    "entityUrn": "urn:li:dataset:(urn:li:dataPlatform:snowflake,test_db.test_schema.table_8,PROD)",
    "changeType": "UPSERT",
    "aspectName": "upstreamLineage",
    "aspect": {
        "json": {
            "upstreams": [
                {
                    "auditStamp": {
                        "time": 1615443388097,
                        "actor": "urn:li:corpuser:_ingestion"
                    },
                    "created": {
                        "time": 1654473600000,
                        "actor": "urn:li:corpuser:_ingestion"
                    },
                    "dataset": "urn:li:dataset:(urn:li:dataPlatform:snowflake,test_db.test_schema.table_2,PROD)",
                    "type": "TRANSFORMED",
                    "query": "urn:li:query:1d69efa7115792a07468c8b3846a4c0b3ba8620c1f2263374c2efbb2e56e6200"
                }
            ],
            "fineGrainedLineages": [
                {
                    "upstreamType": "FIELD_SET",
                    "upstreams": [
                        "urn:li:schemaField:(urn:li:dataset:(urn:li:dataPlatform:snowflake,test_db.test_schema.table_2,PROD),col_1)"
                    ],
                    "downstreamType": "FIELD",
                    "downstreams": [
                        "urn:li:schemaField:(urn:li:dataset:(urn:li:dataPlatform:snowflake,test_db.test_schema.table_8,PROD),col_1)"
                    ],
                    "confidenceScore": 1.0,
                    "query": "urn:li:query:1d69efa7115792a07468c8b3846a4c0b3ba8620c1f2263374c2efbb2e56e6200"
                },
                {
                    "upstreamType": "FIELD_SET",
                    "upstreams": [
                        "urn:li:schemaField:(urn:li:dataset:(urn:li:dataPlatform:snowflake,test_db.test_schema.table_2,PROD),col_2)"
                    ],
                    "downstreamType": "FIELD",
                    "downstreams": [
                        "urn:li:schemaField:(urn:li:dataset:(urn:li:dataPlatform:snowflake,test_db.test_schema.table_8,PROD),col_2)"
                    ],
                    "confidenceScore": 1.0,
                    "query": "urn:li:query:1d69efa7115792a07468c8b3846a4c0b3ba8620c1f2263374c2efbb2e56e6200"
                },
                {
                    "upstreamType": "FIELD_SET",
                    "upstreams": [
                        "urn:li:schemaField:(urn:li:dataset:(urn:li:dataPlatform:snowflake,test_db.test_schema.table_2,PROD),col_3)"
                    ],
                    "downstreamType": "FIELD",
                    "downstreams": [
                        "urn:li:schemaField:(urn:li:dataset:(urn:li:dataPlatform:snowflake,test_db.test_schema.table_8,PROD),col_3)"
                    ],
                    "confidenceScore": 1.0,
                    "query": "urn:li:query:1d69efa7115792a07468c8b3846a4c0b3ba8620c1f2263374c2efbb2e56e6200"
                },
                {
                    "upstreamType": "FIELD_SET",
                    "upstreams": [
                        "urn:li:schemaField:(urn:li:dataset:(urn:li:dataPlatform:snowflake,test_db.test_schema.table_2,PROD),col_4)"
                    ],
                    "downstreamType": "FIELD",
                    "downstreams": [
                        "urn:li:schemaField:(urn:li:dataset:(urn:li:dataPlatform:snowflake,test_db.test_schema.table_8,PROD),col_4)"
                    ],
                    "confidenceScore": 1.0,
                    "query": "urn:li:query:1d69efa7115792a07468c8b3846a4c0b3ba8620c1f2263374c2efbb2e56e6200"
                },
                {
                    "upstreamType": "FIELD_SET",
                    "upstreams": [
                        "urn:li:schemaField:(urn:li:dataset:(urn:li:dataPlatform:snowflake,test_db.test_schema.table_2,PROD),col_5)"
                    ],
                    "downstreamType": "FIELD",
                    "downstreams": [
                        "urn:li:schemaField:(urn:li:dataset:(urn:li:dataPlatform:snowflake,test_db.test_schema.table_8,PROD),col_5)"
                    ],
                    "confidenceScore": 1.0,
                    "query": "urn:li:query:1d69efa7115792a07468c8b3846a4c0b3ba8620c1f2263374c2efbb2e56e6200"
                },
                {
                    "upstreamType": "FIELD_SET",
                    "upstreams": [
                        "urn:li:schemaField:(urn:li:dataset:(urn:li:dataPlatform:snowflake,test_db.test_schema.table_2,PROD),col_6)"
                    ],
                    "downstreamType": "FIELD",
                    "downstreams": [
                        "urn:li:schemaField:(urn:li:dataset:(urn:li:dataPlatform:snowflake,test_db.test_schema.table_8,PROD),col_6)"
                    ],
                    "confidenceScore": 1.0,
                    "query": "urn:li:query:1d69efa7115792a07468c8b3846a4c0b3ba8620c1f2263374c2efbb2e56e6200"
                },
                {
                    "upstreamType": "FIELD_SET",
                    "upstreams": [
                        "urn:li:schemaField:(urn:li:dataset:(urn:li:dataPlatform:snowflake,test_db.test_schema.table_2,PROD),col_7)"
                    ],
                    "downstreamType": "FIELD",
                    "downstreams": [
                        "urn:li:schemaField:(urn:li:dataset:(urn:li:dataPlatform:snowflake,test_db.test_schema.table_8,PROD),col_7)"
                    ],
                    "confidenceScore": 1.0,
                    "query": "urn:li:query:1d69efa7115792a07468c8b3846a4c0b3ba8620c1f2263374c2efbb2e56e6200"
                },
                {
                    "upstreamType": "FIELD_SET",
                    "upstreams": [
                        "urn:li:schemaField:(urn:li:dataset:(urn:li:dataPlatform:snowflake,test_db.test_schema.table_2,PROD),col_8)"
                    ],
                    "downstreamType": "FIELD",
                    "downstreams": [
                        "urn:li:schemaField:(urn:li:dataset:(urn:li:dataPlatform:snowflake,test_db.test_schema.table_8,PROD),col_8)"
                    ],
                    "confidenceScore": 1.0,
                    "query": "urn:li:query:1d69efa7115792a07468c8b3846a4c0b3ba8620c1f2263374c2efbb2e56e6200"
                },
                {
                    "upstreamType": "FIELD_SET",
                    "upstreams": [
                        "urn:li:schemaField:(urn:li:dataset:(urn:li:dataPlatform:snowflake,test_db.test_schema.table_2,PROD),col_9)"
                    ],
                    "downstreamType": "FIELD",
                    "downstreams": [
                        "urn:li:schemaField:(urn:li:dataset:(urn:li:dataPlatform:snowflake,test_db.test_schema.table_8,PROD),col_9)"
                    ],
                    "confidenceScore": 1.0,
                    "query": "urn:li:query:1d69efa7115792a07468c8b3846a4c0b3ba8620c1f2263374c2efbb2e56e6200"
                },
                {
                    "upstreamType": "FIELD_SET",
                    "upstreams": [
                        "urn:li:schemaField:(urn:li:dataset:(urn:li:dataPlatform:snowflake,test_db.test_schema.table_2,PROD),col_10)"
                    ],
                    "downstreamType": "FIELD",
                    "downstreams": [
                        "urn:li:schemaField:(urn:li:dataset:(urn:li:dataPlatform:snowflake,test_db.test_schema.table_8,PROD),col_10)"
                    ],
                    "confidenceScore": 1.0,
                    "query": "urn:li:query:1d69efa7115792a07468c8b3846a4c0b3ba8620c1f2263374c2efbb2e56e6200"
                }
            ]
        }
    },
    "systemMetadata": {
        "lastObserved": 1615443388097,
        "runId": "snowflake-2024_03_01-16_29_41",
        "lastRunId": "no-run-id-provided"
    }
},
{
    "entityType": "query",
    "entityUrn": "urn:li:query:d37a930ca6d2dd7100fd81bbf3d96a8cfe9f30e3469de363650d7e3146c3e4e8",
    "changeType": "UPSERT",
    "aspectName": "queryProperties",
    "aspect": {
        "json": {
            "statement": {
                "value": "INSERT INTO TEST_DB.TEST_SCHEMA.TABLE_3\nSELECT\n  *\nFROM TEST_DB.TEST_SCHEMA.TABLE_2",
                "language": "SQL"
            },
            "source": "SYSTEM",
            "created": {
                "time": 1654473600000,
                "actor": "urn:li:corpuser:_ingestion"
            },
            "lastModified": {
                "time": 1654473600000,
                "actor": "urn:li:corpuser:_ingestion"
            }
        }
    },
    "systemMetadata": {
        "lastObserved": 1615443388097,
        "runId": "snowflake-2024_03_11-14_36_03",
        "lastRunId": "no-run-id-provided"
    }
},
{
    "entityType": "query",
    "entityUrn": "urn:li:query:bfe6b2ec9f81445aae23bc757f90defb69480689f55d7e63c11f0da6a60fff12",
    "changeType": "UPSERT",
    "aspectName": "dataPlatformInstance",
    "aspect": {
        "json": {
            "platform": "urn:li:dataPlatform:snowflake"
        }
    },
    "systemMetadata": {
        "lastObserved": 1615443388097,
        "runId": "snowflake-2024_03_22-10_26_30",
        "lastRunId": "no-run-id-provided"
    }
},
{
    "entityType": "dataset",
    "entityUrn": "urn:li:dataset:(urn:li:dataPlatform:snowflake,test_db.test_schema.table_9,PROD)",
    "changeType": "UPSERT",
    "aspectName": "upstreamLineage",
    "aspect": {
        "json": {
            "upstreams": [
                {
                    "auditStamp": {
                        "time": 1615443388097,
                        "actor": "urn:li:corpuser:_ingestion"
                    },
                    "created": {
                        "time": 1654473600000,
                        "actor": "urn:li:corpuser:_ingestion"
                    },
                    "dataset": "urn:li:dataset:(urn:li:dataPlatform:snowflake,test_db.test_schema.table_2,PROD)",
                    "type": "TRANSFORMED",
                    "query": "urn:li:query:62c3a7585398b147daace630104bf0827b366353152667718a84d22542f5aee4"
                }
            ],
            "fineGrainedLineages": [
                {
                    "upstreamType": "FIELD_SET",
                    "upstreams": [
                        "urn:li:schemaField:(urn:li:dataset:(urn:li:dataPlatform:snowflake,test_db.test_schema.table_2,PROD),col_1)"
                    ],
                    "downstreamType": "FIELD",
                    "downstreams": [
                        "urn:li:schemaField:(urn:li:dataset:(urn:li:dataPlatform:snowflake,test_db.test_schema.table_9,PROD),col_1)"
                    ],
                    "confidenceScore": 1.0,
                    "query": "urn:li:query:62c3a7585398b147daace630104bf0827b366353152667718a84d22542f5aee4"
                },
                {
                    "upstreamType": "FIELD_SET",
                    "upstreams": [
                        "urn:li:schemaField:(urn:li:dataset:(urn:li:dataPlatform:snowflake,test_db.test_schema.table_2,PROD),col_2)"
                    ],
                    "downstreamType": "FIELD",
                    "downstreams": [
                        "urn:li:schemaField:(urn:li:dataset:(urn:li:dataPlatform:snowflake,test_db.test_schema.table_9,PROD),col_2)"
                    ],
                    "confidenceScore": 1.0,
                    "query": "urn:li:query:62c3a7585398b147daace630104bf0827b366353152667718a84d22542f5aee4"
                },
                {
                    "upstreamType": "FIELD_SET",
                    "upstreams": [
                        "urn:li:schemaField:(urn:li:dataset:(urn:li:dataPlatform:snowflake,test_db.test_schema.table_2,PROD),col_3)"
                    ],
                    "downstreamType": "FIELD",
                    "downstreams": [
                        "urn:li:schemaField:(urn:li:dataset:(urn:li:dataPlatform:snowflake,test_db.test_schema.table_9,PROD),col_3)"
                    ],
                    "confidenceScore": 1.0,
                    "query": "urn:li:query:62c3a7585398b147daace630104bf0827b366353152667718a84d22542f5aee4"
                },
                {
                    "upstreamType": "FIELD_SET",
                    "upstreams": [
                        "urn:li:schemaField:(urn:li:dataset:(urn:li:dataPlatform:snowflake,test_db.test_schema.table_2,PROD),col_4)"
                    ],
                    "downstreamType": "FIELD",
                    "downstreams": [
                        "urn:li:schemaField:(urn:li:dataset:(urn:li:dataPlatform:snowflake,test_db.test_schema.table_9,PROD),col_4)"
                    ],
                    "confidenceScore": 1.0,
                    "query": "urn:li:query:62c3a7585398b147daace630104bf0827b366353152667718a84d22542f5aee4"
                },
                {
                    "upstreamType": "FIELD_SET",
                    "upstreams": [
                        "urn:li:schemaField:(urn:li:dataset:(urn:li:dataPlatform:snowflake,test_db.test_schema.table_2,PROD),col_5)"
                    ],
                    "downstreamType": "FIELD",
                    "downstreams": [
                        "urn:li:schemaField:(urn:li:dataset:(urn:li:dataPlatform:snowflake,test_db.test_schema.table_9,PROD),col_5)"
                    ],
                    "confidenceScore": 1.0,
                    "query": "urn:li:query:62c3a7585398b147daace630104bf0827b366353152667718a84d22542f5aee4"
                },
                {
                    "upstreamType": "FIELD_SET",
                    "upstreams": [
                        "urn:li:schemaField:(urn:li:dataset:(urn:li:dataPlatform:snowflake,test_db.test_schema.table_2,PROD),col_6)"
                    ],
                    "downstreamType": "FIELD",
                    "downstreams": [
                        "urn:li:schemaField:(urn:li:dataset:(urn:li:dataPlatform:snowflake,test_db.test_schema.table_9,PROD),col_6)"
                    ],
                    "confidenceScore": 1.0,
                    "query": "urn:li:query:62c3a7585398b147daace630104bf0827b366353152667718a84d22542f5aee4"
                },
                {
                    "upstreamType": "FIELD_SET",
                    "upstreams": [
                        "urn:li:schemaField:(urn:li:dataset:(urn:li:dataPlatform:snowflake,test_db.test_schema.table_2,PROD),col_7)"
                    ],
                    "downstreamType": "FIELD",
                    "downstreams": [
                        "urn:li:schemaField:(urn:li:dataset:(urn:li:dataPlatform:snowflake,test_db.test_schema.table_9,PROD),col_7)"
                    ],
                    "confidenceScore": 1.0,
                    "query": "urn:li:query:62c3a7585398b147daace630104bf0827b366353152667718a84d22542f5aee4"
                },
                {
                    "upstreamType": "FIELD_SET",
                    "upstreams": [
                        "urn:li:schemaField:(urn:li:dataset:(urn:li:dataPlatform:snowflake,test_db.test_schema.table_2,PROD),col_8)"
                    ],
                    "downstreamType": "FIELD",
                    "downstreams": [
                        "urn:li:schemaField:(urn:li:dataset:(urn:li:dataPlatform:snowflake,test_db.test_schema.table_9,PROD),col_8)"
                    ],
                    "confidenceScore": 1.0,
                    "query": "urn:li:query:62c3a7585398b147daace630104bf0827b366353152667718a84d22542f5aee4"
                },
                {
                    "upstreamType": "FIELD_SET",
                    "upstreams": [
                        "urn:li:schemaField:(urn:li:dataset:(urn:li:dataPlatform:snowflake,test_db.test_schema.table_2,PROD),col_9)"
                    ],
                    "downstreamType": "FIELD",
                    "downstreams": [
                        "urn:li:schemaField:(urn:li:dataset:(urn:li:dataPlatform:snowflake,test_db.test_schema.table_9,PROD),col_9)"
                    ],
                    "confidenceScore": 1.0,
                    "query": "urn:li:query:62c3a7585398b147daace630104bf0827b366353152667718a84d22542f5aee4"
                },
                {
                    "upstreamType": "FIELD_SET",
                    "upstreams": [
                        "urn:li:schemaField:(urn:li:dataset:(urn:li:dataPlatform:snowflake,test_db.test_schema.table_2,PROD),col_10)"
                    ],
                    "downstreamType": "FIELD",
                    "downstreams": [
                        "urn:li:schemaField:(urn:li:dataset:(urn:li:dataPlatform:snowflake,test_db.test_schema.table_9,PROD),col_10)"
                    ],
                    "confidenceScore": 1.0,
                    "query": "urn:li:query:62c3a7585398b147daace630104bf0827b366353152667718a84d22542f5aee4"
                }
            ]
        }
    },
    "systemMetadata": {
        "lastObserved": 1615443388097,
        "runId": "snowflake-2024_03_01-16_29_41",
        "lastRunId": "no-run-id-provided"
    }
},
{
    "entityType": "query",
    "entityUrn": "urn:li:query:d37a930ca6d2dd7100fd81bbf3d96a8cfe9f30e3469de363650d7e3146c3e4e8",
    "changeType": "UPSERT",
    "aspectName": "querySubjects",
    "aspect": {
        "json": {
            "subjects": [
                {
                    "entity": "urn:li:dataset:(urn:li:dataPlatform:snowflake,test_db.test_schema.table_3,PROD)"
                },
                {
                    "entity": "urn:li:dataset:(urn:li:dataPlatform:snowflake,test_db.test_schema.table_2,PROD)"
                }
            ]
        }
    },
    "systemMetadata": {
        "lastObserved": 1615443388097,
        "runId": "snowflake-2024_03_01-16_29_41",
        "lastRunId": "no-run-id-provided"
    }
},
{
    "entityType": "dataset",
    "entityUrn": "urn:li:dataset:(urn:li:dataPlatform:snowflake,test_db.test_schema.table_10,PROD)",
    "changeType": "UPSERT",
    "aspectName": "upstreamLineage",
    "aspect": {
        "json": {
            "upstreams": [
                {
                    "auditStamp": {
                        "time": 1615443388097,
                        "actor": "urn:li:corpuser:_ingestion"
                    },
                    "created": {
                        "time": 1654473600000,
                        "actor": "urn:li:corpuser:_ingestion"
                    },
                    "dataset": "urn:li:dataset:(urn:li:dataPlatform:snowflake,test_db.test_schema.table_2,PROD)",
                    "type": "TRANSFORMED",
                    "query": "urn:li:query:a79e59b5f5248b9247f88eaecbe3a296f788634282edc9cdca80ba1bfb504f37"
                }
            ],
            "fineGrainedLineages": [
                {
                    "upstreamType": "FIELD_SET",
                    "upstreams": [
                        "urn:li:schemaField:(urn:li:dataset:(urn:li:dataPlatform:snowflake,test_db.test_schema.table_2,PROD),col_1)"
                    ],
                    "downstreamType": "FIELD",
                    "downstreams": [
                        "urn:li:schemaField:(urn:li:dataset:(urn:li:dataPlatform:snowflake,test_db.test_schema.table_10,PROD),col_1)"
                    ],
                    "confidenceScore": 1.0,
                    "query": "urn:li:query:a79e59b5f5248b9247f88eaecbe3a296f788634282edc9cdca80ba1bfb504f37"
                },
                {
                    "upstreamType": "FIELD_SET",
                    "upstreams": [
                        "urn:li:schemaField:(urn:li:dataset:(urn:li:dataPlatform:snowflake,test_db.test_schema.table_2,PROD),col_2)"
                    ],
                    "downstreamType": "FIELD",
                    "downstreams": [
                        "urn:li:schemaField:(urn:li:dataset:(urn:li:dataPlatform:snowflake,test_db.test_schema.table_10,PROD),col_2)"
                    ],
                    "confidenceScore": 1.0,
                    "query": "urn:li:query:a79e59b5f5248b9247f88eaecbe3a296f788634282edc9cdca80ba1bfb504f37"
                },
                {
                    "upstreamType": "FIELD_SET",
                    "upstreams": [
                        "urn:li:schemaField:(urn:li:dataset:(urn:li:dataPlatform:snowflake,test_db.test_schema.table_2,PROD),col_3)"
                    ],
                    "downstreamType": "FIELD",
                    "downstreams": [
                        "urn:li:schemaField:(urn:li:dataset:(urn:li:dataPlatform:snowflake,test_db.test_schema.table_10,PROD),col_3)"
                    ],
                    "confidenceScore": 1.0,
                    "query": "urn:li:query:a79e59b5f5248b9247f88eaecbe3a296f788634282edc9cdca80ba1bfb504f37"
                },
                {
                    "upstreamType": "FIELD_SET",
                    "upstreams": [
                        "urn:li:schemaField:(urn:li:dataset:(urn:li:dataPlatform:snowflake,test_db.test_schema.table_2,PROD),col_4)"
                    ],
                    "downstreamType": "FIELD",
                    "downstreams": [
                        "urn:li:schemaField:(urn:li:dataset:(urn:li:dataPlatform:snowflake,test_db.test_schema.table_10,PROD),col_4)"
                    ],
                    "confidenceScore": 1.0,
                    "query": "urn:li:query:a79e59b5f5248b9247f88eaecbe3a296f788634282edc9cdca80ba1bfb504f37"
                },
                {
                    "upstreamType": "FIELD_SET",
                    "upstreams": [
                        "urn:li:schemaField:(urn:li:dataset:(urn:li:dataPlatform:snowflake,test_db.test_schema.table_2,PROD),col_5)"
                    ],
                    "downstreamType": "FIELD",
                    "downstreams": [
                        "urn:li:schemaField:(urn:li:dataset:(urn:li:dataPlatform:snowflake,test_db.test_schema.table_10,PROD),col_5)"
                    ],
                    "confidenceScore": 1.0,
                    "query": "urn:li:query:a79e59b5f5248b9247f88eaecbe3a296f788634282edc9cdca80ba1bfb504f37"
                },
                {
                    "upstreamType": "FIELD_SET",
                    "upstreams": [
                        "urn:li:schemaField:(urn:li:dataset:(urn:li:dataPlatform:snowflake,test_db.test_schema.table_2,PROD),col_6)"
                    ],
                    "downstreamType": "FIELD",
                    "downstreams": [
                        "urn:li:schemaField:(urn:li:dataset:(urn:li:dataPlatform:snowflake,test_db.test_schema.table_10,PROD),col_6)"
                    ],
                    "confidenceScore": 1.0,
                    "query": "urn:li:query:a79e59b5f5248b9247f88eaecbe3a296f788634282edc9cdca80ba1bfb504f37"
                },
                {
                    "upstreamType": "FIELD_SET",
                    "upstreams": [
                        "urn:li:schemaField:(urn:li:dataset:(urn:li:dataPlatform:snowflake,test_db.test_schema.table_2,PROD),col_7)"
                    ],
                    "downstreamType": "FIELD",
                    "downstreams": [
                        "urn:li:schemaField:(urn:li:dataset:(urn:li:dataPlatform:snowflake,test_db.test_schema.table_10,PROD),col_7)"
                    ],
                    "confidenceScore": 1.0,
                    "query": "urn:li:query:a79e59b5f5248b9247f88eaecbe3a296f788634282edc9cdca80ba1bfb504f37"
                },
                {
                    "upstreamType": "FIELD_SET",
                    "upstreams": [
                        "urn:li:schemaField:(urn:li:dataset:(urn:li:dataPlatform:snowflake,test_db.test_schema.table_2,PROD),col_8)"
                    ],
                    "downstreamType": "FIELD",
                    "downstreams": [
                        "urn:li:schemaField:(urn:li:dataset:(urn:li:dataPlatform:snowflake,test_db.test_schema.table_10,PROD),col_8)"
                    ],
                    "confidenceScore": 1.0,
                    "query": "urn:li:query:a79e59b5f5248b9247f88eaecbe3a296f788634282edc9cdca80ba1bfb504f37"
                },
                {
                    "upstreamType": "FIELD_SET",
                    "upstreams": [
                        "urn:li:schemaField:(urn:li:dataset:(urn:li:dataPlatform:snowflake,test_db.test_schema.table_2,PROD),col_9)"
                    ],
                    "downstreamType": "FIELD",
                    "downstreams": [
                        "urn:li:schemaField:(urn:li:dataset:(urn:li:dataPlatform:snowflake,test_db.test_schema.table_10,PROD),col_9)"
                    ],
                    "confidenceScore": 1.0,
                    "query": "urn:li:query:a79e59b5f5248b9247f88eaecbe3a296f788634282edc9cdca80ba1bfb504f37"
                },
                {
                    "upstreamType": "FIELD_SET",
                    "upstreams": [
                        "urn:li:schemaField:(urn:li:dataset:(urn:li:dataPlatform:snowflake,test_db.test_schema.table_2,PROD),col_10)"
                    ],
                    "downstreamType": "FIELD",
                    "downstreams": [
                        "urn:li:schemaField:(urn:li:dataset:(urn:li:dataPlatform:snowflake,test_db.test_schema.table_10,PROD),col_10)"
                    ],
                    "confidenceScore": 1.0,
                    "query": "urn:li:query:a79e59b5f5248b9247f88eaecbe3a296f788634282edc9cdca80ba1bfb504f37"
                }
            ]
        }
    },
    "systemMetadata": {
        "lastObserved": 1615443388097,
        "runId": "snowflake-2024_03_01-16_29_41",
        "lastRunId": "no-run-id-provided"
    }
},
{
    "entityType": "dataset",
    "entityUrn": "urn:li:dataset:(urn:li:dataPlatform:snowflake,test_db.test_schema.view_1,PROD)",
    "changeType": "UPSERT",
    "aspectName": "datasetUsageStatistics",
    "aspect": {
        "json": {
            "timestampMillis": 1654473600000,
            "eventGranularity": {
                "unit": "DAY",
                "multiple": 1
            },
            "partitionSpec": {
                "type": "FULL_TABLE",
                "partition": "FULL_TABLE_SNAPSHOT"
            },
            "uniqueUserCount": 0,
            "totalSqlQueries": 0,
            "topSqlQueries": [],
            "userCounts": [],
            "fieldCounts": []
        }
    },
    "systemMetadata": {
        "lastObserved": 1654621200000,
        "runId": "snowflake-2022_06_07-17_00_00",
        "lastRunId": "no-run-id-provided"
    }
},
{
    "entityType": "dataset",
    "entityUrn": "urn:li:dataset:(urn:li:dataPlatform:snowflake,test_db.test_schema.table_4,PROD)",
    "changeType": "UPSERT",
    "aspectName": "datasetUsageStatistics",
    "aspect": {
        "json": {
            "timestampMillis": 1654473600000,
            "eventGranularity": {
                "unit": "DAY",
                "multiple": 1
            },
            "partitionSpec": {
                "type": "FULL_TABLE",
                "partition": "FULL_TABLE_SNAPSHOT"
            },
            "uniqueUserCount": 0,
            "totalSqlQueries": 0,
            "topSqlQueries": [],
            "userCounts": [],
            "fieldCounts": []
        }
    },
    "systemMetadata": {
        "lastObserved": 1654621200000,
        "runId": "snowflake-2022_06_07-17_00_00",
        "lastRunId": "no-run-id-provided"
    }
},
{
    "entityType": "query",
    "entityUrn": "urn:li:query:ac812b1b491a3d141f66050526c1ee2483b19083ad840ceced0ca39ace552e01",
    "changeType": "UPSERT",
    "aspectName": "dataPlatformInstance",
    "aspect": {
        "json": {
            "platform": "urn:li:dataPlatform:snowflake"
        }
    },
    "systemMetadata": {
        "lastObserved": 1615443388097,
        "runId": "snowflake-2024_03_22-10_26_30",
        "lastRunId": "no-run-id-provided"
    }
},
{
    "entityType": "dataset",
    "entityUrn": "urn:li:dataset:(urn:li:dataPlatform:snowflake,test_db.test_schema.table_2,PROD)",
    "changeType": "UPSERT",
    "aspectName": "datasetUsageStatistics",
    "aspect": {
        "json": {
            "timestampMillis": 1654473600000,
            "eventGranularity": {
                "unit": "DAY",
                "multiple": 1
            },
            "partitionSpec": {
                "type": "FULL_TABLE",
                "partition": "FULL_TABLE_SNAPSHOT"
            },
            "uniqueUserCount": 0,
            "totalSqlQueries": 0,
            "topSqlQueries": [],
            "userCounts": [],
            "fieldCounts": []
        }
    },
    "systemMetadata": {
        "lastObserved": 1654621200000,
        "runId": "snowflake-2022_06_07-17_00_00",
        "lastRunId": "no-run-id-provided"
    }
},
{
    "entityType": "dataset",
    "entityUrn": "urn:li:dataset:(urn:li:dataPlatform:snowflake,test_db.test_schema.table_6,PROD)",
    "changeType": "UPSERT",
    "aspectName": "datasetUsageStatistics",
    "aspect": {
        "json": {
            "timestampMillis": 1654473600000,
            "eventGranularity": {
                "unit": "DAY",
                "multiple": 1
            },
            "partitionSpec": {
                "type": "FULL_TABLE",
                "partition": "FULL_TABLE_SNAPSHOT"
            },
            "uniqueUserCount": 0,
            "totalSqlQueries": 0,
            "topSqlQueries": [],
            "userCounts": [],
            "fieldCounts": []
        }
    },
    "systemMetadata": {
        "lastObserved": 1654621200000,
        "runId": "snowflake-2022_06_07-17_00_00",
        "lastRunId": "no-run-id-provided"
    }
},
{
    "entityType": "dataset",
    "entityUrn": "urn:li:dataset:(urn:li:dataPlatform:snowflake,test_db.test_schema.table_7,PROD)",
    "changeType": "UPSERT",
    "aspectName": "datasetUsageStatistics",
    "aspect": {
        "json": {
            "timestampMillis": 1654473600000,
            "eventGranularity": {
                "unit": "DAY",
                "multiple": 1
            },
            "partitionSpec": {
                "type": "FULL_TABLE",
                "partition": "FULL_TABLE_SNAPSHOT"
            },
            "uniqueUserCount": 0,
            "totalSqlQueries": 0,
            "topSqlQueries": [],
            "userCounts": [],
            "fieldCounts": []
        }
    },
    "systemMetadata": {
        "lastObserved": 1654621200000,
        "runId": "snowflake-2022_06_07-17_00_00",
        "lastRunId": "no-run-id-provided"
    }
},
{
    "entityType": "query",
    "entityUrn": "urn:li:query:bfe6b2ec9f81445aae23bc757f90defb69480689f55d7e63c11f0da6a60fff12",
    "changeType": "UPSERT",
    "aspectName": "queryProperties",
    "aspect": {
        "json": {
            "statement": {
                "value": "INSERT INTO TEST_DB.TEST_SCHEMA.TABLE_6\nSELECT\n  *\nFROM TEST_DB.TEST_SCHEMA.TABLE_2",
                "language": "SQL"
            },
            "source": "SYSTEM",
            "created": {
                "time": 1654473600000,
                "actor": "urn:li:corpuser:_ingestion"
            },
            "lastModified": {
                "time": 1654473600000,
                "actor": "urn:li:corpuser:_ingestion"
            }
        }
    },
    "systemMetadata": {
        "lastObserved": 1615443388097,
        "runId": "snowflake-2024_03_11-14_36_03",
        "lastRunId": "no-run-id-provided"
    }
},
{
    "entityType": "query",
    "entityUrn": "urn:li:query:1d69efa7115792a07468c8b3846a4c0b3ba8620c1f2263374c2efbb2e56e6200",
    "changeType": "UPSERT",
    "aspectName": "dataPlatformInstance",
    "aspect": {
        "json": {
            "platform": "urn:li:dataPlatform:snowflake"
        }
    },
    "systemMetadata": {
        "lastObserved": 1615443388097,
        "runId": "snowflake-2024_03_22-10_26_30",
        "lastRunId": "no-run-id-provided"
    }
},
{
    "entityType": "dataset",
    "entityUrn": "urn:li:dataset:(urn:li:dataPlatform:snowflake,test_db.test_schema.table_1,PROD)",
    "changeType": "UPSERT",
    "aspectName": "datasetUsageStatistics",
    "aspect": {
        "json": {
            "timestampMillis": 1654473600000,
            "eventGranularity": {
                "unit": "DAY",
                "multiple": 1
            },
            "partitionSpec": {
                "type": "FULL_TABLE",
                "partition": "FULL_TABLE_SNAPSHOT"
            },
            "uniqueUserCount": 0,
            "totalSqlQueries": 0,
            "topSqlQueries": [],
            "userCounts": [],
            "fieldCounts": []
        }
    },
    "systemMetadata": {
        "lastObserved": 1654621200000,
        "runId": "snowflake-2022_06_07-17_00_00",
        "lastRunId": "no-run-id-provided"
    }
},
{
    "entityType": "query",
    "entityUrn": "urn:li:query:bfe6b2ec9f81445aae23bc757f90defb69480689f55d7e63c11f0da6a60fff12",
    "changeType": "UPSERT",
    "aspectName": "querySubjects",
    "aspect": {
        "json": {
            "subjects": [
                {
                    "entity": "urn:li:dataset:(urn:li:dataPlatform:snowflake,test_db.test_schema.table_6,PROD)"
                },
                {
                    "entity": "urn:li:dataset:(urn:li:dataPlatform:snowflake,test_db.test_schema.table_2,PROD)"
                }
            ]
        }
    },
    "systemMetadata": {
        "lastObserved": 1615443388097,
        "runId": "snowflake-2024_03_01-16_29_41",
        "lastRunId": "no-run-id-provided"
    }
},
{
    "entityType": "query",
    "entityUrn": "urn:li:query:62c3a7585398b147daace630104bf0827b366353152667718a84d22542f5aee4",
    "changeType": "UPSERT",
    "aspectName": "dataPlatformInstance",
    "aspect": {
        "json": {
            "platform": "urn:li:dataPlatform:snowflake"
        }
    },
    "systemMetadata": {
        "lastObserved": 1615443388097,
        "runId": "snowflake-2024_03_22-10_26_30",
        "lastRunId": "no-run-id-provided"
    }
},
{
    "entityType": "dataset",
    "entityUrn": "urn:li:dataset:(urn:li:dataPlatform:snowflake,test_db.test_schema.table_8,PROD)",
    "changeType": "UPSERT",
    "aspectName": "datasetUsageStatistics",
    "aspect": {
        "json": {
            "timestampMillis": 1654473600000,
            "eventGranularity": {
                "unit": "DAY",
                "multiple": 1
            },
            "partitionSpec": {
                "type": "FULL_TABLE",
                "partition": "FULL_TABLE_SNAPSHOT"
            },
            "uniqueUserCount": 0,
            "totalSqlQueries": 0,
            "topSqlQueries": [],
            "userCounts": [],
            "fieldCounts": []
        }
    },
    "systemMetadata": {
        "lastObserved": 1654621200000,
        "runId": "snowflake-2022_06_07-17_00_00",
        "lastRunId": "no-run-id-provided"
    }
},
{
    "entityType": "query",
    "entityUrn": "urn:li:query:1d69efa7115792a07468c8b3846a4c0b3ba8620c1f2263374c2efbb2e56e6200",
    "changeType": "UPSERT",
    "aspectName": "queryProperties",
    "aspect": {
        "json": {
            "statement": {
                "value": "INSERT INTO TEST_DB.TEST_SCHEMA.TABLE_8\nSELECT\n  *\nFROM TEST_DB.TEST_SCHEMA.TABLE_2",
                "language": "SQL"
            },
            "source": "SYSTEM",
            "created": {
                "time": 1654473600000,
                "actor": "urn:li:corpuser:_ingestion"
            },
            "lastModified": {
                "time": 1654473600000,
                "actor": "urn:li:corpuser:_ingestion"
            }
        }
    },
    "systemMetadata": {
        "lastObserved": 1615443388097,
        "runId": "snowflake-2024_03_11-14_36_03",
        "lastRunId": "no-run-id-provided"
    }
},
{
    "entityType": "dataset",
    "entityUrn": "urn:li:dataset:(urn:li:dataPlatform:snowflake,test_db.test_schema.table_9,PROD)",
    "changeType": "UPSERT",
    "aspectName": "datasetUsageStatistics",
    "aspect": {
        "json": {
            "timestampMillis": 1654473600000,
            "eventGranularity": {
                "unit": "DAY",
                "multiple": 1
            },
            "partitionSpec": {
                "type": "FULL_TABLE",
                "partition": "FULL_TABLE_SNAPSHOT"
            },
            "uniqueUserCount": 0,
            "totalSqlQueries": 0,
            "topSqlQueries": [],
            "userCounts": [],
            "fieldCounts": []
        }
    },
    "systemMetadata": {
        "lastObserved": 1654621200000,
        "runId": "snowflake-2022_06_07-17_00_00",
        "lastRunId": "no-run-id-provided"
    }
},
{
    "entityType": "query",
    "entityUrn": "urn:li:query:view_urn%3Ali%3Adataset%3A%28urn%3Ali%3AdataPlatform%3Asnowflake%2Ctest_db.test_schema.view_1%2CPROD%29",
    "changeType": "UPSERT",
    "aspectName": "queryProperties",
    "aspect": {
        "json": {
<<<<<<< HEAD
            "statement": {
                "value": "CREATE VIEW view_1 AS\nSELECT\n  *\nFROM table_1",
                "language": "SQL"
            },
            "source": "SYSTEM",
            "created": {
                "time": 0,
                "actor": "urn:li:corpuser:_ingestion"
            },
            "lastModified": {
                "time": 1710193011317,
                "actor": "urn:li:corpuser:_ingestion"
            }
=======
            "timestampMillis": 1615443388097,
            "partitionSpec": {
                "type": "FULL_TABLE",
                "partition": "FULL_TABLE_SNAPSHOT"
            },
            "actor": "urn:li:corpuser:abc@xyz.com",
            "operationType": "CREATE",
            "numAffectedRows": 0,
            "lastUpdatedTimestamp": 1654144861367
>>>>>>> 09e69b47
        }
    },
    "systemMetadata": {
        "lastObserved": 1615443388097,
<<<<<<< HEAD
        "runId": "snowflake-2024_03_11-14_36_03",
        "lastRunId": "no-run-id-provided"
    }
},
{
    "entityType": "query",
    "entityUrn": "urn:li:query:1d69efa7115792a07468c8b3846a4c0b3ba8620c1f2263374c2efbb2e56e6200",
    "changeType": "UPSERT",
    "aspectName": "querySubjects",
    "aspect": {
        "json": {
            "subjects": [
                {
                    "entity": "urn:li:dataset:(urn:li:dataPlatform:snowflake,test_db.test_schema.table_8,PROD)"
                },
                {
                    "entity": "urn:li:dataset:(urn:li:dataPlatform:snowflake,test_db.test_schema.table_2,PROD)"
                }
            ]
        }
    },
    "systemMetadata": {
        "lastObserved": 1615443388097,
        "runId": "snowflake-2024_03_01-16_29_41",
        "lastRunId": "no-run-id-provided"
    }
},
{
    "entityType": "query",
    "entityUrn": "urn:li:query:view_urn%3Ali%3Adataset%3A%28urn%3Ali%3AdataPlatform%3Asnowflake%2Ctest_db.test_schema.view_1%2CPROD%29",
    "changeType": "UPSERT",
    "aspectName": "querySubjects",
    "aspect": {
        "json": {
            "subjects": [
                {
                    "entity": "urn:li:dataset:(urn:li:dataPlatform:snowflake,test_db.test_schema.view_1,PROD)"
                },
                {
                    "entity": "urn:li:dataset:(urn:li:dataPlatform:snowflake,test_db.test_schema.table_1,PROD)"
                }
            ]
        }
    },
    "systemMetadata": {
        "lastObserved": 1615443388097,
        "runId": "snowflake-2024_03_01-16_29_41",
        "lastRunId": "no-run-id-provided"
    }
},
{
    "entityType": "query",
    "entityUrn": "urn:li:query:view_urn%3Ali%3Adataset%3A%28urn%3Ali%3AdataPlatform%3Asnowflake%2Ctest_db.test_schema.view_2%2CPROD%29",
    "changeType": "UPSERT",
    "aspectName": "dataPlatformInstance",
    "aspect": {
        "json": {
            "platform": "urn:li:dataPlatform:snowflake"
        }
    },
    "systemMetadata": {
        "lastObserved": 1615443388097,
        "runId": "snowflake-2024_03_22-10_26_30",
        "lastRunId": "no-run-id-provided"
    }
},
{
    "entityType": "query",
    "entityUrn": "urn:li:query:62c3a7585398b147daace630104bf0827b366353152667718a84d22542f5aee4",
    "changeType": "UPSERT",
    "aspectName": "queryProperties",
    "aspect": {
        "json": {
            "statement": {
                "value": "INSERT INTO TEST_DB.TEST_SCHEMA.TABLE_9\nSELECT\n  *\nFROM TEST_DB.TEST_SCHEMA.TABLE_2",
                "language": "SQL"
            },
            "source": "SYSTEM",
            "created": {
                "time": 1654473600000,
                "actor": "urn:li:corpuser:_ingestion"
            },
            "lastModified": {
                "time": 1654473600000,
                "actor": "urn:li:corpuser:_ingestion"
            }
        }
    },
    "systemMetadata": {
        "lastObserved": 1615443388097,
        "runId": "snowflake-2024_03_11-14_36_03",
        "lastRunId": "no-run-id-provided"
    }
},
{
    "entityType": "dataset",
    "entityUrn": "urn:li:dataset:(urn:li:dataPlatform:snowflake,test_db.test_schema.table_10,PROD)",
    "changeType": "UPSERT",
    "aspectName": "datasetUsageStatistics",
    "aspect": {
        "json": {
            "timestampMillis": 1654473600000,
            "eventGranularity": {
                "unit": "DAY",
                "multiple": 1
            },
            "partitionSpec": {
                "type": "FULL_TABLE",
                "partition": "FULL_TABLE_SNAPSHOT"
            },
            "uniqueUserCount": 0,
            "totalSqlQueries": 0,
            "topSqlQueries": [],
            "userCounts": [],
            "fieldCounts": []
        }
    },
    "systemMetadata": {
        "lastObserved": 1654621200000,
        "runId": "snowflake-2022_06_07-17_00_00",
        "lastRunId": "no-run-id-provided"
    }
},
{
    "entityType": "query",
    "entityUrn": "urn:li:query:view_urn%3Ali%3Adataset%3A%28urn%3Ali%3AdataPlatform%3Asnowflake%2Ctest_db.test_schema.view_1%2CPROD%29",
    "changeType": "UPSERT",
    "aspectName": "dataPlatformInstance",
    "aspect": {
        "json": {
            "platform": "urn:li:dataPlatform:snowflake"
        }
    },
    "systemMetadata": {
        "lastObserved": 1615443388097,
        "runId": "snowflake-2024_03_22-10_26_30",
        "lastRunId": "no-run-id-provided"
    }
},
{
    "entityType": "query",
    "entityUrn": "urn:li:query:62c3a7585398b147daace630104bf0827b366353152667718a84d22542f5aee4",
    "changeType": "UPSERT",
    "aspectName": "querySubjects",
    "aspect": {
        "json": {
            "subjects": [
                {
                    "entity": "urn:li:dataset:(urn:li:dataPlatform:snowflake,test_db.test_schema.table_9,PROD)"
                },
                {
                    "entity": "urn:li:dataset:(urn:li:dataPlatform:snowflake,test_db.test_schema.table_2,PROD)"
                }
            ]
        }
    },
    "systemMetadata": {
        "lastObserved": 1615443388097,
        "runId": "snowflake-2024_03_01-16_29_41",
        "lastRunId": "no-run-id-provided"
    }
},
{
    "entityType": "dataset",
    "entityUrn": "urn:li:dataset:(urn:li:dataPlatform:snowflake,test_db.test_schema.table_3,PROD)",
    "changeType": "UPSERT",
    "aspectName": "datasetUsageStatistics",
    "aspect": {
        "json": {
            "timestampMillis": 1654473600000,
            "eventGranularity": {
                "unit": "DAY",
                "multiple": 1
            },
            "partitionSpec": {
                "type": "FULL_TABLE",
                "partition": "FULL_TABLE_SNAPSHOT"
            },
            "uniqueUserCount": 0,
            "totalSqlQueries": 0,
            "topSqlQueries": [],
            "userCounts": [],
            "fieldCounts": []
        }
    },
    "systemMetadata": {
        "lastObserved": 1654621200000,
        "runId": "snowflake-2022_06_07-17_00_00",
        "lastRunId": "no-run-id-provided"
    }
},
{
    "entityType": "query",
    "entityUrn": "urn:li:query:ac812b1b491a3d141f66050526c1ee2483b19083ad840ceced0ca39ace552e01",
    "changeType": "UPSERT",
    "aspectName": "queryProperties",
    "aspect": {
        "json": {
            "statement": {
                "value": "INSERT INTO TEST_DB.TEST_SCHEMA.TABLE_7\nSELECT\n  *\nFROM TEST_DB.TEST_SCHEMA.TABLE_2",
                "language": "SQL"
            },
            "source": "SYSTEM",
            "created": {
                "time": 1654473600000,
                "actor": "urn:li:corpuser:_ingestion"
            },
            "lastModified": {
                "time": 1654473600000,
                "actor": "urn:li:corpuser:_ingestion"
            }
        }
    },
    "systemMetadata": {
        "lastObserved": 1615443388097,
        "runId": "snowflake-2024_03_11-14_36_03",
        "lastRunId": "no-run-id-provided"
    }
},
{
    "entityType": "dataset",
    "entityUrn": "urn:li:dataset:(urn:li:dataPlatform:snowflake,test_db.test_schema.view_2,PROD)",
    "changeType": "UPSERT",
    "aspectName": "datasetUsageStatistics",
    "aspect": {
        "json": {
            "timestampMillis": 1654473600000,
            "eventGranularity": {
                "unit": "DAY",
                "multiple": 1
            },
            "partitionSpec": {
                "type": "FULL_TABLE",
                "partition": "FULL_TABLE_SNAPSHOT"
            },
            "uniqueUserCount": 0,
            "totalSqlQueries": 0,
            "topSqlQueries": [],
            "userCounts": [],
            "fieldCounts": []
        }
    },
    "systemMetadata": {
        "lastObserved": 1654621200000,
        "runId": "snowflake-2022_06_07-17_00_00",
        "lastRunId": "no-run-id-provided"
    }
},
{
    "entityType": "query",
    "entityUrn": "urn:li:query:view_urn%3Ali%3Adataset%3A%28urn%3Ali%3AdataPlatform%3Asnowflake%2Ctest_db.test_schema.view_2%2CPROD%29",
    "changeType": "UPSERT",
    "aspectName": "queryProperties",
    "aspect": {
        "json": {
            "statement": {
                "value": "CREATE VIEW view_2 AS\nSELECT\n  *\nFROM table_2",
                "language": "SQL"
            },
            "source": "SYSTEM",
            "created": {
                "time": 0,
                "actor": "urn:li:corpuser:_ingestion"
            },
            "lastModified": {
                "time": 1710193011336,
                "actor": "urn:li:corpuser:_ingestion"
            }
        }
    },
    "systemMetadata": {
        "lastObserved": 1615443388097,
        "runId": "snowflake-2024_03_11-14_36_03",
        "lastRunId": "no-run-id-provided"
    }
},
{
    "entityType": "query",
    "entityUrn": "urn:li:query:ac812b1b491a3d141f66050526c1ee2483b19083ad840ceced0ca39ace552e01",
    "changeType": "UPSERT",
    "aspectName": "querySubjects",
    "aspect": {
        "json": {
            "subjects": [
                {
                    "entity": "urn:li:dataset:(urn:li:dataPlatform:snowflake,test_db.test_schema.table_7,PROD)"
                },
                {
                    "entity": "urn:li:dataset:(urn:li:dataPlatform:snowflake,test_db.test_schema.table_2,PROD)"
                }
            ]
        }
    },
    "systemMetadata": {
        "lastObserved": 1615443388097,
        "runId": "snowflake-2024_03_01-16_29_41",
        "lastRunId": "no-run-id-provided"
    }
},
{
    "entityType": "query",
    "entityUrn": "urn:li:query:view_urn%3Ali%3Adataset%3A%28urn%3Ali%3AdataPlatform%3Asnowflake%2Ctest_db.test_schema.view_2%2CPROD%29",
    "changeType": "UPSERT",
    "aspectName": "querySubjects",
    "aspect": {
        "json": {
            "subjects": [
                {
                    "entity": "urn:li:dataset:(urn:li:dataPlatform:snowflake,test_db.test_schema.view_2,PROD)"
                },
                {
                    "entity": "urn:li:dataset:(urn:li:dataPlatform:snowflake,test_db.test_schema.table_2,PROD)"
                }
            ]
        }
    },
    "systemMetadata": {
        "lastObserved": 1615443388097,
        "runId": "snowflake-2024_03_01-16_29_41",
        "lastRunId": "no-run-id-provided"
    }
},
{
    "entityType": "dataset",
    "entityUrn": "urn:li:dataset:(urn:li:dataPlatform:snowflake,test_db.test_schema.table_5,PROD)",
    "changeType": "UPSERT",
    "aspectName": "datasetUsageStatistics",
    "aspect": {
        "json": {
            "timestampMillis": 1654473600000,
            "eventGranularity": {
                "unit": "DAY",
                "multiple": 1
            },
            "partitionSpec": {
                "type": "FULL_TABLE",
                "partition": "FULL_TABLE_SNAPSHOT"
            },
            "uniqueUserCount": 0,
            "totalSqlQueries": 0,
            "topSqlQueries": [],
            "userCounts": [],
            "fieldCounts": []
        }
    },
    "systemMetadata": {
        "lastObserved": 1654621200000,
        "runId": "snowflake-2022_06_07-17_00_00",
        "lastRunId": "no-run-id-provided"
    }
},
{
    "entityType": "dataset",
    "entityUrn": "urn:li:dataset:(urn:li:dataPlatform:snowflake,test_db.test_schema.table_1,PROD)",
    "changeType": "UPSERT",
    "aspectName": "operation",
    "aspect": {
        "json": {
            "timestampMillis": 1654621200000,
            "partitionSpec": {
                "type": "FULL_TABLE",
                "partition": "FULL_TABLE_SNAPSHOT"
            },
            "actor": "urn:li:corpuser:abc@xyz.com",
            "operationType": "CREATE",
            "lastUpdatedTimestamp": 1654144861367
        }
    },
    "systemMetadata": {
        "lastObserved": 1654621200000,
        "runId": "snowflake-2022_06_07-17_00_00",
=======
        "runId": "snowflake-2024_02_16-14_53_30",
>>>>>>> 09e69b47
        "lastRunId": "no-run-id-provided"
    }
},
{
    "entityType": "dataset",
    "entityUrn": "urn:li:dataset:(urn:li:dataPlatform:snowflake,test_db.test_schema.table_2,PROD)",
    "changeType": "UPSERT",
    "aspectName": "operation",
    "aspect": {
        "json": {
            "timestampMillis": 1615443388097,
            "partitionSpec": {
                "type": "FULL_TABLE",
                "partition": "FULL_TABLE_SNAPSHOT"
            },
            "actor": "urn:li:corpuser:abc@xyz.com",
            "operationType": "CREATE",
            "numAffectedRows": 0,
            "lastUpdatedTimestamp": 1654144861367
        }
    },
    "systemMetadata": {
        "lastObserved": 1615443388097,
        "runId": "snowflake-2024_02_16-14_53_30",
        "lastRunId": "no-run-id-provided"
    }
},
{
    "entityType": "dataset",
    "entityUrn": "urn:li:dataset:(urn:li:dataPlatform:snowflake,test_db.test_schema.table_3,PROD)",
    "changeType": "UPSERT",
    "aspectName": "operation",
    "aspect": {
        "json": {
            "timestampMillis": 1615443388097,
            "partitionSpec": {
                "type": "FULL_TABLE",
                "partition": "FULL_TABLE_SNAPSHOT"
            },
            "actor": "urn:li:corpuser:abc@xyz.com",
            "operationType": "CREATE",
            "numAffectedRows": 0,
            "lastUpdatedTimestamp": 1654144861367
        }
    },
    "systemMetadata": {
        "lastObserved": 1615443388097,
        "runId": "snowflake-2024_02_16-14_53_30",
        "lastRunId": "no-run-id-provided"
    }
},
{
    "entityType": "dataset",
    "entityUrn": "urn:li:dataset:(urn:li:dataPlatform:snowflake,test_db.test_schema.table_4,PROD)",
    "changeType": "UPSERT",
    "aspectName": "operation",
    "aspect": {
        "json": {
            "timestampMillis": 1615443388097,
            "partitionSpec": {
                "type": "FULL_TABLE",
                "partition": "FULL_TABLE_SNAPSHOT"
            },
            "actor": "urn:li:corpuser:abc@xyz.com",
            "operationType": "CREATE",
            "numAffectedRows": 0,
            "lastUpdatedTimestamp": 1654144861367
        }
    },
    "systemMetadata": {
        "lastObserved": 1615443388097,
        "runId": "snowflake-2024_02_16-14_53_30",
        "lastRunId": "no-run-id-provided"
    }
},
{
    "entityType": "dataset",
    "entityUrn": "urn:li:dataset:(urn:li:dataPlatform:snowflake,test_db.test_schema.table_5,PROD)",
    "changeType": "UPSERT",
    "aspectName": "operation",
    "aspect": {
        "json": {
            "timestampMillis": 1615443388097,
            "partitionSpec": {
                "type": "FULL_TABLE",
                "partition": "FULL_TABLE_SNAPSHOT"
            },
            "actor": "urn:li:corpuser:abc@xyz.com",
            "operationType": "CREATE",
            "numAffectedRows": 0,
            "lastUpdatedTimestamp": 1654144861367
        }
    },
    "systemMetadata": {
        "lastObserved": 1615443388097,
        "runId": "snowflake-2024_02_16-14_53_30",
        "lastRunId": "no-run-id-provided"
    }
},
{
    "entityType": "dataset",
    "entityUrn": "urn:li:dataset:(urn:li:dataPlatform:snowflake,test_db.test_schema.table_6,PROD)",
    "changeType": "UPSERT",
    "aspectName": "operation",
    "aspect": {
        "json": {
            "timestampMillis": 1615443388097,
            "partitionSpec": {
                "type": "FULL_TABLE",
                "partition": "FULL_TABLE_SNAPSHOT"
            },
            "actor": "urn:li:corpuser:abc@xyz.com",
            "operationType": "CREATE",
            "numAffectedRows": 0,
            "lastUpdatedTimestamp": 1654144861367
        }
    },
    "systemMetadata": {
        "lastObserved": 1615443388097,
        "runId": "snowflake-2024_02_16-14_53_30",
        "lastRunId": "no-run-id-provided"
    }
},
{
    "entityType": "dataset",
    "entityUrn": "urn:li:dataset:(urn:li:dataPlatform:snowflake,test_db.test_schema.table_7,PROD)",
    "changeType": "UPSERT",
    "aspectName": "operation",
    "aspect": {
        "json": {
            "timestampMillis": 1615443388097,
            "partitionSpec": {
                "type": "FULL_TABLE",
                "partition": "FULL_TABLE_SNAPSHOT"
            },
            "actor": "urn:li:corpuser:abc@xyz.com",
            "operationType": "CREATE",
            "numAffectedRows": 0,
            "lastUpdatedTimestamp": 1654144861367
        }
    },
    "systemMetadata": {
        "lastObserved": 1615443388097,
        "runId": "snowflake-2024_02_16-14_53_30",
        "lastRunId": "no-run-id-provided"
    }
},
{
    "entityType": "dataset",
    "entityUrn": "urn:li:dataset:(urn:li:dataPlatform:snowflake,test_db.test_schema.table_8,PROD)",
    "changeType": "UPSERT",
    "aspectName": "operation",
    "aspect": {
        "json": {
            "timestampMillis": 1615443388097,
            "partitionSpec": {
                "type": "FULL_TABLE",
                "partition": "FULL_TABLE_SNAPSHOT"
            },
            "actor": "urn:li:corpuser:abc@xyz.com",
            "operationType": "CREATE",
            "numAffectedRows": 0,
            "lastUpdatedTimestamp": 1654144861367
        }
    },
    "systemMetadata": {
        "lastObserved": 1615443388097,
        "runId": "snowflake-2024_02_16-14_53_30",
        "lastRunId": "no-run-id-provided"
    }
},
{
    "entityType": "dataset",
    "entityUrn": "urn:li:dataset:(urn:li:dataPlatform:snowflake,test_db.test_schema.table_9,PROD)",
    "changeType": "UPSERT",
    "aspectName": "operation",
    "aspect": {
        "json": {
            "timestampMillis": 1615443388097,
            "partitionSpec": {
                "type": "FULL_TABLE",
                "partition": "FULL_TABLE_SNAPSHOT"
            },
            "actor": "urn:li:corpuser:abc@xyz.com",
            "operationType": "CREATE",
            "numAffectedRows": 0,
            "lastUpdatedTimestamp": 1654144861367
        }
    },
    "systemMetadata": {
        "lastObserved": 1615443388097,
        "runId": "snowflake-2024_02_16-14_53_30",
        "lastRunId": "no-run-id-provided"
    }
},
{
    "entityType": "dataset",
    "entityUrn": "urn:li:dataset:(urn:li:dataPlatform:snowflake,test_db.test_schema.table_10,PROD)",
    "changeType": "UPSERT",
    "aspectName": "operation",
    "aspect": {
        "json": {
            "timestampMillis": 1615443388097,
            "partitionSpec": {
                "type": "FULL_TABLE",
                "partition": "FULL_TABLE_SNAPSHOT"
            },
            "actor": "urn:li:corpuser:abc@xyz.com",
            "operationType": "CREATE",
            "numAffectedRows": 0,
            "lastUpdatedTimestamp": 1654144861367
        }
    },
    "systemMetadata": {
        "lastObserved": 1615443388097,
        "runId": "snowflake-2024_02_16-14_53_30",
        "lastRunId": "no-run-id-provided"
    }
},
{
    "entityType": "tag",
    "entityUrn": "urn:li:tag:other_db.other_schema.my_other_tag:other",
    "changeType": "UPSERT",
    "aspectName": "status",
    "aspect": {
        "json": {
            "removed": false
        }
    },
    "systemMetadata": {
        "lastObserved": 1654621200000,
        "runId": "snowflake-2022_06_07-17_00_00",
        "lastRunId": "no-run-id-provided"
    }
},
{
    "entityType": "tag",
    "entityUrn": "urn:li:tag:test_db.test_schema.my_tag_0:my_value_0",
    "changeType": "UPSERT",
    "aspectName": "status",
    "aspect": {
        "json": {
            "removed": false
        }
    },
    "systemMetadata": {
        "lastObserved": 1654621200000,
        "runId": "snowflake-2022_06_07-17_00_00",
        "lastRunId": "no-run-id-provided"
    }
},
{
    "entityType": "tag",
    "entityUrn": "urn:li:tag:test_db.test_schema.my_tag_1:my_value_1",
    "changeType": "UPSERT",
    "aspectName": "status",
    "aspect": {
        "json": {
            "removed": false
        }
    },
    "systemMetadata": {
        "lastObserved": 1654621200000,
        "runId": "snowflake-2022_06_07-17_00_00",
        "lastRunId": "no-run-id-provided"
    }
},
{
    "entityType": "tag",
    "entityUrn": "urn:li:tag:test_db.test_schema.my_tag_2:my_value_2",
    "changeType": "UPSERT",
    "aspectName": "status",
    "aspect": {
        "json": {
            "removed": false
        }
    },
    "systemMetadata": {
        "lastObserved": 1654621200000,
        "runId": "snowflake-2022_06_07-17_00_00",
        "lastRunId": "no-run-id-provided"
    }
},
{
    "entityType": "tag",
    "entityUrn": "urn:li:tag:test_db.test_schema.security:pii",
    "changeType": "UPSERT",
    "aspectName": "status",
    "aspect": {
        "json": {
            "removed": false
        }
    },
    "systemMetadata": {
        "lastObserved": 1654621200000,
        "runId": "snowflake-2022_06_07-17_00_00",
        "lastRunId": "no-run-id-provided"
    }
},
{
    "entityType": "query",
    "entityUrn": "urn:li:query:973d404f0f5a9e2d5df165087f03a01fa182a04ffbcab14228c831070ade02c2",
    "changeType": "UPSERT",
    "aspectName": "status",
    "aspect": {
        "json": {
            "removed": false
        }
    },
    "systemMetadata": {
        "lastObserved": 1615443388097,
        "runId": "snowflake-2024_03_01-16_29_41",
        "lastRunId": "no-run-id-provided"
    }
},
{
    "entityType": "query",
    "entityUrn": "urn:li:query:ac812b1b491a3d141f66050526c1ee2483b19083ad840ceced0ca39ace552e01",
    "changeType": "UPSERT",
    "aspectName": "status",
    "aspect": {
        "json": {
            "removed": false
        }
    },
    "systemMetadata": {
        "lastObserved": 1615443388097,
        "runId": "snowflake-2024_03_01-16_29_41",
        "lastRunId": "no-run-id-provided"
    }
},
{
    "entityType": "query",
    "entityUrn": "urn:li:query:d37a930ca6d2dd7100fd81bbf3d96a8cfe9f30e3469de363650d7e3146c3e4e8",
    "changeType": "UPSERT",
    "aspectName": "status",
    "aspect": {
        "json": {
            "removed": false
        }
    },
    "systemMetadata": {
        "lastObserved": 1615443388097,
        "runId": "snowflake-2024_03_01-16_29_41",
        "lastRunId": "no-run-id-provided"
    }
},
{
    "entityType": "query",
    "entityUrn": "urn:li:query:bfe6b2ec9f81445aae23bc757f90defb69480689f55d7e63c11f0da6a60fff12",
    "changeType": "UPSERT",
    "aspectName": "status",
    "aspect": {
        "json": {
            "removed": false
        }
    },
    "systemMetadata": {
        "lastObserved": 1615443388097,
        "runId": "snowflake-2024_03_01-16_29_41",
        "lastRunId": "no-run-id-provided"
    }
},
{
    "entityType": "query",
    "entityUrn": "urn:li:query:a79e59b5f5248b9247f88eaecbe3a296f788634282edc9cdca80ba1bfb504f37",
    "changeType": "UPSERT",
    "aspectName": "status",
    "aspect": {
        "json": {
            "removed": false
        }
    },
    "systemMetadata": {
        "lastObserved": 1615443388097,
        "runId": "snowflake-2024_03_01-16_29_41",
        "lastRunId": "no-run-id-provided"
    }
},
{
    "entityType": "query",
    "entityUrn": "urn:li:query:1d69efa7115792a07468c8b3846a4c0b3ba8620c1f2263374c2efbb2e56e6200",
    "changeType": "UPSERT",
    "aspectName": "status",
    "aspect": {
        "json": {
            "removed": false
        }
    },
    "systemMetadata": {
        "lastObserved": 1615443388097,
        "runId": "snowflake-2024_03_01-16_29_41",
        "lastRunId": "no-run-id-provided"
    }
},
{
    "entityType": "query",
    "entityUrn": "urn:li:query:84b52a9ad9d198587fbc4e210812011da567bd505381aa7ff437f243366873e9",
    "changeType": "UPSERT",
    "aspectName": "status",
    "aspect": {
        "json": {
            "removed": false
        }
    },
    "systemMetadata": {
        "lastObserved": 1615443388097,
        "runId": "snowflake-2024_03_01-16_29_41",
        "lastRunId": "no-run-id-provided"
    }
},
{
    "entityType": "query",
    "entityUrn": "urn:li:query:62c3a7585398b147daace630104bf0827b366353152667718a84d22542f5aee4",
    "changeType": "UPSERT",
    "aspectName": "status",
    "aspect": {
        "json": {
            "removed": false
        }
    },
    "systemMetadata": {
        "lastObserved": 1615443388097,
        "runId": "snowflake-2024_03_01-16_29_41",
        "lastRunId": "no-run-id-provided"
    }
},
{
    "entityType": "query",
    "entityUrn": "urn:li:query:view_urn%3Ali%3Adataset%3A%28urn%3Ali%3AdataPlatform%3Asnowflake%2Ctest_db.test_schema.view_2%2CPROD%29",
    "changeType": "UPSERT",
    "aspectName": "status",
    "aspect": {
        "json": {
            "removed": false
        }
    },
    "systemMetadata": {
        "lastObserved": 1615443388097,
        "runId": "snowflake-2024_03_01-16_29_41",
        "lastRunId": "no-run-id-provided"
    }
},
{
    "entityType": "query",
    "entityUrn": "urn:li:query:e093b2691b3cb33b6451367d1baa472eabe3b9a38fbd30152b12f22c35acc632",
    "changeType": "UPSERT",
    "aspectName": "status",
    "aspect": {
        "json": {
            "removed": false
        }
    },
    "systemMetadata": {
        "lastObserved": 1615443388097,
        "runId": "snowflake-2024_03_01-16_29_41",
        "lastRunId": "no-run-id-provided"
    }
},
{
    "entityType": "query",
    "entityUrn": "urn:li:query:aec91b63e3ce03877b9d80dc77b915880fc2a5f8f3b5cdf66e9341830268776b",
    "changeType": "UPSERT",
    "aspectName": "status",
    "aspect": {
        "json": {
            "removed": false
        }
    },
    "systemMetadata": {
        "lastObserved": 1615443388097,
        "runId": "snowflake-2024_03_01-16_29_41",
        "lastRunId": "no-run-id-provided"
    }
},
{
    "entityType": "query",
    "entityUrn": "urn:li:query:view_urn%3Ali%3Adataset%3A%28urn%3Ali%3AdataPlatform%3Asnowflake%2Ctest_db.test_schema.view_1%2CPROD%29",
    "changeType": "UPSERT",
    "aspectName": "status",
    "aspect": {
        "json": {
            "removed": false
        }
    },
    "systemMetadata": {
        "lastObserved": 1615443388097,
        "runId": "snowflake-2024_03_01-16_29_41",
        "lastRunId": "no-run-id-provided"
    }
},
{
    "entityType": "glossaryTerm",
    "entityUrn": "urn:li:glossaryTerm:Age",
    "changeType": "UPSERT",
    "aspectName": "glossaryTermKey",
    "aspect": {
        "json": {
            "name": "Age"
        }
    },
    "systemMetadata": {
        "lastObserved": 1615443388097,
        "runId": "snowflake-2024_04_15-12_58_22",
        "lastRunId": "no-run-id-provided"
    }
},
{
    "entityType": "glossaryTerm",
    "entityUrn": "urn:li:glossaryTerm:Email_Address",
    "changeType": "UPSERT",
    "aspectName": "glossaryTermKey",
    "aspect": {
        "json": {
            "name": "Email_Address"
        }
    },
    "systemMetadata": {
        "lastObserved": 1615443388097,
        "runId": "snowflake-2024_04_15-12_58_22",
        "lastRunId": "no-run-id-provided"
    }
},
{
    "entityType": "glossaryTerm",
    "entityUrn": "urn:li:glossaryTerm:CloudRegion",
    "changeType": "UPSERT",
    "aspectName": "glossaryTermKey",
    "aspect": {
        "json": {
            "name": "CloudRegion"
        }
    },
    "systemMetadata": {
        "lastObserved": 1615443388097,
        "runId": "snowflake-2024_04_15-12_58_22",
        "lastRunId": "no-run-id-provided"
    }
}
]<|MERGE_RESOLUTION|>--- conflicted
+++ resolved
@@ -6798,7 +6798,6 @@
     "aspectName": "queryProperties",
     "aspect": {
         "json": {
-<<<<<<< HEAD
             "statement": {
                 "value": "CREATE VIEW view_1 AS\nSELECT\n  *\nFROM table_1",
                 "language": "SQL"
@@ -6812,22 +6811,10 @@
                 "time": 1710193011317,
                 "actor": "urn:li:corpuser:_ingestion"
             }
-=======
-            "timestampMillis": 1615443388097,
-            "partitionSpec": {
-                "type": "FULL_TABLE",
-                "partition": "FULL_TABLE_SNAPSHOT"
-            },
-            "actor": "urn:li:corpuser:abc@xyz.com",
-            "operationType": "CREATE",
-            "numAffectedRows": 0,
-            "lastUpdatedTimestamp": 1654144861367
->>>>>>> 09e69b47
-        }
-    },
-    "systemMetadata": {
-        "lastObserved": 1615443388097,
-<<<<<<< HEAD
+        }
+    },
+    "systemMetadata": {
+        "lastObserved": 1615443388097,
         "runId": "snowflake-2024_03_11-14_36_03",
         "lastRunId": "no-run-id-provided"
     }
@@ -7186,32 +7173,6 @@
     "aspectName": "operation",
     "aspect": {
         "json": {
-            "timestampMillis": 1654621200000,
-            "partitionSpec": {
-                "type": "FULL_TABLE",
-                "partition": "FULL_TABLE_SNAPSHOT"
-            },
-            "actor": "urn:li:corpuser:abc@xyz.com",
-            "operationType": "CREATE",
-            "lastUpdatedTimestamp": 1654144861367
-        }
-    },
-    "systemMetadata": {
-        "lastObserved": 1654621200000,
-        "runId": "snowflake-2022_06_07-17_00_00",
-=======
-        "runId": "snowflake-2024_02_16-14_53_30",
->>>>>>> 09e69b47
-        "lastRunId": "no-run-id-provided"
-    }
-},
-{
-    "entityType": "dataset",
-    "entityUrn": "urn:li:dataset:(urn:li:dataPlatform:snowflake,test_db.test_schema.table_2,PROD)",
-    "changeType": "UPSERT",
-    "aspectName": "operation",
-    "aspect": {
-        "json": {
             "timestampMillis": 1615443388097,
             "partitionSpec": {
                 "type": "FULL_TABLE",
@@ -7231,7 +7192,7 @@
 },
 {
     "entityType": "dataset",
-    "entityUrn": "urn:li:dataset:(urn:li:dataPlatform:snowflake,test_db.test_schema.table_3,PROD)",
+    "entityUrn": "urn:li:dataset:(urn:li:dataPlatform:snowflake,test_db.test_schema.table_2,PROD)",
     "changeType": "UPSERT",
     "aspectName": "operation",
     "aspect": {
@@ -7255,7 +7216,7 @@
 },
 {
     "entityType": "dataset",
-    "entityUrn": "urn:li:dataset:(urn:li:dataPlatform:snowflake,test_db.test_schema.table_4,PROD)",
+    "entityUrn": "urn:li:dataset:(urn:li:dataPlatform:snowflake,test_db.test_schema.table_3,PROD)",
     "changeType": "UPSERT",
     "aspectName": "operation",
     "aspect": {
@@ -7279,7 +7240,7 @@
 },
 {
     "entityType": "dataset",
-    "entityUrn": "urn:li:dataset:(urn:li:dataPlatform:snowflake,test_db.test_schema.table_5,PROD)",
+    "entityUrn": "urn:li:dataset:(urn:li:dataPlatform:snowflake,test_db.test_schema.table_4,PROD)",
     "changeType": "UPSERT",
     "aspectName": "operation",
     "aspect": {
@@ -7303,7 +7264,7 @@
 },
 {
     "entityType": "dataset",
-    "entityUrn": "urn:li:dataset:(urn:li:dataPlatform:snowflake,test_db.test_schema.table_6,PROD)",
+    "entityUrn": "urn:li:dataset:(urn:li:dataPlatform:snowflake,test_db.test_schema.table_5,PROD)",
     "changeType": "UPSERT",
     "aspectName": "operation",
     "aspect": {
@@ -7327,7 +7288,7 @@
 },
 {
     "entityType": "dataset",
-    "entityUrn": "urn:li:dataset:(urn:li:dataPlatform:snowflake,test_db.test_schema.table_7,PROD)",
+    "entityUrn": "urn:li:dataset:(urn:li:dataPlatform:snowflake,test_db.test_schema.table_6,PROD)",
     "changeType": "UPSERT",
     "aspectName": "operation",
     "aspect": {
@@ -7351,7 +7312,7 @@
 },
 {
     "entityType": "dataset",
-    "entityUrn": "urn:li:dataset:(urn:li:dataPlatform:snowflake,test_db.test_schema.table_8,PROD)",
+    "entityUrn": "urn:li:dataset:(urn:li:dataPlatform:snowflake,test_db.test_schema.table_7,PROD)",
     "changeType": "UPSERT",
     "aspectName": "operation",
     "aspect": {
@@ -7375,7 +7336,7 @@
 },
 {
     "entityType": "dataset",
-    "entityUrn": "urn:li:dataset:(urn:li:dataPlatform:snowflake,test_db.test_schema.table_9,PROD)",
+    "entityUrn": "urn:li:dataset:(urn:li:dataPlatform:snowflake,test_db.test_schema.table_8,PROD)",
     "changeType": "UPSERT",
     "aspectName": "operation",
     "aspect": {
@@ -7399,7 +7360,7 @@
 },
 {
     "entityType": "dataset",
-    "entityUrn": "urn:li:dataset:(urn:li:dataPlatform:snowflake,test_db.test_schema.table_10,PROD)",
+    "entityUrn": "urn:li:dataset:(urn:li:dataPlatform:snowflake,test_db.test_schema.table_9,PROD)",
     "changeType": "UPSERT",
     "aspectName": "operation",
     "aspect": {
@@ -7422,6 +7383,30 @@
     }
 },
 {
+    "entityType": "dataset",
+    "entityUrn": "urn:li:dataset:(urn:li:dataPlatform:snowflake,test_db.test_schema.table_10,PROD)",
+    "changeType": "UPSERT",
+    "aspectName": "operation",
+    "aspect": {
+        "json": {
+            "timestampMillis": 1615443388097,
+            "partitionSpec": {
+                "type": "FULL_TABLE",
+                "partition": "FULL_TABLE_SNAPSHOT"
+            },
+            "actor": "urn:li:corpuser:abc@xyz.com",
+            "operationType": "CREATE",
+            "numAffectedRows": 0,
+            "lastUpdatedTimestamp": 1654144861367
+        }
+    },
+    "systemMetadata": {
+        "lastObserved": 1615443388097,
+        "runId": "snowflake-2024_02_16-14_53_30",
+        "lastRunId": "no-run-id-provided"
+    }
+},
+{
     "entityType": "tag",
     "entityUrn": "urn:li:tag:other_db.other_schema.my_other_tag:other",
     "changeType": "UPSERT",
