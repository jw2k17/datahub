[
{
    "entityType": "dataset",
    "entityUrn": "urn:li:dataset:(urn:li:dataPlatform:powerbi,library-dataset.public_issue_history,DEV)",
    "changeType": "UPSERT",
    "aspectName": "viewProperties",
    "aspect": {
        "json": {
            "materialized": false,
            "viewLogic": "dummy",
            "viewLanguage": "m_query"
        }
    },
    "systemMetadata": {
        "lastObserved": 1643871600000,
        "runId": "powerbi-test",
        "lastRunId": "no-run-id-provided"
    }
},
{
    "entityType": "dataset",
    "entityUrn": "urn:li:dataset:(urn:li:dataPlatform:powerbi,library-dataset.public_issue_history,DEV)",
    "changeType": "UPSERT",
    "aspectName": "datasetProperties",
    "aspect": {
        "json": {
            "customProperties": {
                "datasetId": "05169cd2-e713-41e6-9600-1d8066d95445"
            },
            "externalUrl": "http://localhost/groups/64ed5cad-7c10-4684-8180-826122881108/datasets/05169cd2-e713-41e6-9600-1d8066d95445/details",
            "name": "public issue_history",
            "description": "Library dataset description",
            "tags": []
        }
    },
    "systemMetadata": {
        "lastObserved": 1643871600000,
        "runId": "powerbi-test",
        "lastRunId": "no-run-id-provided"
    }
},
{
    "entityType": "dataset",
    "entityUrn": "urn:li:dataset:(urn:li:dataPlatform:powerbi,library-dataset.public_issue_history,DEV)",
    "changeType": "UPSERT",
    "aspectName": "status",
    "aspect": {
        "json": {
            "removed": false
        }
    },
    "systemMetadata": {
        "lastObserved": 1643871600000,
        "runId": "powerbi-test",
        "lastRunId": "no-run-id-provided"
    }
},
{
    "entityType": "dataset",
    "entityUrn": "urn:li:dataset:(urn:li:dataPlatform:powerbi,library-dataset.public_issue_history,DEV)",
    "changeType": "UPSERT",
    "aspectName": "subTypes",
    "aspect": {
        "json": {
            "typeNames": [
                "PowerBI Dataset Table",
                "View"
            ]
        }
    },
    "systemMetadata": {
        "lastObserved": 1643871600000,
        "runId": "powerbi-test",
        "lastRunId": "no-run-id-provided"
    }
},
{
    "entityType": "dataset",
    "entityUrn": "urn:li:dataset:(urn:li:dataPlatform:powerbi,library-dataset.SNOWFLAKE_TESTTABLE,DEV)",
    "changeType": "UPSERT",
    "aspectName": "viewProperties",
    "aspect": {
        "json": {
            "materialized": false,
            "viewLogic": "let\n    Source = Snowflake.Databases(\"hp123rt5.ap-southeast-2.fakecomputing.com\",\"PBI_TEST_WAREHOUSE_PROD\",[Role=\"PBI_TEST_MEMBER\"]),\n    PBI_TEST_Database = Source{[Name=\"PBI_TEST\",Kind=\"Database\"]}[Data],\n    TEST_Schema = PBI_TEST_Database{[Name=\"TEST\",Kind=\"Schema\"]}[Data],\n    TESTTABLE_Table = TEST_Schema{[Name=\"TESTTABLE\",Kind=\"Table\"]}[Data]\nin\n    TESTTABLE_Table",
            "viewLanguage": "m_query"
        }
    },
    "systemMetadata": {
        "lastObserved": 1643871600000,
        "runId": "powerbi-test",
        "lastRunId": "no-run-id-provided"
    }
},
{
    "entityType": "dataset",
    "entityUrn": "urn:li:dataset:(urn:li:dataPlatform:powerbi,library-dataset.SNOWFLAKE_TESTTABLE,DEV)",
    "changeType": "UPSERT",
    "aspectName": "datasetProperties",
    "aspect": {
        "json": {
            "customProperties": {
                "datasetId": "05169cd2-e713-41e6-9600-1d8066d95445"
            },
            "externalUrl": "http://localhost/groups/64ed5cad-7c10-4684-8180-826122881108/datasets/05169cd2-e713-41e6-9600-1d8066d95445/details",
            "name": "SNOWFLAKE_TESTTABLE",
            "description": "Library dataset description",
            "tags": []
        }
    },
    "systemMetadata": {
        "lastObserved": 1643871600000,
        "runId": "powerbi-test",
        "lastRunId": "no-run-id-provided"
    }
},
{
    "entityType": "dataset",
    "entityUrn": "urn:li:dataset:(urn:li:dataPlatform:powerbi,library-dataset.SNOWFLAKE_TESTTABLE,DEV)",
    "changeType": "UPSERT",
    "aspectName": "status",
    "aspect": {
        "json": {
            "removed": false
        }
    },
    "systemMetadata": {
        "lastObserved": 1643871600000,
        "runId": "powerbi-test",
        "lastRunId": "no-run-id-provided"
    }
},
{
    "entityType": "dataset",
    "entityUrn": "urn:li:dataset:(urn:li:dataPlatform:powerbi,library-dataset.SNOWFLAKE_TESTTABLE,DEV)",
    "changeType": "UPSERT",
    "aspectName": "subTypes",
    "aspect": {
        "json": {
            "typeNames": [
                "PowerBI Dataset Table",
                "View"
            ]
        }
    },
    "systemMetadata": {
        "lastObserved": 1643871600000,
        "runId": "powerbi-test",
        "lastRunId": "no-run-id-provided"
    }
},
{
    "entityType": "dataset",
    "entityUrn": "urn:li:dataset:(urn:li:dataPlatform:powerbi,library-dataset.SNOWFLAKE_TESTTABLE,DEV)",
    "changeType": "UPSERT",
    "aspectName": "upstreamLineage",
    "aspect": {
        "json": {
            "upstreams": [
                {
                    "auditStamp": {
                        "time": 0,
                        "actor": "urn:li:corpuser:unknown"
                    },
                    "dataset": "urn:li:dataset:(urn:li:dataPlatform:snowflake,PBI_TEST.TEST.TESTTABLE,PROD)",
                    "type": "TRANSFORMED"
                }
            ]
        }
    },
    "systemMetadata": {
        "lastObserved": 1643871600000,
        "runId": "powerbi-test",
        "lastRunId": "no-run-id-provided"
    }
},
{
    "entityType": "dataset",
    "entityUrn": "urn:li:dataset:(urn:li:dataPlatform:powerbi,library-dataset.snowflake_native-query,DEV)",
    "changeType": "UPSERT",
    "aspectName": "viewProperties",
    "aspect": {
        "json": {
            "materialized": false,
            "viewLogic": "let\n    Source = Value.NativeQuery(Snowflake.Databases(\"bu20658.ap-southeast-2.snowflakecomputing.com\",\"operations_analytics_warehouse_prod\",[Role=\"OPERATIONS_ANALYTICS_MEMBER\"]){[Name=\"OPERATIONS_ANALYTICS\"]}[Data], \"SELECT#(lf)concat((UPPER(REPLACE(SELLER,'-',''))), MONTHID) as AGENT_KEY,#(lf)concat((UPPER(REPLACE(CLIENT_DIRECTOR,'-',''))), MONTHID) as CD_AGENT_KEY,#(lf) *#(lf)FROM#(lf)OPERATIONS_ANALYTICS.TRANSFORMED_PROD.V_APS_SME_UNITS_V4\", null, [EnableFolding=true]),\n    #\"Added Conditional Column\" = Table.AddColumn(Source, \"SME Units ENT\", each if [DEAL_TYPE] = \"SME Unit\" then [UNIT] else 0),\n    #\"Added Conditional Column1\" = Table.AddColumn(#\"Added Conditional Column\", \"Banklink Units\", each if [DEAL_TYPE] = \"Banklink\" then [UNIT] else 0),\n    #\"Removed Columns\" = Table.RemoveColumns(#\"Added Conditional Column1\",{\"Banklink Units\"}),\n    #\"Added Custom\" = Table.AddColumn(#\"Removed Columns\", \"Banklink Units\", each if [DEAL_TYPE] = \"Banklink\" and [SALES_TYPE] = \"3 - Upsell\"\nthen [UNIT]\n\nelse if [SALES_TYPE] = \"Adjusted BL Migration\"\nthen [UNIT]\n\nelse 0),\n    #\"Added Custom1\" = Table.AddColumn(#\"Added Custom\", \"SME Units in $ (*$361)\", each if [DEAL_TYPE] = \"SME Unit\" \nand [SALES_TYPE] <> \"4 - Renewal\"\n    then [UNIT] * 361\nelse 0),\n    #\"Added Custom2\" = Table.AddColumn(#\"Added Custom1\", \"Banklink in $ (*$148)\", each [Banklink Units] * 148)\nin\n    #\"Added Custom2\"",
            "viewLanguage": "m_query"
        }
    },
    "systemMetadata": {
        "lastObserved": 1643871600000,
        "runId": "powerbi-test",
        "lastRunId": "no-run-id-provided"
    }
},
{
    "entityType": "dataset",
    "entityUrn": "urn:li:dataset:(urn:li:dataPlatform:powerbi,library-dataset.snowflake_native-query,DEV)",
    "changeType": "UPSERT",
    "aspectName": "datasetProperties",
    "aspect": {
        "json": {
            "customProperties": {
                "datasetId": "05169cd2-e713-41e6-9600-1d8066d95445"
            },
            "externalUrl": "http://localhost/groups/64ed5cad-7c10-4684-8180-826122881108/datasets/05169cd2-e713-41e6-9600-1d8066d95445/details",
            "name": "snowflake native-query",
            "description": "Library dataset description",
            "tags": []
        }
    },
    "systemMetadata": {
        "lastObserved": 1643871600000,
        "runId": "powerbi-test",
        "lastRunId": "no-run-id-provided"
    }
},
{
    "entityType": "dataset",
    "entityUrn": "urn:li:dataset:(urn:li:dataPlatform:powerbi,library-dataset.snowflake_native-query,DEV)",
    "changeType": "UPSERT",
    "aspectName": "status",
    "aspect": {
        "json": {
            "removed": false
        }
    },
    "systemMetadata": {
        "lastObserved": 1643871600000,
        "runId": "powerbi-test",
        "lastRunId": "no-run-id-provided"
    }
},
{
    "entityType": "dataset",
    "entityUrn": "urn:li:dataset:(urn:li:dataPlatform:powerbi,library-dataset.snowflake_native-query,DEV)",
    "changeType": "UPSERT",
    "aspectName": "subTypes",
    "aspect": {
        "json": {
            "typeNames": [
                "PowerBI Dataset Table",
                "View"
            ]
        }
    },
    "systemMetadata": {
        "lastObserved": 1643871600000,
        "runId": "powerbi-test",
        "lastRunId": "no-run-id-provided"
    }
},
{
    "entityType": "dataset",
    "entityUrn": "urn:li:dataset:(urn:li:dataPlatform:powerbi,library-dataset.snowflake_native-query,DEV)",
    "changeType": "UPSERT",
    "aspectName": "upstreamLineage",
    "aspect": {
        "json": {
            "upstreams": [
                {
                    "auditStamp": {
                        "time": 0,
                        "actor": "urn:li:corpuser:unknown"
                    },
                    "dataset": "urn:li:dataset:(urn:li:dataPlatform:snowflake,operations_analytics.transformed_prod.v_aps_sme_units_v4,PROD)",
                    "type": "TRANSFORMED"
                }
            ],
            "fineGrainedLineages": [
                {
                    "upstreamType": "FIELD_SET",
                    "upstreams": [
                        "urn:li:schemaField:(urn:li:dataset:(urn:li:dataPlatform:snowflake,operations_analytics.transformed_prod.v_aps_sme_units_v4,PROD),monthid)",
                        "urn:li:schemaField:(urn:li:dataset:(urn:li:dataPlatform:snowflake,operations_analytics.transformed_prod.v_aps_sme_units_v4,PROD),seller)"
                    ],
                    "downstreamType": "FIELD",
                    "downstreams": [
                        "urn:li:schemaField:(urn:li:dataset:(urn:li:dataPlatform:powerbi,library-dataset.snowflake_native-query,DEV),agent_key)"
                    ],
                    "confidenceScore": 1.0
                },
                {
                    "upstreamType": "FIELD_SET",
                    "upstreams": [
                        "urn:li:schemaField:(urn:li:dataset:(urn:li:dataPlatform:snowflake,operations_analytics.transformed_prod.v_aps_sme_units_v4,PROD),client_director)",
                        "urn:li:schemaField:(urn:li:dataset:(urn:li:dataPlatform:snowflake,operations_analytics.transformed_prod.v_aps_sme_units_v4,PROD),monthid)"
                    ],
                    "downstreamType": "FIELD",
                    "downstreams": [
                        "urn:li:schemaField:(urn:li:dataset:(urn:li:dataPlatform:powerbi,library-dataset.snowflake_native-query,DEV),cd_agent_key)"
                    ],
                    "confidenceScore": 1.0
                }
            ]
        }
    },
    "systemMetadata": {
        "lastObserved": 1643871600000,
        "runId": "powerbi-test",
        "lastRunId": "no-run-id-provided"
    }
},
{
    "entityType": "dataset",
    "entityUrn": "urn:li:dataset:(urn:li:dataPlatform:powerbi,library-dataset.big-query-with-parameter,DEV)",
    "changeType": "UPSERT",
    "aspectName": "viewProperties",
    "aspect": {
        "json": {
            "materialized": false,
            "viewLogic": "let\n Source = GoogleBigQuery.Database([BillingProject = #\"Parameter - Source\"]),\n#\"gcp-project\" = Source{[Name=#\"Parameter - Source\"]}[Data],\nuniversal_Schema = #\"gcp-project\"{[Name=\"universal\",Kind=\"Schema\"]}[Data],\nD_WH_DATE_Table = universal_Schema{[Name=\"D_WH_DATE\",Kind=\"Table\"]}[Data],\n#\"Filtered Rows\" = Table.SelectRows(D_WH_DATE_Table, each [D_DATE] > #datetime(2019, 9, 10, 0, 0, 0)),\n#\"Filtered Rows1\" = Table.SelectRows(#\"Filtered Rows\", each DateTime.IsInPreviousNHours([D_DATE], 87600))\n in \n#\"Filtered Rows1\"",
            "viewLanguage": "m_query"
        }
    },
    "systemMetadata": {
        "lastObserved": 1643871600000,
        "runId": "powerbi-test",
        "lastRunId": "no-run-id-provided"
    }
},
{
    "entityType": "dataset",
    "entityUrn": "urn:li:dataset:(urn:li:dataPlatform:powerbi,library-dataset.big-query-with-parameter,DEV)",
    "changeType": "UPSERT",
    "aspectName": "datasetProperties",
    "aspect": {
        "json": {
            "customProperties": {
                "datasetId": "05169cd2-e713-41e6-9600-1d8066d95445"
            },
            "externalUrl": "http://localhost/groups/64ed5cad-7c10-4684-8180-826122881108/datasets/05169cd2-e713-41e6-9600-1d8066d95445/details",
            "name": "big-query-with-parameter",
            "description": "Library dataset description",
            "tags": []
        }
    },
    "systemMetadata": {
        "lastObserved": 1643871600000,
        "runId": "powerbi-test",
        "lastRunId": "no-run-id-provided"
    }
},
{
    "entityType": "dataset",
    "entityUrn": "urn:li:dataset:(urn:li:dataPlatform:powerbi,library-dataset.big-query-with-parameter,DEV)",
    "changeType": "UPSERT",
    "aspectName": "status",
    "aspect": {
        "json": {
            "removed": false
        }
    },
    "systemMetadata": {
        "lastObserved": 1643871600000,
        "runId": "powerbi-test",
        "lastRunId": "no-run-id-provided"
    }
},
{
    "entityType": "dataset",
    "entityUrn": "urn:li:dataset:(urn:li:dataPlatform:powerbi,library-dataset.big-query-with-parameter,DEV)",
    "changeType": "UPSERT",
    "aspectName": "subTypes",
    "aspect": {
        "json": {
            "typeNames": [
                "PowerBI Dataset Table",
                "View"
            ]
        }
    },
    "systemMetadata": {
        "lastObserved": 1643871600000,
        "runId": "powerbi-test",
        "lastRunId": "no-run-id-provided"
    }
},
{
    "entityType": "dataset",
    "entityUrn": "urn:li:dataset:(urn:li:dataPlatform:powerbi,library-dataset.snowflake_native-query-with-join,DEV)",
    "changeType": "UPSERT",
    "aspectName": "viewProperties",
    "aspect": {
        "json": {
            "materialized": false,
            "viewLogic": "let\n    Source = Value.NativeQuery(Snowflake.Databases(\"xaa48144.snowflakecomputing.com\",\"GSL_TEST_WH\",[Role=\"ACCOUNTADMIN\"]){[Name=\"GSL_TEST_DB\"]}[Data], \"select A.name from GSL_TEST_DB.PUBLIC.SALES_ANALYST as A inner join GSL_TEST_DB.PUBLIC.SALES_FORECAST as B on A.name = B.name where startswith(A.name, 'mo')\", null, [EnableFolding=true])\nin\n    Source",
            "viewLanguage": "m_query"
        }
    },
    "systemMetadata": {
        "lastObserved": 1643871600000,
        "runId": "powerbi-test",
        "lastRunId": "no-run-id-provided"
    }
},
{
    "entityType": "dataset",
    "entityUrn": "urn:li:dataset:(urn:li:dataPlatform:powerbi,library-dataset.snowflake_native-query-with-join,DEV)",
    "changeType": "UPSERT",
    "aspectName": "datasetProperties",
    "aspect": {
        "json": {
            "customProperties": {
                "datasetId": "05169cd2-e713-41e6-9600-1d8066d95445"
            },
            "externalUrl": "http://localhost/groups/64ed5cad-7c10-4684-8180-826122881108/datasets/05169cd2-e713-41e6-9600-1d8066d95445/details",
            "name": "snowflake native-query-with-join",
            "description": "Library dataset description",
            "tags": []
        }
    },
    "systemMetadata": {
        "lastObserved": 1643871600000,
        "runId": "powerbi-test",
        "lastRunId": "no-run-id-provided"
    }
},
{
    "entityType": "dataset",
    "entityUrn": "urn:li:dataset:(urn:li:dataPlatform:powerbi,library-dataset.big-query-with-parameter,DEV)",
    "changeType": "UPSERT",
    "aspectName": "upstreamLineage",
    "aspect": {
        "json": {
            "upstreams": [
                {
                    "auditStamp": {
                        "time": 0,
                        "actor": "urn:li:corpuser:unknown"
                    },
                    "dataset": "urn:li:dataset:(urn:li:dataPlatform:bigquery,my-test-project.universal.D_WH_DATE,PROD)",
                    "type": "TRANSFORMED"
                }
            ]
        }
    },
    "systemMetadata": {
        "lastObserved": 1643871600000,
        "runId": "powerbi-test",
        "lastRunId": "no-run-id-provided"
    }
},
{
    "entityType": "dataset",
    "entityUrn": "urn:li:dataset:(urn:li:dataPlatform:powerbi,library-dataset.snowflake_native-query-with-join,DEV)",
    "changeType": "UPSERT",
    "aspectName": "status",
    "aspect": {
        "json": {
            "removed": false
        }
    },
    "systemMetadata": {
        "lastObserved": 1643871600000,
        "runId": "powerbi-test",
        "lastRunId": "no-run-id-provided"
    }
},
{
    "entityType": "dataset",
    "entityUrn": "urn:li:dataset:(urn:li:dataPlatform:powerbi,library-dataset.snowflake_native-query-with-join,DEV)",
    "changeType": "UPSERT",
    "aspectName": "subTypes",
    "aspect": {
        "json": {
            "typeNames": [
                "PowerBI Dataset Table",
                "View"
            ]
        }
    },
    "systemMetadata": {
        "lastObserved": 1643871600000,
        "runId": "powerbi-test",
        "lastRunId": "no-run-id-provided"
    }
},
{
    "entityType": "dataset",
    "entityUrn": "urn:li:dataset:(urn:li:dataPlatform:powerbi,library-dataset.job-history,DEV)",
    "changeType": "UPSERT",
    "aspectName": "viewProperties",
    "aspect": {
        "json": {
            "materialized": false,
            "viewLogic": "let\n    Source = Oracle.Database(\"localhost:1521/salesdb.domain.com\", [HierarchicalNavigation=true]), HR = Source{[Schema=\"HR\"]}[Data], EMPLOYEES1 = HR{[Name=\"EMPLOYEES\"]}[Data] \n in EMPLOYEES1",
            "viewLanguage": "m_query"
        }
    },
    "systemMetadata": {
        "lastObserved": 1643871600000,
        "runId": "powerbi-test",
        "lastRunId": "no-run-id-provided"
    }
},
{
    "entityType": "dataset",
    "entityUrn": "urn:li:dataset:(urn:li:dataPlatform:powerbi,library-dataset.snowflake_native-query-with-join,DEV)",
    "changeType": "UPSERT",
    "aspectName": "upstreamLineage",
    "aspect": {
        "json": {
            "upstreams": [
                {
                    "auditStamp": {
                        "time": 0,
                        "actor": "urn:li:corpuser:unknown"
                    },
                    "dataset": "urn:li:dataset:(urn:li:dataPlatform:snowflake,gsl_test_db.public.sales_analyst,PROD)",
                    "type": "TRANSFORMED"
                },
                {
                    "auditStamp": {
                        "time": 0,
                        "actor": "urn:li:corpuser:unknown"
                    },
                    "dataset": "urn:li:dataset:(urn:li:dataPlatform:snowflake,gsl_test_db.public.sales_forecast,PROD)",
                    "type": "TRANSFORMED"
                }
            ],
            "fineGrainedLineages": [
                {
                    "upstreamType": "FIELD_SET",
                    "upstreams": [
                        "urn:li:schemaField:(urn:li:dataset:(urn:li:dataPlatform:snowflake,gsl_test_db.public.sales_analyst,PROD),name)"
                    ],
                    "downstreamType": "FIELD",
                    "downstreams": [
                        "urn:li:schemaField:(urn:li:dataset:(urn:li:dataPlatform:powerbi,library-dataset.snowflake_native-query-with-join,DEV),name)"
                    ],
                    "confidenceScore": 1.0
                },
                {
                    "upstreamType": "FIELD_SET",
                    "upstreams": [
                        "urn:li:schemaField:(urn:li:dataset:(urn:li:dataPlatform:snowflake,gsl_test_db.public.sales_analyst,PROD),name)"
                    ],
                    "downstreamType": "FIELD",
                    "downstreams": [
                        "urn:li:schemaField:(urn:li:dataset:(urn:li:dataPlatform:powerbi,library-dataset.snowflake_native-query-with-join,DEV),name)"
                    ],
                    "confidenceScore": 1.0
                }
            ]
        }
    },
    "systemMetadata": {
        "lastObserved": 1643871600000,
        "runId": "powerbi-test",
        "lastRunId": "no-run-id-provided"
    }
},
{
    "entityType": "dataset",
    "entityUrn": "urn:li:dataset:(urn:li:dataPlatform:powerbi,library-dataset.job-history,DEV)",
    "changeType": "UPSERT",
    "aspectName": "datasetProperties",
    "aspect": {
        "json": {
            "customProperties": {
                "datasetId": "05169cd2-e713-41e6-9600-1d8066d95445"
            },
            "externalUrl": "http://localhost/groups/64ed5cad-7c10-4684-8180-826122881108/datasets/05169cd2-e713-41e6-9600-1d8066d95445/details",
            "name": "job-history",
            "description": "Library dataset description",
            "tags": []
        }
    },
    "systemMetadata": {
        "lastObserved": 1643871600000,
        "runId": "powerbi-test",
        "lastRunId": "no-run-id-provided"
    }
},
{
    "entityType": "dataset",
    "entityUrn": "urn:li:dataset:(urn:li:dataPlatform:powerbi,library-dataset.job-history,DEV)",
    "changeType": "UPSERT",
    "aspectName": "status",
    "aspect": {
        "json": {
            "removed": false
        }
    },
    "systemMetadata": {
        "lastObserved": 1643871600000,
        "runId": "powerbi-test",
        "lastRunId": "no-run-id-provided"
    }
},
{
    "entityType": "dataset",
    "entityUrn": "urn:li:dataset:(urn:li:dataPlatform:powerbi,library-dataset.job-history,DEV)",
    "changeType": "UPSERT",
    "aspectName": "subTypes",
    "aspect": {
        "json": {
            "typeNames": [
                "PowerBI Dataset Table",
                "View"
            ]
        }
    },
    "systemMetadata": {
        "lastObserved": 1643871600000,
        "runId": "powerbi-test",
        "lastRunId": "no-run-id-provided"
    }
},
{
    "entityType": "dataset",
    "entityUrn": "urn:li:dataset:(urn:li:dataPlatform:powerbi,library-dataset.job-history,DEV)",
    "changeType": "UPSERT",
    "aspectName": "upstreamLineage",
    "aspect": {
        "json": {
            "upstreams": [
                {
                    "auditStamp": {
                        "time": 0,
                        "actor": "urn:li:corpuser:unknown"
                    },
                    "dataset": "urn:li:dataset:(urn:li:dataPlatform:oracle,salesdb.HR.EMPLOYEES,PROD)",
                    "type": "TRANSFORMED"
                }
            ]
        }
    },
    "systemMetadata": {
        "lastObserved": 1643871600000,
        "runId": "powerbi-test",
        "lastRunId": "no-run-id-provided"
    }
},
{
    "entityType": "dataset",
    "entityUrn": "urn:li:dataset:(urn:li:dataPlatform:powerbi,library-dataset.postgres_test_table,DEV)",
    "changeType": "UPSERT",
    "aspectName": "viewProperties",
    "aspect": {
        "json": {
            "materialized": false,
            "viewLogic": "let\n    Source = PostgreSQL.Database(\"localhost\"  ,   \"mics\"      ),\n  public_order_date =    Source{[Schema=\"public\",Item=\"order_date\"]}[Data] \n in \n public_order_date",
            "viewLanguage": "m_query"
        }
    },
    "systemMetadata": {
        "lastObserved": 1643871600000,
        "runId": "powerbi-test",
        "lastRunId": "no-run-id-provided"
    }
},
{
    "entityType": "dataset",
    "entityUrn": "urn:li:dataset:(urn:li:dataPlatform:powerbi,library-dataset.postgres_test_table,DEV)",
    "changeType": "UPSERT",
    "aspectName": "datasetProperties",
    "aspect": {
        "json": {
            "customProperties": {
                "datasetId": "05169cd2-e713-41e6-9600-1d8066d95445"
            },
            "externalUrl": "http://localhost/groups/64ed5cad-7c10-4684-8180-826122881108/datasets/05169cd2-e713-41e6-9600-1d8066d95445/details",
            "name": "postgres_test_table",
            "description": "Library dataset description",
            "tags": []
        }
    },
    "systemMetadata": {
        "lastObserved": 1643871600000,
        "runId": "powerbi-test",
        "lastRunId": "no-run-id-provided"
    }
},
{
    "entityType": "dataset",
    "entityUrn": "urn:li:dataset:(urn:li:dataPlatform:powerbi,library-dataset.postgres_test_table,DEV)",
    "changeType": "UPSERT",
    "aspectName": "status",
    "aspect": {
        "json": {
            "removed": false
        }
    },
    "systemMetadata": {
        "lastObserved": 1643871600000,
        "runId": "powerbi-test",
        "lastRunId": "no-run-id-provided"
    }
},
{
    "entityType": "dataset",
    "entityUrn": "urn:li:dataset:(urn:li:dataPlatform:powerbi,library-dataset.postgres_test_table,DEV)",
    "changeType": "UPSERT",
    "aspectName": "subTypes",
    "aspect": {
        "json": {
            "typeNames": [
                "PowerBI Dataset Table",
                "View"
            ]
        }
    },
    "systemMetadata": {
        "lastObserved": 1643871600000,
        "runId": "powerbi-test",
        "lastRunId": "no-run-id-provided"
    }
},
{
    "entityType": "dataset",
    "entityUrn": "urn:li:dataset:(urn:li:dataPlatform:powerbi,library-dataset.postgres_test_table,DEV)",
    "changeType": "UPSERT",
    "aspectName": "upstreamLineage",
    "aspect": {
        "json": {
            "upstreams": [
                {
                    "auditStamp": {
                        "time": 0,
                        "actor": "urn:li:corpuser:unknown"
                    },
                    "dataset": "urn:li:dataset:(urn:li:dataPlatform:postgres,mics.public.order_date,PROD)",
                    "type": "TRANSFORMED"
                }
            ]
        }
    },
    "systemMetadata": {
        "lastObserved": 1643871600000,
        "runId": "powerbi-test",
        "lastRunId": "no-run-id-provided"
    }
},
{
    "entityType": "dataset",
    "entityUrn": "urn:li:dataset:(urn:li:dataPlatform:powerbi,hr_pbi_test.dbo_book_issue,DEV)",
    "changeType": "UPSERT",
    "aspectName": "viewProperties",
    "aspect": {
        "json": {
            "materialized": false,
            "viewLogic": "let\n    Source = Sql.Database(\"localhost\", \"library\"),\n dbo_book_issue = Source{[Schema=\"dbo\",Item=\"book_issue\"]}[Data]\n in dbo_book_issue",
            "viewLanguage": "m_query"
        }
    },
    "systemMetadata": {
        "lastObserved": 1643871600000,
        "runId": "powerbi-test",
        "lastRunId": "no-run-id-provided"
    }
},
{
    "entityType": "dataset",
    "entityUrn": "urn:li:dataset:(urn:li:dataPlatform:powerbi,hr_pbi_test.dbo_book_issue,DEV)",
    "changeType": "UPSERT",
    "aspectName": "datasetProperties",
    "aspect": {
        "json": {
            "customProperties": {
                "datasetId": "ba0130a1-5b03-40de-9535-b34e778ea6ed"
            },
            "externalUrl": "http://localhost/groups/64ed5cad-7c10-4684-8180-826122881108/datasets/ba0130a1-5b03-40de-9535-b34e778ea6ed/details",
            "name": "dbo_book_issue",
            "description": "hr pbi test description",
            "tags": []
        }
    },
    "systemMetadata": {
        "lastObserved": 1643871600000,
        "runId": "powerbi-test",
        "lastRunId": "no-run-id-provided"
    }
},
{
    "entityType": "dataset",
    "entityUrn": "urn:li:dataset:(urn:li:dataPlatform:powerbi,hr_pbi_test.dbo_book_issue,DEV)",
    "changeType": "UPSERT",
    "aspectName": "status",
    "aspect": {
        "json": {
            "removed": false
        }
    },
    "systemMetadata": {
        "lastObserved": 1643871600000,
        "runId": "powerbi-test",
        "lastRunId": "no-run-id-provided"
    }
},
{
    "entityType": "dataset",
    "entityUrn": "urn:li:dataset:(urn:li:dataPlatform:powerbi,hr_pbi_test.dbo_book_issue,DEV)",
    "changeType": "UPSERT",
    "aspectName": "subTypes",
    "aspect": {
        "json": {
            "typeNames": [
                "PowerBI Dataset Table",
                "View"
            ]
        }
    },
    "systemMetadata": {
        "lastObserved": 1643871600000,
        "runId": "powerbi-test",
        "lastRunId": "no-run-id-provided"
    }
},
{
    "entityType": "dataset",
    "entityUrn": "urn:li:dataset:(urn:li:dataPlatform:powerbi,hr_pbi_test.ms_sql_native_table,DEV)",
    "changeType": "UPSERT",
    "aspectName": "viewProperties",
    "aspect": {
        "json": {
            "materialized": false,
            "viewLogic": "let\n    Source = Sql.Database(\"AUPRDWHDB\", \"COMMOPSDB\", [Query=\"select *,#(lf)concat((UPPER(REPLACE(CLIENT_DIRECTOR,'-',''))), MONTH_WID) as CD_AGENT_KEY,#(lf)concat((UPPER(REPLACE(CLIENT_MANAGER_CLOSING_MONTH,'-',''))), MONTH_WID) as AGENT_KEY#(lf)#(lf)from V_PS_CD_RETENTION\", CommandTimeout=#duration(0, 1, 30, 0)]),\n    #\"Changed Type\" = Table.TransformColumnTypes(Source,{{\"mth_date\", type date}}),\n    #\"Added Custom\" = Table.AddColumn(#\"Changed Type\", \"Month\", each Date.Month([mth_date])),\n    #\"Added Custom1\" = Table.AddColumn(#\"Added Custom\", \"TPV Opening\", each if [Month] = 1 then [TPV_AMV_OPENING]\nelse if [Month] = 2 then 0\nelse if [Month] = 3 then 0\nelse if [Month] = 4 then [TPV_AMV_OPENING]\nelse if [Month] = 5 then 0\nelse if [Month] = 6 then 0\nelse if [Month] = 7 then [TPV_AMV_OPENING]\nelse if [Month] = 8 then 0\nelse if [Month] = 9 then 0\nelse if [Month] = 10 then [TPV_AMV_OPENING]\nelse if [Month] = 11 then 0\nelse if [Month] = 12 then 0\n\nelse 0)\nin\n    #\"Added Custom1\"",
            "viewLanguage": "m_query"
        }
    },
    "systemMetadata": {
        "lastObserved": 1643871600000,
        "runId": "powerbi-test",
        "lastRunId": "no-run-id-provided"
    }
},
{
    "entityType": "dataset",
    "entityUrn": "urn:li:dataset:(urn:li:dataPlatform:powerbi,hr_pbi_test.ms_sql_native_table,DEV)",
    "changeType": "UPSERT",
    "aspectName": "datasetProperties",
    "aspect": {
        "json": {
            "customProperties": {
                "datasetId": "ba0130a1-5b03-40de-9535-b34e778ea6ed"
            },
            "externalUrl": "http://localhost/groups/64ed5cad-7c10-4684-8180-826122881108/datasets/ba0130a1-5b03-40de-9535-b34e778ea6ed/details",
            "name": "ms_sql_native_table",
            "description": "hr pbi test description",
            "tags": []
        }
    },
    "systemMetadata": {
        "lastObserved": 1643871600000,
        "runId": "powerbi-test",
        "lastRunId": "no-run-id-provided"
    }
},
{
    "entityType": "dataset",
    "entityUrn": "urn:li:dataset:(urn:li:dataPlatform:powerbi,hr_pbi_test.dbo_book_issue,DEV)",
    "changeType": "UPSERT",
    "aspectName": "upstreamLineage",
    "aspect": {
        "json": {
            "upstreams": [
                {
                    "auditStamp": {
                        "time": 0,
                        "actor": "urn:li:corpuser:unknown"
                    },
                    "dataset": "urn:li:dataset:(urn:li:dataPlatform:mssql,library.dbo.book_issue,PROD)",
                    "type": "TRANSFORMED"
                }
            ]
        }
    },
    "systemMetadata": {
        "lastObserved": 1643871600000,
        "runId": "powerbi-test",
        "lastRunId": "no-run-id-provided"
    }
},
{
    "entityType": "dataset",
    "entityUrn": "urn:li:dataset:(urn:li:dataPlatform:powerbi,hr_pbi_test.ms_sql_native_table,DEV)",
    "changeType": "UPSERT",
    "aspectName": "status",
    "aspect": {
        "json": {
            "removed": false
        }
    },
    "systemMetadata": {
        "lastObserved": 1643871600000,
        "runId": "powerbi-test",
        "lastRunId": "no-run-id-provided"
    }
},
{
    "entityType": "dataset",
    "entityUrn": "urn:li:dataset:(urn:li:dataPlatform:powerbi,hr_pbi_test.ms_sql_native_table,DEV)",
    "changeType": "UPSERT",
    "aspectName": "subTypes",
    "aspect": {
        "json": {
            "typeNames": [
                "PowerBI Dataset Table",
                "View"
            ]
        }
    },
    "systemMetadata": {
        "lastObserved": 1643871600000,
        "runId": "powerbi-test",
        "lastRunId": "no-run-id-provided"
    }
},
{
    "entityType": "dataset",
    "entityUrn": "urn:li:dataset:(urn:li:dataPlatform:powerbi,hr_pbi_test.ms_sql_native_table,DEV)",
    "changeType": "UPSERT",
    "aspectName": "upstreamLineage",
    "aspect": {
        "json": {
            "upstreams": [
                {
                    "auditStamp": {
                        "time": 0,
                        "actor": "urn:li:corpuser:unknown"
                    },
                    "dataset": "urn:li:dataset:(urn:li:dataPlatform:mssql,commopsdb.dbo.v_ps_cd_retention,PROD)",
                    "type": "TRANSFORMED"
                }
            ]
        }
    },
    "systemMetadata": {
        "lastObserved": 1643871600000,
        "runId": "powerbi-test",
        "lastRunId": "no-run-id-provided"
    }
},
{
    "entityType": "corpuser",
    "entityUrn": "urn:li:corpuser:users.User1@foo.com",
    "changeType": "UPSERT",
    "aspectName": "corpUserKey",
    "aspect": {
        "json": {
            "username": "User1@foo.com"
        }
    },
    "systemMetadata": {
        "lastObserved": 1643871600000,
        "runId": "powerbi-test",
        "lastRunId": "no-run-id-provided"
    }
},
{
    "entityType": "corpuser",
    "entityUrn": "urn:li:corpuser:users.User2@foo.com",
    "changeType": "UPSERT",
    "aspectName": "corpUserKey",
    "aspect": {
        "json": {
            "username": "User2@foo.com"
        }
    },
    "systemMetadata": {
        "lastObserved": 1643871600000,
        "runId": "powerbi-test",
        "lastRunId": "no-run-id-provided"
    }
},
{
    "entityType": "chart",
    "entityUrn": "urn:li:chart:(powerbi,charts.B8E293DC-0C83-4AA0-9BB9-0A8738DF24A0)",
    "changeType": "UPSERT",
    "aspectName": "chartInfo",
    "aspect": {
        "json": {
            "customProperties": {
                "createdFrom": "Dataset",
                "datasetId": "05169cd2-e713-41e6-9600-1d8066d95445",
                "datasetWebUrl": "http://localhost/groups/64ed5cad-7c10-4684-8180-826122881108/datasets/05169cd2-e713-41e6-9600-1d8066d95445/details"
            },
            "title": "test_tile",
            "description": "test_tile",
            "lastModified": {
                "created": {
                    "time": 0,
                    "actor": "urn:li:corpuser:unknown"
                },
                "lastModified": {
                    "time": 0,
                    "actor": "urn:li:corpuser:unknown"
                }
            },
            "inputs": [
                {
                    "string": "urn:li:dataset:(urn:li:dataPlatform:powerbi,library-dataset.public_issue_history,DEV)"
                },
                {
                    "string": "urn:li:dataset:(urn:li:dataPlatform:powerbi,library-dataset.SNOWFLAKE_TESTTABLE,DEV)"
                },
                {
                    "string": "urn:li:dataset:(urn:li:dataPlatform:powerbi,library-dataset.snowflake_native-query,DEV)"
                },
                {
                    "string": "urn:li:dataset:(urn:li:dataPlatform:powerbi,library-dataset.big-query-with-parameter,DEV)"
                },
                {
                    "string": "urn:li:dataset:(urn:li:dataPlatform:powerbi,library-dataset.snowflake_native-query-with-join,DEV)"
                },
                {
                    "string": "urn:li:dataset:(urn:li:dataPlatform:powerbi,library-dataset.job-history,DEV)"
                },
                {
                    "string": "urn:li:dataset:(urn:li:dataPlatform:powerbi,library-dataset.postgres_test_table,DEV)"
                }
            ]
        }
    },
    "systemMetadata": {
        "lastObserved": 1643871600000,
        "runId": "powerbi-test",
        "lastRunId": "no-run-id-provided"
    }
},
{
    "entityType": "chart",
    "entityUrn": "urn:li:chart:(powerbi,charts.B8E293DC-0C83-4AA0-9BB9-0A8738DF24A0)",
    "changeType": "UPSERT",
    "aspectName": "status",
    "aspect": {
        "json": {
            "removed": false
        }
    },
    "systemMetadata": {
        "lastObserved": 1643871600000,
        "runId": "powerbi-test",
        "lastRunId": "no-run-id-provided"
    }
},
{
    "entityType": "chart",
    "entityUrn": "urn:li:chart:(powerbi,charts.B8E293DC-0C83-4AA0-9BB9-0A8738DF24A0)",
    "changeType": "UPSERT",
    "aspectName": "subTypes",
    "aspect": {
        "json": {
            "typeNames": [
                "PowerBI Tile"
            ]
        }
    },
    "systemMetadata": {
        "lastObserved": 1643871600000,
        "runId": "powerbi-test",
        "lastRunId": "no-run-id-provided"
    }
},
{
    "entityType": "chart",
    "entityUrn": "urn:li:chart:(powerbi,charts.B8E293DC-0C83-4AA0-9BB9-0A8738DF24A0)",
    "changeType": "UPSERT",
    "aspectName": "chartKey",
    "aspect": {
        "json": {
            "dashboardTool": "powerbi",
            "chartId": "charts.B8E293DC-0C83-4AA0-9BB9-0A8738DF24A0"
        }
    },
    "systemMetadata": {
        "lastObserved": 1643871600000,
        "runId": "powerbi-test",
        "lastRunId": "no-run-id-provided"
    }
},
{
    "entityType": "chart",
    "entityUrn": "urn:li:chart:(powerbi,charts.B8E293DC-0C83-4AA0-9BB9-0A8738DF24A0)",
    "changeType": "UPSERT",
    "aspectName": "browsePaths",
    "aspect": {
        "json": {
            "paths": [
                "/powerbi/demo-workspace"
            ]
        }
    },
    "systemMetadata": {
        "lastObserved": 1643871600000,
        "runId": "powerbi-test",
        "lastRunId": "no-run-id-provided"
    }
},
{
    "entityType": "chart",
    "entityUrn": "urn:li:chart:(powerbi,charts.B8E293DC-0C83-4AA0-9BB9-0A8738DF24A0)",
    "changeType": "UPSERT",
    "aspectName": "browsePathsV2",
    "aspect": {
        "json": {
            "path": [
                {
                    "id": "demo-workspace"
                }
            ]
        }
    },
    "systemMetadata": {
        "lastObserved": 1643871600000,
        "runId": "powerbi-test",
        "lastRunId": "no-run-id-provided"
    }
},
{
    "entityType": "chart",
    "entityUrn": "urn:li:chart:(powerbi,charts.23212598-23b5-4980-87cc-5fc0ecd84385)",
    "changeType": "UPSERT",
    "aspectName": "chartInfo",
    "aspect": {
        "json": {
            "customProperties": {
                "createdFrom": "Dataset",
                "datasetId": "ba0130a1-5b03-40de-9535-b34e778ea6ed",
                "datasetWebUrl": "http://localhost/groups/64ed5cad-7c10-4684-8180-826122881108/datasets/ba0130a1-5b03-40de-9535-b34e778ea6ed/details"
            },
            "title": "yearly_sales",
            "description": "yearly_sales",
            "lastModified": {
                "created": {
                    "time": 0,
                    "actor": "urn:li:corpuser:unknown"
                },
                "lastModified": {
                    "time": 0,
                    "actor": "urn:li:corpuser:unknown"
                }
            },
            "inputs": [
                {
                    "string": "urn:li:dataset:(urn:li:dataPlatform:powerbi,hr_pbi_test.dbo_book_issue,DEV)"
                },
                {
                    "string": "urn:li:dataset:(urn:li:dataPlatform:powerbi,hr_pbi_test.ms_sql_native_table,DEV)"
                }
            ]
        }
    },
    "systemMetadata": {
        "lastObserved": 1643871600000,
        "runId": "powerbi-test",
        "lastRunId": "no-run-id-provided"
    }
},
{
    "entityType": "chart",
    "entityUrn": "urn:li:chart:(powerbi,charts.23212598-23b5-4980-87cc-5fc0ecd84385)",
    "changeType": "UPSERT",
    "aspectName": "status",
    "aspect": {
        "json": {
            "removed": false
        }
    },
    "systemMetadata": {
        "lastObserved": 1643871600000,
        "runId": "powerbi-test",
        "lastRunId": "no-run-id-provided"
    }
},
{
    "entityType": "chart",
    "entityUrn": "urn:li:chart:(powerbi,charts.23212598-23b5-4980-87cc-5fc0ecd84385)",
    "changeType": "UPSERT",
    "aspectName": "chartKey",
    "aspect": {
        "json": {
            "dashboardTool": "powerbi",
            "chartId": "charts.23212598-23b5-4980-87cc-5fc0ecd84385"
        }
    },
    "systemMetadata": {
        "lastObserved": 1643871600000,
        "runId": "powerbi-test",
        "lastRunId": "no-run-id-provided"
    }
},
{
    "entityType": "chart",
    "entityUrn": "urn:li:chart:(powerbi,charts.23212598-23b5-4980-87cc-5fc0ecd84385)",
    "changeType": "UPSERT",
    "aspectName": "subTypes",
    "aspect": {
        "json": {
            "typeNames": [
                "PowerBI Tile"
            ]
        }
    },
    "systemMetadata": {
        "lastObserved": 1643871600000,
        "runId": "powerbi-test",
        "lastRunId": "no-run-id-provided"
    }
},
{
    "entityType": "chart",
    "entityUrn": "urn:li:chart:(powerbi,charts.23212598-23b5-4980-87cc-5fc0ecd84385)",
    "changeType": "UPSERT",
    "aspectName": "browsePaths",
    "aspect": {
        "json": {
            "paths": [
                "/powerbi/demo-workspace"
            ]
        }
    },
    "systemMetadata": {
        "lastObserved": 1643871600000,
        "runId": "powerbi-test",
        "lastRunId": "no-run-id-provided"
    }
},
{
    "entityType": "chart",
    "entityUrn": "urn:li:chart:(powerbi,charts.23212598-23b5-4980-87cc-5fc0ecd84385)",
    "changeType": "UPSERT",
    "aspectName": "browsePathsV2",
    "aspect": {
        "json": {
            "path": [
                {
                    "id": "demo-workspace"
                }
            ]
        }
    },
    "systemMetadata": {
        "lastObserved": 1643871600000,
        "runId": "powerbi-test",
        "lastRunId": "no-run-id-provided"
    }
},
{
    "entityType": "dashboard",
    "entityUrn": "urn:li:dashboard:(powerbi,dashboards.7d668cad-7ffc-4505-9215-655bca5bebae)",
    "changeType": "UPSERT",
    "aspectName": "browsePaths",
    "aspect": {
        "json": {
            "paths": [
                "/powerbi/demo-workspace"
            ]
        }
    },
    "systemMetadata": {
        "lastObserved": 1643871600000,
        "runId": "powerbi-test",
        "lastRunId": "no-run-id-provided"
    }
},
{
    "entityType": "dataset",
    "entityUrn": "urn:li:dataset:(urn:li:dataPlatform:powerbi,employee-dataset.employee_ctc,DEV)",
    "changeType": "UPSERT",
    "aspectName": "viewProperties",
    "aspect": {
        "json": {
            "materialized": false,
            "viewLogic": "dummy",
            "viewLanguage": "m_query"
        }
    },
    "systemMetadata": {
        "lastObserved": 1643871600000,
        "runId": "powerbi-test",
        "lastRunId": "no-run-id-provided"
    }
},
{
    "entityType": "dashboard",
    "entityUrn": "urn:li:dashboard:(powerbi,dashboards.7d668cad-7ffc-4505-9215-655bca5bebae)",
    "changeType": "PATCH",
    "aspectName": "dashboardInfo",
    "aspect": {
        "json": [
            {
                "op": "add",
                "path": "/customProperties/chartCount",
                "value": "2"
            },
            {
                "op": "add",
                "path": "/customProperties/workspaceName",
                "value": "demo-workspace"
            },
            {
                "op": "add",
                "path": "/customProperties/workspaceId",
<<<<<<< HEAD
                "value": "64ed5cad-7c10-4684-8180-826122881108"
=======
                "value": "64ED5CAD-7C10-4684-8180-826122881108"
            },
            {
                "op": "add",
                "path": "/title",
                "value": "test_dashboard"
            },
            {
                "op": "add",
                "path": "/description",
                "value": "Description of test dashboard"
            },
            {
                "op": "add",
                "path": "/charts/urn:li:chart:(powerbi,charts.B8E293DC-0C83-4AA0-9BB9-0A8738DF24A0)",
                "value": "urn:li:chart:(powerbi,charts.B8E293DC-0C83-4AA0-9BB9-0A8738DF24A0)"
            },
            {
                "op": "add",
                "path": "/charts/urn:li:chart:(powerbi,charts.23212598-23b5-4980-87cc-5fc0ecd84385)",
                "value": "urn:li:chart:(powerbi,charts.23212598-23b5-4980-87cc-5fc0ecd84385)"
            },
            {
                "op": "add",
                "path": "/dashboardUrl",
                "value": "https://localhost/dashboards/web/1"
            },
            {
                "op": "add",
                "path": "/lastModified",
                "value": {
                    "created": {
                        "time": 0,
                        "actor": "urn:li:corpuser:unknown"
                    },
                    "lastModified": {
                        "time": 0,
                        "actor": "urn:li:corpuser:unknown"
                    }
                }
>>>>>>> f23765ec
            }
        ]
    },
    "systemMetadata": {
        "lastObserved": 1643871600000,
        "runId": "powerbi-test",
        "lastRunId": "no-run-id-provided"
    }
},
{
    "entityType": "dashboard",
    "entityUrn": "urn:li:dashboard:(powerbi,dashboards.7d668cad-7ffc-4505-9215-655bca5bebae)",
    "changeType": "UPSERT",
    "aspectName": "status",
    "aspect": {
        "json": {
            "removed": false
        }
    },
    "systemMetadata": {
        "lastObserved": 1643871600000,
        "runId": "powerbi-test",
        "lastRunId": "no-run-id-provided"
    }
},
{
    "entityType": "corpuser",
    "entityUrn": "urn:li:corpuser:users.User1@foo.com",
    "changeType": "UPSERT",
    "aspectName": "status",
    "aspect": {
        "json": {
            "removed": false
        }
    },
    "systemMetadata": {
        "lastObserved": 1643871600000,
        "runId": "powerbi-test",
        "lastRunId": "no-run-id-provided"
    }
},
{
    "entityType": "dashboard",
    "entityUrn": "urn:li:dashboard:(powerbi,dashboards.7d668cad-7ffc-4505-9215-655bca5bebae)",
    "changeType": "UPSERT",
    "aspectName": "browsePathsV2",
    "aspect": {
        "json": {
            "path": [
                {
                    "id": "demo-workspace"
                }
            ]
        }
    },
    "systemMetadata": {
        "lastObserved": 1643871600000,
        "runId": "powerbi-test",
        "lastRunId": "no-run-id-provided"
    }
},
{
    "entityType": "dataset",
    "entityUrn": "urn:li:dataset:(urn:li:dataPlatform:powerbi,employee-dataset.employee_ctc,DEV)",
    "changeType": "UPSERT",
    "aspectName": "status",
    "aspect": {
        "json": {
            "removed": false
        }
    },
    "systemMetadata": {
        "lastObserved": 1643871600000,
        "runId": "powerbi-test",
        "lastRunId": "no-run-id-provided"
    }
},
{
    "entityType": "dashboard",
    "entityUrn": "urn:li:dashboard:(powerbi,dashboards.7d668cad-7ffc-4505-9215-655bca5bebae)",
    "changeType": "UPSERT",
    "aspectName": "dashboardKey",
    "aspect": {
        "json": {
            "dashboardTool": "powerbi",
            "dashboardId": "powerbi.linkedin.com/dashboards/7d668cad-7ffc-4505-9215-655bca5bebae"
        }
    },
    "systemMetadata": {
        "lastObserved": 1643871600000,
        "runId": "powerbi-test",
        "lastRunId": "no-run-id-provided"
    }
},
{
    "entityType": "dataset",
    "entityUrn": "urn:li:dataset:(urn:li:dataPlatform:powerbi,employee-dataset.employee_ctc,DEV)",
    "changeType": "UPSERT",
    "aspectName": "subTypes",
    "aspect": {
        "json": {
            "typeNames": [
                "PowerBI Dataset Table",
                "View"
            ]
        }
    },
    "systemMetadata": {
        "lastObserved": 1643871600000,
        "runId": "powerbi-test",
        "lastRunId": "no-run-id-provided"
    }
},
{
    "entityType": "dashboard",
    "entityUrn": "urn:li:dashboard:(powerbi,dashboards.7d668cad-7ffc-4505-9215-655bca5bebae)",
    "changeType": "UPSERT",
    "aspectName": "ownership",
    "aspect": {
        "json": {
            "owners": [
                {
                    "owner": "urn:li:corpuser:users.User1@foo.com",
                    "type": "NONE"
                },
                {
                    "owner": "urn:li:corpuser:users.User2@foo.com",
                    "type": "NONE"
                }
            ],
            "ownerTypes": {},
            "lastModified": {
                "time": 0,
                "actor": "urn:li:corpuser:unknown"
            }
        }
    },
    "systemMetadata": {
        "lastObserved": 1643871600000,
        "runId": "powerbi-test",
        "lastRunId": "no-run-id-provided"
    }
},
{
    "entityType": "dataset",
    "entityUrn": "urn:li:dataset:(urn:li:dataPlatform:powerbi,employee-dataset.employee_ctc,DEV)",
    "changeType": "UPSERT",
    "aspectName": "datasetProperties",
    "aspect": {
        "json": {
            "customProperties": {
                "datasetId": "91580e0e-1680-4b1c-bbf9-4f6764d7a5ff"
            },
            "externalUrl": "http://localhost/groups/64ed5cad-7c10-4684-8180-826122881108/datasets/91580e0e-1680-4b1c-bbf9-4f6764d7a5ff/details",
            "name": "employee_ctc",
            "description": "Employee Management",
            "tags": []
        }
    },
    "systemMetadata": {
        "lastObserved": 1643871600000,
        "runId": "powerbi-test",
        "lastRunId": "no-run-id-provided"
    }
},
{
    "entityType": "corpuser",
    "entityUrn": "urn:li:corpuser:users.User2@foo.com",
    "changeType": "UPSERT",
    "aspectName": "status",
    "aspect": {
        "json": {
            "removed": false
        }
    },
    "systemMetadata": {
        "lastObserved": 1643871600000,
        "runId": "powerbi-test",
        "lastRunId": "no-run-id-provided"
    }
},
{
    "entityType": "dataset",
    "entityUrn": "urn:li:dataset:(urn:li:dataPlatform:powerbi,Report_Usage_Metrics_Model.Views,DEV)",
    "changeType": "UPSERT",
    "aspectName": "subTypes",
    "aspect": {
        "json": {
            "typeNames": [
                "PowerBI Dataset Table",
                "View"
            ]
        }
    },
    "systemMetadata": {
        "lastObserved": 1643871600000,
        "runId": "powerbi-test",
        "lastRunId": "no-run-id-provided"
    }
},
{
    "entityType": "dataset",
    "entityUrn": "urn:li:dataset:(urn:li:dataPlatform:powerbi,Report_Usage_Metrics_Model.Views,DEV)",
    "changeType": "UPSERT",
    "aspectName": "datasetProperties",
    "aspect": {
        "json": {
            "customProperties": {
                "datasetId": "d6f9c8c6-0123-482a-a8f2-181bd5532741"
            },
            "externalUrl": "http://localhost/groups/64ed5cad-7c10-4684-8180-826122881108/datasets/d6f9c8c6-0123-482a-a8f2-181bd5532741/details",
            "name": "Views",
            "description": "",
            "tags": []
        }
    },
    "systemMetadata": {
        "lastObserved": 1643871600000,
        "runId": "powerbi-test",
        "lastRunId": "no-run-id-provided"
    }
},
{
    "entityType": "dataset",
    "entityUrn": "urn:li:dataset:(urn:li:dataPlatform:powerbi,Report_Usage_Metrics_Model.Views,DEV)",
    "changeType": "UPSERT",
    "aspectName": "status",
    "aspect": {
        "json": {
            "removed": false
        }
    },
    "systemMetadata": {
        "lastObserved": 1643871600000,
        "runId": "powerbi-test",
        "lastRunId": "no-run-id-provided"
    }
},
{
    "entityType": "dataset",
    "entityUrn": "urn:li:dataset:(urn:li:dataPlatform:powerbi,Report_Usage_Metrics_Model.Reports,DEV)",
    "changeType": "UPSERT",
    "aspectName": "subTypes",
    "aspect": {
        "json": {
            "typeNames": [
                "PowerBI Dataset Table",
                "View"
            ]
        }
    },
    "systemMetadata": {
        "lastObserved": 1643871600000,
        "runId": "powerbi-test",
        "lastRunId": "no-run-id-provided"
    }
},
{
    "entityType": "dataset",
    "entityUrn": "urn:li:dataset:(urn:li:dataPlatform:powerbi,Usage_Metrics_Report.Report_views,DEV)",
    "changeType": "UPSERT",
    "aspectName": "viewProperties",
    "aspect": {
        "json": {
            "materialized": false,
            "viewLogic": "let\n    Source = UsageMetricsDataConnector.GetMetricsData(BaseUrl & \"/metadata/v201906/metrics/workspace/\" & WorkspaceId & \"/reportviews\"),\n    metricsTable = Table.FromRecords(Source),\n    checkForEmptyTable = if Table.IsEmpty(metricsTable) then\n                        Table.FromRows\n                        (\n                            {\n                            },\n                            {\n                                \"ReportId\", \"ReportType\", \"ReportName\", \"AppName\", \"UserKey\", \"UserId\", \"UserAgent\", \"DatasetName\", \"DistributionMethod\", \"CapacityId\", \"CapacityName\", \"CreationTime\", \"ConsumptionMethod\"\n                            }\n                        )\n                        else\n                        metricsTable,\n    finalTable = Table.TransformColumnTypes(checkForEmptyTable, {{\"CreationTime\", type datetime}}),\n    #\"Renamed Columns\" = Table.RenameColumns(finalTable,{{\"ConsumptionMethod\", \"OriginalConsumptionMethod\"}}),\n    #\"Replaced Value\" = Table.ReplaceValue(#\"Renamed Columns\",\"Apps\",\"App\",Replacer.ReplaceText,{\"DistributionMethod\"})\nin\n    #\"Replaced Value\"",
            "viewLanguage": "m_query"
        }
    },
    "systemMetadata": {
        "lastObserved": 1643871600000,
        "runId": "powerbi-test",
        "lastRunId": "no-run-id-provided"
    }
},
{
    "entityType": "dataset",
    "entityUrn": "urn:li:dataset:(urn:li:dataPlatform:powerbi,Dashboard_Usage_Metrics_Model.Dashboards,DEV)",
    "changeType": "UPSERT",
    "aspectName": "datasetProperties",
    "aspect": {
        "json": {
            "customProperties": {
                "datasetId": "bee2f946-84ad-4df2-80b2-bf7f2f3ae15a"
            },
            "externalUrl": "http://localhost/groups/64ed5cad-7c10-4684-8180-826122881108/datasets/bee2f946-84ad-4df2-80b2-bf7f2f3ae15a/details",
            "name": "Dashboards",
            "description": "",
            "tags": []
        }
    },
    "systemMetadata": {
        "lastObserved": 1643871600000,
        "runId": "powerbi-test",
        "lastRunId": "no-run-id-provided"
    }
},
{
    "entityType": "dataset",
    "entityUrn": "urn:li:dataset:(urn:li:dataPlatform:powerbi,Usage_Metrics_Report.Report_views,DEV)",
    "changeType": "UPSERT",
    "aspectName": "datasetProperties",
    "aspect": {
        "json": {
            "customProperties": {
                "datasetId": "5c5693bd-b20d-4e8f-8a46-ecf81f51f6de"
            },
            "externalUrl": "http://localhost/groups/64ed5cad-7c10-4684-8180-826122881108/datasets/5c5693bd-b20d-4e8f-8a46-ecf81f51f6de/details",
            "name": "Report views",
            "description": "",
            "tags": []
        }
    },
    "systemMetadata": {
        "lastObserved": 1643871600000,
        "runId": "powerbi-test",
        "lastRunId": "no-run-id-provided"
    }
},
{
    "entityType": "dataset",
    "entityUrn": "urn:li:dataset:(urn:li:dataPlatform:powerbi,Usage_Metrics_Report.Report_views,DEV)",
    "changeType": "UPSERT",
    "aspectName": "status",
    "aspect": {
        "json": {
            "removed": false
        }
    },
    "systemMetadata": {
        "lastObserved": 1643871600000,
        "runId": "powerbi-test",
        "lastRunId": "no-run-id-provided"
    }
},
{
    "entityType": "dataset",
    "entityUrn": "urn:li:dataset:(urn:li:dataPlatform:powerbi,Dashboard_Usage_Metrics_Model.Dashboards,DEV)",
    "changeType": "UPSERT",
    "aspectName": "status",
    "aspect": {
        "json": {
            "removed": false
        }
    },
    "systemMetadata": {
        "lastObserved": 1643871600000,
        "runId": "powerbi-test",
        "lastRunId": "no-run-id-provided"
    }
},
{
    "entityType": "dataset",
    "entityUrn": "urn:li:dataset:(urn:li:dataPlatform:powerbi,Report_Usage_Metrics_Model.Reports,DEV)",
    "changeType": "UPSERT",
    "aspectName": "datasetProperties",
    "aspect": {
        "json": {
            "customProperties": {
                "datasetId": "d6f9c8c6-0123-482a-a8f2-181bd5532741"
            },
            "externalUrl": "http://localhost/groups/64ed5cad-7c10-4684-8180-826122881108/datasets/d6f9c8c6-0123-482a-a8f2-181bd5532741/details",
            "name": "Reports",
            "description": "",
            "tags": []
        }
    },
    "systemMetadata": {
        "lastObserved": 1643871600000,
        "runId": "powerbi-test",
        "lastRunId": "no-run-id-provided"
    }
},
{
    "entityType": "dataset",
    "entityUrn": "urn:li:dataset:(urn:li:dataPlatform:powerbi,Usage_Metrics_Report.Report_views,DEV)",
    "changeType": "UPSERT",
    "aspectName": "subTypes",
    "aspect": {
        "json": {
            "typeNames": [
                "PowerBI Dataset Table",
                "View"
            ]
        }
    },
    "systemMetadata": {
        "lastObserved": 1643871600000,
        "runId": "powerbi-test",
        "lastRunId": "no-run-id-provided"
    }
},
{
    "entityType": "dataset",
    "entityUrn": "urn:li:dataset:(urn:li:dataPlatform:powerbi,Report_Usage_Metrics_Model.Reports,DEV)",
    "changeType": "UPSERT",
    "aspectName": "status",
    "aspect": {
        "json": {
            "removed": false
        }
    },
    "systemMetadata": {
        "lastObserved": 1643871600000,
        "runId": "powerbi-test",
        "lastRunId": "no-run-id-provided"
    }
},
{
    "entityType": "dataset",
    "entityUrn": "urn:li:dataset:(urn:li:dataPlatform:powerbi,Dashboard_Usage_Metrics_Model.Dashboards,DEV)",
    "changeType": "UPSERT",
    "aspectName": "subTypes",
    "aspect": {
        "json": {
            "typeNames": [
                "PowerBI Dataset Table",
                "View"
            ]
        }
    },
    "systemMetadata": {
        "lastObserved": 1643871600000,
        "runId": "powerbi-test",
        "lastRunId": "no-run-id-provided"
    }
},
{
    "entityType": "dataset",
    "entityUrn": "urn:li:dataset:(urn:li:dataPlatform:powerbi,Dashboard_Usage_Metrics_Model.Views,DEV)",
    "changeType": "UPSERT",
    "aspectName": "subTypes",
    "aspect": {
        "json": {
            "typeNames": [
                "PowerBI Dataset Table",
                "View"
            ]
        }
    },
    "systemMetadata": {
        "lastObserved": 1643871600000,
        "runId": "powerbi-test",
        "lastRunId": "no-run-id-provided"
    }
},
{
    "entityType": "dataset",
    "entityUrn": "urn:li:dataset:(urn:li:dataPlatform:powerbi,Dashboard_Usage_Metrics_Model.Views,DEV)",
    "changeType": "UPSERT",
    "aspectName": "datasetProperties",
    "aspect": {
        "json": {
            "customProperties": {
                "datasetId": "bee2f946-84ad-4df2-80b2-bf7f2f3ae15a"
            },
            "externalUrl": "http://localhost/groups/64ed5cad-7c10-4684-8180-826122881108/datasets/bee2f946-84ad-4df2-80b2-bf7f2f3ae15a/details",
            "name": "Views",
            "description": "",
            "tags": []
        }
    },
    "systemMetadata": {
        "lastObserved": 1643871600000,
        "runId": "powerbi-test",
        "lastRunId": "no-run-id-provided"
    }
},
{
    "entityType": "dataset",
    "entityUrn": "urn:li:dataset:(urn:li:dataPlatform:powerbi,Dashboard_Usage_Metrics_Model.Views,DEV)",
    "changeType": "UPSERT",
    "aspectName": "status",
    "aspect": {
        "json": {
            "removed": false
        }
    },
    "systemMetadata": {
        "lastObserved": 1643871600000,
        "runId": "powerbi-test",
        "lastRunId": "no-run-id-provided"
    }
}
]<|MERGE_RESOLUTION|>--- conflicted
+++ resolved
@@ -1256,26 +1256,8 @@
     }
 },
 {
-    "entityType": "dataset",
-    "entityUrn": "urn:li:dataset:(urn:li:dataPlatform:powerbi,employee-dataset.employee_ctc,DEV)",
-    "changeType": "UPSERT",
-    "aspectName": "viewProperties",
-    "aspect": {
-        "json": {
-            "materialized": false,
-            "viewLogic": "dummy",
-            "viewLanguage": "m_query"
-        }
-    },
-    "systemMetadata": {
-        "lastObserved": 1643871600000,
-        "runId": "powerbi-test",
-        "lastRunId": "no-run-id-provided"
-    }
-},
-{
     "entityType": "dashboard",
-    "entityUrn": "urn:li:dashboard:(powerbi,dashboards.7d668cad-7ffc-4505-9215-655bca5bebae)",
+    "entityUrn": "urn:li:dashboard:(powerbi,dashboards.7D668CAD-7FFC-4505-9215-655BCA5BEBAE)",
     "changeType": "PATCH",
     "aspectName": "dashboardInfo",
     "aspect": {
@@ -1293,9 +1275,6 @@
             {
                 "op": "add",
                 "path": "/customProperties/workspaceId",
-<<<<<<< HEAD
-                "value": "64ed5cad-7c10-4684-8180-826122881108"
-=======
                 "value": "64ED5CAD-7C10-4684-8180-826122881108"
             },
             {
@@ -1336,7 +1315,6 @@
                         "actor": "urn:li:corpuser:unknown"
                     }
                 }
->>>>>>> f23765ec
             }
         ]
     },
@@ -1348,23 +1326,7 @@
 },
 {
     "entityType": "dashboard",
-    "entityUrn": "urn:li:dashboard:(powerbi,dashboards.7d668cad-7ffc-4505-9215-655bca5bebae)",
-    "changeType": "UPSERT",
-    "aspectName": "status",
-    "aspect": {
-        "json": {
-            "removed": false
-        }
-    },
-    "systemMetadata": {
-        "lastObserved": 1643871600000,
-        "runId": "powerbi-test",
-        "lastRunId": "no-run-id-provided"
-    }
-},
-{
-    "entityType": "corpuser",
-    "entityUrn": "urn:li:corpuser:users.User1@foo.com",
+    "entityUrn": "urn:li:dashboard:(powerbi,dashboards.7D668CAD-7FFC-4505-9215-655BCA5BEBAE)",
     "changeType": "UPSERT",
     "aspectName": "status",
     "aspect": {
@@ -1380,32 +1342,13 @@
 },
 {
     "entityType": "dashboard",
-    "entityUrn": "urn:li:dashboard:(powerbi,dashboards.7d668cad-7ffc-4505-9215-655bca5bebae)",
-    "changeType": "UPSERT",
-    "aspectName": "browsePathsV2",
-    "aspect": {
-        "json": {
-            "path": [
-                {
-                    "id": "demo-workspace"
-                }
-            ]
-        }
-    },
-    "systemMetadata": {
-        "lastObserved": 1643871600000,
-        "runId": "powerbi-test",
-        "lastRunId": "no-run-id-provided"
-    }
-},
-{
-    "entityType": "dataset",
-    "entityUrn": "urn:li:dataset:(urn:li:dataPlatform:powerbi,employee-dataset.employee_ctc,DEV)",
-    "changeType": "UPSERT",
-    "aspectName": "status",
-    "aspect": {
-        "json": {
-            "removed": false
+    "entityUrn": "urn:li:dashboard:(powerbi,dashboards.7D668CAD-7FFC-4505-9215-655BCA5BEBAE)",
+    "changeType": "UPSERT",
+    "aspectName": "dashboardKey",
+    "aspect": {
+        "json": {
+            "dashboardTool": "powerbi",
+            "dashboardId": "powerbi.linkedin.com/dashboards/7D668CAD-7FFC-4505-9215-655BCA5BEBAE"
         }
     },
     "systemMetadata": {
@@ -1416,43 +1359,7 @@
 },
 {
     "entityType": "dashboard",
-    "entityUrn": "urn:li:dashboard:(powerbi,dashboards.7d668cad-7ffc-4505-9215-655bca5bebae)",
-    "changeType": "UPSERT",
-    "aspectName": "dashboardKey",
-    "aspect": {
-        "json": {
-            "dashboardTool": "powerbi",
-            "dashboardId": "powerbi.linkedin.com/dashboards/7d668cad-7ffc-4505-9215-655bca5bebae"
-        }
-    },
-    "systemMetadata": {
-        "lastObserved": 1643871600000,
-        "runId": "powerbi-test",
-        "lastRunId": "no-run-id-provided"
-    }
-},
-{
-    "entityType": "dataset",
-    "entityUrn": "urn:li:dataset:(urn:li:dataPlatform:powerbi,employee-dataset.employee_ctc,DEV)",
-    "changeType": "UPSERT",
-    "aspectName": "subTypes",
-    "aspect": {
-        "json": {
-            "typeNames": [
-                "PowerBI Dataset Table",
-                "View"
-            ]
-        }
-    },
-    "systemMetadata": {
-        "lastObserved": 1643871600000,
-        "runId": "powerbi-test",
-        "lastRunId": "no-run-id-provided"
-    }
-},
-{
-    "entityType": "dashboard",
-    "entityUrn": "urn:li:dashboard:(powerbi,dashboards.7d668cad-7ffc-4505-9215-655bca5bebae)",
+    "entityUrn": "urn:li:dashboard:(powerbi,dashboards.7D668CAD-7FFC-4505-9215-655BCA5BEBAE)",
     "changeType": "UPSERT",
     "aspectName": "ownership",
     "aspect": {
@@ -1481,6 +1388,208 @@
     }
 },
 {
+    "entityType": "dashboard",
+    "entityUrn": "urn:li:dashboard:(powerbi,dashboards.7D668CAD-7FFC-4505-9215-655BCA5BEBAE)",
+    "changeType": "UPSERT",
+    "aspectName": "browsePathsV2",
+    "aspect": {
+        "json": {
+            "path": [
+                {
+                    "id": "demo-workspace"
+                }
+            ]
+        }
+    },
+    "systemMetadata": {
+        "lastObserved": 1643871600000,
+        "runId": "powerbi-test",
+        "lastRunId": "no-run-id-provided"
+    }
+},
+{
+    "entityType": "dataset",
+    "entityUrn": "urn:li:dataset:(urn:li:dataPlatform:powerbi,employee-dataset.employee_ctc,DEV)",
+    "changeType": "UPSERT",
+    "aspectName": "viewProperties",
+    "aspect": {
+        "json": {
+            "materialized": false,
+            "viewLogic": "dummy",
+            "viewLanguage": "m_query"
+        }
+    },
+    "systemMetadata": {
+        "lastObserved": 1643871600000,
+        "runId": "powerbi-test",
+        "lastRunId": "no-run-id-provided"
+    }
+},
+{
+    "entityType": "dashboard",
+    "entityUrn": "urn:li:dashboard:(powerbi,dashboards.7d668cad-7ffc-4505-9215-655bca5bebae)",
+    "changeType": "PATCH",
+    "aspectName": "dashboardInfo",
+    "aspect": {
+        "json": [
+            {
+                "op": "add",
+                "path": "/customProperties/chartCount",
+                "value": "2"
+            },
+            {
+                "op": "add",
+                "path": "/customProperties/workspaceName",
+                "value": "demo-workspace"
+            },
+            {
+                "op": "add",
+                "path": "/customProperties/workspaceId",
+                "value": "64ed5cad-7c10-4684-8180-826122881108"
+            }
+        ]
+    },
+    "systemMetadata": {
+        "lastObserved": 1643871600000,
+        "runId": "powerbi-test",
+        "lastRunId": "no-run-id-provided"
+    }
+},
+{
+    "entityType": "dashboard",
+    "entityUrn": "urn:li:dashboard:(powerbi,dashboards.7d668cad-7ffc-4505-9215-655bca5bebae)",
+    "changeType": "UPSERT",
+    "aspectName": "status",
+    "aspect": {
+        "json": {
+            "removed": false
+        }
+    },
+    "systemMetadata": {
+        "lastObserved": 1643871600000,
+        "runId": "powerbi-test",
+        "lastRunId": "no-run-id-provided"
+    }
+},
+{
+    "entityType": "corpuser",
+    "entityUrn": "urn:li:corpuser:users.User1@foo.com",
+    "changeType": "UPSERT",
+    "aspectName": "status",
+    "aspect": {
+        "json": {
+            "removed": false
+        }
+    },
+    "systemMetadata": {
+        "lastObserved": 1643871600000,
+        "runId": "powerbi-test",
+        "lastRunId": "no-run-id-provided"
+    }
+},
+{
+    "entityType": "dashboard",
+    "entityUrn": "urn:li:dashboard:(powerbi,dashboards.7d668cad-7ffc-4505-9215-655bca5bebae)",
+    "changeType": "UPSERT",
+    "aspectName": "browsePathsV2",
+    "aspect": {
+        "json": {
+            "path": [
+                {
+                    "id": "demo-workspace"
+                }
+            ]
+        }
+    },
+    "systemMetadata": {
+        "lastObserved": 1643871600000,
+        "runId": "powerbi-test",
+        "lastRunId": "no-run-id-provided"
+    }
+},
+{
+    "entityType": "dataset",
+    "entityUrn": "urn:li:dataset:(urn:li:dataPlatform:powerbi,employee-dataset.employee_ctc,DEV)",
+    "changeType": "UPSERT",
+    "aspectName": "status",
+    "aspect": {
+        "json": {
+            "removed": false
+        }
+    },
+    "systemMetadata": {
+        "lastObserved": 1643871600000,
+        "runId": "powerbi-test",
+        "lastRunId": "no-run-id-provided"
+    }
+},
+{
+    "entityType": "dashboard",
+    "entityUrn": "urn:li:dashboard:(powerbi,dashboards.7d668cad-7ffc-4505-9215-655bca5bebae)",
+    "changeType": "UPSERT",
+    "aspectName": "dashboardKey",
+    "aspect": {
+        "json": {
+            "dashboardTool": "powerbi",
+            "dashboardId": "powerbi.linkedin.com/dashboards/7d668cad-7ffc-4505-9215-655bca5bebae"
+        }
+    },
+    "systemMetadata": {
+        "lastObserved": 1643871600000,
+        "runId": "powerbi-test",
+        "lastRunId": "no-run-id-provided"
+    }
+},
+{
+    "entityType": "dataset",
+    "entityUrn": "urn:li:dataset:(urn:li:dataPlatform:powerbi,employee-dataset.employee_ctc,DEV)",
+    "changeType": "UPSERT",
+    "aspectName": "subTypes",
+    "aspect": {
+        "json": {
+            "typeNames": [
+                "PowerBI Dataset Table",
+                "View"
+            ]
+        }
+    },
+    "systemMetadata": {
+        "lastObserved": 1643871600000,
+        "runId": "powerbi-test",
+        "lastRunId": "no-run-id-provided"
+    }
+},
+{
+    "entityType": "dashboard",
+    "entityUrn": "urn:li:dashboard:(powerbi,dashboards.7d668cad-7ffc-4505-9215-655bca5bebae)",
+    "changeType": "UPSERT",
+    "aspectName": "ownership",
+    "aspect": {
+        "json": {
+            "owners": [
+                {
+                    "owner": "urn:li:corpuser:users.User1@foo.com",
+                    "type": "NONE"
+                },
+                {
+                    "owner": "urn:li:corpuser:users.User2@foo.com",
+                    "type": "NONE"
+                }
+            ],
+            "ownerTypes": {},
+            "lastModified": {
+                "time": 0,
+                "actor": "urn:li:corpuser:unknown"
+            }
+        }
+    },
+    "systemMetadata": {
+        "lastObserved": 1643871600000,
+        "runId": "powerbi-test",
+        "lastRunId": "no-run-id-provided"
+    }
+},
+{
     "entityType": "dataset",
     "entityUrn": "urn:li:dataset:(urn:li:dataPlatform:powerbi,employee-dataset.employee_ctc,DEV)",
     "changeType": "UPSERT",
