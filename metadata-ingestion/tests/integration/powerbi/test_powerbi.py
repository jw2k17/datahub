from unittest import mock

from freezegun import freeze_time

from datahub.ingestion.run.pipeline import Pipeline
from tests.test_helpers import mce_helpers

FROZEN_TIME = "2022-02-03 07:00:00"

call_number = 1


def mock_msal_cca(*args, **kwargs):
    class MsalClient:
        def acquire_token_for_client(self, *args, **kwargs):
            return {
                "access_token": "dummy",
            }

    return MsalClient()


def scan_init_response(_request, _context):
    global call_number
    if call_number == 1:
        call_number += 1
        return {"id": "4674efd1-603c-4129-8d82-03cf2be05aff"}
    return {"id": "a674efd1-603c-4129-8d82-03cf2be05aff"}


def register_mock_api(request_mock):
    api_vs_response = {
        "https://api.powerbi.com/v1.0/myorg/groups": {
            "method": "GET",
            "status_code": 200,
            "json": {
                "value": [
                    {
                        "id": "64ED5CAD-7C10-4684-8180-826122881108",
                        "isReadOnly": True,
                        "name": "Workspace 1",
                        "type": "Workspace",
                    },
                    {
                        "id": "64ED5CAD-7C22-4684-8180-826122881108",
                        "isReadOnly": True,
                        "name": "Workspace 2",
                        "type": "Workspace",
                    },
                    {
                        "id": "64ED5CAD-7322-4684-8180-826122881108",
                        "isReadOnly": True,
                        "name": "Workspace 2",
                        "type": "Workspace",
                    },
                ]
            },
        },
        "https://api.powerbi.com/v1.0/myorg/groups/64ED5CAD-7C10-4684-8180-826122881108/dashboards": {
            "method": "GET",
            "status_code": 200,
            "json": {
                "value": [
                    {
                        "id": "7D668CAD-7FFC-4505-9215-655BCA5BEBAE",
                        "isReadOnly": True,
                        "displayName": "test_dashboard",
                        "embedUrl": "https://localhost/dashboards/embed/1",
                        "webUrl": "https://localhost/dashboards/web/1",
                    }
                ]
            },
        },
        "https://api.powerbi.com/v1.0/myorg/groups/64ED5CAD-7C22-4684-8180-826122881108/dashboards": {
            "method": "GET",
            "status_code": 200,
            "json": {
                "value": [
                    {
                        "id": "7D668CAD-8FFC-4505-9215-655BCA5BEBAE",
                        "isReadOnly": True,
                        "displayName": "test_dashboard2",
                        "embedUrl": "https://localhost/dashboards/embed/1",
                        "webUrl": "https://localhost/dashboards/web/1",
                    }
                ]
            },
        },
        "https://api.powerbi.com/v1.0/myorg/admin/reports/5b218778-e7a5-4d73-8187-f10824047715/users": {
            "method": "GET",
            "status_code": 200,
            "json": {
                "value": [
                    {
                        "identifier": "User1@foo.com",
                        "displayName": "user1",
                        "emailAddress": "User1@foo.com",
                        "datasetUserAccessRight": "ReadWrite",
                        "graphId": "C9EE53F2-88EA-4711-A173-AF0515A3CD46",
                        "principalType": "User",
                    },
                    {
                        "identifier": "User2@foo.com",
                        "displayName": "user2",
                        "emailAddress": "User2@foo.com",
                        "datasetUserAccessRight": "ReadWrite",
                        "graphId": "C9EE53F2-88EA-4711-A173-AF0515A5REWS",
                        "principalType": "User",
                    },
                ]
            },
        },
        "https://api.powerbi.com/v1.0/myorg/admin/dashboards/7D668CAD-7FFC-4505-9215-655BCA5BEBAE/users": {
            "method": "GET",
            "status_code": 200,
            "json": {
                "value": [
                    {
                        "identifier": "User1@foo.com",
                        "displayName": "user1",
                        "emailAddress": "User1@foo.com",
                        "datasetUserAccessRight": "ReadWrite",
                        "graphId": "C9EE53F2-88EA-4711-A173-AF0515A3CD46",
                        "principalType": "User",
                    },
                    {
                        "identifier": "User2@foo.com",
                        "displayName": "user2",
                        "emailAddress": "User2@foo.com",
                        "datasetUserAccessRight": "ReadWrite",
                        "graphId": "C9EE53F2-88EA-4711-A173-AF0515A5REWS",
                        "principalType": "User",
                    },
                ]
            },
        },
        "https://api.powerbi.com/v1.0/myorg/groups/64ED5CAD-7C10-4684-8180-826122881108/dashboards/7D668CAD-7FFC-4505-9215-655BCA5BEBAE/tiles": {
            "method": "GET",
            "status_code": 200,
            "json": {
                "value": [
                    {
                        "id": "B8E293DC-0C83-4AA0-9BB9-0A8738DF24A0",
                        "title": "test_tile",
                        "embedUrl": "https://localhost/tiles/embed/1",
                        "datasetId": "05169CD2-E713-41E6-9600-1D8066D95445",
                    },
                ]
            },
        },
        "https://api.powerbi.com/v1.0/myorg/groups/64ED5CAD-7C22-4684-8180-826122881108/dashboards/7D668CAD-8FFC-4505-9215-655BCA5BEBAE/tiles": {
            "method": "GET",
            "status_code": 200,
            "json": {"value": []},
        },
        "https://api.powerbi.com/v1.0/myorg/groups/64ED5CAD-7C10-4684-8180-826122881108/datasets/05169CD2-E713-41E6-9600-1D8066D95445": {
            "method": "GET",
            "status_code": 200,
            "json": {
                "id": "05169CD2-E713-41E6-9600-1D8066D95445",
                "name": "library-dataset",
                "webUrl": "http://localhost/groups/64ED5CAD-7C10-4684-8180-826122881108/datasets/05169CD2-E713-41E6-9600-1D8066D95445",
            },
        },
<<<<<<< HEAD
        "https://api.powerbi.com/v1.0/myorg/groups/64ED5CAD-7C10-4684-8180-826122881108/datasets/05169CD2-E7E4-41E6-9600-1D8066D95445": {
            "method": "GET",
            "status_code": 200,
            "json": {
                "id": "05169CD2-E7E4-41E6-9600-1D8066D95445",
                "name": "library-dataset",
                "webUrl": "http://localhost/groups/64ED5CAD-7C10-4684-8180-826122881108/datasets/05169CD2-E7E4-41E6-9600-1D8066D95445",
            },
        },
        "https://api.powerbi.com/v1.0/myorg/groups/64ED5CAD-7C10-4684-8180-826122881108/datasets/05169CD2-E7E4-41E6-9600-1D8066D95445/executeQueries": {
            "method": "POST",
            "status_code": 200,
            "json": {
                "results": [
                    {
                        "tables": [
                            {
                                "rows": [
                                    {
                                        "[Table Name]": "articles",
                                        "[Column Name]": "link",
                                        "[Min]": 0,
                                        "[Max]": 1,
                                        "[Cardinality]": 2,
                                        "[Max Length]": None,
                                    },
                                    {
                                        "[Table Name]": "articles",
                                        "[Column Name]": "description",
                                        "[Min]": "0",
                                        "[Max]": "1",
                                        "[Cardinality]": 2,
                                        "[Max Length]": 1,
                                    },
                                    {
                                        "[Table Name]": "articles",
                                        "[Column Name]": "topic",
                                        "[Min]": 0,
                                        "[Max]": 1,
                                        "[Cardinality]": 2,
                                        "[Max Length]": None,
                                    },
                                ]
                            }
                        ]
                    }
                ]
=======
        "https://api.powerbi.com/v1.0/myorg/groups/64ED5CAD-7C22-4684-8180-826122881108/datasets/05169CD2-E713-41E6-96AA-1D8066D95445": {
            "method": "GET",
            "status_code": 200,
            "json": {
                "id": "05169CD2-E713-41E6-96AA-1D8066D95445",
                "name": "library-dataset",
                "webUrl": "http://localhost/groups/64ED5CAD-7C22-4684-8180-826122881108/datasets/05169CD2-E713-41E6-96AA-1D8066D95445",
>>>>>>> ed9110ea
            },
        },
        "https://api.powerbi.com/v1.0/myorg/groups/64ED5CAD-7C10-4684-8180-826122881108/datasets/05169CD2-E713-41E6-9600-1D8066D95445/datasources": {
            "method": "GET",
            "status_code": 200,
            "json": {
                "value": [
                    {
                        "datasourceId": "DCE90B40-84D6-467A-9A5C-648E830E72D3",
                        "datasourceType": "PostgreSql",
                        "connectionDetails": {
                            "database": "library_db",
                            "server": "foo",
                        },
                    },
                ]
            },
        },
<<<<<<< HEAD
        "https://api.powerbi.com/v1.0/myorg/groups/64ED5CAD-7C10-4684-8180-826122881108/datasets/05169CD2-E7E4-41E6-9600-1D8066D95445/datasources": {
=======
        "https://api.powerbi.com/v1.0/myorg/groups/64ED5CAD-7C22-4684-8180-826122881108/datasets/05169CD2-E713-41E6-96AA-1D8066D95445/datasources": {
>>>>>>> ed9110ea
            "method": "GET",
            "status_code": 200,
            "json": {
                "value": [
                    {
<<<<<<< HEAD
                        "datasourceId": "DCE90B40-84D6-467A-9A5C-EEEE830E72D3",
                        "datasourceType": "ODBC",
                        "connectionDetails": {
                            "connectionString": "dsn=datawarehouse_prod",
=======
                        "datasourceId": "DCE90B40-84D6-467A-9A5C-648E830E72D3",
                        "datasourceType": "PostgreSql",
                        "connectionDetails": {
                            "database": "library_db",
                            "server": "foo",
>>>>>>> ed9110ea
                        },
                    },
                ]
            },
        },
        "https://api.powerbi.com/v1.0/myorg/admin/workspaces/scanStatus/4674efd1-603c-4129-8d82-03cf2be05aff": {
            "method": "GET",
            "status_code": 200,
            "json": {
                "status": "SUCCEEDED",
            },
        },
        "https://api.powerbi.com/v1.0/myorg/admin/workspaces/scanStatus/a674efd1-603c-4129-8d82-03cf2be05aff": {
            "method": "GET",
            "status_code": 200,
            "json": {
                "status": "SUCCEEDED",
            },
        },
        "https://api.powerbi.com/v1.0/myorg/admin/workspaces/scanResult/4674efd1-603c-4129-8d82-03cf2be05aff": {
            "method": "GET",
            "status_code": 200,
            "json": {
                "workspaces": [
                    {
                        "id": "64ED5CAD-7C10-4684-8180-826122881108",
                        "name": "demo-workspace",
                        "state": "Active",
                        "datasets": [
                            {
                                "id": "05169CD2-E713-41E6-9600-1D8066D95445",
                                "tables": [
                                    {
                                        "name": "public issue_history",
                                        "source": [
                                            {
                                                "expression": "dummy",
                                            }
                                        ],
                                    }
                                ],
                            },
                            {
                                "id": "05169CD2-E7E4-41E6-9600-1D8066D95445",
                                "tables": [],
                            },
                        ],
                    },
                ]
            },
        },
        "https://api.powerbi.com/v1.0/myorg/admin/workspaces/scanResult/a674efd1-603c-4129-8d82-03cf2be05aff": {
            "method": "GET",
            "status_code": 200,
            "json": {
                "workspaces": [
                    {
                        "id": "64ED5CAD-7C22-4684-8180-826122881108",
                        "name": "second-demo-workspace",
                        "state": "Active",
                        "datasets": [
                            {
                                "id": "05169CD2-E713-41E6-96AA-1D8066D95445",
                                "tables": [
                                    {
                                        "name": "public articles",
                                        "source": [
                                            {
                                                "expression": "dummy",
                                            }
                                        ],
                                    }
                                ],
                            }
                        ],
                    },
                ]
            },
        },
        "https://api.powerbi.com/v1.0/myorg/admin/workspaces/getInfo": {
            "method": "POST",
            "status_code": 200,
            "json": scan_init_response,
        },
        "https://api.powerbi.com/v1.0/myorg/groups/64ED5CAD-7C10-4684-8180-826122881108/reports": {
            "method": "GET",
            "status_code": 200,
            "json": {
                "value": [
                    {
                        "datasetId": "05169CD2-E713-41E6-9600-1D8066D95445",
                        "id": "5b218778-e7a5-4d73-8187-f10824047715",
                        "name": "SalesMarketing",
                        "description": "Acryl sales marketing report",
                        "webUrl": "https://app.powerbi.com/groups/f089354e-8366-4e18-aea3-4cb4a3a50b48/reports/5b218778-e7a5-4d73-8187-f10824047715",
                        "embedUrl": "https://app.powerbi.com/reportEmbed?reportId=5b218778-e7a5-4d73-8187-f10824047715&groupId=f089354e-8366-4e18-aea3-4cb4a3a50b48",
                    }
                ]
            },
        },
        "https://api.powerbi.com/v1.0/myorg/groups/64ED5CAD-7C10-4684-8180-826122881108/reports/5b218778-e7a5-4d73-8187-f10824047715/pages": {
            "method": "GET",
            "status_code": 200,
            "json": {
                "value": [
                    {
                        "displayName": "Regional Sales Analysis",
                        "name": "ReportSection",
                        "order": "0",
                    },
                    {
                        "displayName": "Geographic Analysis",
                        "name": "ReportSection1",
                        "order": "1",
                    },
                ]
            },
        },
    }

    for url in api_vs_response.keys():
        request_mock.register_uri(
            api_vs_response[url]["method"],
            url,
            json=api_vs_response[url]["json"],
            status_code=api_vs_response[url]["status_code"],
        )


def default_source_config():
    return {
        "client_id": "foo",
        "client_secret": "bar",
        "tenant_id": "0B0C960B-FCDF-4D0F-8C45-2E03BB59DDEB",
        "workspace_id_pattern": {"allow": ["64ED5CAD-7C10-4684-8180-826122881108"]},
        "dataset_type_mapping": {
            "PostgreSql": "postgres",
            "Oracle": "oracle",
        },
        "env": "DEV",
    }


@freeze_time(FROZEN_TIME)
@mock.patch("msal.ConfidentialClientApplication", side_effect=mock_msal_cca)
def test_powerbi_ingest(mock_msal, pytestconfig, tmp_path, mock_time, requests_mock):
    global call_number
    call_number = 1

    test_resources_dir = pytestconfig.rootpath / "tests/integration/powerbi"

    register_mock_api(request_mock=requests_mock)

    pipeline = Pipeline.create(
        {
            "run_id": "powerbi-test",
            "source": {
                "type": "powerbi",
                "config": {
                    **default_source_config(),
                    "extract_reports": False,
                },
            },
            "sink": {
                "type": "file",
                "config": {
                    "filename": f"{tmp_path}/powerbi_mces.json",
                },
            },
        }
    )

    pipeline.run()
    pipeline.raise_from_status()
    mce_out_file = "golden_test_ingest.json"

    mce_helpers.check_golden_file(
        pytestconfig,
        output_path=tmp_path / "powerbi_mces.json",
        golden_path=f"{test_resources_dir}/{mce_out_file}",
    )


@freeze_time(FROZEN_TIME)
@mock.patch("msal.ConfidentialClientApplication", side_effect=mock_msal_cca)
def test_override_ownership(
    mock_msal, pytestconfig, tmp_path, mock_time, requests_mock
):
    global call_number
    call_number = 1

    test_resources_dir = pytestconfig.rootpath / "tests/integration/powerbi"

    register_mock_api(request_mock=requests_mock)

    pipeline = Pipeline.create(
        {
            "run_id": "powerbi-test",
            "source": {
                "type": "powerbi",
                "config": {
                    **default_source_config(),
                    "extract_ownership": False,
                    "extract_reports": False,
                },
            },
            "sink": {
                "type": "file",
                "config": {
                    "filename": f"{tmp_path}/powerbi_mces_disabled_ownership.json",
                },
            },
        }
    )

    pipeline.run()
    pipeline.raise_from_status()
    mce_out_file = "golden_test_disabled_ownership.json"

    mce_helpers.check_golden_file(
        pytestconfig,
        output_path=tmp_path / "powerbi_mces_disabled_ownership.json",
        golden_path=f"{test_resources_dir}/{mce_out_file}",
    )


@freeze_time(FROZEN_TIME)
@mock.patch("msal.ConfidentialClientApplication", side_effect=mock_msal_cca)
def test_scan_all_workspaces(
    mock_msal, pytestconfig, tmp_path, mock_time, requests_mock
):
    global call_number
    call_number = 1

    test_resources_dir = pytestconfig.rootpath / "tests/integration/powerbi"

    register_mock_api(request_mock=requests_mock)

    pipeline = Pipeline.create(
        {
            "run_id": "powerbi-test",
            "source": {
                "type": "powerbi",
                "config": {
                    **default_source_config(),
                    "extract_reports": False,
                    "extract_ownership": False,
                    "workspace_id_pattern": {
                        "deny": ["64ED5CAD-7322-4684-8180-826122881108"],
                    },
                },
            },
            "sink": {
                "type": "file",
                "config": {
                    "filename": f"{tmp_path}/powerbi_mces_scan_all_workspaces.json",
                },
            },
        }
    )

    pipeline.run()
    pipeline.raise_from_status()

    mce_out_file = "golden_test_scan_all_workspaces.json"

    mce_helpers.check_golden_file(
        pytestconfig,
        output_path=tmp_path / "powerbi_mces_scan_all_workspaces.json",
        golden_path=f"{test_resources_dir}/{mce_out_file}",
    )


@freeze_time(FROZEN_TIME)
@mock.patch("msal.ConfidentialClientApplication", side_effect=mock_msal_cca)
def test_extract_reports(mock_msal, pytestconfig, tmp_path, mock_time, requests_mock):
    global call_number
    call_number = 1

    test_resources_dir = pytestconfig.rootpath / "tests/integration/powerbi"

    register_mock_api(request_mock=requests_mock)

    pipeline = Pipeline.create(
        {
            "run_id": "powerbi-test",
            "source": {
                "type": "powerbi",
                "config": {
                    **default_source_config(),
                },
            },
            "sink": {
                "type": "file",
                "config": {
                    "filename": f"{tmp_path}/powerbi_report_mces.json",
                },
            },
        }
    )

    pipeline.run()
    pipeline.raise_from_status()
    mce_out_file = "golden_test_report.json"

    mce_helpers.check_golden_file(
        pytestconfig,
        output_path=tmp_path / "powerbi_report_mces.json",
        golden_path=f"{test_resources_dir}/{mce_out_file}",
    )


@freeze_time(FROZEN_TIME)
@mock.patch("msal.ConfidentialClientApplication", side_effect=mock_msal_cca)
def test_extract_odbc_tables(
    mock_msal, pytestconfig, tmp_path, mock_time, requests_mock
):
    test_resources_dir = pytestconfig.rootpath / "tests/integration/powerbi"

    register_mock_api(request_mock=requests_mock)

    source_config = default_source_config()
    source_config["dataset_type_mapping"]["ODBC"] = "odbc"

    pipeline_config = {
        "run_id": "powerbi-test",
        "source": {
            "type": "powerbi",
            "config": {
                **source_config,
            },
        },
        "sink": {
            "type": "file",
            "config": {
                "filename": f"{tmp_path}/powerbi_odbc_mces.json",
            },
        },
    }

    pipeline = Pipeline.create(pipeline_config)

    pipeline.run()
    pipeline.raise_from_status()
    mce_out_file = "golden_test_odbc.json"

    mce_helpers.check_golden_file(
        pytestconfig,
        output_path=tmp_path / "powerbi_odbc_mces.json",
        golden_path=f"{test_resources_dir}/{mce_out_file}",
    )<|MERGE_RESOLUTION|>--- conflicted
+++ resolved
@@ -162,7 +162,6 @@
                 "webUrl": "http://localhost/groups/64ED5CAD-7C10-4684-8180-826122881108/datasets/05169CD2-E713-41E6-9600-1D8066D95445",
             },
         },
-<<<<<<< HEAD
         "https://api.powerbi.com/v1.0/myorg/groups/64ED5CAD-7C10-4684-8180-826122881108/datasets/05169CD2-E7E4-41E6-9600-1D8066D95445": {
             "method": "GET",
             "status_code": 200,
@@ -209,8 +208,9 @@
                             }
                         ]
                     }
-                ]
-=======
+                ],
+            },
+        },
         "https://api.powerbi.com/v1.0/myorg/groups/64ED5CAD-7C22-4684-8180-826122881108/datasets/05169CD2-E713-41E6-96AA-1D8066D95445": {
             "method": "GET",
             "status_code": 200,
@@ -218,7 +218,6 @@
                 "id": "05169CD2-E713-41E6-96AA-1D8066D95445",
                 "name": "library-dataset",
                 "webUrl": "http://localhost/groups/64ED5CAD-7C22-4684-8180-826122881108/datasets/05169CD2-E713-41E6-96AA-1D8066D95445",
->>>>>>> ed9110ea
             },
         },
         "https://api.powerbi.com/v1.0/myorg/groups/64ED5CAD-7C10-4684-8180-826122881108/datasets/05169CD2-E713-41E6-9600-1D8066D95445/datasources": {
@@ -237,28 +236,32 @@
                 ]
             },
         },
-<<<<<<< HEAD
         "https://api.powerbi.com/v1.0/myorg/groups/64ED5CAD-7C10-4684-8180-826122881108/datasets/05169CD2-E7E4-41E6-9600-1D8066D95445/datasources": {
-=======
-        "https://api.powerbi.com/v1.0/myorg/groups/64ED5CAD-7C22-4684-8180-826122881108/datasets/05169CD2-E713-41E6-96AA-1D8066D95445/datasources": {
->>>>>>> ed9110ea
-            "method": "GET",
-            "status_code": 200,
-            "json": {
-                "value": [
-                    {
-<<<<<<< HEAD
+            "method": "GET",
+            "status_code": 200,
+            "json": {
+                "value": [
+                    {
                         "datasourceId": "DCE90B40-84D6-467A-9A5C-EEEE830E72D3",
                         "datasourceType": "ODBC",
                         "connectionDetails": {
                             "connectionString": "dsn=datawarehouse_prod",
-=======
+                        },
+                    },
+                ]
+            },
+        },
+        "https://api.powerbi.com/v1.0/myorg/groups/64ED5CAD-7C22-4684-8180-826122881108/datasets/05169CD2-E713-41E6-96AA-1D8066D95445/datasources": {
+            "method": "GET",
+            "status_code": 200,
+            "json": {
+                "value": [
+                    {
                         "datasourceId": "DCE90B40-84D6-467A-9A5C-648E830E72D3",
                         "datasourceType": "PostgreSql",
                         "connectionDetails": {
                             "database": "library_db",
                             "server": "foo",
->>>>>>> ed9110ea
                         },
                     },
                 ]
@@ -335,7 +338,7 @@
                             }
                         ],
                     },
-                ]
+                ],
             },
         },
         "https://api.powerbi.com/v1.0/myorg/admin/workspaces/getInfo": {
@@ -399,7 +402,7 @@
             "Oracle": "oracle",
         },
         "env": "DEV",
-    }
+    }.copy()
 
 
 @freeze_time(FROZEN_TIME)
@@ -576,6 +579,9 @@
 def test_extract_odbc_tables(
     mock_msal, pytestconfig, tmp_path, mock_time, requests_mock
 ):
+    global call_number
+    call_number = 1
+
     test_resources_dir = pytestconfig.rootpath / "tests/integration/powerbi"
 
     register_mock_api(request_mock=requests_mock)
@@ -589,6 +595,7 @@
             "type": "powerbi",
             "config": {
                 **source_config,
+                "extract_orphan_datasets": True,
             },
         },
         "sink": {
