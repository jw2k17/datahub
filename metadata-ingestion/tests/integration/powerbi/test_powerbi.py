from typing import Any, Dict
from unittest import mock

from freezegun import freeze_time

from datahub.ingestion.run.pipeline import Pipeline
from tests.test_helpers import mce_helpers

FROZEN_TIME = "2022-02-03 07:00:00"


def mock_msal_cca(*args, **kwargs):
    class MsalClient:
        def acquire_token_for_client(self, *args, **kwargs):
            return {
                "access_token": "dummy",
            }

    return MsalClient()


def scan_init_response(request, context):
    # Request mock is passing POST input in the form of workspaces=<workspace_id>
    workspace_id = request.text.split("=")[1]

    w_id_vs_response: Dict[str, Any] = {
        "64ED5CAD-7C10-4684-8180-826122881108": {
            "id": "4674efd1-603c-4129-8d82-03cf2be05aff"
        },
        "64ED5CAD-7C22-4684-8180-826122881108": {
            "id": "a674efd1-603c-4129-8d82-03cf2be05aff"
        },
    }

    return w_id_vs_response[workspace_id]


def register_mock_api(request_mock):
    api_vs_response = {
        "https://api.powerbi.com/v1.0/myorg/groups": {
            "method": "GET",
            "status_code": 200,
            "json": {
                "value": [
                    {
                        "id": "64ED5CAD-7C10-4684-8180-826122881108",
                        "isReadOnly": True,
                        "name": "Workspace 1",
                        "type": "Workspace",
                    },
                    {
                        "id": "64ED5CAD-7C22-4684-8180-826122881108",
                        "isReadOnly": True,
                        "name": "Workspace 2",
                        "type": "Workspace",
                    },
                    {
                        "id": "64ED5CAD-7322-4684-8180-826122881108",
                        "isReadOnly": True,
                        "name": "Workspace 2",
                        "type": "Workspace",
                    },
                ]
            },
        },
        "https://api.powerbi.com/v1.0/myorg/groups/64ED5CAD-7C10-4684-8180-826122881108/dashboards": {
            "method": "GET",
            "status_code": 200,
            "json": {
                "value": [
                    {
                        "id": "7D668CAD-7FFC-4505-9215-655BCA5BEBAE",
                        "isReadOnly": True,
                        "displayName": "test_dashboard",
                        "embedUrl": "https://localhost/dashboards/embed/1",
                        "webUrl": "https://localhost/dashboards/web/1",
                    }
                ]
            },
        },
        "https://api.powerbi.com/v1.0/myorg/groups/64ED5CAD-7C22-4684-8180-826122881108/dashboards": {
            "method": "GET",
            "status_code": 200,
            "json": {
                "value": [
                    {
                        "id": "7D668CAD-8FFC-4505-9215-655BCA5BEBAE",
                        "isReadOnly": True,
                        "displayName": "test_dashboard2",
                        "embedUrl": "https://localhost/dashboards/embed/1",
                        "webUrl": "https://localhost/dashboards/web/1",
                    }
                ]
            },
        },
        "https://api.powerbi.com/v1.0/myorg/admin/reports/5b218778-e7a5-4d73-8187-f10824047715/users": {
            "method": "GET",
            "status_code": 200,
            "json": {
                "value": [
                    {
                        "identifier": "User1@foo.com",
                        "displayName": "user1",
                        "emailAddress": "User1@foo.com",
                        "datasetUserAccessRight": "ReadWrite",
                        "graphId": "C9EE53F2-88EA-4711-A173-AF0515A3CD46",
                        "principalType": "User",
                    },
                    {
                        "identifier": "User2@foo.com",
                        "displayName": "user2",
                        "emailAddress": "User2@foo.com",
                        "datasetUserAccessRight": "ReadWrite",
                        "graphId": "C9EE53F2-88EA-4711-A173-AF0515A5REWS",
                        "principalType": "User",
                    },
                ]
            },
        },
        "https://api.powerbi.com/v1.0/myorg/admin/dashboards/7D668CAD-7FFC-4505-9215-655BCA5BEBAE/users": {
            "method": "GET",
            "status_code": 200,
            "json": {
                "value": [
                    {
                        "identifier": "User1@foo.com",
                        "displayName": "user1",
                        "emailAddress": "User1@foo.com",
                        "datasetUserAccessRight": "ReadWrite",
                        "graphId": "C9EE53F2-88EA-4711-A173-AF0515A3CD46",
                        "principalType": "User",
                    },
                    {
                        "identifier": "User2@foo.com",
                        "displayName": "user2",
                        "emailAddress": "User2@foo.com",
                        "datasetUserAccessRight": "ReadWrite",
                        "graphId": "C9EE53F2-88EA-4711-A173-AF0515A5REWS",
                        "principalType": "User",
                    },
                ]
            },
        },
        "https://api.powerbi.com/v1.0/myorg/admin/dashboards/7D668CAD-8FFC-4505-9215-655BCA5BEBAE/users": {
            "method": "GET",
            "status_code": 200,
            "json": {
                "value": [
                    {
                        "identifier": "User3@foo.com",
                        "displayName": "user3",
                        "emailAddress": "User3@foo.com",
                        "datasetUserAccessRight": "ReadWrite",
                        "graphId": "C9EE53F2-88EA-4711-A173-AF0515A3CD46",
                        "principalType": "User",
                    },
                    {
                        "identifier": "User4@foo.com",
                        "displayName": "user4",
                        "emailAddress": "User4@foo.com",
                        "datasetUserAccessRight": "ReadWrite",
                        "graphId": "C9EE53F2-88EA-4711-A173-AF0515A5REWS",
                        "principalType": "User",
                    },
                ]
            },
        },
        "https://api.powerbi.com/v1.0/myorg/groups/64ED5CAD-7C10-4684-8180-826122881108/dashboards/7D668CAD-7FFC-4505-9215-655BCA5BEBAE/tiles": {
            "method": "GET",
            "status_code": 200,
            "json": {
                "value": [
                    {
                        "id": "B8E293DC-0C83-4AA0-9BB9-0A8738DF24A0",
                        "title": "test_tile",
                        "embedUrl": "https://localhost/tiles/embed/1",
                        "datasetId": "05169CD2-E713-41E6-9600-1D8066D95445",
                    },
                    {
                        "id": "23212598-23b5-4980-87cc-5fc0ecd84385",
                        "title": "yearly_sales",
                        "embedUrl": "https://localhost/tiles/embed/2",
                        "datasetId": "ba0130a1-5b03-40de-9535-b34e778ea6ed",
                    },
                ]
            },
        },
        "https://api.powerbi.com/v1.0/myorg/groups/64ED5CAD-7C22-4684-8180-826122881108/dashboards/7D668CAD-8FFC-4505-9215-655BCA5BEBAE/tiles": {
            "method": "GET",
            "status_code": 200,
            "json": {"value": []},
        },
        "https://api.powerbi.com/v1.0/myorg/groups/64ED5CAD-7C10-4684-8180-826122881108/datasets/05169CD2-E713-41E6-9600-1D8066D95445": {
            "method": "GET",
            "status_code": 200,
            "json": {
                "id": "05169CD2-E713-41E6-9600-1D8066D95445",
                "name": "library-dataset",
                "webUrl": "http://localhost/groups/64ED5CAD-7C10-4684-8180-826122881108/datasets/05169CD2-E713-41E6-9600-1D8066D95445",
            },
        },
        "https://api.powerbi.com/v1.0/myorg/groups/64ED5CAD-7C22-4684-8180-826122881108/datasets/05169CD2-E713-41E6-96AA-1D8066D95445": {
            "method": "GET",
            "status_code": 200,
            "json": {
                "id": "05169CD2-E713-41E6-96AA-1D8066D95445",
                "name": "library-dataset",
                "webUrl": "http://localhost/groups/64ED5CAD-7C22-4684-8180-826122881108/datasets/05169CD2-E713-41E6-96AA-1D8066D95445",
            },
        },
        "https://api.powerbi.com/v1.0/myorg/groups/64ED5CAD-7C10-4684-8180-826122881108/datasets/ba0130a1-5b03-40de-9535-b34e778ea6ed": {
            "method": "GET",
            "status_code": 200,
            "json": {
                "id": "ba0130a1-5b03-40de-9535-b34e778ea6ed",
                "name": "hr_pbi_test",
                "webUrl": "http://localhost/groups/64ED5CAD-7C10-4684-8180-826122881108/datasets/ba0130a1-5b03-40de-9535-b34e778ea6ed",
            },
        },
        "https://api.powerbi.com/v1.0/myorg/groups/64ED5CAD-7C10-4684-8180-826122881108/datasets/05169CD2-E713-41E6-9600-1D8066D95445/datasources": {
            "method": "GET",
            "status_code": 200,
            "json": {
                "value": [
                    {
                        "datasourceId": "DCE90B40-84D6-467A-9A5C-648E830E72D3",
                        "datasourceType": "PostgreSql",
                        "connectionDetails": {
                            "database": "library_db",
                            "server": "foo",
                        },
                    },
                ]
            },
        },
        "https://api.powerbi.com/v1.0/myorg/groups/64ED5CAD-7C22-4684-8180-826122881108/datasets/05169CD2-E713-41E6-96AA-1D8066D95445/datasources": {
            "method": "GET",
            "status_code": 200,
            "json": {
                "value": [
                    {
                        "datasourceId": "DCE90B40-84D6-467A-9A5C-648E830E72D3",
                        "datasourceType": "PostgreSql",
                        "connectionDetails": {
                            "database": "library_db",
                            "server": "foo",
                        },
                    },
                ]
            },
        },
        "https://api.powerbi.com/v1.0/myorg/admin/workspaces/scanStatus/4674efd1-603c-4129-8d82-03cf2be05aff": {
            "method": "GET",
            "status_code": 200,
            "json": {
                "status": "SUCCEEDED",
            },
        },
        "https://api.powerbi.com/v1.0/myorg/admin/workspaces/scanStatus/a674efd1-603c-4129-8d82-03cf2be05aff": {
            "method": "GET",
            "status_code": 200,
            "json": {
                "status": "SUCCEEDED",
            },
        },
        "https://api.powerbi.com/v1.0/myorg/admin/workspaces/scanResult/4674efd1-603c-4129-8d82-03cf2be05aff": {
            "method": "GET",
            "status_code": 200,
            "json": {
                "workspaces": [
                    {
                        "id": "64ED5CAD-7C10-4684-8180-826122881108",
                        "name": "demo-workspace",
                        "state": "Active",
                        "datasets": [
                            {
                                "id": "05169CD2-E713-41E6-9600-1D8066D95445",
                                "endorsementDetails": {"endorsement": "Promoted"},
                                "name": "test_sf_pbi_test",
                                "tables": [
                                    {
                                        "name": "public issue_history",
                                        "source": [
                                            {
                                                "expression": "dummy",
                                            }
                                        ],
                                        "datasourceUsages": [
                                            {
                                                "datasourceInstanceId": "DCE90B40-84D6-467A-9A5C-648E830E72D3",
                                            }
                                        ],
                                    },
                                    {
                                        "name": "SNOWFLAKE_TESTTABLE",
                                        "source": [
                                            {
                                                "expression": 'let\n    Source = Snowflake.Databases("hp123rt5.ap-southeast-2.fakecomputing.com","PBI_TEST_WAREHOUSE_PROD",[Role="PBI_TEST_MEMBER"]),\n    PBI_TEST_Database = Source{[Name="PBI_TEST",Kind="Database"]}[Data],\n    TEST_Schema = PBI_TEST_Database{[Name="TEST",Kind="Schema"]}[Data],\n    TESTTABLE_Table = TEST_Schema{[Name="TESTTABLE",Kind="Table"]}[Data]\nin\n    TESTTABLE_Table',
                                            }
                                        ],
                                        "datasourceUsages": [
                                            {
                                                "datasourceInstanceId": "DCE90B40-84D6-467A-9A5C-648E830E72D3",
                                            }
                                        ],
                                    },
                                    {
                                        "name": "snowflake native-query",
                                        "source": [
                                            {
                                                "expression": 'let\n    Source = Value.NativeQuery(Snowflake.Databases("bu20658.ap-southeast-2.snowflakecomputing.com","operations_analytics_warehouse_prod",[Role="OPERATIONS_ANALYTICS_MEMBER"]){[Name="OPERATIONS_ANALYTICS"]}[Data], "SELECT#(lf)concat((UPPER(REPLACE(SELLER,\'-\',\'\'))), MONTHID) as AGENT_KEY,#(lf)concat((UPPER(REPLACE(CLIENT_DIRECTOR,\'-\',\'\'))), MONTHID) as CD_AGENT_KEY,#(lf) *#(lf)FROM#(lf)OPERATIONS_ANALYTICS.TRANSFORMED_PROD.V_APS_SME_UNITS_V4", null, [EnableFolding=true]),\n    #"Added Conditional Column" = Table.AddColumn(Source, "SME Units ENT", each if [DEAL_TYPE] = "SME Unit" then [UNIT] else 0),\n    #"Added Conditional Column1" = Table.AddColumn(#"Added Conditional Column", "Banklink Units", each if [DEAL_TYPE] = "Banklink" then [UNIT] else 0),\n    #"Removed Columns" = Table.RemoveColumns(#"Added Conditional Column1",{"Banklink Units"}),\n    #"Added Custom" = Table.AddColumn(#"Removed Columns", "Banklink Units", each if [DEAL_TYPE] = "Banklink" and [SALES_TYPE] = "3 - Upsell"\nthen [UNIT]\n\nelse if [SALES_TYPE] = "Adjusted BL Migration"\nthen [UNIT]\n\nelse 0),\n    #"Added Custom1" = Table.AddColumn(#"Added Custom", "SME Units in $ (*$361)", each if [DEAL_TYPE] = "SME Unit" \nand [SALES_TYPE] <> "4 - Renewal"\n    then [UNIT] * 361\nelse 0),\n    #"Added Custom2" = Table.AddColumn(#"Added Custom1", "Banklink in $ (*$148)", each [Banklink Units] * 148)\nin\n    #"Added Custom2"',
                                            }
                                        ],
                                        "datasourceUsages": [
                                            {
                                                "datasourceInstanceId": "DCE90B40-84D6-467A-9A5C-648E830E72D3",
                                            }
                                        ],
                                    },
                                    {
                                        "name": "snowflake native-query-with-join",
                                        "source": [
                                            {
                                                "expression": 'let\n    Source = Value.NativeQuery(Snowflake.Databases("xaa48144.snowflakecomputing.com","GSL_TEST_WH",[Role="ACCOUNTADMIN"]){[Name="GSL_TEST_DB"]}[Data], "select A.name from GSL_TEST_DB.PUBLIC.SALES_ANALYST as A inner join GSL_TEST_DB.PUBLIC.SALES_FORECAST as B on A.name = B.name where startswith(A.name, \'mo\')", null, [EnableFolding=true])\nin\n    Source',
                                            }
                                        ],
                                        "datasourceUsages": [
                                            {
                                                "datasourceInstanceId": "DCE90B40-84D6-467A-9A5C-648E830E72D3",
                                            }
                                        ],
                                    },
                                    {
                                        "name": "job-history",
                                        "source": [
                                            {
                                                "expression": 'let\n    Source = Oracle.Database("localhost:1521/salesdb.GSLAB.COM", [HierarchicalNavigation=true]), HR = Source{[Schema="HR"]}[Data], EMPLOYEES1 = HR{[Name="EMPLOYEES"]}[Data] \n in EMPLOYEES1',
                                            }
                                        ],
                                        "datasourceUsages": [
                                            {
                                                "datasourceInstanceId": "DCE90B40-84D6-467A-9A5C-648E830E72D3",
                                            }
                                        ],
                                    },
                                    {
                                        "name": "postgres_test_table",
                                        "source": [
                                            {
                                                "expression": 'let\n    Source = PostgreSQL.Database("localhost"  ,   "mics"      ),\n  public_order_date =    Source{[Schema="public",Item="order_date"]}[Data] \n in \n public_order_date',
                                            }
                                        ],
                                        "datasourceUsages": [
                                            {
                                                "datasourceInstanceId": "DCE90B40-84D6-467A-9A5C-648E830E72D3",
                                            }
                                        ],
                                    },
                                ],
                            },
                            {
                                "id": "ba0130a1-5b03-40de-9535-b34e778ea6ed",
                                "name": "hr_pbi_test",
                                "tables": [
                                    {
                                        "name": "dbo_book_issue",
                                        "source": [
                                            {
                                                "expression": 'let\n    Source = Sql.Database("localhost", "library"),\n dbo_book_issue = Source{[Schema="dbo",Item="book_issue"]}[Data]\n in dbo_book_issue',
                                            }
                                        ],
                                        "datasourceUsages": [
                                            {
                                                "datasourceInstanceId": "DCE90B40-84D6-467A-9A5C-648E830E72D3",
                                            }
                                        ],
                                    },
                                    {
                                        "name": "ms_sql_native_table",
                                        "source": [
                                            {
                                                "expression": 'let\n    Source = Sql.Database("AUPRDWHDB", "COMMOPSDB", [Query="select *,#(lf)concat((UPPER(REPLACE(CLIENT_DIRECTOR,\'-\',\'\'))), MONTH_WID) as CD_AGENT_KEY,#(lf)concat((UPPER(REPLACE(CLIENT_MANAGER_CLOSING_MONTH,\'-\',\'\'))), MONTH_WID) as AGENT_KEY#(lf)#(lf)from V_PS_CD_RETENTION", CommandTimeout=#duration(0, 1, 30, 0)]),\n    #"Changed Type" = Table.TransformColumnTypes(Source,{{"mth_date", type date}}),\n    #"Added Custom" = Table.AddColumn(#"Changed Type", "Month", each Date.Month([mth_date])),\n    #"Added Custom1" = Table.AddColumn(#"Added Custom", "TPV Opening", each if [Month] = 1 then [TPV_AMV_OPENING]\nelse if [Month] = 2 then 0\nelse if [Month] = 3 then 0\nelse if [Month] = 4 then [TPV_AMV_OPENING]\nelse if [Month] = 5 then 0\nelse if [Month] = 6 then 0\nelse if [Month] = 7 then [TPV_AMV_OPENING]\nelse if [Month] = 8 then 0\nelse if [Month] = 9 then 0\nelse if [Month] = 10 then [TPV_AMV_OPENING]\nelse if [Month] = 11 then 0\nelse if [Month] = 12 then 0\n\nelse 0)\nin\n    #"Added Custom1"',
                                            }
                                        ],
                                        "datasourceUsages": [
                                            {
                                                "datasourceInstanceId": "DCE90B40-84D6-467A-9A5C-648E830E72D3",
                                            }
                                        ],
                                    },
                                ],
                            },
                        ],
                        "dashboards": [
                            {
                                "id": "7D668CAD-7FFC-4505-9215-655BCA5BEBAE",
                                "isReadOnly": True,
                            }
                        ],
                        "reports": [
                            {
                                "datasetId": "05169CD2-E713-41E6-9600-1D8066D95445",
                                "id": "5b218778-e7a5-4d73-8187-f10824047715",
                                "name": "SalesMarketing",
                                "description": "Acryl sales marketing report",
                            }
                        ],
                    },
                ]
            },
        },
        "https://api.powerbi.com/v1.0/myorg/admin/workspaces/scanResult/a674efd1-603c-4129-8d82-03cf2be05aff": {
            "method": "GET",
            "status_code": 200,
            "json": {
                "workspaces": [
                    {
                        "id": "64ED5CAD-7C22-4684-8180-826122881108",
                        "name": "second-demo-workspace",
                        "state": "Active",
                        "datasets": [
                            {
                                "id": "05169CD2-E713-41E6-96AA-1D8066D95445",
                                "tables": [
                                    {
                                        "name": "public articles",
                                        "source": [
                                            {
                                                "expression": "dummy",
                                            }
                                        ],
                                    }
                                ],
                            }
                        ],
                        "dashboards": [
                            {
                                "id": "7D668CAD-8FFC-4505-9215-655BCA5BEBAE",
                                "isReadOnly": True,
                            }
                        ],
                        "reports": [
                            {
                                "datasetId": "05169CD2-E713-41E6-9600-1D8066D95445",
                                "id": "5b218778-e7a5-4d73-8187-f10824047715",
                                "name": "SalesMarketing",
                                "description": "Acryl sales marketing report",
                            }
                        ],
                    },
                ]
            },
        },
        "https://api.powerbi.com/v1.0/myorg/admin/workspaces/getInfo": {
            "method": "POST",
            "status_code": 200,
            "json": scan_init_response,
        },
        "https://api.powerbi.com/v1.0/myorg/groups/64ED5CAD-7C10-4684-8180-826122881108/reports": {
            "method": "GET",
            "status_code": 200,
            "json": {
                "value": [
                    {
                        "datasetId": "05169CD2-E713-41E6-9600-1D8066D95445",
                        "id": "5b218778-e7a5-4d73-8187-f10824047715",
                        "name": "SalesMarketing",
                        "description": "Acryl sales marketing report",
                        "webUrl": "https://app.powerbi.com/groups/f089354e-8366-4e18-aea3-4cb4a3a50b48/reports/5b218778-e7a5-4d73-8187-f10824047715",
                        "embedUrl": "https://app.powerbi.com/reportEmbed?reportId=5b218778-e7a5-4d73-8187-f10824047715&groupId=f089354e-8366-4e18-aea3-4cb4a3a50b48",
                    }
                ]
            },
        },
        "https://api.powerbi.com/v1.0/myorg/groups/64ED5CAD-7C10-4684-8180-826122881108/reports/5b218778-e7a5-4d73-8187-f10824047715": {
            "method": "GET",
            "status_code": 200,
            "json": {
                "datasetId": "05169CD2-E713-41E6-9600-1D8066D95445",
                "id": "5b218778-e7a5-4d73-8187-f10824047715",
                "name": "SalesMarketing",
                "description": "Acryl sales marketing report",
                "webUrl": "https://app.powerbi.com/groups/f089354e-8366-4e18-aea3-4cb4a3a50b48/reports/5b218778-e7a5-4d73-8187-f10824047715",
                "embedUrl": "https://app.powerbi.com/reportEmbed?reportId=5b218778-e7a5-4d73-8187-f10824047715&groupId=f089354e-8366-4e18-aea3-4cb4a3a50b48",
            },
        },
        "https://api.powerbi.com/v1.0/myorg/groups/64ED5CAD-7C10-4684-8180-826122881108/reports/5b218778-e7a5-4d73-8187-f10824047715/pages": {
            "method": "GET",
            "status_code": 200,
            "json": {
                "value": [
                    {
                        "displayName": "Regional Sales Analysis",
                        "name": "ReportSection",
                        "order": "0",
                    },
                    {
                        "displayName": "Geographic Analysis",
                        "name": "ReportSection1",
                        "order": "1",
                    },
                ]
            },
        },
    }

    for url in api_vs_response.keys():
        request_mock.register_uri(
            api_vs_response[url]["method"],
            url,
            json=api_vs_response[url]["json"],
            status_code=api_vs_response[url]["status_code"],
        )


def default_source_config():
    return {
        "client_id": "foo",
        "client_secret": "bar",
        "tenant_id": "0B0C960B-FCDF-4D0F-8C45-2E03BB59DDEB",
        "workspace_id": "64ED5CAD-7C10-4684-8180-826122881108",
        "extract_lineage": False,
        "extract_reports": False,
        "convert_lineage_urns_to_lowercase": False,
        "workspace_id_pattern": {"allow": ["64ED5CAD-7C10-4684-8180-826122881108"]},
        "dataset_type_mapping": {
            "PostgreSql": "postgres",
            "Oracle": "oracle",
        },
        "env": "DEV",
        "extract_workspaces_to_containers": False,
    }


@freeze_time(FROZEN_TIME)
@mock.patch("msal.ConfidentialClientApplication", side_effect=mock_msal_cca)
def test_powerbi_ingest(mock_msal, pytestconfig, tmp_path, mock_time, requests_mock):

    test_resources_dir = pytestconfig.rootpath / "tests/integration/powerbi"

    register_mock_api(request_mock=requests_mock)

    pipeline = Pipeline.create(
        {
            "run_id": "powerbi-test",
            "source": {
                "type": "powerbi",
                "config": {
                    **default_source_config(),
                },
            },
            "sink": {
                "type": "file",
                "config": {
                    "filename": f"{tmp_path}/powerbi_mces.json",
                },
            },
        }
    )

    pipeline.run()
    pipeline.raise_from_status()
    golden_file = "golden_test_ingest.json"

    mce_helpers.check_golden_file(
        pytestconfig,
        output_path=tmp_path / "powerbi_mces.json",
        golden_path=f"{test_resources_dir}/{golden_file}",
    )


@freeze_time(FROZEN_TIME)
@mock.patch("msal.ConfidentialClientApplication", side_effect=mock_msal_cca)
def test_powerbi_ingest_urn_lower_case(
    mock_msal, pytestconfig, tmp_path, mock_time, requests_mock
):

    test_resources_dir = pytestconfig.rootpath / "tests/integration/powerbi"

    register_mock_api(request_mock=requests_mock)

    pipeline = Pipeline.create(
        {
            "run_id": "powerbi-test",
            "source": {
                "type": "powerbi",
                "config": {
                    **default_source_config(),
                    "convert_urns_to_lowercase": True,
                    "convert_lineage_urns_to_lowercase": True,
                },
            },
            "sink": {
                "type": "file",
                "config": {
                    "filename": f"{tmp_path}/powerbi_lower_case_urn_mces.json",
                },
            },
        }
    )

    pipeline.run()
    pipeline.raise_from_status()
    golden_file = "golden_test_lower_case_urn_ingest.json"

    mce_helpers.check_golden_file(
        pytestconfig,
        output_path=f"{tmp_path}/powerbi_lower_case_urn_mces.json",
        golden_path=f"{test_resources_dir}/{golden_file}",
    )


@freeze_time(FROZEN_TIME)
@mock.patch("msal.ConfidentialClientApplication", side_effect=mock_msal_cca)
def test_override_ownership(
    mock_msal, pytestconfig, tmp_path, mock_time, requests_mock
):

    test_resources_dir = pytestconfig.rootpath / "tests/integration/powerbi"

    register_mock_api(request_mock=requests_mock)

    pipeline = Pipeline.create(
        {
            "run_id": "powerbi-test",
            "source": {
                "type": "powerbi",
                "config": {
                    **default_source_config(),
                    "extract_ownership": False,
                },
            },
            "sink": {
                "type": "file",
                "config": {
                    "filename": f"{tmp_path}/powerbi_mces_disabled_ownership.json",
                },
            },
        }
    )

    pipeline.run()
    pipeline.raise_from_status()
    mce_out_file = "golden_test_disabled_ownership.json"

    mce_helpers.check_golden_file(
        pytestconfig,
        output_path=tmp_path / "powerbi_mces_disabled_ownership.json",
        golden_path=f"{test_resources_dir}/{mce_out_file}",
    )


@freeze_time(FROZEN_TIME)
@mock.patch("msal.ConfidentialClientApplication", side_effect=mock_msal_cca)
def test_scan_all_workspaces(
    mock_msal, pytestconfig, tmp_path, mock_time, requests_mock
):

    test_resources_dir = pytestconfig.rootpath / "tests/integration/powerbi"

    register_mock_api(request_mock=requests_mock)

    pipeline = Pipeline.create(
        {
            "run_id": "powerbi-test",
            "source": {
                "type": "powerbi",
                "config": {
                    **default_source_config(),
                    "extract_reports": False,
                    "extract_ownership": False,
                    "workspace_id_pattern": {
                        "deny": ["64ED5CAD-7322-4684-8180-826122881108"],
                    },
                },
            },
            "sink": {
                "type": "file",
                "config": {
                    "filename": f"{tmp_path}/powerbi_mces_scan_all_workspaces.json",
                },
            },
        }
    )

    pipeline.run()
    pipeline.raise_from_status()

    golden_file = "golden_test_scan_all_workspaces.json"

    mce_helpers.check_golden_file(
        pytestconfig,
        output_path=tmp_path / "powerbi_mces_scan_all_workspaces.json",
        golden_path=f"{test_resources_dir}/{golden_file}",
    )


@freeze_time(FROZEN_TIME)
@mock.patch("msal.ConfidentialClientApplication", side_effect=mock_msal_cca)
def test_extract_reports(mock_msal, pytestconfig, tmp_path, mock_time, requests_mock):

    test_resources_dir = pytestconfig.rootpath / "tests/integration/powerbi"

    register_mock_api(request_mock=requests_mock)

    pipeline = Pipeline.create(
        {
            "run_id": "powerbi-test",
            "source": {
                "type": "powerbi",
                "config": {
                    **default_source_config(),
                    "extract_reports": True,
                },
            },
            "sink": {
                "type": "file",
                "config": {
                    "filename": f"{tmp_path}/powerbi_report_mces.json",
                },
            },
        }
    )

    pipeline.run()
    pipeline.raise_from_status()
    golden_file = "golden_test_report.json"

    mce_helpers.check_golden_file(
        pytestconfig,
        output_path=tmp_path / "powerbi_report_mces.json",
        golden_path=f"{test_resources_dir}/{golden_file}",
    )


@freeze_time(FROZEN_TIME)
@mock.patch("msal.ConfidentialClientApplication", side_effect=mock_msal_cca)
def test_extract_lineage(mock_msal, pytestconfig, tmp_path, mock_time, requests_mock):

    test_resources_dir = pytestconfig.rootpath / "tests/integration/powerbi"

    register_mock_api(request_mock=requests_mock)

    pipeline = Pipeline.create(
        {
            "run_id": "powerbi-lineage-test",
            "source": {
                "type": "powerbi",
                "config": {
                    **default_source_config(),
                    "extract_lineage": True,
                    "dataset_type_mapping": {
                        "PostgreSql": {"platform_instance": "operational_instance"},
                        "Oracle": {
                            "platform_instance": "high_performance_production_unit"
                        },
                        "Sql": {"platform_instance": "reporting-db"},
                        "Snowflake": {"platform_instance": "sn-2"},
                    },
                },
            },
            "sink": {
                "type": "file",
                "config": {
                    "filename": f"{tmp_path}/powerbi_lineage_mces.json",
                },
            },
        }
    )

    pipeline.run()
    pipeline.raise_from_status()
    golden_file = "golden_test_lineage.json"

    mce_helpers.check_golden_file(
        pytestconfig,
        output_path=f"{tmp_path}/powerbi_lineage_mces.json",
        golden_path=f"{test_resources_dir}/{golden_file}",
    )


@freeze_time(FROZEN_TIME)
@mock.patch("msal.ConfidentialClientApplication", side_effect=mock_msal_cca)
<<<<<<< HEAD
def test_workspace_container(
=======
def test_extract_endorsements(
>>>>>>> a3f4c404
    mock_msal, pytestconfig, tmp_path, mock_time, requests_mock
):
    test_resources_dir = pytestconfig.rootpath / "tests/integration/powerbi"

    register_mock_api(request_mock=requests_mock)

    pipeline = Pipeline.create(
        {
            "run_id": "powerbi-test",
            "source": {
                "type": "powerbi",
                "config": {
                    **default_source_config(),
<<<<<<< HEAD
                    "extract_workspaces_to_containers": True,
                    "extract_reports": True,
=======
                    "extract_reports": False,
                    "extract_endorsements_to_tags": True,
>>>>>>> a3f4c404
                },
            },
            "sink": {
                "type": "file",
                "config": {
<<<<<<< HEAD
                    "filename": f"{tmp_path}/powerbi_container_mces.json",
=======
                    "filename": f"{tmp_path}/powerbi_endorsement_mces.json",
>>>>>>> a3f4c404
                },
            },
        }
    )

    pipeline.run()
    pipeline.raise_from_status()
<<<<<<< HEAD
    mce_out_file = "golden_test_container.json"

    mce_helpers.check_golden_file(
        pytestconfig,
        output_path=tmp_path / "powerbi_container_mces.json",
=======
    mce_out_file = "golden_test_endorsement.json"

    mce_helpers.check_golden_file(
        pytestconfig,
        output_path=tmp_path / "powerbi_endorsement_mces.json",
>>>>>>> a3f4c404
        golden_path=f"{test_resources_dir}/{mce_out_file}",
    )<|MERGE_RESOLUTION|>--- conflicted
+++ resolved
@@ -781,11 +781,7 @@
 
 @freeze_time(FROZEN_TIME)
 @mock.patch("msal.ConfidentialClientApplication", side_effect=mock_msal_cca)
-<<<<<<< HEAD
-def test_workspace_container(
-=======
 def test_extract_endorsements(
->>>>>>> a3f4c404
     mock_msal, pytestconfig, tmp_path, mock_time, requests_mock
 ):
     test_resources_dir = pytestconfig.rootpath / "tests/integration/powerbi"
@@ -799,23 +795,54 @@
                 "type": "powerbi",
                 "config": {
                     **default_source_config(),
-<<<<<<< HEAD
+                    "extract_reports": False,
+                    "extract_endorsements_to_tags": True,
+                },
+            },
+            "sink": {
+                "type": "file",
+                "config": {
+                    "filename": f"{tmp_path}/powerbi_endorsement_mces.json",
+                },
+            },
+        }
+    )
+
+    pipeline.run()
+    pipeline.raise_from_status()
+    mce_out_file = "golden_test_endorsement.json"
+
+    mce_helpers.check_golden_file(
+        pytestconfig,
+        output_path=tmp_path / "powerbi_endorsement_mces.json",
+        golden_path=f"{test_resources_dir}/{mce_out_file}",
+    )
+
+
+@freeze_time(FROZEN_TIME)
+@mock.patch("msal.ConfidentialClientApplication", side_effect=mock_msal_cca)
+def test_workspace_container(
+    mock_msal, pytestconfig, tmp_path, mock_time, requests_mock
+):
+    test_resources_dir = pytestconfig.rootpath / "tests/integration/powerbi"
+
+    register_mock_api(request_mock=requests_mock)
+
+    pipeline = Pipeline.create(
+        {
+            "run_id": "powerbi-test",
+            "source": {
+                "type": "powerbi",
+                "config": {
+                    **default_source_config(),
                     "extract_workspaces_to_containers": True,
                     "extract_reports": True,
-=======
-                    "extract_reports": False,
-                    "extract_endorsements_to_tags": True,
->>>>>>> a3f4c404
                 },
             },
             "sink": {
                 "type": "file",
                 "config": {
-<<<<<<< HEAD
                     "filename": f"{tmp_path}/powerbi_container_mces.json",
-=======
-                    "filename": f"{tmp_path}/powerbi_endorsement_mces.json",
->>>>>>> a3f4c404
                 },
             },
         }
@@ -823,18 +850,10 @@
 
     pipeline.run()
     pipeline.raise_from_status()
-<<<<<<< HEAD
     mce_out_file = "golden_test_container.json"
 
     mce_helpers.check_golden_file(
         pytestconfig,
         output_path=tmp_path / "powerbi_container_mces.json",
-=======
-    mce_out_file = "golden_test_endorsement.json"
-
-    mce_helpers.check_golden_file(
-        pytestconfig,
-        output_path=tmp_path / "powerbi_endorsement_mces.json",
->>>>>>> a3f4c404
         golden_path=f"{test_resources_dir}/{mce_out_file}",
     )