--- conflicted
+++ resolved
@@ -1017,9 +1017,6 @@
             {
                 "op": "add",
                 "path": "/customProperties/workspaceId",
-<<<<<<< HEAD
-                "value": "64ed5cad-7c10-4684-8180-826122881108"
-=======
                 "value": "64ED5CAD-7C10-4684-8180-826122881108"
             },
             {
@@ -1046,815 +1043,6 @@
                 "op": "add",
                 "path": "/dashboardUrl",
                 "value": "https://localhost/dashboards/web/1"
-            },
-            {
-                "op": "add",
-                "path": "/lastModified",
-                "value": {
-                    "created": {
-                        "time": 0,
-                        "actor": "urn:li:corpuser:unknown"
-                    },
-                    "lastModified": {
-                        "time": 0,
-                        "actor": "urn:li:corpuser:unknown"
-                    }
-                }
->>>>>>> f23765ec
-            }
-        ]
-    },
-    "systemMetadata": {
-        "lastObserved": 1643871600000,
-        "runId": "powerbi-test",
-        "lastRunId": "no-run-id-provided"
-    }
-},
-{
-    "entityType": "dashboard",
-    "entityUrn": "urn:li:dashboard:(powerbi,dashboards.7d668cad-7ffc-4505-9215-655bca5bebae)",
-    "changeType": "UPSERT",
-    "aspectName": "status",
-    "aspect": {
-        "json": {
-            "removed": false
-        }
-    },
-    "systemMetadata": {
-        "lastObserved": 1643871600000,
-        "runId": "powerbi-test",
-        "lastRunId": "no-run-id-provided"
-    }
-},
-{
-    "entityType": "dashboard",
-    "entityUrn": "urn:li:dashboard:(powerbi,dashboards.7d668cad-7ffc-4505-9215-655bca5bebae)",
-    "changeType": "UPSERT",
-    "aspectName": "dashboardKey",
-    "aspect": {
-        "json": {
-            "dashboardTool": "powerbi",
-            "dashboardId": "powerbi.linkedin.com/dashboards/7d668cad-7ffc-4505-9215-655bca5bebae"
-        }
-    },
-    "systemMetadata": {
-        "lastObserved": 1643871600000,
-        "runId": "powerbi-test",
-        "lastRunId": "no-run-id-provided"
-    }
-},
-{
-    "entityType": "dashboard",
-    "entityUrn": "urn:li:dashboard:(powerbi,dashboards.7d668cad-7ffc-4505-9215-655bca5bebae)",
-    "changeType": "UPSERT",
-    "aspectName": "ownership",
-    "aspect": {
-        "json": {
-            "owners": [
-                {
-                    "owner": "urn:li:corpuser:users.User1@foo.com",
-                    "type": "NONE"
-                },
-                {
-                    "owner": "urn:li:corpuser:users.User2@foo.com",
-                    "type": "NONE"
-                }
-            ],
-            "ownerTypes": {},
-            "lastModified": {
-                "time": 0,
-                "actor": "urn:li:corpuser:unknown"
-            }
-        }
-    },
-    "systemMetadata": {
-        "lastObserved": 1643871600000,
-        "runId": "powerbi-test",
-        "lastRunId": "no-run-id-provided"
-    }
-},
-{
-    "entityType": "dataset",
-    "entityUrn": "urn:li:dataset:(urn:li:dataPlatform:powerbi,library-dataset.public_issue_history,DEV)",
-    "changeType": "UPSERT",
-    "aspectName": "viewProperties",
-    "aspect": {
-        "json": {
-            "materialized": false,
-            "viewLogic": "dummy",
-            "viewLanguage": "m_query"
-        }
-    },
-    "systemMetadata": {
-        "lastObserved": 1643871600000,
-        "runId": "powerbi-test",
-        "lastRunId": "no-run-id-provided"
-    }
-},
-{
-    "entityType": "dataset",
-    "entityUrn": "urn:li:dataset:(urn:li:dataPlatform:powerbi,library-dataset.public_issue_history,DEV)",
-    "changeType": "UPSERT",
-    "aspectName": "status",
-    "aspect": {
-        "json": {
-            "removed": false
-        }
-    },
-    "systemMetadata": {
-        "lastObserved": 1643871600000,
-        "runId": "powerbi-test",
-        "lastRunId": "no-run-id-provided"
-    }
-},
-{
-    "entityType": "dataset",
-    "entityUrn": "urn:li:dataset:(urn:li:dataPlatform:powerbi,library-dataset.public_issue_history,DEV)",
-    "changeType": "UPSERT",
-    "aspectName": "subTypes",
-    "aspect": {
-        "json": {
-            "typeNames": [
-                "PowerBI Dataset Table",
-                "View"
-            ]
-        }
-    },
-    "systemMetadata": {
-        "lastObserved": 1643871600000,
-        "runId": "powerbi-test",
-        "lastRunId": "no-run-id-provided"
-    }
-},
-{
-    "entityType": "dataset",
-    "entityUrn": "urn:li:dataset:(urn:li:dataPlatform:powerbi,library-dataset.SNOWFLAKE_TESTTABLE,DEV)",
-    "changeType": "UPSERT",
-    "aspectName": "viewProperties",
-    "aspect": {
-        "json": {
-            "materialized": false,
-            "viewLogic": "let\n    Source = Snowflake.Databases(\"hp123rt5.ap-southeast-2.fakecomputing.com\",\"PBI_TEST_WAREHOUSE_PROD\",[Role=\"PBI_TEST_MEMBER\"]),\n    PBI_TEST_Database = Source{[Name=\"PBI_TEST\",Kind=\"Database\"]}[Data],\n    TEST_Schema = PBI_TEST_Database{[Name=\"TEST\",Kind=\"Schema\"]}[Data],\n    TESTTABLE_Table = TEST_Schema{[Name=\"TESTTABLE\",Kind=\"Table\"]}[Data]\nin\n    TESTTABLE_Table",
-            "viewLanguage": "m_query"
-        }
-    },
-    "systemMetadata": {
-        "lastObserved": 1643871600000,
-        "runId": "powerbi-test",
-        "lastRunId": "no-run-id-provided"
-    }
-},
-{
-    "entityType": "dataset",
-    "entityUrn": "urn:li:dataset:(urn:li:dataPlatform:powerbi,library-dataset.SNOWFLAKE_TESTTABLE,DEV)",
-    "changeType": "UPSERT",
-    "aspectName": "status",
-    "aspect": {
-        "json": {
-            "removed": false
-        }
-    },
-    "systemMetadata": {
-        "lastObserved": 1643871600000,
-        "runId": "powerbi-test",
-        "lastRunId": "no-run-id-provided"
-    }
-},
-{
-    "entityType": "dashboard",
-    "entityUrn": "urn:li:dashboard:(powerbi,dashboards.7d668cad-7ffc-4505-9215-655bca5bebae)",
-    "changeType": "UPSERT",
-    "aspectName": "browsePathsV2",
-    "aspect": {
-        "json": {
-            "path": [
-                {
-                    "id": "demo-workspace"
-                }
-            ]
-        }
-    },
-    "systemMetadata": {
-        "lastObserved": 1643871600000,
-        "runId": "powerbi-test",
-        "lastRunId": "no-run-id-provided"
-    }
-},
-{
-    "entityType": "dataset",
-    "entityUrn": "urn:li:dataset:(urn:li:dataPlatform:powerbi,library-dataset.SNOWFLAKE_TESTTABLE,DEV)",
-    "changeType": "UPSERT",
-    "aspectName": "subTypes",
-    "aspect": {
-        "json": {
-            "typeNames": [
-                "PowerBI Dataset Table",
-                "View"
-            ]
-        }
-    },
-    "systemMetadata": {
-        "lastObserved": 1643871600000,
-        "runId": "powerbi-test",
-        "lastRunId": "no-run-id-provided"
-    }
-},
-{
-    "entityType": "dataset",
-    "entityUrn": "urn:li:dataset:(urn:li:dataPlatform:powerbi,library-dataset.snowflake_native-query,DEV)",
-    "changeType": "UPSERT",
-    "aspectName": "viewProperties",
-    "aspect": {
-        "json": {
-            "materialized": false,
-            "viewLogic": "let\n    Source = Value.NativeQuery(Snowflake.Databases(\"bu20658.ap-southeast-2.snowflakecomputing.com\",\"operations_analytics_warehouse_prod\",[Role=\"OPERATIONS_ANALYTICS_MEMBER\"]){[Name=\"OPERATIONS_ANALYTICS\"]}[Data], \"SELECT#(lf)concat((UPPER(REPLACE(SELLER,'-',''))), MONTHID) as AGENT_KEY,#(lf)concat((UPPER(REPLACE(CLIENT_DIRECTOR,'-',''))), MONTHID) as CD_AGENT_KEY,#(lf) *#(lf)FROM#(lf)OPERATIONS_ANALYTICS.TRANSFORMED_PROD.V_APS_SME_UNITS_V4\", null, [EnableFolding=true]),\n    #\"Added Conditional Column\" = Table.AddColumn(Source, \"SME Units ENT\", each if [DEAL_TYPE] = \"SME Unit\" then [UNIT] else 0),\n    #\"Added Conditional Column1\" = Table.AddColumn(#\"Added Conditional Column\", \"Banklink Units\", each if [DEAL_TYPE] = \"Banklink\" then [UNIT] else 0),\n    #\"Removed Columns\" = Table.RemoveColumns(#\"Added Conditional Column1\",{\"Banklink Units\"}),\n    #\"Added Custom\" = Table.AddColumn(#\"Removed Columns\", \"Banklink Units\", each if [DEAL_TYPE] = \"Banklink\" and [SALES_TYPE] = \"3 - Upsell\"\nthen [UNIT]\n\nelse if [SALES_TYPE] = \"Adjusted BL Migration\"\nthen [UNIT]\n\nelse 0),\n    #\"Added Custom1\" = Table.AddColumn(#\"Added Custom\", \"SME Units in $ (*$361)\", each if [DEAL_TYPE] = \"SME Unit\" \nand [SALES_TYPE] <> \"4 - Renewal\"\n    then [UNIT] * 361\nelse 0),\n    #\"Added Custom2\" = Table.AddColumn(#\"Added Custom1\", \"Banklink in $ (*$148)\", each [Banklink Units] * 148)\nin\n    #\"Added Custom2\"",
-            "viewLanguage": "m_query"
-        }
-    },
-    "systemMetadata": {
-        "lastObserved": 1643871600000,
-        "runId": "powerbi-test",
-        "lastRunId": "no-run-id-provided"
-    }
-},
-{
-    "entityType": "dataset",
-    "entityUrn": "urn:li:dataset:(urn:li:dataPlatform:powerbi,library-dataset.snowflake_native-query,DEV)",
-    "changeType": "UPSERT",
-    "aspectName": "status",
-    "aspect": {
-        "json": {
-            "removed": false
-        }
-    },
-    "systemMetadata": {
-        "lastObserved": 1643871600000,
-        "runId": "powerbi-test",
-        "lastRunId": "no-run-id-provided"
-    }
-},
-{
-    "entityType": "dataset",
-    "entityUrn": "urn:li:dataset:(urn:li:dataPlatform:powerbi,library-dataset.snowflake_native-query,DEV)",
-    "changeType": "UPSERT",
-    "aspectName": "subTypes",
-    "aspect": {
-        "json": {
-            "typeNames": [
-                "PowerBI Dataset Table",
-                "View"
-            ]
-        }
-    },
-    "systemMetadata": {
-        "lastObserved": 1643871600000,
-        "runId": "powerbi-test",
-        "lastRunId": "no-run-id-provided"
-    }
-},
-{
-    "entityType": "dataset",
-    "entityUrn": "urn:li:dataset:(urn:li:dataPlatform:powerbi,library-dataset.big-query-with-parameter,DEV)",
-    "changeType": "UPSERT",
-    "aspectName": "viewProperties",
-    "aspect": {
-        "json": {
-            "materialized": false,
-            "viewLogic": "let\n Source = GoogleBigQuery.Database([BillingProject = #\"Parameter - Source\"]),\n#\"gcp-project\" = Source{[Name=#\"Parameter - Source\"]}[Data],\nuniversal_Schema = #\"gcp-project\"{[Name=\"universal\",Kind=\"Schema\"]}[Data],\nD_WH_DATE_Table = universal_Schema{[Name=\"D_WH_DATE\",Kind=\"Table\"]}[Data],\n#\"Filtered Rows\" = Table.SelectRows(D_WH_DATE_Table, each [D_DATE] > #datetime(2019, 9, 10, 0, 0, 0)),\n#\"Filtered Rows1\" = Table.SelectRows(#\"Filtered Rows\", each DateTime.IsInPreviousNHours([D_DATE], 87600))\n in \n#\"Filtered Rows1\"",
-            "viewLanguage": "m_query"
-        }
-    },
-    "systemMetadata": {
-        "lastObserved": 1643871600000,
-        "runId": "powerbi-test",
-        "lastRunId": "no-run-id-provided"
-    }
-},
-{
-    "entityType": "dataset",
-    "entityUrn": "urn:li:dataset:(urn:li:dataPlatform:powerbi,library-dataset.big-query-with-parameter,DEV)",
-    "changeType": "UPSERT",
-    "aspectName": "status",
-    "aspect": {
-        "json": {
-            "removed": false
-        }
-    },
-    "systemMetadata": {
-        "lastObserved": 1643871600000,
-        "runId": "powerbi-test",
-        "lastRunId": "no-run-id-provided"
-    }
-},
-{
-    "entityType": "dataset",
-    "entityUrn": "urn:li:dataset:(urn:li:dataPlatform:powerbi,library-dataset.big-query-with-parameter,DEV)",
-    "changeType": "UPSERT",
-    "aspectName": "subTypes",
-    "aspect": {
-        "json": {
-            "typeNames": [
-                "PowerBI Dataset Table",
-                "View"
-            ]
-        }
-    },
-    "systemMetadata": {
-        "lastObserved": 1643871600000,
-        "runId": "powerbi-test",
-        "lastRunId": "no-run-id-provided"
-    }
-},
-{
-    "entityType": "dataset",
-    "entityUrn": "urn:li:dataset:(urn:li:dataPlatform:powerbi,library-dataset.snowflake_native-query-with-join,DEV)",
-    "changeType": "UPSERT",
-    "aspectName": "viewProperties",
-    "aspect": {
-        "json": {
-            "materialized": false,
-            "viewLogic": "let\n    Source = Value.NativeQuery(Snowflake.Databases(\"xaa48144.snowflakecomputing.com\",\"GSL_TEST_WH\",[Role=\"ACCOUNTADMIN\"]){[Name=\"GSL_TEST_DB\"]}[Data], \"select A.name from GSL_TEST_DB.PUBLIC.SALES_ANALYST as A inner join GSL_TEST_DB.PUBLIC.SALES_FORECAST as B on A.name = B.name where startswith(A.name, 'mo')\", null, [EnableFolding=true])\nin\n    Source",
-            "viewLanguage": "m_query"
-        }
-    },
-    "systemMetadata": {
-        "lastObserved": 1643871600000,
-        "runId": "powerbi-test",
-        "lastRunId": "no-run-id-provided"
-    }
-},
-{
-    "entityType": "dataset",
-    "entityUrn": "urn:li:dataset:(urn:li:dataPlatform:powerbi,library-dataset.snowflake_native-query-with-join,DEV)",
-    "changeType": "UPSERT",
-    "aspectName": "status",
-    "aspect": {
-        "json": {
-            "removed": false
-        }
-    },
-    "systemMetadata": {
-        "lastObserved": 1643871600000,
-        "runId": "powerbi-test",
-        "lastRunId": "no-run-id-provided"
-    }
-},
-{
-    "entityType": "dataset",
-    "entityUrn": "urn:li:dataset:(urn:li:dataPlatform:powerbi,library-dataset.snowflake_native-query-with-join,DEV)",
-    "changeType": "UPSERT",
-    "aspectName": "subTypes",
-    "aspect": {
-        "json": {
-            "typeNames": [
-                "PowerBI Dataset Table",
-                "View"
-            ]
-        }
-    },
-    "systemMetadata": {
-        "lastObserved": 1643871600000,
-        "runId": "powerbi-test",
-        "lastRunId": "no-run-id-provided"
-    }
-},
-{
-    "entityType": "dataset",
-    "entityUrn": "urn:li:dataset:(urn:li:dataPlatform:powerbi,library-dataset.job-history,DEV)",
-    "changeType": "UPSERT",
-    "aspectName": "viewProperties",
-    "aspect": {
-        "json": {
-            "materialized": false,
-            "viewLogic": "let\n    Source = Oracle.Database(\"localhost:1521/salesdb.domain.com\", [HierarchicalNavigation=true]), HR = Source{[Schema=\"HR\"]}[Data], EMPLOYEES1 = HR{[Name=\"EMPLOYEES\"]}[Data] \n in EMPLOYEES1",
-            "viewLanguage": "m_query"
-        }
-    },
-    "systemMetadata": {
-        "lastObserved": 1643871600000,
-        "runId": "powerbi-test",
-        "lastRunId": "no-run-id-provided"
-    }
-},
-{
-    "entityType": "dataset",
-    "entityUrn": "urn:li:dataset:(urn:li:dataPlatform:powerbi,library-dataset.job-history,DEV)",
-    "changeType": "UPSERT",
-    "aspectName": "status",
-    "aspect": {
-        "json": {
-            "removed": false
-        }
-    },
-    "systemMetadata": {
-        "lastObserved": 1643871600000,
-        "runId": "powerbi-test",
-        "lastRunId": "no-run-id-provided"
-    }
-},
-{
-    "entityType": "dataset",
-    "entityUrn": "urn:li:dataset:(urn:li:dataPlatform:powerbi,library-dataset.job-history,DEV)",
-    "changeType": "UPSERT",
-    "aspectName": "subTypes",
-    "aspect": {
-        "json": {
-            "typeNames": [
-                "PowerBI Dataset Table",
-                "View"
-            ]
-        }
-    },
-    "systemMetadata": {
-        "lastObserved": 1643871600000,
-        "runId": "powerbi-test",
-        "lastRunId": "no-run-id-provided"
-    }
-},
-{
-    "entityType": "dataset",
-    "entityUrn": "urn:li:dataset:(urn:li:dataPlatform:powerbi,library-dataset.postgres_test_table,DEV)",
-    "changeType": "UPSERT",
-    "aspectName": "viewProperties",
-    "aspect": {
-        "json": {
-            "materialized": false,
-            "viewLogic": "let\n    Source = PostgreSQL.Database(\"localhost\"  ,   \"mics\"      ),\n  public_order_date =    Source{[Schema=\"public\",Item=\"order_date\"]}[Data] \n in \n public_order_date",
-            "viewLanguage": "m_query"
-        }
-    },
-    "systemMetadata": {
-        "lastObserved": 1643871600000,
-        "runId": "powerbi-test",
-        "lastRunId": "no-run-id-provided"
-    }
-},
-{
-    "entityType": "dataset",
-    "entityUrn": "urn:li:dataset:(urn:li:dataPlatform:powerbi,library-dataset.postgres_test_table,DEV)",
-    "changeType": "UPSERT",
-    "aspectName": "status",
-    "aspect": {
-        "json": {
-            "removed": false
-        }
-    },
-    "systemMetadata": {
-        "lastObserved": 1643871600000,
-        "runId": "powerbi-test",
-        "lastRunId": "no-run-id-provided"
-    }
-},
-{
-    "entityType": "dataset",
-    "entityUrn": "urn:li:dataset:(urn:li:dataPlatform:powerbi,library-dataset.postgres_test_table,DEV)",
-    "changeType": "UPSERT",
-    "aspectName": "subTypes",
-    "aspect": {
-        "json": {
-            "typeNames": [
-                "PowerBI Dataset Table",
-                "View"
-            ]
-        }
-    },
-    "systemMetadata": {
-        "lastObserved": 1643871600000,
-        "runId": "powerbi-test",
-        "lastRunId": "no-run-id-provided"
-    }
-},
-{
-    "entityType": "corpuser",
-    "entityUrn": "urn:li:corpuser:users.User1@foo.com",
-    "changeType": "UPSERT",
-    "aspectName": "corpUserKey",
-    "aspect": {
-        "json": {
-            "username": "User1@foo.com"
-        }
-    },
-    "systemMetadata": {
-        "lastObserved": 1643871600000,
-        "runId": "powerbi-test",
-        "lastRunId": "no-run-id-provided"
-    }
-},
-{
-    "entityType": "corpuser",
-    "entityUrn": "urn:li:corpuser:users.User2@foo.com",
-    "changeType": "UPSERT",
-    "aspectName": "corpUserKey",
-    "aspect": {
-        "json": {
-            "username": "User2@foo.com"
-        }
-    },
-    "systemMetadata": {
-        "lastObserved": 1643871600000,
-        "runId": "powerbi-test",
-        "lastRunId": "no-run-id-provided"
-    }
-},
-{
-    "entityType": "chart",
-    "entityUrn": "urn:li:chart:(powerbi,pages.5b218778-e7a5-4d73-8187-f10824047715.ReportSection)",
-    "changeType": "UPSERT",
-    "aspectName": "chartInfo",
-    "aspect": {
-        "json": {
-            "customProperties": {
-                "order": "0"
-            },
-            "title": "Regional Sales Analysis",
-            "description": "Regional Sales Analysis",
-            "lastModified": {
-                "created": {
-                    "time": 0,
-                    "actor": "urn:li:corpuser:unknown"
-                },
-                "lastModified": {
-                    "time": 0,
-                    "actor": "urn:li:corpuser:unknown"
-                }
-            },
-            "inputs": [
-                {
-                    "string": "urn:li:dataset:(urn:li:dataPlatform:powerbi,library-dataset.public_issue_history,DEV)"
-                },
-                {
-                    "string": "urn:li:dataset:(urn:li:dataPlatform:powerbi,library-dataset.SNOWFLAKE_TESTTABLE,DEV)"
-                },
-                {
-                    "string": "urn:li:dataset:(urn:li:dataPlatform:powerbi,library-dataset.snowflake_native-query,DEV)"
-                },
-                {
-                    "string": "urn:li:dataset:(urn:li:dataPlatform:powerbi,library-dataset.big-query-with-parameter,DEV)"
-                },
-                {
-                    "string": "urn:li:dataset:(urn:li:dataPlatform:powerbi,library-dataset.snowflake_native-query-with-join,DEV)"
-                },
-                {
-                    "string": "urn:li:dataset:(urn:li:dataPlatform:powerbi,library-dataset.job-history,DEV)"
-                },
-                {
-                    "string": "urn:li:dataset:(urn:li:dataPlatform:powerbi,library-dataset.postgres_test_table,DEV)"
-                }
-            ]
-        }
-    },
-    "systemMetadata": {
-        "lastObserved": 1643871600000,
-        "runId": "powerbi-test",
-        "lastRunId": "no-run-id-provided"
-    }
-},
-{
-    "entityType": "chart",
-    "entityUrn": "urn:li:chart:(powerbi,pages.5b218778-e7a5-4d73-8187-f10824047715.ReportSection)",
-    "changeType": "UPSERT",
-    "aspectName": "status",
-    "aspect": {
-        "json": {
-            "removed": false
-        }
-    },
-    "systemMetadata": {
-        "lastObserved": 1643871600000,
-        "runId": "powerbi-test",
-        "lastRunId": "no-run-id-provided"
-    }
-},
-{
-    "entityType": "chart",
-    "entityUrn": "urn:li:chart:(powerbi,pages.5b218778-e7a5-4d73-8187-f10824047715.ReportSection)",
-    "changeType": "UPSERT",
-    "aspectName": "subTypes",
-    "aspect": {
-        "json": {
-            "typeNames": [
-                "PowerBI Page"
-            ]
-        }
-    },
-    "systemMetadata": {
-        "lastObserved": 1643871600000,
-        "runId": "powerbi-test",
-        "lastRunId": "no-run-id-provided"
-    }
-},
-{
-    "entityType": "chart",
-    "entityUrn": "urn:li:chart:(powerbi,pages.5b218778-e7a5-4d73-8187-f10824047715.ReportSection)",
-    "changeType": "UPSERT",
-    "aspectName": "browsePaths",
-    "aspect": {
-        "json": {
-            "paths": [
-                "/powerbi/demo-workspace"
-            ]
-        }
-    },
-    "systemMetadata": {
-        "lastObserved": 1643871600000,
-        "runId": "powerbi-test",
-        "lastRunId": "no-run-id-provided"
-    }
-},
-{
-    "entityType": "chart",
-    "entityUrn": "urn:li:chart:(powerbi,pages.5b218778-e7a5-4d73-8187-f10824047715.ReportSection)",
-    "changeType": "UPSERT",
-    "aspectName": "browsePathsV2",
-    "aspect": {
-        "json": {
-            "path": [
-                {
-                    "id": "demo-workspace"
-                }
-            ]
-        }
-    },
-    "systemMetadata": {
-        "lastObserved": 1643871600000,
-        "runId": "powerbi-test",
-        "lastRunId": "no-run-id-provided"
-    }
-},
-{
-    "entityType": "chart",
-    "entityUrn": "urn:li:chart:(powerbi,pages.5b218778-e7a5-4d73-8187-f10824047715.ReportSection1)",
-    "changeType": "UPSERT",
-    "aspectName": "chartInfo",
-    "aspect": {
-        "json": {
-            "customProperties": {
-                "order": "1"
-            },
-            "title": "Geographic Analysis",
-            "description": "Geographic Analysis",
-            "lastModified": {
-                "created": {
-                    "time": 0,
-                    "actor": "urn:li:corpuser:unknown"
-                },
-                "lastModified": {
-                    "time": 0,
-                    "actor": "urn:li:corpuser:unknown"
-                }
-            },
-            "inputs": [
-                {
-                    "string": "urn:li:dataset:(urn:li:dataPlatform:powerbi,library-dataset.public_issue_history,DEV)"
-                },
-                {
-                    "string": "urn:li:dataset:(urn:li:dataPlatform:powerbi,library-dataset.SNOWFLAKE_TESTTABLE,DEV)"
-                },
-                {
-                    "string": "urn:li:dataset:(urn:li:dataPlatform:powerbi,library-dataset.snowflake_native-query,DEV)"
-                },
-                {
-                    "string": "urn:li:dataset:(urn:li:dataPlatform:powerbi,library-dataset.big-query-with-parameter,DEV)"
-                },
-                {
-                    "string": "urn:li:dataset:(urn:li:dataPlatform:powerbi,library-dataset.snowflake_native-query-with-join,DEV)"
-                },
-                {
-                    "string": "urn:li:dataset:(urn:li:dataPlatform:powerbi,library-dataset.job-history,DEV)"
-                },
-                {
-                    "string": "urn:li:dataset:(urn:li:dataPlatform:powerbi,library-dataset.postgres_test_table,DEV)"
-                }
-            ]
-        }
-    },
-    "systemMetadata": {
-        "lastObserved": 1643871600000,
-        "runId": "powerbi-test",
-        "lastRunId": "no-run-id-provided"
-    }
-},
-{
-    "entityType": "chart",
-    "entityUrn": "urn:li:chart:(powerbi,pages.5b218778-e7a5-4d73-8187-f10824047715.ReportSection1)",
-    "changeType": "UPSERT",
-    "aspectName": "status",
-    "aspect": {
-        "json": {
-            "removed": false
-        }
-    },
-    "systemMetadata": {
-        "lastObserved": 1643871600000,
-        "runId": "powerbi-test",
-        "lastRunId": "no-run-id-provided"
-    }
-},
-{
-    "entityType": "chart",
-    "entityUrn": "urn:li:chart:(powerbi,pages.5b218778-e7a5-4d73-8187-f10824047715.ReportSection1)",
-    "changeType": "UPSERT",
-    "aspectName": "browsePaths",
-    "aspect": {
-        "json": {
-            "paths": [
-                "/powerbi/demo-workspace"
-            ]
-        }
-    },
-    "systemMetadata": {
-        "lastObserved": 1643871600000,
-        "runId": "powerbi-test",
-        "lastRunId": "no-run-id-provided"
-    }
-},
-{
-    "entityType": "chart",
-    "entityUrn": "urn:li:chart:(powerbi,pages.5b218778-e7a5-4d73-8187-f10824047715.ReportSection1)",
-    "changeType": "UPSERT",
-    "aspectName": "subTypes",
-    "aspect": {
-        "json": {
-            "typeNames": [
-                "PowerBI Page"
-            ]
-        }
-    },
-    "systemMetadata": {
-        "lastObserved": 1643871600000,
-        "runId": "powerbi-test",
-        "lastRunId": "no-run-id-provided"
-    }
-},
-{
-    "entityType": "chart",
-    "entityUrn": "urn:li:chart:(powerbi,pages.5b218778-e7a5-4d73-8187-f10824047715.ReportSection1)",
-    "changeType": "UPSERT",
-    "aspectName": "browsePathsV2",
-    "aspect": {
-        "json": {
-            "path": [
-                {
-                    "id": "demo-workspace"
-                }
-            ]
-        }
-    },
-    "systemMetadata": {
-        "lastObserved": 1643871600000,
-        "runId": "powerbi-test",
-        "lastRunId": "no-run-id-provided"
-    }
-},
-{
-    "entityType": "dashboard",
-    "entityUrn": "urn:li:dashboard:(powerbi,reports.5b218778-e7a5-4d73-8187-f10824047715)",
-    "changeType": "UPSERT",
-    "aspectName": "browsePaths",
-    "aspect": {
-        "json": {
-            "paths": [
-                "/powerbi/demo-workspace"
-            ]
-        }
-    },
-    "systemMetadata": {
-        "lastObserved": 1643871600000,
-        "runId": "powerbi-test",
-        "lastRunId": "no-run-id-provided"
-    }
-},
-{
-    "entityType": "dashboard",
-    "entityUrn": "urn:li:dashboard:(powerbi,reports.5b218778-e7a5-4d73-8187-f10824047715)",
-    "changeType": "PATCH",
-    "aspectName": "dashboardInfo",
-    "aspect": {
-        "json": [
-            {
-                "op": "add",
-                "path": "/title",
-                "value": "SalesMarketing"
-            },
-            {
-                "op": "add",
-                "path": "/description",
-                "value": "Acryl sales marketing report"
-            },
-            {
-                "op": "add",
-                "path": "/charts/urn:li:chart:(powerbi,pages.5b218778-e7a5-4d73-8187-f10824047715.ReportSection)",
-                "value": "urn:li:chart:(powerbi,pages.5b218778-e7a5-4d73-8187-f10824047715.ReportSection)"
-            },
-            {
-                "op": "add",
-                "path": "/charts/urn:li:chart:(powerbi,pages.5b218778-e7a5-4d73-8187-f10824047715.ReportSection1)",
-                "value": "urn:li:chart:(powerbi,pages.5b218778-e7a5-4d73-8187-f10824047715.ReportSection1)"
-            },
-            {
-                "op": "add",
-                "path": "/dashboardUrl",
-                "value": "https://app.powerbi.com/groups/f089354e-8366-4e18-aea3-4cb4a3a50b48/reports/5b218778-e7a5-4d73-8187-f10824047715"
             },
             {
                 "op": "add",
@@ -1880,7 +1068,7 @@
 },
 {
     "entityType": "dashboard",
-    "entityUrn": "urn:li:dashboard:(powerbi,reports.5b218778-e7a5-4d73-8187-f10824047715)",
+    "entityUrn": "urn:li:dashboard:(powerbi,dashboards.7d668cad-7ffc-4505-9215-655bca5bebae)",
     "changeType": "UPSERT",
     "aspectName": "status",
     "aspect": {
@@ -1896,13 +1084,13 @@
 },
 {
     "entityType": "dashboard",
-    "entityUrn": "urn:li:dashboard:(powerbi,reports.5b218778-e7a5-4d73-8187-f10824047715)",
+    "entityUrn": "urn:li:dashboard:(powerbi,dashboards.7d668cad-7ffc-4505-9215-655bca5bebae)",
     "changeType": "UPSERT",
     "aspectName": "dashboardKey",
     "aspect": {
         "json": {
             "dashboardTool": "powerbi",
-            "dashboardId": "powerbi.linkedin.com/dashboards/5b218778-e7a5-4d73-8187-f10824047715"
+            "dashboardId": "powerbi.linkedin.com/dashboards/7d668cad-7ffc-4505-9215-655bca5bebae"
         }
     },
     "systemMetadata": {
@@ -1913,25 +1101,7 @@
 },
 {
     "entityType": "dashboard",
-    "entityUrn": "urn:li:dashboard:(powerbi,reports.5b218778-e7a5-4d73-8187-f10824047715)",
-    "changeType": "UPSERT",
-    "aspectName": "subTypes",
-    "aspect": {
-        "json": {
-            "typeNames": [
-                "Report"
-            ]
-        }
-    },
-    "systemMetadata": {
-        "lastObserved": 1643871600000,
-        "runId": "powerbi-test",
-        "lastRunId": "no-run-id-provided"
-    }
-},
-{
-    "entityType": "dashboard",
-    "entityUrn": "urn:li:dashboard:(powerbi,reports.5b218778-e7a5-4d73-8187-f10824047715)",
+    "entityUrn": "urn:li:dashboard:(powerbi,dashboards.7d668cad-7ffc-4505-9215-655bca5bebae)",
     "changeType": "UPSERT",
     "aspectName": "ownership",
     "aspect": {
@@ -1960,9 +1130,835 @@
     }
 },
 {
+    "entityType": "dataset",
+    "entityUrn": "urn:li:dataset:(urn:li:dataPlatform:powerbi,library-dataset.public_issue_history,DEV)",
+    "changeType": "UPSERT",
+    "aspectName": "viewProperties",
+    "aspect": {
+        "json": {
+            "materialized": false,
+            "viewLogic": "dummy",
+            "viewLanguage": "m_query"
+        }
+    },
+    "systemMetadata": {
+        "lastObserved": 1643871600000,
+        "runId": "powerbi-test",
+        "lastRunId": "no-run-id-provided"
+    }
+},
+{
+    "entityType": "dataset",
+    "entityUrn": "urn:li:dataset:(urn:li:dataPlatform:powerbi,library-dataset.public_issue_history,DEV)",
+    "changeType": "UPSERT",
+    "aspectName": "status",
+    "aspect": {
+        "json": {
+            "removed": false
+        }
+    },
+    "systemMetadata": {
+        "lastObserved": 1643871600000,
+        "runId": "powerbi-test",
+        "lastRunId": "no-run-id-provided"
+    }
+},
+{
+    "entityType": "dataset",
+    "entityUrn": "urn:li:dataset:(urn:li:dataPlatform:powerbi,library-dataset.public_issue_history,DEV)",
+    "changeType": "UPSERT",
+    "aspectName": "subTypes",
+    "aspect": {
+        "json": {
+            "typeNames": [
+                "PowerBI Dataset Table",
+                "View"
+            ]
+        }
+    },
+    "systemMetadata": {
+        "lastObserved": 1643871600000,
+        "runId": "powerbi-test",
+        "lastRunId": "no-run-id-provided"
+    }
+},
+{
+    "entityType": "dataset",
+    "entityUrn": "urn:li:dataset:(urn:li:dataPlatform:powerbi,library-dataset.SNOWFLAKE_TESTTABLE,DEV)",
+    "changeType": "UPSERT",
+    "aspectName": "viewProperties",
+    "aspect": {
+        "json": {
+            "materialized": false,
+            "viewLogic": "let\n    Source = Snowflake.Databases(\"hp123rt5.ap-southeast-2.fakecomputing.com\",\"PBI_TEST_WAREHOUSE_PROD\",[Role=\"PBI_TEST_MEMBER\"]),\n    PBI_TEST_Database = Source{[Name=\"PBI_TEST\",Kind=\"Database\"]}[Data],\n    TEST_Schema = PBI_TEST_Database{[Name=\"TEST\",Kind=\"Schema\"]}[Data],\n    TESTTABLE_Table = TEST_Schema{[Name=\"TESTTABLE\",Kind=\"Table\"]}[Data]\nin\n    TESTTABLE_Table",
+            "viewLanguage": "m_query"
+        }
+    },
+    "systemMetadata": {
+        "lastObserved": 1643871600000,
+        "runId": "powerbi-test",
+        "lastRunId": "no-run-id-provided"
+    }
+},
+{
+    "entityType": "dataset",
+    "entityUrn": "urn:li:dataset:(urn:li:dataPlatform:powerbi,library-dataset.SNOWFLAKE_TESTTABLE,DEV)",
+    "changeType": "UPSERT",
+    "aspectName": "status",
+    "aspect": {
+        "json": {
+            "removed": false
+        }
+    },
+    "systemMetadata": {
+        "lastObserved": 1643871600000,
+        "runId": "powerbi-test",
+        "lastRunId": "no-run-id-provided"
+    }
+},
+{
+    "entityType": "dashboard",
+    "entityUrn": "urn:li:dashboard:(powerbi,dashboards.7d668cad-7ffc-4505-9215-655bca5bebae)",
+    "changeType": "UPSERT",
+    "aspectName": "browsePathsV2",
+    "aspect": {
+        "json": {
+            "path": [
+                {
+                    "id": "demo-workspace"
+                }
+            ]
+        }
+    },
+    "systemMetadata": {
+        "lastObserved": 1643871600000,
+        "runId": "powerbi-test",
+        "lastRunId": "no-run-id-provided"
+    }
+},
+{
+    "entityType": "dataset",
+    "entityUrn": "urn:li:dataset:(urn:li:dataPlatform:powerbi,library-dataset.SNOWFLAKE_TESTTABLE,DEV)",
+    "changeType": "UPSERT",
+    "aspectName": "subTypes",
+    "aspect": {
+        "json": {
+            "typeNames": [
+                "PowerBI Dataset Table",
+                "View"
+            ]
+        }
+    },
+    "systemMetadata": {
+        "lastObserved": 1643871600000,
+        "runId": "powerbi-test",
+        "lastRunId": "no-run-id-provided"
+    }
+},
+{
+    "entityType": "dataset",
+    "entityUrn": "urn:li:dataset:(urn:li:dataPlatform:powerbi,library-dataset.snowflake_native-query,DEV)",
+    "changeType": "UPSERT",
+    "aspectName": "viewProperties",
+    "aspect": {
+        "json": {
+            "materialized": false,
+            "viewLogic": "let\n    Source = Value.NativeQuery(Snowflake.Databases(\"bu20658.ap-southeast-2.snowflakecomputing.com\",\"operations_analytics_warehouse_prod\",[Role=\"OPERATIONS_ANALYTICS_MEMBER\"]){[Name=\"OPERATIONS_ANALYTICS\"]}[Data], \"SELECT#(lf)concat((UPPER(REPLACE(SELLER,'-',''))), MONTHID) as AGENT_KEY,#(lf)concat((UPPER(REPLACE(CLIENT_DIRECTOR,'-',''))), MONTHID) as CD_AGENT_KEY,#(lf) *#(lf)FROM#(lf)OPERATIONS_ANALYTICS.TRANSFORMED_PROD.V_APS_SME_UNITS_V4\", null, [EnableFolding=true]),\n    #\"Added Conditional Column\" = Table.AddColumn(Source, \"SME Units ENT\", each if [DEAL_TYPE] = \"SME Unit\" then [UNIT] else 0),\n    #\"Added Conditional Column1\" = Table.AddColumn(#\"Added Conditional Column\", \"Banklink Units\", each if [DEAL_TYPE] = \"Banklink\" then [UNIT] else 0),\n    #\"Removed Columns\" = Table.RemoveColumns(#\"Added Conditional Column1\",{\"Banklink Units\"}),\n    #\"Added Custom\" = Table.AddColumn(#\"Removed Columns\", \"Banklink Units\", each if [DEAL_TYPE] = \"Banklink\" and [SALES_TYPE] = \"3 - Upsell\"\nthen [UNIT]\n\nelse if [SALES_TYPE] = \"Adjusted BL Migration\"\nthen [UNIT]\n\nelse 0),\n    #\"Added Custom1\" = Table.AddColumn(#\"Added Custom\", \"SME Units in $ (*$361)\", each if [DEAL_TYPE] = \"SME Unit\" \nand [SALES_TYPE] <> \"4 - Renewal\"\n    then [UNIT] * 361\nelse 0),\n    #\"Added Custom2\" = Table.AddColumn(#\"Added Custom1\", \"Banklink in $ (*$148)\", each [Banklink Units] * 148)\nin\n    #\"Added Custom2\"",
+            "viewLanguage": "m_query"
+        }
+    },
+    "systemMetadata": {
+        "lastObserved": 1643871600000,
+        "runId": "powerbi-test",
+        "lastRunId": "no-run-id-provided"
+    }
+},
+{
+    "entityType": "dataset",
+    "entityUrn": "urn:li:dataset:(urn:li:dataPlatform:powerbi,library-dataset.snowflake_native-query,DEV)",
+    "changeType": "UPSERT",
+    "aspectName": "status",
+    "aspect": {
+        "json": {
+            "removed": false
+        }
+    },
+    "systemMetadata": {
+        "lastObserved": 1643871600000,
+        "runId": "powerbi-test",
+        "lastRunId": "no-run-id-provided"
+    }
+},
+{
+    "entityType": "dataset",
+    "entityUrn": "urn:li:dataset:(urn:li:dataPlatform:powerbi,library-dataset.snowflake_native-query,DEV)",
+    "changeType": "UPSERT",
+    "aspectName": "subTypes",
+    "aspect": {
+        "json": {
+            "typeNames": [
+                "PowerBI Dataset Table",
+                "View"
+            ]
+        }
+    },
+    "systemMetadata": {
+        "lastObserved": 1643871600000,
+        "runId": "powerbi-test",
+        "lastRunId": "no-run-id-provided"
+    }
+},
+{
+    "entityType": "dataset",
+    "entityUrn": "urn:li:dataset:(urn:li:dataPlatform:powerbi,library-dataset.big-query-with-parameter,DEV)",
+    "changeType": "UPSERT",
+    "aspectName": "viewProperties",
+    "aspect": {
+        "json": {
+            "materialized": false,
+            "viewLogic": "let\n Source = GoogleBigQuery.Database([BillingProject = #\"Parameter - Source\"]),\n#\"gcp-project\" = Source{[Name=#\"Parameter - Source\"]}[Data],\nuniversal_Schema = #\"gcp-project\"{[Name=\"universal\",Kind=\"Schema\"]}[Data],\nD_WH_DATE_Table = universal_Schema{[Name=\"D_WH_DATE\",Kind=\"Table\"]}[Data],\n#\"Filtered Rows\" = Table.SelectRows(D_WH_DATE_Table, each [D_DATE] > #datetime(2019, 9, 10, 0, 0, 0)),\n#\"Filtered Rows1\" = Table.SelectRows(#\"Filtered Rows\", each DateTime.IsInPreviousNHours([D_DATE], 87600))\n in \n#\"Filtered Rows1\"",
+            "viewLanguage": "m_query"
+        }
+    },
+    "systemMetadata": {
+        "lastObserved": 1643871600000,
+        "runId": "powerbi-test",
+        "lastRunId": "no-run-id-provided"
+    }
+},
+{
+    "entityType": "dataset",
+    "entityUrn": "urn:li:dataset:(urn:li:dataPlatform:powerbi,library-dataset.big-query-with-parameter,DEV)",
+    "changeType": "UPSERT",
+    "aspectName": "status",
+    "aspect": {
+        "json": {
+            "removed": false
+        }
+    },
+    "systemMetadata": {
+        "lastObserved": 1643871600000,
+        "runId": "powerbi-test",
+        "lastRunId": "no-run-id-provided"
+    }
+},
+{
+    "entityType": "dataset",
+    "entityUrn": "urn:li:dataset:(urn:li:dataPlatform:powerbi,library-dataset.big-query-with-parameter,DEV)",
+    "changeType": "UPSERT",
+    "aspectName": "subTypes",
+    "aspect": {
+        "json": {
+            "typeNames": [
+                "PowerBI Dataset Table",
+                "View"
+            ]
+        }
+    },
+    "systemMetadata": {
+        "lastObserved": 1643871600000,
+        "runId": "powerbi-test",
+        "lastRunId": "no-run-id-provided"
+    }
+},
+{
+    "entityType": "dataset",
+    "entityUrn": "urn:li:dataset:(urn:li:dataPlatform:powerbi,library-dataset.snowflake_native-query-with-join,DEV)",
+    "changeType": "UPSERT",
+    "aspectName": "viewProperties",
+    "aspect": {
+        "json": {
+            "materialized": false,
+            "viewLogic": "let\n    Source = Value.NativeQuery(Snowflake.Databases(\"xaa48144.snowflakecomputing.com\",\"GSL_TEST_WH\",[Role=\"ACCOUNTADMIN\"]){[Name=\"GSL_TEST_DB\"]}[Data], \"select A.name from GSL_TEST_DB.PUBLIC.SALES_ANALYST as A inner join GSL_TEST_DB.PUBLIC.SALES_FORECAST as B on A.name = B.name where startswith(A.name, 'mo')\", null, [EnableFolding=true])\nin\n    Source",
+            "viewLanguage": "m_query"
+        }
+    },
+    "systemMetadata": {
+        "lastObserved": 1643871600000,
+        "runId": "powerbi-test",
+        "lastRunId": "no-run-id-provided"
+    }
+},
+{
+    "entityType": "dataset",
+    "entityUrn": "urn:li:dataset:(urn:li:dataPlatform:powerbi,library-dataset.snowflake_native-query-with-join,DEV)",
+    "changeType": "UPSERT",
+    "aspectName": "status",
+    "aspect": {
+        "json": {
+            "removed": false
+        }
+    },
+    "systemMetadata": {
+        "lastObserved": 1643871600000,
+        "runId": "powerbi-test",
+        "lastRunId": "no-run-id-provided"
+    }
+},
+{
+    "entityType": "dataset",
+    "entityUrn": "urn:li:dataset:(urn:li:dataPlatform:powerbi,library-dataset.snowflake_native-query-with-join,DEV)",
+    "changeType": "UPSERT",
+    "aspectName": "subTypes",
+    "aspect": {
+        "json": {
+            "typeNames": [
+                "PowerBI Dataset Table",
+                "View"
+            ]
+        }
+    },
+    "systemMetadata": {
+        "lastObserved": 1643871600000,
+        "runId": "powerbi-test",
+        "lastRunId": "no-run-id-provided"
+    }
+},
+{
+    "entityType": "dataset",
+    "entityUrn": "urn:li:dataset:(urn:li:dataPlatform:powerbi,library-dataset.job-history,DEV)",
+    "changeType": "UPSERT",
+    "aspectName": "viewProperties",
+    "aspect": {
+        "json": {
+            "materialized": false,
+            "viewLogic": "let\n    Source = Oracle.Database(\"localhost:1521/salesdb.domain.com\", [HierarchicalNavigation=true]), HR = Source{[Schema=\"HR\"]}[Data], EMPLOYEES1 = HR{[Name=\"EMPLOYEES\"]}[Data] \n in EMPLOYEES1",
+            "viewLanguage": "m_query"
+        }
+    },
+    "systemMetadata": {
+        "lastObserved": 1643871600000,
+        "runId": "powerbi-test",
+        "lastRunId": "no-run-id-provided"
+    }
+},
+{
+    "entityType": "dataset",
+    "entityUrn": "urn:li:dataset:(urn:li:dataPlatform:powerbi,library-dataset.job-history,DEV)",
+    "changeType": "UPSERT",
+    "aspectName": "status",
+    "aspect": {
+        "json": {
+            "removed": false
+        }
+    },
+    "systemMetadata": {
+        "lastObserved": 1643871600000,
+        "runId": "powerbi-test",
+        "lastRunId": "no-run-id-provided"
+    }
+},
+{
+    "entityType": "dataset",
+    "entityUrn": "urn:li:dataset:(urn:li:dataPlatform:powerbi,library-dataset.job-history,DEV)",
+    "changeType": "UPSERT",
+    "aspectName": "subTypes",
+    "aspect": {
+        "json": {
+            "typeNames": [
+                "PowerBI Dataset Table",
+                "View"
+            ]
+        }
+    },
+    "systemMetadata": {
+        "lastObserved": 1643871600000,
+        "runId": "powerbi-test",
+        "lastRunId": "no-run-id-provided"
+    }
+},
+{
+    "entityType": "dataset",
+    "entityUrn": "urn:li:dataset:(urn:li:dataPlatform:powerbi,library-dataset.postgres_test_table,DEV)",
+    "changeType": "UPSERT",
+    "aspectName": "viewProperties",
+    "aspect": {
+        "json": {
+            "materialized": false,
+            "viewLogic": "let\n    Source = PostgreSQL.Database(\"localhost\"  ,   \"mics\"      ),\n  public_order_date =    Source{[Schema=\"public\",Item=\"order_date\"]}[Data] \n in \n public_order_date",
+            "viewLanguage": "m_query"
+        }
+    },
+    "systemMetadata": {
+        "lastObserved": 1643871600000,
+        "runId": "powerbi-test",
+        "lastRunId": "no-run-id-provided"
+    }
+},
+{
+    "entityType": "dataset",
+    "entityUrn": "urn:li:dataset:(urn:li:dataPlatform:powerbi,library-dataset.postgres_test_table,DEV)",
+    "changeType": "UPSERT",
+    "aspectName": "status",
+    "aspect": {
+        "json": {
+            "removed": false
+        }
+    },
+    "systemMetadata": {
+        "lastObserved": 1643871600000,
+        "runId": "powerbi-test",
+        "lastRunId": "no-run-id-provided"
+    }
+},
+{
+    "entityType": "dataset",
+    "entityUrn": "urn:li:dataset:(urn:li:dataPlatform:powerbi,library-dataset.postgres_test_table,DEV)",
+    "changeType": "UPSERT",
+    "aspectName": "subTypes",
+    "aspect": {
+        "json": {
+            "typeNames": [
+                "PowerBI Dataset Table",
+                "View"
+            ]
+        }
+    },
+    "systemMetadata": {
+        "lastObserved": 1643871600000,
+        "runId": "powerbi-test",
+        "lastRunId": "no-run-id-provided"
+    }
+},
+{
+    "entityType": "corpuser",
+    "entityUrn": "urn:li:corpuser:users.User1@foo.com",
+    "changeType": "UPSERT",
+    "aspectName": "corpUserKey",
+    "aspect": {
+        "json": {
+            "username": "User1@foo.com"
+        }
+    },
+    "systemMetadata": {
+        "lastObserved": 1643871600000,
+        "runId": "powerbi-test",
+        "lastRunId": "no-run-id-provided"
+    }
+},
+{
+    "entityType": "corpuser",
+    "entityUrn": "urn:li:corpuser:users.User2@foo.com",
+    "changeType": "UPSERT",
+    "aspectName": "corpUserKey",
+    "aspect": {
+        "json": {
+            "username": "User2@foo.com"
+        }
+    },
+    "systemMetadata": {
+        "lastObserved": 1643871600000,
+        "runId": "powerbi-test",
+        "lastRunId": "no-run-id-provided"
+    }
+},
+{
+    "entityType": "chart",
+    "entityUrn": "urn:li:chart:(powerbi,pages.5b218778-e7a5-4d73-8187-f10824047715.ReportSection)",
+    "changeType": "UPSERT",
+    "aspectName": "chartInfo",
+    "aspect": {
+        "json": {
+            "customProperties": {
+                "order": "0"
+            },
+            "title": "Regional Sales Analysis",
+            "description": "Regional Sales Analysis",
+            "lastModified": {
+                "created": {
+                    "time": 0,
+                    "actor": "urn:li:corpuser:unknown"
+                },
+                "lastModified": {
+                    "time": 0,
+                    "actor": "urn:li:corpuser:unknown"
+                }
+            },
+            "inputs": [
+                {
+                    "string": "urn:li:dataset:(urn:li:dataPlatform:powerbi,library-dataset.public_issue_history,DEV)"
+                },
+                {
+                    "string": "urn:li:dataset:(urn:li:dataPlatform:powerbi,library-dataset.SNOWFLAKE_TESTTABLE,DEV)"
+                },
+                {
+                    "string": "urn:li:dataset:(urn:li:dataPlatform:powerbi,library-dataset.snowflake_native-query,DEV)"
+                },
+                {
+                    "string": "urn:li:dataset:(urn:li:dataPlatform:powerbi,library-dataset.big-query-with-parameter,DEV)"
+                },
+                {
+                    "string": "urn:li:dataset:(urn:li:dataPlatform:powerbi,library-dataset.snowflake_native-query-with-join,DEV)"
+                },
+                {
+                    "string": "urn:li:dataset:(urn:li:dataPlatform:powerbi,library-dataset.job-history,DEV)"
+                },
+                {
+                    "string": "urn:li:dataset:(urn:li:dataPlatform:powerbi,library-dataset.postgres_test_table,DEV)"
+                }
+            ]
+        }
+    },
+    "systemMetadata": {
+        "lastObserved": 1643871600000,
+        "runId": "powerbi-test",
+        "lastRunId": "no-run-id-provided"
+    }
+},
+{
+    "entityType": "chart",
+    "entityUrn": "urn:li:chart:(powerbi,pages.5b218778-e7a5-4d73-8187-f10824047715.ReportSection)",
+    "changeType": "UPSERT",
+    "aspectName": "status",
+    "aspect": {
+        "json": {
+            "removed": false
+        }
+    },
+    "systemMetadata": {
+        "lastObserved": 1643871600000,
+        "runId": "powerbi-test",
+        "lastRunId": "no-run-id-provided"
+    }
+},
+{
+    "entityType": "chart",
+    "entityUrn": "urn:li:chart:(powerbi,pages.5b218778-e7a5-4d73-8187-f10824047715.ReportSection)",
+    "changeType": "UPSERT",
+    "aspectName": "subTypes",
+    "aspect": {
+        "json": {
+            "typeNames": [
+                "PowerBI Page"
+            ]
+        }
+    },
+    "systemMetadata": {
+        "lastObserved": 1643871600000,
+        "runId": "powerbi-test",
+        "lastRunId": "no-run-id-provided"
+    }
+},
+{
+    "entityType": "chart",
+    "entityUrn": "urn:li:chart:(powerbi,pages.5b218778-e7a5-4d73-8187-f10824047715.ReportSection)",
+    "changeType": "UPSERT",
+    "aspectName": "browsePaths",
+    "aspect": {
+        "json": {
+            "paths": [
+                "/powerbi/demo-workspace"
+            ]
+        }
+    },
+    "systemMetadata": {
+        "lastObserved": 1643871600000,
+        "runId": "powerbi-test",
+        "lastRunId": "no-run-id-provided"
+    }
+},
+{
+    "entityType": "chart",
+    "entityUrn": "urn:li:chart:(powerbi,pages.5b218778-e7a5-4d73-8187-f10824047715.ReportSection)",
+    "changeType": "UPSERT",
+    "aspectName": "browsePathsV2",
+    "aspect": {
+        "json": {
+            "path": [
+                {
+                    "id": "demo-workspace"
+                }
+            ]
+        }
+    },
+    "systemMetadata": {
+        "lastObserved": 1643871600000,
+        "runId": "powerbi-test",
+        "lastRunId": "no-run-id-provided"
+    }
+},
+{
+    "entityType": "chart",
+    "entityUrn": "urn:li:chart:(powerbi,pages.5b218778-e7a5-4d73-8187-f10824047715.ReportSection1)",
+    "changeType": "UPSERT",
+    "aspectName": "chartInfo",
+    "aspect": {
+        "json": {
+            "customProperties": {
+                "order": "1"
+            },
+            "title": "Geographic Analysis",
+            "description": "Geographic Analysis",
+            "lastModified": {
+                "created": {
+                    "time": 0,
+                    "actor": "urn:li:corpuser:unknown"
+                },
+                "lastModified": {
+                    "time": 0,
+                    "actor": "urn:li:corpuser:unknown"
+                }
+            },
+            "inputs": [
+                {
+                    "string": "urn:li:dataset:(urn:li:dataPlatform:powerbi,library-dataset.public_issue_history,DEV)"
+                },
+                {
+                    "string": "urn:li:dataset:(urn:li:dataPlatform:powerbi,library-dataset.SNOWFLAKE_TESTTABLE,DEV)"
+                },
+                {
+                    "string": "urn:li:dataset:(urn:li:dataPlatform:powerbi,library-dataset.snowflake_native-query,DEV)"
+                },
+                {
+                    "string": "urn:li:dataset:(urn:li:dataPlatform:powerbi,library-dataset.big-query-with-parameter,DEV)"
+                },
+                {
+                    "string": "urn:li:dataset:(urn:li:dataPlatform:powerbi,library-dataset.snowflake_native-query-with-join,DEV)"
+                },
+                {
+                    "string": "urn:li:dataset:(urn:li:dataPlatform:powerbi,library-dataset.job-history,DEV)"
+                },
+                {
+                    "string": "urn:li:dataset:(urn:li:dataPlatform:powerbi,library-dataset.postgres_test_table,DEV)"
+                }
+            ]
+        }
+    },
+    "systemMetadata": {
+        "lastObserved": 1643871600000,
+        "runId": "powerbi-test",
+        "lastRunId": "no-run-id-provided"
+    }
+},
+{
+    "entityType": "chart",
+    "entityUrn": "urn:li:chart:(powerbi,pages.5b218778-e7a5-4d73-8187-f10824047715.ReportSection1)",
+    "changeType": "UPSERT",
+    "aspectName": "status",
+    "aspect": {
+        "json": {
+            "removed": false
+        }
+    },
+    "systemMetadata": {
+        "lastObserved": 1643871600000,
+        "runId": "powerbi-test",
+        "lastRunId": "no-run-id-provided"
+    }
+},
+{
+    "entityType": "chart",
+    "entityUrn": "urn:li:chart:(powerbi,pages.5b218778-e7a5-4d73-8187-f10824047715.ReportSection1)",
+    "changeType": "UPSERT",
+    "aspectName": "browsePaths",
+    "aspect": {
+        "json": {
+            "paths": [
+                "/powerbi/demo-workspace"
+            ]
+        }
+    },
+    "systemMetadata": {
+        "lastObserved": 1643871600000,
+        "runId": "powerbi-test",
+        "lastRunId": "no-run-id-provided"
+    }
+},
+{
+    "entityType": "chart",
+    "entityUrn": "urn:li:chart:(powerbi,pages.5b218778-e7a5-4d73-8187-f10824047715.ReportSection1)",
+    "changeType": "UPSERT",
+    "aspectName": "subTypes",
+    "aspect": {
+        "json": {
+            "typeNames": [
+                "PowerBI Page"
+            ]
+        }
+    },
+    "systemMetadata": {
+        "lastObserved": 1643871600000,
+        "runId": "powerbi-test",
+        "lastRunId": "no-run-id-provided"
+    }
+},
+{
+    "entityType": "chart",
+    "entityUrn": "urn:li:chart:(powerbi,pages.5b218778-e7a5-4d73-8187-f10824047715.ReportSection1)",
+    "changeType": "UPSERT",
+    "aspectName": "browsePathsV2",
+    "aspect": {
+        "json": {
+            "path": [
+                {
+                    "id": "demo-workspace"
+                }
+            ]
+        }
+    },
+    "systemMetadata": {
+        "lastObserved": 1643871600000,
+        "runId": "powerbi-test",
+        "lastRunId": "no-run-id-provided"
+    }
+},
+{
     "entityType": "dashboard",
     "entityUrn": "urn:li:dashboard:(powerbi,reports.5b218778-e7a5-4d73-8187-f10824047715)",
     "changeType": "UPSERT",
+    "aspectName": "browsePaths",
+    "aspect": {
+        "json": {
+            "paths": [
+                "/powerbi/demo-workspace"
+            ]
+        }
+    },
+    "systemMetadata": {
+        "lastObserved": 1643871600000,
+        "runId": "powerbi-test",
+        "lastRunId": "no-run-id-provided"
+    }
+},
+{
+    "entityType": "dashboard",
+    "entityUrn": "urn:li:dashboard:(powerbi,reports.5b218778-e7a5-4d73-8187-f10824047715)",
+    "changeType": "PATCH",
+    "aspectName": "dashboardInfo",
+    "aspect": {
+        "json": [
+            {
+                "op": "add",
+                "path": "/title",
+                "value": "SalesMarketing"
+            },
+            {
+                "op": "add",
+                "path": "/description",
+                "value": "Acryl sales marketing report"
+            },
+            {
+                "op": "add",
+                "path": "/charts/urn:li:chart:(powerbi,pages.5b218778-e7a5-4d73-8187-f10824047715.ReportSection)",
+                "value": "urn:li:chart:(powerbi,pages.5b218778-e7a5-4d73-8187-f10824047715.ReportSection)"
+            },
+            {
+                "op": "add",
+                "path": "/charts/urn:li:chart:(powerbi,pages.5b218778-e7a5-4d73-8187-f10824047715.ReportSection1)",
+                "value": "urn:li:chart:(powerbi,pages.5b218778-e7a5-4d73-8187-f10824047715.ReportSection1)"
+            },
+            {
+                "op": "add",
+                "path": "/dashboardUrl",
+                "value": "https://app.powerbi.com/groups/f089354e-8366-4e18-aea3-4cb4a3a50b48/reports/5b218778-e7a5-4d73-8187-f10824047715"
+            },
+            {
+                "op": "add",
+                "path": "/lastModified",
+                "value": {
+                    "created": {
+                        "time": 0,
+                        "actor": "urn:li:corpuser:unknown"
+                    },
+                    "lastModified": {
+                        "time": 0,
+                        "actor": "urn:li:corpuser:unknown"
+                    }
+                }
+            }
+        ]
+    },
+    "systemMetadata": {
+        "lastObserved": 1643871600000,
+        "runId": "powerbi-test",
+        "lastRunId": "no-run-id-provided"
+    }
+},
+{
+    "entityType": "dashboard",
+    "entityUrn": "urn:li:dashboard:(powerbi,reports.5b218778-e7a5-4d73-8187-f10824047715)",
+    "changeType": "UPSERT",
+    "aspectName": "status",
+    "aspect": {
+        "json": {
+            "removed": false
+        }
+    },
+    "systemMetadata": {
+        "lastObserved": 1643871600000,
+        "runId": "powerbi-test",
+        "lastRunId": "no-run-id-provided"
+    }
+},
+{
+    "entityType": "dashboard",
+    "entityUrn": "urn:li:dashboard:(powerbi,reports.5b218778-e7a5-4d73-8187-f10824047715)",
+    "changeType": "UPSERT",
+    "aspectName": "dashboardKey",
+    "aspect": {
+        "json": {
+            "dashboardTool": "powerbi",
+            "dashboardId": "powerbi.linkedin.com/dashboards/5b218778-e7a5-4d73-8187-f10824047715"
+        }
+    },
+    "systemMetadata": {
+        "lastObserved": 1643871600000,
+        "runId": "powerbi-test",
+        "lastRunId": "no-run-id-provided"
+    }
+},
+{
+    "entityType": "dashboard",
+    "entityUrn": "urn:li:dashboard:(powerbi,reports.5b218778-e7a5-4d73-8187-f10824047715)",
+    "changeType": "UPSERT",
+    "aspectName": "subTypes",
+    "aspect": {
+        "json": {
+            "typeNames": [
+                "Report"
+            ]
+        }
+    },
+    "systemMetadata": {
+        "lastObserved": 1643871600000,
+        "runId": "powerbi-test",
+        "lastRunId": "no-run-id-provided"
+    }
+},
+{
+    "entityType": "dashboard",
+    "entityUrn": "urn:li:dashboard:(powerbi,reports.5b218778-e7a5-4d73-8187-f10824047715)",
+    "changeType": "UPSERT",
+    "aspectName": "ownership",
+    "aspect": {
+        "json": {
+            "owners": [
+                {
+                    "owner": "urn:li:corpuser:users.User1@foo.com",
+                    "type": "NONE"
+                },
+                {
+                    "owner": "urn:li:corpuser:users.User2@foo.com",
+                    "type": "NONE"
+                }
+            ],
+            "ownerTypes": {},
+            "lastModified": {
+                "time": 0,
+                "actor": "urn:li:corpuser:unknown"
+            }
+        }
+    },
+    "systemMetadata": {
+        "lastObserved": 1643871600000,
+        "runId": "powerbi-test",
+        "lastRunId": "no-run-id-provided"
+    }
+},
+{
+    "entityType": "dashboard",
+    "entityUrn": "urn:li:dashboard:(powerbi,reports.5b218778-e7a5-4d73-8187-f10824047715)",
+    "changeType": "UPSERT",
     "aspectName": "browsePathsV2",
     "aspect": {
         "json": {
