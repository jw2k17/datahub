[
{
    "entityType": "dataset",
    "entityUrn": "urn:li:dataset:(urn:li:dataPlatform:powerbi,library-dataset.public_issue_history,DEV)",
    "changeType": "UPSERT",
    "aspectName": "datasetProperties",
    "aspect": {
        "json": {
            "customProperties": {},
            "name": "public issue_history",
<<<<<<< HEAD
            "description": "public issue_history\n-----\nLibrary dataset description",
=======
            "description": "public issue_history",
>>>>>>> 372f673a
            "tags": []
        }
    },
    "systemMetadata": {
        "lastObserved": 1643871600000,
        "runId": "powerbi-test"
    }
},
{
    "entityType": "dataset",
    "entityUrn": "urn:li:dataset:(urn:li:dataPlatform:powerbi,library-dataset.public_issue_history,DEV)",
    "changeType": "UPSERT",
    "aspectName": "status",
    "aspect": {
        "json": {
            "removed": false
        }
    },
    "systemMetadata": {
        "lastObserved": 1643871600000,
        "runId": "powerbi-test"
    }
},
{
    "entityType": "dataset",
    "entityUrn": "urn:li:dataset:(urn:li:dataPlatform:powerbi,library-dataset.SNOWFLAKE_TESTTABLE,DEV)",
    "changeType": "UPSERT",
    "aspectName": "datasetProperties",
    "aspect": {
        "json": {
            "customProperties": {},
            "name": "SNOWFLAKE_TESTTABLE",
<<<<<<< HEAD
            "description": "SNOWFLAKE_TESTTABLE\n-----\nLibrary dataset description",
=======
            "description": "SNOWFLAKE_TESTTABLE",
>>>>>>> 372f673a
            "tags": []
        }
    },
    "systemMetadata": {
        "lastObserved": 1643871600000,
        "runId": "powerbi-test"
    }
},
{
    "entityType": "dataset",
    "entityUrn": "urn:li:dataset:(urn:li:dataPlatform:powerbi,library-dataset.SNOWFLAKE_TESTTABLE,DEV)",
    "changeType": "UPSERT",
    "aspectName": "status",
    "aspect": {
        "json": {
            "removed": false
        }
    },
    "systemMetadata": {
        "lastObserved": 1643871600000,
        "runId": "powerbi-test"
    }
},
{
    "entityType": "dataset",
    "entityUrn": "urn:li:dataset:(urn:li:dataPlatform:powerbi,library-dataset.snowflake_native-query,DEV)",
    "changeType": "UPSERT",
    "aspectName": "datasetProperties",
    "aspect": {
        "json": {
            "customProperties": {},
            "name": "snowflake native-query",
<<<<<<< HEAD
            "description": "snowflake native-query\n-----\nLibrary dataset description",
=======
            "description": "snowflake native-query",
>>>>>>> 372f673a
            "tags": []
        }
    },
    "systemMetadata": {
        "lastObserved": 1643871600000,
        "runId": "powerbi-test"
    }
},
{
    "entityType": "dataset",
    "entityUrn": "urn:li:dataset:(urn:li:dataPlatform:powerbi,library-dataset.snowflake_native-query,DEV)",
    "changeType": "UPSERT",
    "aspectName": "status",
    "aspect": {
        "json": {
            "removed": false
        }
    },
    "systemMetadata": {
        "lastObserved": 1643871600000,
        "runId": "powerbi-test"
    }
},
{
    "entityType": "dataset",
    "entityUrn": "urn:li:dataset:(urn:li:dataPlatform:powerbi,library-dataset.snowflake_native-query-with-join,DEV)",
    "changeType": "UPSERT",
    "aspectName": "datasetProperties",
    "aspect": {
        "json": {
            "customProperties": {},
            "name": "snowflake native-query-with-join",
<<<<<<< HEAD
            "description": "snowflake native-query-with-join\n-----\nLibrary dataset description",
=======
            "description": "snowflake native-query-with-join",
>>>>>>> 372f673a
            "tags": []
        }
    },
    "systemMetadata": {
        "lastObserved": 1643871600000,
        "runId": "powerbi-test"
    }
},
{
    "entityType": "dataset",
    "entityUrn": "urn:li:dataset:(urn:li:dataPlatform:powerbi,library-dataset.snowflake_native-query-with-join,DEV)",
    "changeType": "UPSERT",
    "aspectName": "status",
    "aspect": {
        "json": {
            "removed": false
        }
    },
    "systemMetadata": {
        "lastObserved": 1643871600000,
        "runId": "powerbi-test"
    }
},
{
    "entityType": "dataset",
    "entityUrn": "urn:li:dataset:(urn:li:dataPlatform:powerbi,library-dataset.job-history,DEV)",
    "changeType": "UPSERT",
    "aspectName": "datasetProperties",
    "aspect": {
        "json": {
            "customProperties": {},
            "name": "job-history",
<<<<<<< HEAD
            "description": "job-history\n-----\nLibrary dataset description",
=======
            "description": "job-history",
>>>>>>> 372f673a
            "tags": []
        }
    },
    "systemMetadata": {
        "lastObserved": 1643871600000,
        "runId": "powerbi-test"
    }
},
{
    "entityType": "dataset",
    "entityUrn": "urn:li:dataset:(urn:li:dataPlatform:powerbi,library-dataset.job-history,DEV)",
    "changeType": "UPSERT",
    "aspectName": "status",
    "aspect": {
        "json": {
            "removed": false
        }
    },
    "systemMetadata": {
        "lastObserved": 1643871600000,
        "runId": "powerbi-test"
    }
},
{
    "entityType": "dataset",
    "entityUrn": "urn:li:dataset:(urn:li:dataPlatform:powerbi,library-dataset.postgres_test_table,DEV)",
    "changeType": "UPSERT",
    "aspectName": "datasetProperties",
    "aspect": {
        "json": {
            "customProperties": {},
            "name": "postgres_test_table",
<<<<<<< HEAD
            "description": "postgres_test_table\n-----\nLibrary dataset description",
=======
            "description": "postgres_test_table",
>>>>>>> 372f673a
            "tags": []
        }
    },
    "systemMetadata": {
        "lastObserved": 1643871600000,
        "runId": "powerbi-test"
    }
},
{
    "entityType": "dataset",
    "entityUrn": "urn:li:dataset:(urn:li:dataPlatform:powerbi,library-dataset.postgres_test_table,DEV)",
    "changeType": "UPSERT",
    "aspectName": "status",
    "aspect": {
        "json": {
            "removed": false
        }
    },
    "systemMetadata": {
        "lastObserved": 1643871600000,
        "runId": "powerbi-test"
    }
},
{
    "entityType": "dataset",
    "entityUrn": "urn:li:dataset:(urn:li:dataPlatform:powerbi,hr_pbi_test.dbo_book_issue,DEV)",
    "changeType": "UPSERT",
    "aspectName": "datasetProperties",
    "aspect": {
        "json": {
            "customProperties": {},
            "name": "dbo_book_issue",
<<<<<<< HEAD
            "description": "dbo_book_issue\n-----\nhr pbi test description",
=======
            "description": "dbo_book_issue",
>>>>>>> 372f673a
            "tags": []
        }
    },
    "systemMetadata": {
        "lastObserved": 1643871600000,
        "runId": "powerbi-test"
    }
},
{
    "entityType": "dataset",
    "entityUrn": "urn:li:dataset:(urn:li:dataPlatform:powerbi,hr_pbi_test.dbo_book_issue,DEV)",
    "changeType": "UPSERT",
    "aspectName": "status",
    "aspect": {
        "json": {
            "removed": false
        }
    },
    "systemMetadata": {
        "lastObserved": 1643871600000,
        "runId": "powerbi-test"
    }
},
{
    "entityType": "dataset",
    "entityUrn": "urn:li:dataset:(urn:li:dataPlatform:powerbi,hr_pbi_test.ms_sql_native_table,DEV)",
    "changeType": "UPSERT",
    "aspectName": "datasetProperties",
    "aspect": {
        "json": {
            "customProperties": {},
            "name": "ms_sql_native_table",
<<<<<<< HEAD
            "description": "ms_sql_native_table\n-----\nhr pbi test description",
=======
            "description": "ms_sql_native_table",
>>>>>>> 372f673a
            "tags": []
        }
    },
    "systemMetadata": {
        "lastObserved": 1643871600000,
        "runId": "powerbi-test"
    }
},
{
    "entityType": "dataset",
    "entityUrn": "urn:li:dataset:(urn:li:dataPlatform:powerbi,hr_pbi_test.ms_sql_native_table,DEV)",
    "changeType": "UPSERT",
    "aspectName": "status",
    "aspect": {
        "json": {
            "removed": false
        }
    },
    "systemMetadata": {
        "lastObserved": 1643871600000,
        "runId": "powerbi-test"
    }
},
{
    "entityType": "chart",
    "entityUrn": "urn:li:chart:(powerbi,charts.B8E293DC-0C83-4AA0-9BB9-0A8738DF24A0)",
    "changeType": "UPSERT",
    "aspectName": "chartInfo",
    "aspect": {
        "json": {
            "customProperties": {
<<<<<<< HEAD
                "datasetId": "05169CD2-E713-41E6-9600-1D8066D95445",
                "reportId": "",
                "datasetWebUrl": "http://localhost/groups/64ED5CAD-7C10-4684-8180-826122881108/datasets/05169CD2-E713-41E6-9600-1D8066D95445/details",
                "createdFrom": "Dataset"
=======
                "createdFrom": "Dataset",
                "datasetId": "05169CD2-E713-41E6-9600-1D8066D95445",
                "datasetWebUrl": "http://localhost/groups/64ED5CAD-7C10-4684-8180-826122881108/datasets/05169CD2-E713-41E6-9600-1D8066D95445/details"
>>>>>>> 372f673a
            },
            "title": "test_tile",
            "description": "test_tile",
            "lastModified": {
                "created": {
                    "time": 0,
                    "actor": "urn:li:corpuser:unknown"
                },
                "lastModified": {
                    "time": 0,
                    "actor": "urn:li:corpuser:unknown"
                }
            },
            "inputs": [
                {
                    "string": "urn:li:dataset:(urn:li:dataPlatform:powerbi,library-dataset.public_issue_history,DEV)"
                },
                {
                    "string": "urn:li:dataset:(urn:li:dataPlatform:powerbi,library-dataset.SNOWFLAKE_TESTTABLE,DEV)"
                },
                {
                    "string": "urn:li:dataset:(urn:li:dataPlatform:powerbi,library-dataset.snowflake_native-query,DEV)"
                },
                {
                    "string": "urn:li:dataset:(urn:li:dataPlatform:powerbi,library-dataset.snowflake_native-query-with-join,DEV)"
                },
                {
                    "string": "urn:li:dataset:(urn:li:dataPlatform:powerbi,library-dataset.job-history,DEV)"
                },
                {
                    "string": "urn:li:dataset:(urn:li:dataPlatform:powerbi,library-dataset.postgres_test_table,DEV)"
                }
            ]
        }
    },
    "systemMetadata": {
        "lastObserved": 1643871600000,
        "runId": "powerbi-test"
    }
},
{
    "entityType": "chart",
    "entityUrn": "urn:li:chart:(powerbi,charts.B8E293DC-0C83-4AA0-9BB9-0A8738DF24A0)",
    "changeType": "UPSERT",
    "aspectName": "status",
    "aspect": {
        "json": {
            "removed": false
        }
    },
    "systemMetadata": {
        "lastObserved": 1643871600000,
        "runId": "powerbi-test"
    }
},
{
    "entityType": "chart",
    "entityUrn": "urn:li:chart:(powerbi,charts.B8E293DC-0C83-4AA0-9BB9-0A8738DF24A0)",
    "changeType": "UPSERT",
    "aspectName": "chartKey",
    "aspect": {
        "json": {
            "dashboardTool": "powerbi",
            "chartId": "powerbi.linkedin.com/charts/B8E293DC-0C83-4AA0-9BB9-0A8738DF24A0"
        }
    },
    "systemMetadata": {
        "lastObserved": 1643871600000,
        "runId": "powerbi-test"
    }
},
{
    "entityType": "chart",
    "entityUrn": "urn:li:chart:(powerbi,charts.23212598-23b5-4980-87cc-5fc0ecd84385)",
    "changeType": "UPSERT",
    "aspectName": "chartInfo",
    "aspect": {
        "json": {
            "customProperties": {
<<<<<<< HEAD
                "datasetId": "ba0130a1-5b03-40de-9535-b34e778ea6ed",
                "reportId": "",
                "datasetWebUrl": "http://localhost/groups/64ED5CAD-7C10-4684-8180-826122881108/datasets/ba0130a1-5b03-40de-9535-b34e778ea6ed/details",
                "createdFrom": "Dataset"
=======
                "createdFrom": "Dataset",
                "datasetId": "ba0130a1-5b03-40de-9535-b34e778ea6ed",
                "datasetWebUrl": "http://localhost/groups/64ED5CAD-7C10-4684-8180-826122881108/datasets/ba0130a1-5b03-40de-9535-b34e778ea6ed/details"
>>>>>>> 372f673a
            },
            "title": "yearly_sales",
            "description": "yearly_sales",
            "lastModified": {
                "created": {
                    "time": 0,
                    "actor": "urn:li:corpuser:unknown"
                },
                "lastModified": {
                    "time": 0,
                    "actor": "urn:li:corpuser:unknown"
                }
            },
            "inputs": [
                {
                    "string": "urn:li:dataset:(urn:li:dataPlatform:powerbi,hr_pbi_test.dbo_book_issue,DEV)"
                },
                {
                    "string": "urn:li:dataset:(urn:li:dataPlatform:powerbi,hr_pbi_test.ms_sql_native_table,DEV)"
                }
            ]
        }
    },
    "systemMetadata": {
        "lastObserved": 1643871600000,
        "runId": "powerbi-test"
    }
},
{
    "entityType": "chart",
    "entityUrn": "urn:li:chart:(powerbi,charts.23212598-23b5-4980-87cc-5fc0ecd84385)",
    "changeType": "UPSERT",
    "aspectName": "status",
    "aspect": {
        "json": {
            "removed": false
        }
    },
    "systemMetadata": {
        "lastObserved": 1643871600000,
        "runId": "powerbi-test"
    }
},
{
    "entityType": "chart",
    "entityUrn": "urn:li:chart:(powerbi,charts.23212598-23b5-4980-87cc-5fc0ecd84385)",
    "changeType": "UPSERT",
    "aspectName": "chartKey",
    "aspect": {
        "json": {
            "dashboardTool": "powerbi",
            "chartId": "powerbi.linkedin.com/charts/23212598-23b5-4980-87cc-5fc0ecd84385"
        }
    },
    "systemMetadata": {
        "lastObserved": 1643871600000,
        "runId": "powerbi-test"
    }
},
{
    "entityType": "dashboard",
    "entityUrn": "urn:li:dashboard:(powerbi,dashboards.7D668CAD-7FFC-4505-9215-655BCA5BEBAE)",
    "changeType": "UPSERT",
    "aspectName": "browsePaths",
    "aspect": {
        "json": {
            "paths": [
                "/powerbi/demo-workspace"
            ]
        }
    },
    "systemMetadata": {
        "lastObserved": 1643871600000,
        "runId": "powerbi-test"
    }
},
{
    "entityType": "dashboard",
    "entityUrn": "urn:li:dashboard:(powerbi,dashboards.7D668CAD-7FFC-4505-9215-655BCA5BEBAE)",
    "changeType": "UPSERT",
    "aspectName": "dashboardInfo",
    "aspect": {
        "json": {
            "customProperties": {
                "chartCount": "2",
                "workspaceName": "demo-workspace",
                "workspaceId": "64ED5CAD-7C10-4684-8180-826122881108"
            },
            "title": "test_dashboard",
<<<<<<< HEAD
            "description": "test_dashboard\n-----\nDescription of test dashboard",
=======
            "description": "test_dashboard",
>>>>>>> 372f673a
            "charts": [
                "urn:li:chart:(powerbi,charts.B8E293DC-0C83-4AA0-9BB9-0A8738DF24A0)",
                "urn:li:chart:(powerbi,charts.23212598-23b5-4980-87cc-5fc0ecd84385)"
            ],
            "datasets": [],
            "lastModified": {
                "created": {
                    "time": 0,
                    "actor": "urn:li:corpuser:unknown"
                },
                "lastModified": {
                    "time": 0,
                    "actor": "urn:li:corpuser:unknown"
                }
            },
            "dashboardUrl": "https://localhost/dashboards/web/1"
        }
    },
    "systemMetadata": {
        "lastObserved": 1643871600000,
        "runId": "powerbi-test"
    }
},
{
    "entityType": "dashboard",
    "entityUrn": "urn:li:dashboard:(powerbi,dashboards.7D668CAD-7FFC-4505-9215-655BCA5BEBAE)",
    "changeType": "UPSERT",
    "aspectName": "status",
    "aspect": {
        "json": {
            "removed": false
        }
    },
    "systemMetadata": {
        "lastObserved": 1643871600000,
        "runId": "powerbi-test"
    }
},
{
    "entityType": "dashboard",
    "entityUrn": "urn:li:dashboard:(powerbi,dashboards.7D668CAD-7FFC-4505-9215-655BCA5BEBAE)",
    "changeType": "UPSERT",
    "aspectName": "dashboardKey",
    "aspect": {
        "json": {
            "dashboardTool": "powerbi",
            "dashboardId": "powerbi.linkedin.com/dashboards/7D668CAD-7FFC-4505-9215-655BCA5BEBAE"
        }
    },
    "systemMetadata": {
        "lastObserved": 1643871600000,
        "runId": "powerbi-test"
    }
},
{
    "entityType": "dashboard",
    "entityUrn": "urn:li:dashboard:(powerbi,dashboards.7D668CAD-8FFC-4505-9215-655BCA5BEBAE)",
    "changeType": "UPSERT",
    "aspectName": "browsePaths",
    "aspect": {
        "json": {
            "paths": [
                "/powerbi/second-demo-workspace"
            ]
        }
    },
    "systemMetadata": {
        "lastObserved": 1643871600000,
        "runId": "powerbi-test"
    }
},
{
    "entityType": "dashboard",
    "entityUrn": "urn:li:dashboard:(powerbi,dashboards.7D668CAD-8FFC-4505-9215-655BCA5BEBAE)",
    "changeType": "UPSERT",
    "aspectName": "dashboardInfo",
    "aspect": {
        "json": {
            "customProperties": {
                "chartCount": "0",
                "workspaceName": "second-demo-workspace",
                "workspaceId": "64ED5CAD-7C22-4684-8180-826122881108"
            },
            "title": "test_dashboard2",
            "description": "test_dashboard2",
            "charts": [],
            "datasets": [],
            "lastModified": {
                "created": {
                    "time": 0,
                    "actor": "urn:li:corpuser:unknown"
                },
                "lastModified": {
                    "time": 0,
                    "actor": "urn:li:corpuser:unknown"
                }
            },
            "dashboardUrl": "https://localhost/dashboards/web/1"
        }
    },
    "systemMetadata": {
        "lastObserved": 1643871600000,
        "runId": "powerbi-test"
    }
},
{
    "entityType": "dashboard",
    "entityUrn": "urn:li:dashboard:(powerbi,dashboards.7D668CAD-8FFC-4505-9215-655BCA5BEBAE)",
    "changeType": "UPSERT",
    "aspectName": "status",
    "aspect": {
        "json": {
            "removed": false
        }
    },
    "systemMetadata": {
        "lastObserved": 1643871600000,
        "runId": "powerbi-test"
    }
},
{
    "entityType": "dashboard",
    "entityUrn": "urn:li:dashboard:(powerbi,dashboards.7D668CAD-8FFC-4505-9215-655BCA5BEBAE)",
    "changeType": "UPSERT",
    "aspectName": "dashboardKey",
    "aspect": {
        "json": {
            "dashboardTool": "powerbi",
            "dashboardId": "powerbi.linkedin.com/dashboards/7D668CAD-8FFC-4505-9215-655BCA5BEBAE"
        }
    },
    "systemMetadata": {
        "lastObserved": 1643871600000,
        "runId": "powerbi-test"
    }
}
]<|MERGE_RESOLUTION|>--- conflicted
+++ resolved
@@ -8,11 +8,7 @@
         "json": {
             "customProperties": {},
             "name": "public issue_history",
-<<<<<<< HEAD
-            "description": "public issue_history\n-----\nLibrary dataset description",
-=======
             "description": "public issue_history",
->>>>>>> 372f673a
             "tags": []
         }
     },
@@ -45,11 +41,7 @@
         "json": {
             "customProperties": {},
             "name": "SNOWFLAKE_TESTTABLE",
-<<<<<<< HEAD
-            "description": "SNOWFLAKE_TESTTABLE\n-----\nLibrary dataset description",
-=======
             "description": "SNOWFLAKE_TESTTABLE",
->>>>>>> 372f673a
             "tags": []
         }
     },
@@ -82,11 +74,7 @@
         "json": {
             "customProperties": {},
             "name": "snowflake native-query",
-<<<<<<< HEAD
-            "description": "snowflake native-query\n-----\nLibrary dataset description",
-=======
             "description": "snowflake native-query",
->>>>>>> 372f673a
             "tags": []
         }
     },
@@ -119,11 +107,7 @@
         "json": {
             "customProperties": {},
             "name": "snowflake native-query-with-join",
-<<<<<<< HEAD
-            "description": "snowflake native-query-with-join\n-----\nLibrary dataset description",
-=======
             "description": "snowflake native-query-with-join",
->>>>>>> 372f673a
             "tags": []
         }
     },
@@ -156,11 +140,7 @@
         "json": {
             "customProperties": {},
             "name": "job-history",
-<<<<<<< HEAD
-            "description": "job-history\n-----\nLibrary dataset description",
-=======
             "description": "job-history",
->>>>>>> 372f673a
             "tags": []
         }
     },
@@ -193,11 +173,7 @@
         "json": {
             "customProperties": {},
             "name": "postgres_test_table",
-<<<<<<< HEAD
-            "description": "postgres_test_table\n-----\nLibrary dataset description",
-=======
             "description": "postgres_test_table",
->>>>>>> 372f673a
             "tags": []
         }
     },
@@ -230,11 +206,7 @@
         "json": {
             "customProperties": {},
             "name": "dbo_book_issue",
-<<<<<<< HEAD
-            "description": "dbo_book_issue\n-----\nhr pbi test description",
-=======
             "description": "dbo_book_issue",
->>>>>>> 372f673a
             "tags": []
         }
     },
@@ -267,11 +239,7 @@
         "json": {
             "customProperties": {},
             "name": "ms_sql_native_table",
-<<<<<<< HEAD
-            "description": "ms_sql_native_table\n-----\nhr pbi test description",
-=======
             "description": "ms_sql_native_table",
->>>>>>> 372f673a
             "tags": []
         }
     },
@@ -303,16 +271,9 @@
     "aspect": {
         "json": {
             "customProperties": {
-<<<<<<< HEAD
-                "datasetId": "05169CD2-E713-41E6-9600-1D8066D95445",
-                "reportId": "",
-                "datasetWebUrl": "http://localhost/groups/64ED5CAD-7C10-4684-8180-826122881108/datasets/05169CD2-E713-41E6-9600-1D8066D95445/details",
-                "createdFrom": "Dataset"
-=======
                 "createdFrom": "Dataset",
                 "datasetId": "05169CD2-E713-41E6-9600-1D8066D95445",
                 "datasetWebUrl": "http://localhost/groups/64ED5CAD-7C10-4684-8180-826122881108/datasets/05169CD2-E713-41E6-9600-1D8066D95445/details"
->>>>>>> 372f673a
             },
             "title": "test_tile",
             "description": "test_tile",
@@ -392,16 +353,9 @@
     "aspect": {
         "json": {
             "customProperties": {
-<<<<<<< HEAD
-                "datasetId": "ba0130a1-5b03-40de-9535-b34e778ea6ed",
-                "reportId": "",
-                "datasetWebUrl": "http://localhost/groups/64ED5CAD-7C10-4684-8180-826122881108/datasets/ba0130a1-5b03-40de-9535-b34e778ea6ed/details",
-                "createdFrom": "Dataset"
-=======
                 "createdFrom": "Dataset",
                 "datasetId": "ba0130a1-5b03-40de-9535-b34e778ea6ed",
                 "datasetWebUrl": "http://localhost/groups/64ED5CAD-7C10-4684-8180-826122881108/datasets/ba0130a1-5b03-40de-9535-b34e778ea6ed/details"
->>>>>>> 372f673a
             },
             "title": "yearly_sales",
             "description": "yearly_sales",
@@ -491,11 +445,7 @@
                 "workspaceId": "64ED5CAD-7C10-4684-8180-826122881108"
             },
             "title": "test_dashboard",
-<<<<<<< HEAD
-            "description": "test_dashboard\n-----\nDescription of test dashboard",
-=======
             "description": "test_dashboard",
->>>>>>> 372f673a
             "charts": [
                 "urn:li:chart:(powerbi,charts.B8E293DC-0C83-4AA0-9BB9-0A8738DF24A0)",
                 "urn:li:chart:(powerbi,charts.23212598-23b5-4980-87cc-5fc0ecd84385)"
