import logging
import sys
from typing import List, Tuple

import pytest
from lark import Tree

import datahub.ingestion.source.powerbi.rest_api_wrapper.data_classes as powerbi_data_classes
from datahub.ingestion.api.common import PipelineContext
from datahub.ingestion.source.powerbi.config import (
    PowerBiDashboardSourceConfig,
    PowerBiDashboardSourceReport,
)
from datahub.ingestion.source.powerbi.dataplatform_instance_resolver import (
    AbstractDataPlatformInstanceResolver,
    create_dataplatform_instance_resolver,
)
from datahub.ingestion.source.powerbi.m_query import parser, resolver, tree_function
from datahub.ingestion.source.powerbi.m_query.resolver import DataPlatformTable, Lineage

pytestmark = pytest.mark.integration_batch_2

M_QUERIES = [
    'let\n    Source = Snowflake.Databases("bu10758.ap-unknown-2.fakecomputing.com","PBI_TEST_WAREHOUSE_PROD",[Role="PBI_TEST_MEMBER"]),\n    PBI_TEST_Database = Source{[Name="PBI_TEST",Kind="Database"]}[Data],\n    TEST_Schema = PBI_TEST_Database{[Name="TEST",Kind="Schema"]}[Data],\n    TESTTABLE_Table = TEST_Schema{[Name="TESTTABLE",Kind="Table"]}[Data]\nin\n    TESTTABLE_Table',
    'let\n    Source = Value.NativeQuery(Snowflake.Databases("bu10758.ap-unknown-2.fakecomputing.com","operations_analytics_warehouse_prod",[Role="OPERATIONS_ANALYTICS_MEMBER"]){[Name="OPERATIONS_ANALYTICS"]}[Data], "SELECT#(lf)concat((UPPER(REPLACE(SELLER,\'-\',\'\'))), MONTHID) as AGENT_KEY,#(lf)concat((UPPER(REPLACE(CLIENT_DIRECTOR,\'-\',\'\'))), MONTHID) as CD_AGENT_KEY,#(lf) *#(lf)FROM#(lf)OPERATIONS_ANALYTICS.TRANSFORMED_PROD.V_APS_SME_UNITS_V4", null, [EnableFolding=true]),\n    #"ADDed Conditional Column" = Table.AddColumn(Source, "SME Units ENT", each if [DEAL_TYPE] = "SME Unit" then [UNIT] else 0),\n    #"Added Conditional Column1" = Table.AddColumn(#"Added Conditional Column", "Banklink Units", each if [DEAL_TYPE] = "Banklink" then [UNIT] else 0),\n    #"Removed Columns" = Table.RemoveColumns(#"Added Conditional Column1",{"Banklink Units"}),\n    #"Added Custom" = Table.AddColumn(#"Removed Columns", "Banklink Units", each if [DEAL_TYPE] = "Banklink" and [SALES_TYPE] = "3 - Upsell"\nthen [UNIT]\n\nelse if [SALES_TYPE] = "Adjusted BL Migration"\nthen [UNIT]\n\nelse 0),\n    #"Added Custom1" = Table.AddColumn(#"Added Custom", "SME Units in $ (*$361)", each if [DEAL_TYPE] = "SME Unit" \nand [SALES_TYPE] <> "4 - Renewal"\n    then [UNIT] * 361\nelse 0),\n    #"Added Custom2" = Table.AddColumn(#"Added Custom1", "Banklink in $ (*$148)", each [Banklink Units] * 148)\nin\n    #"Added Custom2"',
    'let\n    Source = Value.NativeQuery(Snowflake.Databases("bu10758.ap-unknown-2.fakecomputing.com","operations_analytics_warehouse_prod",[Role="OPERATIONS_ANALYTICS_MEMBER"]){[Name="OPERATIONS_ANALYTICS"]}[Data], "select #(lf)UPPER(REPLACE(AGENT_NAME,\'-\',\'\')) AS Agent,#(lf)TIER,#(lf)UPPER(MANAGER),#(lf)TEAM_TYPE,#(lf)DATE_TARGET,#(lf)MONTHID,#(lf)TARGET_TEAM,#(lf)SELLER_EMAIL,#(lf)concat((UPPER(REPLACE(AGENT_NAME,\'-\',\'\'))), MONTHID) as AGENT_KEY,#(lf)UNIT_TARGET AS SME_Quota,#(lf)AMV_TARGET AS Revenue_Quota,#(lf)SERVICE_QUOTA,#(lf)BL_TARGET,#(lf)SOFTWARE_QUOTA as Software_Quota#(lf)#(lf)from OPERATIONS_ANALYTICS.TRANSFORMED_PROD.V_SME_UNIT_TARGETS#(lf)#(lf)where YEAR_TARGET >= 2022#(lf)and TEAM_TYPE = \'Accounting\'#(lf)and TARGET_TEAM = \'Enterprise\'", null, [EnableFolding=true]),\n    #"Added Conditional Column" = Table.AddColumn(Source, "Has PS Software Quota?", each if [TIER] = "Expansion (Medium)" then "Yes" else if [TIER] = "Acquisition" then "Yes" else "No")\nin\n    #"Added Conditional Column"',
    'let\n    Source = Sql.Database("AUPRDWHDB", "COMMOPSDB", [Query="select *#(lf),concat((UPPER(REPLACE(CLIENT_MANAGER_QUOTED,\'-\',\'\'))), MONTHID) as AGENT_KEY#(lf),concat((UPPER(REPLACE(CLIENT_DIRECTOR,\'-\',\'\'))), MONTHID) as CD_AGENT_KEY#(lf)#(lf)from V_OIP_ENT_2022"]),\n    #"Added Custom" = Table.AddColumn(Source, "OIP in $(*$350)", each [SALES_INVOICE_AMOUNT] * 350),\n    #"Changed Type" = Table.TransformColumnTypes(#"Added Custom",{{"OIP in $(*$350)", type number}})\nin\n    #"Changed Type"',
    'let\n    Source = Sql.Database("AUPRDWHDB", "COMMOPSDB", [Query="Select *,#(lf)#(lf)concat((UPPER(REPLACE(CLIENT_MANAGER_QUOTED,\'-\',\'\'))), #(lf)LEFT(CAST(DTE AS DATE),4)+LEFT(RIGHT(CAST(DTE AS DATE),5),2)) AS AGENT_KEY,#(lf)concat((UPPER(REPLACE(CLIENT_DIRECTOR,\'-\',\'\'))), #(lf)LEFT(CAST(DTE AS DATE),4)+LEFT(RIGHT(CAST(DTE AS DATE),5),2)) AS CD_AGENT_KEY#(lf)#(lf)from V_INVOICE_BOOKING_2022"]),\n    #"Changed Type" = Table.TransformColumnTypes(Source,{{"CLIENT_ID", Int64.Type}}),\n    #"Added Conditional Column" = Table.AddColumn(#"Changed Type", "PS Software (One-Off)", each if Text.Contains([REVENUE_TYPE], "Software") then [Inv_Amt] else if Text.Contains([REVENUE_TYPE], "Tax Seminar") then [Inv_Amt] else 0),\n    #"Filtered Rows" = Table.SelectRows(#"Added Conditional Column", each true),\n    #"Duplicated Column" = Table.DuplicateColumn(#"Filtered Rows", "CLIENT_ID", "CLIENT_ID - Copy"),\n    #"Changed Type1" = Table.TransformColumnTypes(#"Duplicated Column",{{"CLIENT_ID - Copy", type text}}),\n    #"Renamed Columns" = Table.RenameColumns(#"Changed Type1",{{"CLIENT_ID - Copy", "CLIENT_ID for Filter"}})\nin\n    #"Renamed Columns"',
    'let\n    Source = Sql.Database("AUPRDWHDB", "COMMOPSDB", [Query="SELECT *,#(lf)concat((UPPER(REPLACE(CLIENT_MANAGER_CLOSING_MONTH,\'-\',\'\'))), #(lf)LEFT(CAST(MONTH_DATE AS DATE),4)+LEFT(RIGHT(CAST(MONTH_DATE AS DATE),5),2)) AS AGENT_KEY#(lf)#(lf)FROM dbo.V_ARR_ADDS"]),\n    #"Changed Type" = Table.TransformColumnTypes(Source,{{"MONTH_DATE", type date}}),\n    #"Added Custom" = Table.AddColumn(#"Changed Type", "Month", each Date.Month([MONTH_DATE]))\nin\n    #"Added Custom"',
    "let\n    Source = Value.NativeQuery(Snowflake.Databases(\"bu10758.ap-unknown-2.fakecomputing.com\",\"operations_analytics_warehouse_prod\",[Role=\"OPERATIONS_ANALYTICS_MEMBER\"]){[Name=\"OPERATIONS_ANALYTICS\"]}[Data], \"select #(lf)UPPER(REPLACE(AGENT_NAME,'-','')) AS CLIENT_DIRECTOR,#(lf)TIER,#(lf)UPPER(MANAGER),#(lf)TEAM_TYPE,#(lf)DATE_TARGET,#(lf)MONTHID,#(lf)TARGET_TEAM,#(lf)SELLER_EMAIL,#(lf)concat((UPPER(REPLACE(AGENT_NAME,'-',''))), MONTHID) as AGENT_KEY,#(lf)UNIT_TARGET AS SME_Quota,#(lf)AMV_TARGET AS Revenue_Quota,#(lf)SERVICE_QUOTA,#(lf)BL_TARGET,#(lf)SOFTWARE_QUOTA as Software_Quota#(lf)#(lf)from OPERATIONS_ANALYTICS.TRANSFORMED_PROD.V_SME_UNIT_TARGETS#(lf)#(lf)where YEAR_TARGET >= 2022#(lf)and TEAM_TYPE = 'Accounting'#(lf)and TARGET_TEAM = 'Enterprise'#(lf)AND TIER = 'Client Director'\", null, [EnableFolding=true])\nin\n    Source",
    'let\n    Source = Sql.Database("AUPRDWHDB", "COMMOPSDB", [Query="select *,#(lf)concat((UPPER(REPLACE(CLIENT_DIRECTOR,\'-\',\'\'))), MONTH_WID) as CD_AGENT_KEY,#(lf)concat((UPPER(REPLACE(CLIENT_MANAGER_CLOSING_MONTH,\'-\',\'\'))), MONTH_WID) as AGENT_KEY#(lf)#(lf)from V_PS_CD_RETENTION", CommandTimeout=#duration(0, 1, 30, 0)]),\n    #"Changed Type" = Table.TransformColumnTypes(Source,{{"mth_date", type date}}),\n    #"Added Custom" = Table.AddColumn(#"Changed Type", "Month", each Date.Month([mth_date])),\n    #"Added Custom1" = Table.AddColumn(#"Added Custom", "TPV Opening", each if [Month] = 1 then [TPV_AMV_OPENING]\nelse if [Month] = 2 then 0\nelse if [Month] = 3 then 0\nelse if [Month] = 4 then [TPV_AMV_OPENING]\nelse if [Month] = 5 then 0\nelse if [Month] = 6 then 0\nelse if [Month] = 7 then [TPV_AMV_OPENING]\nelse if [Month] = 8 then 0\nelse if [Month] = 9 then 0\nelse if [Month] = 10 then [TPV_AMV_OPENING]\nelse if [Month] = 11 then 0\nelse if [Month] = 12 then 0\n\nelse 0)\nin\n    #"Added Custom1"',
    'let\n    Source = Sql.Database("AUPRDWHDB", "COMMOPSDB", [Query="select#(lf)CLIENT_ID,#(lf)PARTNER_ACCOUNT_NAME,#(lf)CM_CLOSING_MNTH_COUNTRY,#(lf)MONTH_WID,#(lf)PS_DELETES,#(lf)CLIENT_MANAGER_CLOSING_MONTH,#(lf)SME_DELETES,#(lf)TPV_AMV_OPENING,#(lf)concat((UPPER(REPLACE(CLIENT_MANAGER_CLOSING_MONTH,\'-\',\'\'))), MONTH_WID) as AGENT_KEY#(lf)#(lf)from V_TPV_LEADERBOARD", CommandTimeout=#duration(0, 1, 30, 0)]),\n    #"Changed Type" = Table.TransformColumnTypes(Source,{{"MONTH_WID", type text}}),\n    #"Added Custom" = Table.AddColumn(#"Changed Type", "MONTH_DATE", each Date.FromText(\nText.Range([MONTH_WID], 0,4) & "-"  &\nText.Range([MONTH_WID], 4,2)\n)),\n    #"Added Custom2" = Table.AddColumn(#"Added Custom", "Month", each Date.Month([MONTH_DATE])),\n    #"Added Custom1" = Table.AddColumn(#"Added Custom2", "TPV Opening", each if [Month] = 1 then [TPV_AMV_OPENING]\nelse if [Month] = 2 then 0\nelse if [Month] = 3 then 0\nelse if [Month] = 4 then [TPV_AMV_OPENING]\nelse if [Month] = 5 then 0\nelse if [Month] = 6 then 0\nelse if [Month] = 7 then [TPV_AMV_OPENING]\nelse if [Month] = 8 then 0\nelse if [Month] = 9 then 0\nelse if [Month] = 10 then [TPV_AMV_OPENING]\nelse if [Month] = 11 then 0\nelse if [Month] = 12 then 0\n\nelse 0)\nin\n    #"Added Custom1"',
    'let\n    Source = Snowflake.Databases("bu10758.ap-unknown-2.fakecomputing.com","OPERATIONS_ANALYTICS_WAREHOUSE_PROD",[Role="OPERATIONS_ANALYTICS_MEMBER_AD"]),\n    OPERATIONS_ANALYTICS_Database = Source{[Name="OPERATIONS_ANALYTICS",Kind="Database"]}[Data],\n    TEST_Schema = OPERATIONS_ANALYTICS_Database{[Name="TEST",Kind="Schema"]}[Data],\n    LZ_MIGRATION_DOWNLOAD_View = TEST_Schema{[Name="LZ_MIGRATION_DOWNLOAD",Kind="View"]}[Data],\n    #"Changed Type" = Table.TransformColumnTypes(LZ_MIGRATION_DOWNLOAD_View,{{"MIGRATION_MONTH_ID", type text}}),\n    #"Added Custom" = Table.AddColumn(#"Changed Type", "Migration Month", each Date.FromText(\nText.Range([MIGRATION_MONTH_ID], 0,4) & "-" & \nText.Range([MIGRATION_MONTH_ID], 4,2) \n)),\n    #"Changed Type1" = Table.TransformColumnTypes(#"Added Custom",{{"Migration Month", type date}})\nin\n    #"Changed Type1"',
    "let\n    Source = Value.NativeQuery(Snowflake.Databases(\"bu10758.ap-unknown-2.fakecomputing.com\",\"operations_analytics_warehouse_prod\",[Role=\"OPERATIONS_ANALYTICS_MEMBER\"]){[Name=\"OPERATIONS_ANALYTICS\"]}[Data], \"select *,#(lf)UPPER(REPLACE(AGENT_NAME,'-','')) AS Agent,#(lf)concat((UPPER(REPLACE(AGENT_NAME,'-',''))), MONTHID) as AGENT_KEY#(lf)#(lf)from OPERATIONS_ANALYTICS.TRANSFORMED_PROD.V_SME_UNIT_TARGETS#(lf)#(lf)where YEAR_TARGET >= 2022#(lf)and TEAM_TYPE = 'Industries'#(lf)and TARGET_TEAM = 'Enterprise'\", null, [EnableFolding=true])\nin\n    Source",
    'let\n    Source = Sql.Database("AUPRDWHDB", "COMMOPSDB", [Query="Select#(lf)*,#(lf)concat((UPPER(REPLACE(SALES_SPECIALIST,\'-\',\'\'))),#(lf)LEFT(CAST(INVOICE_DATE AS DATE),4)+LEFT(RIGHT(CAST(INVOICE_DATE AS DATE),5),2)) AS AGENT_KEY,#(lf)CASE#(lf)    WHEN CLASS = \'Software\' and (NOT(PRODUCT in (\'ADV\', \'Adv\') and left(ACCOUNT_ID,2)=\'10\') #(lf)    or V_ENTERPRISE_INVOICED_REVENUE.TYPE = \'Manual Adjustment\') THEN INVOICE_AMOUNT#(lf)    WHEN V_ENTERPRISE_INVOICED_REVENUE.TYPE IN (\'Recurring\',\'0\') THEN INVOICE_AMOUNT#(lf)    ELSE 0#(lf)END as SOFTWARE_INV#(lf)#(lf)from V_ENTERPRISE_INVOICED_REVENUE", CommandTimeout=#duration(0, 1, 30, 0)]),\n    #"Added Conditional Column" = Table.AddColumn(Source, "Services", each if [CLASS] = "Services" then [INVOICE_AMOUNT] else 0),\n    #"Added Custom" = Table.AddColumn(#"Added Conditional Column", "Advanced New Sites", each if [PRODUCT] = "ADV"\nor [PRODUCT] = "Adv"\nthen [NEW_SITE]\nelse 0)\nin\n    #"Added Custom"',
    'let\n    Source = Snowflake.Databases("ghh48144.snowflakefakecomputing.com","GSL_TEST_WH",[Role="ACCOUNTADMIN"]),\n Source2 = PostgreSQL.Database("localhost", "mics"),\n  public_order_date = Source2{[Schema="public",Item="order_date"]}[Data],\n    GSL_TEST_DB_Database = Source{[Name="GSL_TEST_DB",Kind="Database"]}[Data],\n  PUBLIC_Schema = GSL_TEST_DB_Database{[Name="PUBLIC",Kind="Schema"]}[Data],\n   SALES_ANALYST_VIEW_View = PUBLIC_Schema{[Name="SALES_ANALYST_VIEW",Kind="View"]}[Data],\n  two_source_table  = Table.Combine({public_order_date, SALES_ANALYST_VIEW_View})\n in\n    two_source_table',
    'let\n    Source = PostgreSQL.Database("localhost"  ,   "mics"      ),\n  public_order_date =    Source{[Schema="public",Item="order_date"]}[Data] \n in \n public_order_date',
    'let\n    Source = Oracle.Database("localhost:1521/salesdb.GSLAB.COM", [HierarchicalNavigation=true]), HR = Source{[Schema="HR"]}[Data], EMPLOYEES1 = HR{[Name="EMPLOYEES"]}[Data] \n in EMPLOYEES1',
    'let\n    Source = Sql.Database("localhost", "library"),\n dbo_book_issue = Source{[Schema="dbo",Item="book_issue"]}[Data]\n in dbo_book_issue',
    'let\n    Source = Snowflake.Databases("ghh48144.snowflakefakecomputing.com","GSL_TEST_WH",[Role="ACCOUNTADMIN"]),\n    GSL_TEST_DB_Database = Source{[Name="GSL_TEST_DB",Kind="Database"]}[Data],\n    PUBLIC_Schema = GSL_TEST_DB_Database{[Name="PUBLIC",Kind="Schema"]}[Data],\n    SALES_FORECAST_Table = PUBLIC_Schema{[Name="SALES_FORECAST",Kind="Table"]}[Data],\n    SALES_ANALYST_Table = PUBLIC_Schema{[Name="SALES_ANALYST",Kind="Table"]}[Data],\n    RESULT = Table.Combine({SALES_FORECAST_Table, SALES_ANALYST_Table})\n\nin\n    RESULT',
    'let\n    Source = GoogleBigQuery.Database(),\n    #"seraphic-music-344307" = Source{[Name="seraphic-music-344307"]}[Data],\n    school_dataset_Schema = #"seraphic-music-344307"{[Name="school_dataset",Kind="Schema"]}[Data],\n    first_Table = school_dataset_Schema{[Name="first",Kind="Table"]}[Data]\nin\n    first_Table',
    'let    \nSource = GoogleBigQuery.Database([BillingProject = #"Parameter - Source"]),\n#"gcp-project" = Source{[Name=#"Parameter - Source"]}[Data],\ngcp_billing_Schema = #"gcp-project"{[Name=#"My bq project",Kind="Schema"]}[Data],\nF_GCP_COST_Table = gcp_billing_Schema{[Name="GCP_TABLE",Kind="Table"]}[Data]\nin\nF_GCP_COST_Table',
    'let\n Source = GoogleBigQuery.Database([BillingProject = #"Parameter - Source"]),\n#"gcp-project" = Source{[Name=#"Parameter - Source"]}[Data],\nuniversal_Schema = #"gcp-project"{[Name="universal",Kind="Schema"]}[Data],\nD_WH_DATE_Table = universal_Schema{[Name="D_WH_DATE",Kind="Table"]}[Data],\n#"Filtered Rows" = Table.SelectRows(D_WH_DATE_Table, each [D_DATE] > #datetime(2019, 9, 10, 0, 0, 0)),\n#"Filtered Rows1" = Table.SelectRows(#"Filtered Rows", each DateTime.IsInPreviousNHours([D_DATE], 87600))\n in \n#"Filtered Rows1"',
    'let\n Source = GoogleBigQuery.Database([BillingProject="dwh-prod"]),\ngcp_project = Source{[Name="dwh-prod"]}[Data],\ngcp_billing_Schema = gcp_project {[Name="gcp_billing",Kind="Schema"]}[Data],\nD_GCP_CUSTOM_LABEL_Table = gcp_billing_Schema{[Name="D_GCP_CUSTOM_LABEL",Kind="Table"]}[Data] \n in \n D_GCP_CUSTOM_LABEL_Table',
    'let\n    Source = AmazonRedshift.Database("redshift-url","dev"),\n    public = Source{[Name="public"]}[Data],\n    category1 = public{[Name="category"]}[Data]\nin\n    category1',
    'let\n Source = Value.NativeQuery(AmazonRedshift.Database("redshift-url","dev"), "select * from dev.public.category", null, [EnableFolding=true]) \n in Source',
    'let\n    Source = Databricks.Catalogs("adb-123.azuredatabricks.net", "/sql/1.0/endpoints/12345dc91aa25844", [Catalog=null, Database=null]),\n    hive_metastore_Database = Source{[Name="hive_metastore",Kind="Database"]}[Data],\n    sandbox_revenue_Schema = hive_metastore_Database{[Name="sandbox_revenue",Kind="Schema"]}[Data],\n    public_consumer_price_index_Table = sandbox_revenue_Schema{[Name="public_consumer_price_index",Kind="Table"]}[Data],\n    #"Renamed Columns" = Table.RenameColumns(public_consumer_price_index_Table,{{"Country", "country"}, {"Metric", "metric"}}),\n #"Inserted Year" = Table.AddColumn(#"Renamed Columns", "ID", each Date.Year([date_id]) + Date.Month([date_id]), Text.Type),\n #"Added Custom" = Table.AddColumn(#"Inserted Year", "Custom", each Text.Combine({Number.ToText(Date.Year([date_id])), Number.ToText(Date.Month([date_id])), [country]})),\n    #"Removed Columns" = Table.RemoveColumns(#"Added Custom",{"ID"}),\n    #"Renamed Columns1" = Table.RenameColumns(#"Removed Columns",{{"Custom", "ID"}}),\n #"Filtered Rows" = Table.SelectRows(#"Renamed Columns1", each ([metric] = "Consumer Price Index") and (not Number.IsNaN([value])))\nin\n    #"Filtered Rows"',
    "let\n    Source = Value.NativeQuery(Snowflake.Databases(\"bu10758.ap-unknown-2.fakecomputing.com\",\"operations_analytics_warehouse_prod\",[Role=\"OPERATIONS_ANALYTICS_MEMBER\"]){[Name=\"OPERATIONS_ANALYTICS\"]}[Data], \"select #(lf)UPPER(REPLACE(AGENT_NAME,'-','')) AS CLIENT_DIRECTOR,#(lf)TIER,#(lf)UPPER(MANAGER),#(lf)TEAM_TYPE,#(lf)DATE_TARGET,#(lf)MONTHID,#(lf)TARGET_TEAM,#(lf)SELLER_EMAIL,#(lf)concat((UPPER(REPLACE(AGENT_NAME,'-',''))), MONTHID) as AGENT_KEY,#(lf)UNIT_TARGET AS SME_Quota,#(lf)AMV_TARGET AS Revenue_Quota,#(lf)SERVICE_QUOTA,#(lf)BL_TARGET,#(lf)SOFTWARE_QUOTA as Software_Quota#(lf)#(lf)from OPERATIONS_ANALYTICS.TRANSFORMED_PROD.V_SME_UNIT_TARGETS inner join OPERATIONS_ANALYTICS.TRANSFORMED_PROD.V_SME_UNIT #(lf)#(lf)where YEAR_TARGET >= 2022#(lf)and TEAM_TYPE = 'Accounting'#(lf)and TARGET_TEAM = 'Enterprise'#(lf)AND TIER = 'Client Director'\", null, [EnableFolding=true])\nin\n    Source",
<<<<<<< HEAD
    'let\n Source = DatabricksMultiCloud.Catalogs("abc.cloud.databricks.com", "/sql/gh2cfe3fe1d4c7cd", [Catalog=null, Database=null, EnableAutomaticProxyDiscovery=null]),\n ml_prod_Database = Source{[Name="ml_prod",Kind="Database"]}[Data],\n membership_corn_Schema = ml_prod_Database{[Name="membership_corn",Kind="Schema"]}[Data],\n time_exp_data_v3_Table = membership_corn_Schema{[Name="time_exp_data_v3",Kind="Table"]}[Data],\n #"Renamed Columns" = Table.RenameColumns(time_exp_data_v3_Table)\nin\n #"Renamed Columns"',
    'let\n Source = DatabricksMultiCloud.Catalogs("abc.cloud.databricks.com", "/sql/gh2cfe3fe1d4c7cd", [Catalog="data_analysis", Database="summary", EnableAutomaticProxyDiscovery=null]),\n committee_data_summary_dev = Source{[Item="committee_data",Schema="summary",Catalog="data_analysis"]}[Data],\n #"Added Index" = Table.AddIndexColumn(committee_data_summary_dev, "Index", 1, 1, Int64.Type),\n #"Renamed Columns" = Table.RenameColumns(#"Added Index",)\nin\n #"Renamed Columns"',
    'let\n Source = DatabricksMultiCloud.Catalogs("abc.cloud.databricks.com", "/sql/gh2cfe3fe1d4c7cd", [Catalog="data_analysis", Database="summary", EnableAutomaticProxyDiscovery=null]),\n vips_data_summary_dev = Source{[Item="vips_data",Schema="summary",Catalog="data_analysis"]}[Data],\n #"Changed Type" = Table.TransformColumnTypes(vips_data_summary_dev,{{"vipstartDate", type date}, {"enteredDate", type datetime}, {"estDraftDate", type datetime}, {"estPublDate", type datetime}})\nin\n #"Changed Type"',
=======
    'let\n Source = Value.NativeQuery(Snowflake.Databases("0DD93C6BD5A6.snowflakecomputing.com","sales_analytics_warehouse_prod",[Role="sales_analytics_member_ad"]){[Name="ORDERING"]}[Data], "SELECT#(lf) DISTINCT#(lf) T5.PRESENTMENT_START_DATE#(lf),T5.PRESENTMENT_END_DATE#(lf),T5.DISPLAY_NAME#(lf),T5.NAME#(tab)#(lf),T5.PROMO_DISPLAY_NAME#(lf),T5.REGION#(lf),T5.ID#(lf),T5.WALKOUT#(lf),T6.DEAL_ID#(lf),T6.TYPE#(lf),T5.FREE_PERIOD#(lf),T6.PRICE_MODIFICATION#(lf)#(lf)FROM#(lf)#(lf)(#(lf)    SELECT #(lf) T1.NAME#(lf),DATE(T1.CREATED_AT) as CREATED_AT#(lf),T1.PROMO_CODE#(lf),T1.STATUS#(lf),DATE(T1.UPDATED_AT) as UPDATED_AT#(lf),T1.ID#(lf),T1.DISPLAY_NAME as PROMO_DISPLAY_NAME#(lf),T4.*#(lf)FROM#(lf)(SELECT#(lf) DISTINCT#(lf) NAME#(lf),CREATED_AT#(lf),PROMO_CODE#(lf),STATUS#(lf),UPDATED_AT#(lf),ID#(lf),DISPLAY_NAME#(lf) FROM RAW.PROMOTIONS#(lf)#(lf)) T1#(lf)INNER JOIN#(lf)#(lf) (#(lf)    SELECT #(lf) T3.PRODUCT_STATUS#(lf),T3.CODE#(lf),T3.REGION#(lf),T3.DISPLAY_ORDER_SEQUENCE#(lf),T3.PRODUCT_LINE_ID#(lf),T3.DISPLAY_NAME#(lf),T3.PRODUCT_TYPE#(lf),T3.ID as PROD_TBL_ID#(lf),T3.NAME as PROD_TBL_NAME#(lf),DATE(T2.PRESENTMENT_END_DATE) as PRESENTMENT_END_DATE#(lf),T2.PRICE_COMMITMENT_PERIOD#(lf),T2.NAME as SEAL_TBL_NAME#(lf),DATE(T2.CREATED_AT) as SEAL_TBL_CREATED_AT#(lf),T2.DESCRIPTION#(lf),T2.FREE_PERIOD#(lf),T2.WALKOUT#(lf),T2.PRODUCT_CAT_ID#(lf),T2.PROMOTION_ID#(lf),DATE(T2.PRESENTMENT_START_DATE) as PRESENTMENT_START_DATE#(lf),YEAR(T2.PRESENTMENT_START_DATE) as DEAL_YEAR_START#(lf),MONTH(T2.PRESENTMENT_START_DATE) as DEAL_MONTH_START#(lf),T2.DEAL_TYPE#(lf),DATE(T2.UPDATED_AT) as SEAL_TBL_UPDATED_AT#(lf),T2.ID as SEAL_TBL_ID#(lf),T2.STATUS as SEAL_TBL_STATUS#(lf)FROM#(lf)(SELECT#(lf) DISTINCT#(lf) PRODUCT_STATUS#(lf),CODE#(lf),REGION#(lf),DISPLAY_ORDER_SEQUENCE#(lf),PRODUCT_LINE_ID#(lf),DISPLAY_NAME#(lf),PRODUCT_TYPE#(lf),ID #(lf),NAME #(lf) FROM#(lf) RAW.PRODUCTS#(lf)#(lf)) T3#(lf)INNER JOIN#(lf)(#(lf)    SELECT#(lf)    DISTINCT#(lf)    PRESENTMENT_END_DATE#(lf),PRICE_COMMITMENT_PERIOD#(lf),NAME#(lf),CREATED_AT#(lf),DESCRIPTION#(lf),FREE_PERIOD#(lf),WALKOUT#(lf),PRODUCT_CAT_ID#(lf),PROMOTION_ID#(lf),PRESENTMENT_START_DATE#(lf),DEAL_TYPE#(lf),UPDATED_AT#(lf),ID#(lf),STATUS#(lf)    FROM#(lf)    RAW.DEALS#(lf)#(lf)) T2#(lf)ON#(lf)T3.ID   =   T2.PRODUCT_CAT_ID   #(lf)WHERE#(lf)T2.PRESENTMENT_START_DATE >= \'2015-01-01\'#(lf)AND#(lf)T2.STATUS = \'active\'#(lf)#(lf))T4#(lf)ON#(lf)T1.ID   =   T4.PROMOTION_ID#(lf))T5#(lf)INNER JOIN#(lf)RAW.PRICE_MODIFICATIONS T6#(lf)ON#(lf)T5.SEAL_TBL_ID  =   T6.DEAL_ID", null, [EnableFolding=true]) \n in \n Source',
>>>>>>> 7f37c6f1
]


def get_default_instances(
    override_config: dict = {},
) -> Tuple[
    PipelineContext, PowerBiDashboardSourceConfig, AbstractDataPlatformInstanceResolver
]:
    config: PowerBiDashboardSourceConfig = PowerBiDashboardSourceConfig.parse_obj(
        {
            "tenant_id": "fake",
            "client_id": "foo",
            "client_secret": "bar",
            "enable_advance_lineage_sql_construct": False,
            **override_config,
        }
    )

    platform_instance_resolver: AbstractDataPlatformInstanceResolver = (
        create_dataplatform_instance_resolver(config)
    )

    return PipelineContext(run_id="fake"), config, platform_instance_resolver


def combine_upstreams_from_lineage(lineage: List[Lineage]) -> List[DataPlatformTable]:
    data_platforms: List[DataPlatformTable] = []

    for item in lineage:
        data_platforms.extend(item.upstreams)

    return data_platforms


@pytest.mark.integration
def test_parse_m_query1():
    expression: str = M_QUERIES[0]
    parse_tree: Tree = parser._parse_expression(expression)
    assert tree_function.get_output_variable(parse_tree) == "TESTTABLE_Table"


@pytest.mark.integration
def test_parse_m_query2():
    expression: str = M_QUERIES[1]
    parse_tree: Tree = parser._parse_expression(expression)
    assert tree_function.get_output_variable(parse_tree) == '"Added Custom2"'


@pytest.mark.integration
def test_parse_m_query3():
    expression: str = M_QUERIES[2]
    parse_tree: Tree = parser._parse_expression(expression)
    assert tree_function.get_output_variable(parse_tree) == '"Added Conditional Column"'


@pytest.mark.integration
def test_parse_m_query4():
    expression: str = M_QUERIES[3]
    parse_tree: Tree = parser._parse_expression(expression)
    assert tree_function.get_output_variable(parse_tree) == '"Changed Type"'


@pytest.mark.integration
def test_parse_m_query5():
    expression: str = M_QUERIES[4]
    parse_tree: Tree = parser._parse_expression(expression)
    assert tree_function.get_output_variable(parse_tree) == '"Renamed Columns"'


@pytest.mark.integration
def test_parse_m_query6():
    expression: str = M_QUERIES[5]
    parse_tree: Tree = parser._parse_expression(expression)
    assert tree_function.get_output_variable(parse_tree) == '"Added Custom"'


@pytest.mark.integration
def test_parse_m_query7():
    expression: str = M_QUERIES[6]
    parse_tree: Tree = parser._parse_expression(expression)
    assert tree_function.get_output_variable(parse_tree) == "Source"


@pytest.mark.integration
def test_parse_m_query8():
    expression: str = M_QUERIES[7]
    parse_tree: Tree = parser._parse_expression(expression)
    assert tree_function.get_output_variable(parse_tree) == '"Added Custom1"'


@pytest.mark.integration
def test_parse_m_query9():
    expression: str = M_QUERIES[8]
    parse_tree: Tree = parser._parse_expression(expression)
    assert tree_function.get_output_variable(parse_tree) == '"Added Custom1"'


@pytest.mark.integration
def test_parse_m_query10():
    expression: str = M_QUERIES[9]
    parse_tree: Tree = parser._parse_expression(expression)
    assert tree_function.get_output_variable(parse_tree) == '"Changed Type1"'


@pytest.mark.integration
def test_parse_m_query11():
    expression: str = M_QUERIES[10]
    parse_tree: Tree = parser._parse_expression(expression)
    assert tree_function.get_output_variable(parse_tree) == "Source"


@pytest.mark.integration
def test_parse_m_query12():
    expression: str = M_QUERIES[11]
    parse_tree: Tree = parser._parse_expression(expression)
    assert tree_function.get_output_variable(parse_tree) == '"Added Custom"'


@pytest.mark.integration
def test_parse_m_query13():
    expression: str = M_QUERIES[12]
    parse_tree: Tree = parser._parse_expression(expression)
    assert tree_function.get_output_variable(parse_tree) == "two_source_table"


@pytest.mark.integration
def test_snowflake_regular_case():
    q: str = M_QUERIES[0]
    table: powerbi_data_classes.Table = powerbi_data_classes.Table(
        columns=[],
        measures=[],
        expression=q,
        name="virtual_order_table",
        full_name="OrderDataSet.virtual_order_table",
    )

    reporter = PowerBiDashboardSourceReport()

    ctx, config, platform_instance_resolver = get_default_instances()

    data_platform_tables: List[DataPlatformTable] = parser.get_upstream_tables(
        table,
        reporter,
        ctx=ctx,
        config=config,
        platform_instance_resolver=platform_instance_resolver,
    )[0].upstreams

    assert len(data_platform_tables) == 1
    assert (
        data_platform_tables[0].urn
        == "urn:li:dataset:(urn:li:dataPlatform:snowflake,pbi_test.test.testtable,PROD)"
    )


@pytest.mark.integration
def test_postgres_regular_case():
    q: str = M_QUERIES[13]
    table: powerbi_data_classes.Table = powerbi_data_classes.Table(
        columns=[],
        measures=[],
        expression=q,
        name="virtual_order_table",
        full_name="OrderDataSet.virtual_order_table",
    )

    reporter = PowerBiDashboardSourceReport()

    ctx, config, platform_instance_resolver = get_default_instances()

    data_platform_tables: List[DataPlatformTable] = parser.get_upstream_tables(
        table,
        reporter,
        ctx=ctx,
        config=config,
        platform_instance_resolver=platform_instance_resolver,
    )[0].upstreams

    assert len(data_platform_tables) == 1
    assert (
        data_platform_tables[0].urn
        == "urn:li:dataset:(urn:li:dataPlatform:postgres,mics.public.order_date,PROD)"
    )


@pytest.mark.integration
def test_databricks_regular_case():
    q: str = M_QUERIES[23]
    table: powerbi_data_classes.Table = powerbi_data_classes.Table(
        columns=[],
        measures=[],
        expression=q,
        name="public_consumer_price_index",
        full_name="hive_metastore.sandbox_revenue.public_consumer_price_index",
    )

    reporter = PowerBiDashboardSourceReport()

    ctx, config, platform_instance_resolver = get_default_instances()

    data_platform_tables: List[DataPlatformTable] = parser.get_upstream_tables(
        table,
        reporter,
        ctx=ctx,
        config=config,
        platform_instance_resolver=platform_instance_resolver,
    )[0].upstreams

    assert len(data_platform_tables) == 1
    assert (
        data_platform_tables[0].urn
        == "urn:li:dataset:(urn:li:dataPlatform:databricks,hive_metastore.sandbox_revenue.public_consumer_price_index,PROD)"
    )


@pytest.mark.integration
def test_oracle_regular_case():
    q: str = M_QUERIES[14]
    table: powerbi_data_classes.Table = powerbi_data_classes.Table(
        columns=[],
        measures=[],
        expression=q,
        name="virtual_order_table",
        full_name="OrderDataSet.virtual_order_table",
    )

    reporter = PowerBiDashboardSourceReport()

    ctx, config, platform_instance_resolver = get_default_instances()

    data_platform_tables: List[DataPlatformTable] = parser.get_upstream_tables(
        table,
        reporter,
        ctx=ctx,
        config=config,
        platform_instance_resolver=platform_instance_resolver,
    )[0].upstreams

    assert len(data_platform_tables) == 1
    assert (
        data_platform_tables[0].urn
        == "urn:li:dataset:(urn:li:dataPlatform:oracle,salesdb.hr.employees,PROD)"
    )


@pytest.mark.integration
def test_mssql_regular_case():
    q: str = M_QUERIES[15]
    table: powerbi_data_classes.Table = powerbi_data_classes.Table(
        columns=[],
        measures=[],
        expression=q,
        name="virtual_order_table",
        full_name="OrderDataSet.virtual_order_table",
    )

    reporter = PowerBiDashboardSourceReport()

    ctx, config, platform_instance_resolver = get_default_instances()

    data_platform_tables: List[DataPlatformTable] = parser.get_upstream_tables(
        table,
        reporter,
        ctx=ctx,
        config=config,
        platform_instance_resolver=platform_instance_resolver,
    )[0].upstreams

    assert len(data_platform_tables) == 1
    assert (
        data_platform_tables[0].urn
        == "urn:li:dataset:(urn:li:dataPlatform:mssql,library.dbo.book_issue,PROD)"
    )


@pytest.mark.integration
def test_mssql_with_query():
    mssql_queries: List[str] = [
        M_QUERIES[3],
        M_QUERIES[4],
        M_QUERIES[5],
        M_QUERIES[7],
        M_QUERIES[8],
        M_QUERIES[11],
    ]
    expected_tables = [
        "urn:li:dataset:(urn:li:dataPlatform:mssql,commopsdb.dbo.v_oip_ent_2022,PROD)",
        "urn:li:dataset:(urn:li:dataPlatform:mssql,commopsdb.dbo.v_invoice_booking_2022,PROD)",
        "urn:li:dataset:(urn:li:dataPlatform:mssql,commopsdb.dbo.v_arr_adds,PROD)",
        "urn:li:dataset:(urn:li:dataPlatform:mssql,commopsdb.dbo.v_ps_cd_retention,PROD)",
        "urn:li:dataset:(urn:li:dataPlatform:mssql,commopsdb.dbo.v_tpv_leaderboard,PROD)",
        "urn:li:dataset:(urn:li:dataPlatform:mssql,commopsdb.dbo.v_enterprise_invoiced_revenue,PROD)",
    ]

    ctx, config, platform_instance_resolver = get_default_instances()

    for index, query in enumerate(mssql_queries):
        table: powerbi_data_classes.Table = powerbi_data_classes.Table(
            columns=[],
            measures=[],
            expression=query,
            name="virtual_order_table",
            full_name="OrderDataSet.virtual_order_table",
        )
        reporter = PowerBiDashboardSourceReport()

        data_platform_tables: List[DataPlatformTable] = parser.get_upstream_tables(
            table,
            reporter,
            ctx=ctx,
            config=config,
            platform_instance_resolver=platform_instance_resolver,
        )[0].upstreams

        assert len(data_platform_tables) == 1
        assert data_platform_tables[0].urn == expected_tables[index]


@pytest.mark.integration
def test_snowflake_native_query():
    snowflake_queries: List[str] = [
        M_QUERIES[1],
        M_QUERIES[2],
        M_QUERIES[6],
        M_QUERIES[10],
    ]

    expected_tables = [
        "urn:li:dataset:(urn:li:dataPlatform:snowflake,operations_analytics.transformed_prod.v_aps_sme_units_v4,PROD)",
        "urn:li:dataset:(urn:li:dataPlatform:snowflake,operations_analytics.transformed_prod.v_sme_unit_targets,PROD)",
        "urn:li:dataset:(urn:li:dataPlatform:snowflake,operations_analytics.transformed_prod.v_sme_unit_targets,PROD)",
        "urn:li:dataset:(urn:li:dataPlatform:snowflake,operations_analytics.transformed_prod.v_sme_unit_targets,PROD)",
    ]

    ctx, config, platform_instance_resolver = get_default_instances()

    for index, query in enumerate(snowflake_queries):
        table: powerbi_data_classes.Table = powerbi_data_classes.Table(
            columns=[],
            measures=[],
            expression=query,
            name="virtual_order_table",
            full_name="OrderDataSet.virtual_order_table",
        )
        reporter = PowerBiDashboardSourceReport()

        data_platform_tables: List[DataPlatformTable] = parser.get_upstream_tables(
            table,
            reporter,
            ctx=ctx,
            config=config,
            platform_instance_resolver=platform_instance_resolver,
        )[0].upstreams

        assert len(data_platform_tables) == 1
        assert data_platform_tables[0].urn == expected_tables[index]


def test_google_bigquery_1():
    table: powerbi_data_classes.Table = powerbi_data_classes.Table(
        expression=M_QUERIES[17],
        name="first",
        full_name="seraphic-music-344307.school_dataset.first",
    )
    reporter = PowerBiDashboardSourceReport()

    ctx, config, platform_instance_resolver = get_default_instances()

    data_platform_tables: List[DataPlatformTable] = parser.get_upstream_tables(
        table,
        reporter,
        ctx=ctx,
        config=config,
        platform_instance_resolver=platform_instance_resolver,
    )[0].upstreams

    assert len(data_platform_tables) == 1
    assert (
        data_platform_tables[0].urn
        == "urn:li:dataset:(urn:li:dataPlatform:bigquery,seraphic-music-344307.school_dataset.first,PROD)"
    )


def test_google_bigquery_2():
    # The main purpose of this test is actually to validate that we're handling parameter
    # references correctly.

    table: powerbi_data_classes.Table = powerbi_data_classes.Table(
        expression=M_QUERIES[18],
        name="gcp_table",
        full_name="my-test-project.gcp_billing.GCP_TABLE",
    )
    reporter = PowerBiDashboardSourceReport()

    ctx, config, platform_instance_resolver = get_default_instances()

    data_platform_tables: List[DataPlatformTable] = parser.get_upstream_tables(
        table,
        reporter,
        parameters={
            "Parameter - Source": "my-test-project",
            "My bq project": "gcp_billing",
        },
        ctx=ctx,
        config=config,
        platform_instance_resolver=platform_instance_resolver,
    )[0].upstreams

    assert len(data_platform_tables) == 1
    assert (
        data_platform_tables[0].urn
        == "urn:li:dataset:(urn:li:dataPlatform:bigquery,my-test-project.gcp_billing.gcp_table,PROD)"
    )


def test_for_each_expression_1():
    table: powerbi_data_classes.Table = powerbi_data_classes.Table(
        expression=M_QUERIES[19],
        name="D_WH_DATE",
        full_name="my-test-project.universal.D_WH_DATE",
    )

    reporter = PowerBiDashboardSourceReport()

    ctx, config, platform_instance_resolver = get_default_instances()

    data_platform_tables: List[DataPlatformTable] = parser.get_upstream_tables(
        table,
        reporter,
        parameters={
            "Parameter - Source": "my-test-project",
            "My bq project": "gcp_billing",
        },
        ctx=ctx,
        config=config,
        platform_instance_resolver=platform_instance_resolver,
    )[0].upstreams

    assert len(data_platform_tables) == 1
    assert (
        data_platform_tables[0].urn
        == "urn:li:dataset:(urn:li:dataPlatform:bigquery,my-test-project.universal.d_wh_date,PROD)"
    )


def test_for_each_expression_2():
    table: powerbi_data_classes.Table = powerbi_data_classes.Table(
        expression=M_QUERIES[20],
        name="D_GCP_CUSTOM_LABEL",
        full_name="dwh-prod.gcp_billing.D_GCP_CUSTOM_LABEL",
    )

    reporter = PowerBiDashboardSourceReport()

    ctx, config, platform_instance_resolver = get_default_instances()

    data_platform_tables: List[DataPlatformTable] = parser.get_upstream_tables(
        table,
        reporter,
        parameters={
            "dwh-prod": "originally-not-a-variable-ref-and-not-resolved",
        },
        ctx=ctx,
        config=config,
        platform_instance_resolver=platform_instance_resolver,
    )[0].upstreams

    assert len(data_platform_tables) == 1
    assert (
        data_platform_tables[0].urn
        == "urn:li:dataset:(urn:li:dataPlatform:bigquery,dwh-prod.gcp_billing.d_gcp_custom_label,PROD)"
    )


@pytest.mark.integration
def test_native_query_disabled():
    table: powerbi_data_classes.Table = powerbi_data_classes.Table(
        columns=[],
        measures=[],
        expression=M_QUERIES[1],  # 1st index has the native query
        name="virtual_order_table",
        full_name="OrderDataSet.virtual_order_table",
    )

    reporter = PowerBiDashboardSourceReport()

    ctx, config, platform_instance_resolver = get_default_instances()
    config.native_query_parsing = False  # Disable native query parsing
    lineage: List[Lineage] = parser.get_upstream_tables(
        table,
        reporter,
        ctx=ctx,
        config=config,
        platform_instance_resolver=platform_instance_resolver,
    )
    assert len(lineage) == 0


@pytest.mark.integration
def test_multi_source_table():
    table: powerbi_data_classes.Table = powerbi_data_classes.Table(
        columns=[],
        measures=[],
        expression=M_QUERIES[12],  # 1st index has the native query
        name="virtual_order_table",
        full_name="OrderDataSet.virtual_order_table",
    )

    reporter = PowerBiDashboardSourceReport()

    ctx, config, platform_instance_resolver = get_default_instances()

    data_platform_tables: List[DataPlatformTable] = combine_upstreams_from_lineage(
        parser.get_upstream_tables(
            table,
            reporter,
            ctx=ctx,
            config=config,
            platform_instance_resolver=platform_instance_resolver,
        )
    )

    assert len(data_platform_tables) == 2
    assert (
        data_platform_tables[0].urn
        == "urn:li:dataset:(urn:li:dataPlatform:postgres,mics.public.order_date,PROD)"
    )
    assert (
        data_platform_tables[1].urn
        == "urn:li:dataset:(urn:li:dataPlatform:snowflake,gsl_test_db.public.sales_analyst_view,PROD)"
    )


@pytest.mark.integration
def test_table_combine():
    table: powerbi_data_classes.Table = powerbi_data_classes.Table(
        columns=[],
        measures=[],
        expression=M_QUERIES[16],
        name="virtual_order_table",
        full_name="OrderDataSet.virtual_order_table",
    )

    reporter = PowerBiDashboardSourceReport()

    ctx, config, platform_instance_resolver = get_default_instances()

    data_platform_tables: List[DataPlatformTable] = combine_upstreams_from_lineage(
        parser.get_upstream_tables(
            table,
            reporter,
            ctx=ctx,
            config=config,
            platform_instance_resolver=platform_instance_resolver,
        )
    )

    assert len(data_platform_tables) == 2

    assert (
        data_platform_tables[0].urn
        == "urn:li:dataset:(urn:li:dataPlatform:snowflake,gsl_test_db.public.sales_forecast,PROD)"
    )

    assert (
        data_platform_tables[1].urn
        == "urn:li:dataset:(urn:li:dataPlatform:snowflake,gsl_test_db.public.sales_analyst,PROD)"
    )


@pytest.mark.integration
def test_expression_is_none():
    """
    This test verifies the logging.debug should work if expression is None
    :return:
    """
    # set logging to console
    logging.getLogger().addHandler(logging.StreamHandler(sys.stdout))
    logging.getLogger().setLevel(logging.DEBUG)

    table: powerbi_data_classes.Table = powerbi_data_classes.Table(
        columns=[],
        measures=[],
        expression=None,  # 1st index has the native query
        name="virtual_order_table",
        full_name="OrderDataSet.virtual_order_table",
    )

    reporter = PowerBiDashboardSourceReport()

    ctx, config, platform_instance_resolver = get_default_instances()

    lineage: List[Lineage] = parser.get_upstream_tables(
        table,
        reporter,
        ctx=ctx,
        config=config,
        platform_instance_resolver=platform_instance_resolver,
    )

    assert len(lineage) == 0


def test_redshift_regular_case():
    table: powerbi_data_classes.Table = powerbi_data_classes.Table(
        expression=M_QUERIES[21],
        name="category",
        full_name="dev.public.category",
    )
    reporter = PowerBiDashboardSourceReport()

    ctx, config, platform_instance_resolver = get_default_instances()

    data_platform_tables: List[DataPlatformTable] = parser.get_upstream_tables(
        table,
        reporter,
        ctx=ctx,
        config=config,
        platform_instance_resolver=platform_instance_resolver,
    )[0].upstreams

    assert len(data_platform_tables) == 1
    assert (
        data_platform_tables[0].urn
        == "urn:li:dataset:(urn:li:dataPlatform:redshift,dev.public.category,PROD)"
    )


def test_redshift_native_query():
    table: powerbi_data_classes.Table = powerbi_data_classes.Table(
        expression=M_QUERIES[22],
        name="category",
        full_name="dev.public.category",
    )
    reporter = PowerBiDashboardSourceReport()

    ctx, config, platform_instance_resolver = get_default_instances()

    config.native_query_parsing = True

    data_platform_tables: List[DataPlatformTable] = parser.get_upstream_tables(
        table,
        reporter,
        ctx=ctx,
        config=config,
        platform_instance_resolver=platform_instance_resolver,
    )[0].upstreams

    assert len(data_platform_tables) == 1
    assert (
        data_platform_tables[0].urn
        == "urn:li:dataset:(urn:li:dataPlatform:redshift,dev.public.category,PROD)"
    )


def test_sqlglot_parser():
    table: powerbi_data_classes.Table = powerbi_data_classes.Table(
        expression=M_QUERIES[24],
        name="SALES_TARGET",
        full_name="dev.public.sales",
    )
    reporter = PowerBiDashboardSourceReport()

    ctx, config, platform_instance_resolver = get_default_instances(
        override_config={
            "server_to_platform_instance": {
                "bu10758.ap-unknown-2.fakecomputing.com": {
                    "platform_instance": "sales_deployment",
                    "env": "PROD",
                }
            },
            "native_query_parsing": True,
            "enable_advance_lineage_sql_construct": True,
        }
    )

    lineage: List[resolver.Lineage] = parser.get_upstream_tables(
        table,
        reporter,
        ctx=ctx,
        config=config,
        platform_instance_resolver=platform_instance_resolver,
    )

    data_platform_tables: List[DataPlatformTable] = lineage[0].upstreams

    assert len(data_platform_tables) == 2
    assert (
        data_platform_tables[0].urn
        == "urn:li:dataset:(urn:li:dataPlatform:snowflake,sales_deployment.operations_analytics.transformed_prod.v_sme_unit,PROD)"
    )
    assert (
        data_platform_tables[1].urn
        == "urn:li:dataset:(urn:li:dataPlatform:snowflake,sales_deployment.operations_analytics.transformed_prod.v_sme_unit_targets,PROD)"
    )

    # TODO: None of these columns have upstreams?
    # That doesn't seem right - we probably need to add fake schemas for the two tables above.
    cols = [
        "client_director",
        "tier",
        'upper("manager")',
        "team_type",
        "date_target",
        "monthid",
        "target_team",
        "seller_email",
        "agent_key",
        "sme_quota",
        "revenue_quota",
        "service_quota",
        "bl_target",
        "software_quota",
    ]
    for i, column in enumerate(cols):
        assert lineage[0].column_lineage[i].downstream.table is None
        assert lineage[0].column_lineage[i].downstream.column == column
        assert lineage[0].column_lineage[i].upstreams == []


<<<<<<< HEAD
def test_databricks_multi_cloud():
    table: powerbi_data_classes.Table = powerbi_data_classes.Table(
        expression=M_QUERIES[25],
        name="category",
        full_name="dev.public.category",
    )
    reporter = PowerBiDashboardSourceReport()

    ctx, config, platform_instance_resolver = get_default_instances()
    data_platform_tables: List[DataPlatformTable] = parser.get_upstream_tables(
        table,
        reporter,
        ctx=ctx,
        config=config,
        platform_instance_resolver=platform_instance_resolver,
    )[0].upstreams

    assert len(data_platform_tables) == 1

    assert (
        data_platform_tables[0].urn
        == "urn:li:dataset:(urn:li:dataPlatform:databricks,ml_prod.membership_corn.time_exp_data_v3,PROD)"
    )


def test_databricks_catalog_pattern_1():
    table: powerbi_data_classes.Table = powerbi_data_classes.Table(
        expression=M_QUERIES[26],
        name="category",
        full_name="dev.public.category",
    )
    reporter = PowerBiDashboardSourceReport()

    ctx, config, platform_instance_resolver = get_default_instances()
    data_platform_tables: List[DataPlatformTable] = parser.get_upstream_tables(
        table,
        reporter,
        ctx=ctx,
        config=config,
        platform_instance_resolver=platform_instance_resolver,
    )[0].upstreams

    assert len(data_platform_tables) == 1

    assert (
        data_platform_tables[0].urn
        == "urn:li:dataset:(urn:li:dataPlatform:databricks,data_analysis.summary.committee_data,PROD)"
    )


def test_databricks_catalog_pattern_2():
    table: powerbi_data_classes.Table = powerbi_data_classes.Table(
        expression=M_QUERIES[27],
        name="category",
        full_name="dev.public.category",
=======
def test_sqlglot_parser_2():
    table: powerbi_data_classes.Table = powerbi_data_classes.Table(
        expression=M_QUERIES[25],
        name="SALES_TARGET",
        full_name="dev.public.sales",
>>>>>>> 7f37c6f1
    )
    reporter = PowerBiDashboardSourceReport()

    ctx, config, platform_instance_resolver = get_default_instances(
        override_config={
            "server_to_platform_instance": {
<<<<<<< HEAD
                "abc.cloud.databricks.com": {
                    "metastore": "central_metastore",
                    "platform_instance": "abc",
                }
            }
        }
    )
    data_platform_tables: List[DataPlatformTable] = parser.get_upstream_tables(
=======
                "0DD93C6BD5A6.snowflakecomputing.com": {
                    "platform_instance": "sales_deployment",
                    "env": "PROD",
                }
            },
            "native_query_parsing": True,
            "enable_advance_lineage_sql_construct": True,
        }
    )

    lineage: List[resolver.Lineage] = parser.get_upstream_tables(
>>>>>>> 7f37c6f1
        table,
        reporter,
        ctx=ctx,
        config=config,
        platform_instance_resolver=platform_instance_resolver,
<<<<<<< HEAD
    )[0].upstreams

    assert len(data_platform_tables) == 1

    assert (
        data_platform_tables[0].urn
        == "urn:li:dataset:(urn:li:dataPlatform:databricks,abc.central_metastore.data_analysis.summary.vips_data,PROD)"
    )
=======
    )

    data_platform_tables: List[DataPlatformTable] = lineage[0].upstreams

    assert len(data_platform_tables) == 4
    assert [dpt.urn for dpt in data_platform_tables] == [
        "urn:li:dataset:(urn:li:dataPlatform:snowflake,sales_deployment.raw.deals,PROD)",
        "urn:li:dataset:(urn:li:dataPlatform:snowflake,sales_deployment.raw.price_modifications,PROD)",
        "urn:li:dataset:(urn:li:dataPlatform:snowflake,sales_deployment.raw.products,PROD)",
        "urn:li:dataset:(urn:li:dataPlatform:snowflake,sales_deployment.raw.promotions,PROD)",
    ]
>>>>>>> 7f37c6f1
<|MERGE_RESOLUTION|>--- conflicted
+++ resolved
@@ -46,13 +46,10 @@
     'let\n Source = Value.NativeQuery(AmazonRedshift.Database("redshift-url","dev"), "select * from dev.public.category", null, [EnableFolding=true]) \n in Source',
     'let\n    Source = Databricks.Catalogs("adb-123.azuredatabricks.net", "/sql/1.0/endpoints/12345dc91aa25844", [Catalog=null, Database=null]),\n    hive_metastore_Database = Source{[Name="hive_metastore",Kind="Database"]}[Data],\n    sandbox_revenue_Schema = hive_metastore_Database{[Name="sandbox_revenue",Kind="Schema"]}[Data],\n    public_consumer_price_index_Table = sandbox_revenue_Schema{[Name="public_consumer_price_index",Kind="Table"]}[Data],\n    #"Renamed Columns" = Table.RenameColumns(public_consumer_price_index_Table,{{"Country", "country"}, {"Metric", "metric"}}),\n #"Inserted Year" = Table.AddColumn(#"Renamed Columns", "ID", each Date.Year([date_id]) + Date.Month([date_id]), Text.Type),\n #"Added Custom" = Table.AddColumn(#"Inserted Year", "Custom", each Text.Combine({Number.ToText(Date.Year([date_id])), Number.ToText(Date.Month([date_id])), [country]})),\n    #"Removed Columns" = Table.RemoveColumns(#"Added Custom",{"ID"}),\n    #"Renamed Columns1" = Table.RenameColumns(#"Removed Columns",{{"Custom", "ID"}}),\n #"Filtered Rows" = Table.SelectRows(#"Renamed Columns1", each ([metric] = "Consumer Price Index") and (not Number.IsNaN([value])))\nin\n    #"Filtered Rows"',
     "let\n    Source = Value.NativeQuery(Snowflake.Databases(\"bu10758.ap-unknown-2.fakecomputing.com\",\"operations_analytics_warehouse_prod\",[Role=\"OPERATIONS_ANALYTICS_MEMBER\"]){[Name=\"OPERATIONS_ANALYTICS\"]}[Data], \"select #(lf)UPPER(REPLACE(AGENT_NAME,'-','')) AS CLIENT_DIRECTOR,#(lf)TIER,#(lf)UPPER(MANAGER),#(lf)TEAM_TYPE,#(lf)DATE_TARGET,#(lf)MONTHID,#(lf)TARGET_TEAM,#(lf)SELLER_EMAIL,#(lf)concat((UPPER(REPLACE(AGENT_NAME,'-',''))), MONTHID) as AGENT_KEY,#(lf)UNIT_TARGET AS SME_Quota,#(lf)AMV_TARGET AS Revenue_Quota,#(lf)SERVICE_QUOTA,#(lf)BL_TARGET,#(lf)SOFTWARE_QUOTA as Software_Quota#(lf)#(lf)from OPERATIONS_ANALYTICS.TRANSFORMED_PROD.V_SME_UNIT_TARGETS inner join OPERATIONS_ANALYTICS.TRANSFORMED_PROD.V_SME_UNIT #(lf)#(lf)where YEAR_TARGET >= 2022#(lf)and TEAM_TYPE = 'Accounting'#(lf)and TARGET_TEAM = 'Enterprise'#(lf)AND TIER = 'Client Director'\", null, [EnableFolding=true])\nin\n    Source",
-<<<<<<< HEAD
     'let\n Source = DatabricksMultiCloud.Catalogs("abc.cloud.databricks.com", "/sql/gh2cfe3fe1d4c7cd", [Catalog=null, Database=null, EnableAutomaticProxyDiscovery=null]),\n ml_prod_Database = Source{[Name="ml_prod",Kind="Database"]}[Data],\n membership_corn_Schema = ml_prod_Database{[Name="membership_corn",Kind="Schema"]}[Data],\n time_exp_data_v3_Table = membership_corn_Schema{[Name="time_exp_data_v3",Kind="Table"]}[Data],\n #"Renamed Columns" = Table.RenameColumns(time_exp_data_v3_Table)\nin\n #"Renamed Columns"',
     'let\n Source = DatabricksMultiCloud.Catalogs("abc.cloud.databricks.com", "/sql/gh2cfe3fe1d4c7cd", [Catalog="data_analysis", Database="summary", EnableAutomaticProxyDiscovery=null]),\n committee_data_summary_dev = Source{[Item="committee_data",Schema="summary",Catalog="data_analysis"]}[Data],\n #"Added Index" = Table.AddIndexColumn(committee_data_summary_dev, "Index", 1, 1, Int64.Type),\n #"Renamed Columns" = Table.RenameColumns(#"Added Index",)\nin\n #"Renamed Columns"',
     'let\n Source = DatabricksMultiCloud.Catalogs("abc.cloud.databricks.com", "/sql/gh2cfe3fe1d4c7cd", [Catalog="data_analysis", Database="summary", EnableAutomaticProxyDiscovery=null]),\n vips_data_summary_dev = Source{[Item="vips_data",Schema="summary",Catalog="data_analysis"]}[Data],\n #"Changed Type" = Table.TransformColumnTypes(vips_data_summary_dev,{{"vipstartDate", type date}, {"enteredDate", type datetime}, {"estDraftDate", type datetime}, {"estPublDate", type datetime}})\nin\n #"Changed Type"',
-=======
     'let\n Source = Value.NativeQuery(Snowflake.Databases("0DD93C6BD5A6.snowflakecomputing.com","sales_analytics_warehouse_prod",[Role="sales_analytics_member_ad"]){[Name="ORDERING"]}[Data], "SELECT#(lf) DISTINCT#(lf) T5.PRESENTMENT_START_DATE#(lf),T5.PRESENTMENT_END_DATE#(lf),T5.DISPLAY_NAME#(lf),T5.NAME#(tab)#(lf),T5.PROMO_DISPLAY_NAME#(lf),T5.REGION#(lf),T5.ID#(lf),T5.WALKOUT#(lf),T6.DEAL_ID#(lf),T6.TYPE#(lf),T5.FREE_PERIOD#(lf),T6.PRICE_MODIFICATION#(lf)#(lf)FROM#(lf)#(lf)(#(lf)    SELECT #(lf) T1.NAME#(lf),DATE(T1.CREATED_AT) as CREATED_AT#(lf),T1.PROMO_CODE#(lf),T1.STATUS#(lf),DATE(T1.UPDATED_AT) as UPDATED_AT#(lf),T1.ID#(lf),T1.DISPLAY_NAME as PROMO_DISPLAY_NAME#(lf),T4.*#(lf)FROM#(lf)(SELECT#(lf) DISTINCT#(lf) NAME#(lf),CREATED_AT#(lf),PROMO_CODE#(lf),STATUS#(lf),UPDATED_AT#(lf),ID#(lf),DISPLAY_NAME#(lf) FROM RAW.PROMOTIONS#(lf)#(lf)) T1#(lf)INNER JOIN#(lf)#(lf) (#(lf)    SELECT #(lf) T3.PRODUCT_STATUS#(lf),T3.CODE#(lf),T3.REGION#(lf),T3.DISPLAY_ORDER_SEQUENCE#(lf),T3.PRODUCT_LINE_ID#(lf),T3.DISPLAY_NAME#(lf),T3.PRODUCT_TYPE#(lf),T3.ID as PROD_TBL_ID#(lf),T3.NAME as PROD_TBL_NAME#(lf),DATE(T2.PRESENTMENT_END_DATE) as PRESENTMENT_END_DATE#(lf),T2.PRICE_COMMITMENT_PERIOD#(lf),T2.NAME as SEAL_TBL_NAME#(lf),DATE(T2.CREATED_AT) as SEAL_TBL_CREATED_AT#(lf),T2.DESCRIPTION#(lf),T2.FREE_PERIOD#(lf),T2.WALKOUT#(lf),T2.PRODUCT_CAT_ID#(lf),T2.PROMOTION_ID#(lf),DATE(T2.PRESENTMENT_START_DATE) as PRESENTMENT_START_DATE#(lf),YEAR(T2.PRESENTMENT_START_DATE) as DEAL_YEAR_START#(lf),MONTH(T2.PRESENTMENT_START_DATE) as DEAL_MONTH_START#(lf),T2.DEAL_TYPE#(lf),DATE(T2.UPDATED_AT) as SEAL_TBL_UPDATED_AT#(lf),T2.ID as SEAL_TBL_ID#(lf),T2.STATUS as SEAL_TBL_STATUS#(lf)FROM#(lf)(SELECT#(lf) DISTINCT#(lf) PRODUCT_STATUS#(lf),CODE#(lf),REGION#(lf),DISPLAY_ORDER_SEQUENCE#(lf),PRODUCT_LINE_ID#(lf),DISPLAY_NAME#(lf),PRODUCT_TYPE#(lf),ID #(lf),NAME #(lf) FROM#(lf) RAW.PRODUCTS#(lf)#(lf)) T3#(lf)INNER JOIN#(lf)(#(lf)    SELECT#(lf)    DISTINCT#(lf)    PRESENTMENT_END_DATE#(lf),PRICE_COMMITMENT_PERIOD#(lf),NAME#(lf),CREATED_AT#(lf),DESCRIPTION#(lf),FREE_PERIOD#(lf),WALKOUT#(lf),PRODUCT_CAT_ID#(lf),PROMOTION_ID#(lf),PRESENTMENT_START_DATE#(lf),DEAL_TYPE#(lf),UPDATED_AT#(lf),ID#(lf),STATUS#(lf)    FROM#(lf)    RAW.DEALS#(lf)#(lf)) T2#(lf)ON#(lf)T3.ID   =   T2.PRODUCT_CAT_ID   #(lf)WHERE#(lf)T2.PRESENTMENT_START_DATE >= \'2015-01-01\'#(lf)AND#(lf)T2.STATUS = \'active\'#(lf)#(lf))T4#(lf)ON#(lf)T1.ID   =   T4.PROMOTION_ID#(lf))T5#(lf)INNER JOIN#(lf)RAW.PRICE_MODIFICATIONS T6#(lf)ON#(lf)T5.SEAL_TBL_ID  =   T6.DEAL_ID", null, [EnableFolding=true]) \n in \n Source',
->>>>>>> 7f37c6f1
 ]
 
 
@@ -773,7 +770,6 @@
         assert lineage[0].column_lineage[i].upstreams == []
 
 
-<<<<<<< HEAD
 def test_databricks_multi_cloud():
     table: powerbi_data_classes.Table = powerbi_data_classes.Table(
         expression=M_QUERIES[25],
@@ -829,20 +825,12 @@
         expression=M_QUERIES[27],
         name="category",
         full_name="dev.public.category",
-=======
-def test_sqlglot_parser_2():
-    table: powerbi_data_classes.Table = powerbi_data_classes.Table(
-        expression=M_QUERIES[25],
-        name="SALES_TARGET",
-        full_name="dev.public.sales",
->>>>>>> 7f37c6f1
     )
     reporter = PowerBiDashboardSourceReport()
 
     ctx, config, platform_instance_resolver = get_default_instances(
         override_config={
             "server_to_platform_instance": {
-<<<<<<< HEAD
                 "abc.cloud.databricks.com": {
                     "metastore": "central_metastore",
                     "platform_instance": "abc",
@@ -851,7 +839,32 @@
         }
     )
     data_platform_tables: List[DataPlatformTable] = parser.get_upstream_tables(
-=======
+        table,
+        reporter,
+        ctx=ctx,
+        config=config,
+        platform_instance_resolver=platform_instance_resolver,
+    )[0].upstreams
+
+    assert len(data_platform_tables) == 1
+
+    assert (
+        data_platform_tables[0].urn
+        == "urn:li:dataset:(urn:li:dataPlatform:databricks,abc.central_metastore.data_analysis.summary.vips_data,PROD)"
+    )
+
+
+def test_sqlglot_parser_2():
+    table: powerbi_data_classes.Table = powerbi_data_classes.Table(
+        expression=M_QUERIES[28],
+        name="SALES_TARGET",
+        full_name="dev.public.sales",
+    )
+    reporter = PowerBiDashboardSourceReport()
+
+    ctx, config, platform_instance_resolver = get_default_instances(
+        override_config={
+            "server_to_platform_instance": {
                 "0DD93C6BD5A6.snowflakecomputing.com": {
                     "platform_instance": "sales_deployment",
                     "env": "PROD",
@@ -863,22 +876,11 @@
     )
 
     lineage: List[resolver.Lineage] = parser.get_upstream_tables(
->>>>>>> 7f37c6f1
-        table,
-        reporter,
-        ctx=ctx,
-        config=config,
-        platform_instance_resolver=platform_instance_resolver,
-<<<<<<< HEAD
-    )[0].upstreams
-
-    assert len(data_platform_tables) == 1
-
-    assert (
-        data_platform_tables[0].urn
-        == "urn:li:dataset:(urn:li:dataPlatform:databricks,abc.central_metastore.data_analysis.summary.vips_data,PROD)"
-    )
-=======
+        table,
+        reporter,
+        ctx=ctx,
+        config=config,
+        platform_instance_resolver=platform_instance_resolver,
     )
 
     data_platform_tables: List[DataPlatformTable] = lineage[0].upstreams
@@ -889,5 +891,4 @@
         "urn:li:dataset:(urn:li:dataPlatform:snowflake,sales_deployment.raw.price_modifications,PROD)",
         "urn:li:dataset:(urn:li:dataPlatform:snowflake,sales_deployment.raw.products,PROD)",
         "urn:li:dataset:(urn:li:dataPlatform:snowflake,sales_deployment.raw.promotions,PROD)",
-    ]
->>>>>>> 7f37c6f1
+    ]