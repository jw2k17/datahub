import os
import sys
from typing import Dict, Set

import setuptools

is_py37_or_newer = sys.version_info >= (3, 7)


package_metadata: dict = {}
with open("./src/datahub/__init__.py") as fp:
    exec(fp.read(), package_metadata)


def get_long_description():
    root = os.path.dirname(__file__)
    with open(os.path.join(root, "README.md")) as f:
        description = f.read()

    return description


base_requirements = {
    # Compatability.
    "dataclasses>=0.6; python_version < '3.7'",
    "typing_extensions>=3.10.0.2",
    "mypy_extensions>=0.4.3",
    # Actual dependencies.
    "typing-inspect",
    "pydantic>=1.5.1",
}

framework_common = {
    "click>=6.0.0",
    "click-default-group",
    "PyYAML",
    "toml>=0.10.0",
    "entrypoints",
    "docker",
    "expandvars>=0.6.5",
    "avro-gen3==0.7.1",
    "avro>=1.10.2",
    "python-dateutil>=2.8.0",
    "stackprinter",
    "tabulate",
    "progressbar2",
}

kafka_common = {
    # We currently require both Avro libraries. The codegen uses avro-python3 (above)
    # schema parsers at runtime for generating and reading JSON into Python objects.
    # At the same time, we use Kafka's AvroSerializer, which internally relies on
    # fastavro for serialization. We do not use confluent_kafka[avro], since it
    # is incompatible with its own dep on avro-python3.
    "confluent_kafka>=1.5.0",
    "fastavro>=1.2.0",
}

sql_common = {
    # Required for all SQL sources.
    "sqlalchemy==1.3.24",
    # Required for SQL profiling.
    "great-expectations>=0.13.40",
    "greenlet",
}

aws_common = {
    # AWS Python SDK
    "boto3",
    # Deal with a version incompatibility between botocore (used by boto3) and urllib3.
    # See https://github.com/boto/botocore/pull/2563.
    "botocore!=1.23.0",
}

looker_common = {
    # Looker Python SDK
    "looker-sdk==21.6.0"
}

bigquery_common = {
    # Google cloud logging library
    "google-cloud-logging"
}

# Note: for all of these, framework_common will be added.
plugins: Dict[str, Set[str]] = {
    # Sink plugins.
    "datahub-kafka": kafka_common,
    "datahub-rest": {"requests"},
    # Integrations.
    "airflow": {
        "apache-airflow >= 1.10.2",
    },
    # Source plugins
    "athena": sql_common | {"PyAthena[SQLAlchemy]"},
    "azure-ad": set(),
    "bigquery": sql_common | bigquery_common | {"pybigquery >= 0.6.0"},
    "bigquery-usage": bigquery_common | {"cachetools"},
    "datahub-business-glossary": set(),
<<<<<<< HEAD
    "dbt": set(),
    "data-lake": {"pydeequ==1.0.1", "pyspark==3.0.3"},
=======
    "dbt": {"requests"},
>>>>>>> 5b5135be
    "druid": sql_common | {"pydruid>=0.6.2"},
    "feast": {"docker"},
    "glue": aws_common,
    "hive": sql_common
    | {
        # Acryl Data maintains a fork of PyHive, which adds support for table comments
        # and column comments, and also releases HTTP and HTTPS transport schemes.
        "acryl-pyhive[hive]>=0.6.11"
    },
    "kafka": kafka_common,
    "kafka-connect": sql_common | {"requests", "JPype1"},
    "ldap": {"python-ldap>=2.4"},
    "looker": looker_common,
    "lookml": looker_common | {"lkml>=1.1.0", "sql-metadata==2.2.2"},
    "metabase": {"requests"},
    "mode": {"requests", "sqllineage"},
    "mongodb": {"pymongo>=3.11"},
    "mssql": sql_common | {"sqlalchemy-pytds>=0.3"},
    "mssql-odbc": sql_common | {"pyodbc"},
    "mysql": sql_common | {"pymysql>=1.0.2"},
    # mariadb should have same dependency as mysql
    "mariadb": sql_common | {"pymysql>=1.0.2"},
    "okta": {"okta~=1.7.0"},
    "oracle": sql_common | {"cx_Oracle"},
    "postgres": sql_common | {"psycopg2-binary", "GeoAlchemy2"},
    "redash": {"redash-toolbelt", "sql-metadata"},
    "redshift": sql_common | {"sqlalchemy-redshift", "psycopg2-binary", "GeoAlchemy2", "sqllineage"},
    "redshift-usage": sql_common
    | {"sqlalchemy-redshift", "psycopg2-binary", "GeoAlchemy2"},
    "sagemaker": aws_common,
    "snowflake": sql_common | {"snowflake-sqlalchemy<=1.2.4"},
    "snowflake-usage": sql_common | {"snowflake-sqlalchemy<=1.2.4"},
    "sqlalchemy": sql_common,
    "superset": {"requests"},
    "trino": sql_common
    | {
        # SQLAlchemy support is coming up in trino python client
        # subject to PR merging - https://github.com/trinodb/trino-python-client/pull/81.
        # PR is from same author as that of sqlalchemy-trino library below.
        "sqlalchemy-trino"
    },
    "starburst-trino-usage": sql_common
    | {
        # SQLAlchemy support is coming up in trino python client
        # subject to PR merging - https://github.com/trinodb/trino-python-client/pull/81.
        # PR is from same author as that of sqlalchemy-trino library below.
        "sqlalchemy-trino"
    },
    "nifi": {"requests"},

}

all_exclude_plugins: Set[str] = {
    # SQL Server ODBC requires additional drivers, and so we don't want to keep
    # it included in the default "all" installation.
    "mssql-odbc",
}

mypy_stubs = {
    "types-dataclasses",
    "sqlalchemy-stubs",
    "types-pkg_resources",
    "types-six",
    "types-python-dateutil",
    "types-requests",
    "types-toml",
    "types-PyMySQL",
    "types-PyYAML",
    "types-freezegun",
    "types-cachetools",
    # versions 0.1.13 and 0.1.14 seem to have issues
    "types-click==0.1.12",
    "boto3-stubs[s3,glue,sagemaker]",
    "types-tabulate",
}

base_dev_requirements = {
    *base_requirements,
    *framework_common,
    *mypy_stubs,
    "black>=19.10b0",
    "coverage>=5.1",
    "flake8>=3.8.3",
    "flake8-tidy-imports>=4.3.0",
    "isort>=5.7.0",
    "mypy>=0.901",
    "pytest>=6.2.2",
    "pytest-cov>=2.8.1",
    "pytest-docker>=0.10.3",
    "tox",
    "deepdiff",
    "requests-mock",
    "freezegun",
    "jsonpickle",
    "build",
    "twine",
    "pydot",
    *list(
        dependency
        for plugin in [
            "bigquery",
            "bigquery-usage",
            "looker",
            "glue",
            "mariadb",
            "okta",
            "oracle",
            "postgres",
            "sagemaker",
            "datahub-kafka",
            "datahub-rest",
            "redash",
            "redshift",
            "redshift-usage",
            "data-lake"
            # airflow is added below
        ]
        for dependency in plugins[plugin]
    ),
}

if is_py37_or_newer:
    # The lookml plugin only works on Python 3.7 or newer.
    # The trino plugin only works on Python 3.7 or newer.
    # The trino plugin can be supported on Python 3.6 with minimal changes to opensource sqlalchemy-trino sourcecode.
    base_dev_requirements = base_dev_requirements.union(
        {
            dependency
            for plugin in ["lookml", "trino", "starburst-trino-usage"]
            for dependency in plugins[plugin]
        }
    )

dev_requirements = {
    *base_dev_requirements,
    "apache-airflow[snowflake]>=2.0.2",  # snowflake is used in example dags
    "snowflake-sqlalchemy<=1.2.4",  # make constraint consistent with extras
}
dev_requirements_airflow_1 = {
    *base_dev_requirements,
    "apache-airflow==1.10.15",
    "apache-airflow-backport-providers-snowflake",
    "snowflake-sqlalchemy<=1.2.4",  # make constraint consistent with extras
    "WTForms==2.3.3",  # make constraint consistent with extras
}

full_test_dev_requirements = {
    *list(
        dependency
        for plugin in [
            "druid",
            "feast",
            "hive",
            "ldap",
            "mongodb",
            "mssql",
            "mysql",
            "mariadb",
            "snowflake",
            "redash",
            "kafka-connect",
        ]
        for dependency in plugins[plugin]
    ),
}

entry_points = {
    "console_scripts": ["datahub = datahub.entrypoints:main"],
    "datahub.ingestion.source.plugins": [
        "file = datahub.ingestion.source.file:GenericFileSource",
        "sqlalchemy = datahub.ingestion.source.sql.sql_generic:SQLAlchemyGenericSource",
        "athena = datahub.ingestion.source.sql.athena:AthenaSource",
        "azure-ad = datahub.ingestion.source.identity.azure_ad:AzureADSource",
        "bigquery = datahub.ingestion.source.sql.bigquery:BigQuerySource",
        "bigquery-usage = datahub.ingestion.source.usage.bigquery_usage:BigQueryUsageSource",
        "data-lake = datahub.ingestion.source.data_lake:DataLakeSource",
        "dbt = datahub.ingestion.source.dbt:DBTSource",
        "druid = datahub.ingestion.source.sql.druid:DruidSource",
        "feast = datahub.ingestion.source.feast:FeastSource",
        "glue = datahub.ingestion.source.aws.glue:GlueSource",
        "sagemaker = datahub.ingestion.source.aws.sagemaker:SagemakerSource",
        "hive = datahub.ingestion.source.sql.hive:HiveSource",
        "kafka = datahub.ingestion.source.kafka:KafkaSource",
        "kafka-connect = datahub.ingestion.source.kafka_connect:KafkaConnectSource",
        "ldap = datahub.ingestion.source.ldap:LDAPSource",
        "looker = datahub.ingestion.source.looker:LookerDashboardSource",
        "lookml = datahub.ingestion.source.lookml:LookMLSource",
        "datahub-business-glossary = datahub.ingestion.source.metadata.business_glossary:BusinessGlossaryFileSource",
        "mode = datahub.ingestion.source.mode:ModeSource",
        "mongodb = datahub.ingestion.source.mongodb:MongoDBSource",
        "mssql = datahub.ingestion.source.sql.mssql:SQLServerSource",
        "mysql = datahub.ingestion.source.sql.mysql:MySQLSource",
        "mariadb = datahub.ingestion.source.sql.mariadb.MariaDBSource",
        "okta = datahub.ingestion.source.identity.okta:OktaSource",
        "oracle = datahub.ingestion.source.sql.oracle:OracleSource",
        "postgres = datahub.ingestion.source.sql.postgres:PostgresSource",
        "redash = datahub.ingestion.source.redash:RedashSource",
        "redshift = datahub.ingestion.source.sql.redshift:RedshiftSource",
        "redshift-usage = datahub.ingestion.source.usage.redshift_usage:RedshiftUsageSource",
        "snowflake = datahub.ingestion.source.sql.snowflake:SnowflakeSource",
        "snowflake-usage = datahub.ingestion.source.usage.snowflake_usage:SnowflakeUsageSource",
        "superset = datahub.ingestion.source.superset:SupersetSource",
        "openapi = datahub.ingestion.source.openapi:OpenApiSource",
        "metabase = datahub.ingestion.source.metabase:MetabaseSource",
        "trino = datahub.ingestion.source.sql.trino:TrinoSource",
        "starburst-trino-usage = datahub.ingestion.source.usage.starburst_trino_usage:TrinoUsageSource",
        "nifi = datahub.ingestion.source.nifi:NifiSource",

    ],
    "datahub.ingestion.sink.plugins": [
        "file = datahub.ingestion.sink.file:FileSink",
        "console = datahub.ingestion.sink.console:ConsoleSink",
        "datahub-kafka = datahub.ingestion.sink.datahub_kafka:DatahubKafkaSink",
        "datahub-rest = datahub.ingestion.sink.datahub_rest:DatahubRestSink",
    ],
    "apache_airflow_provider": ["provider_info=datahub_provider:get_provider_info"],
}


setuptools.setup(
    # Package metadata.
    name=package_metadata["__package_name__"],
    version=package_metadata["__version__"],
    url="https://datahubproject.io/",
    project_urls={
        "Documentation": "https://datahubproject.io/docs/",
        "Source": "https://github.com/linkedin/datahub",
        "Changelog": "https://github.com/linkedin/datahub/releases",
    },
    license="Apache License 2.0",
    description="A CLI to work with DataHub metadata",
    long_description=get_long_description(),
    long_description_content_type="text/markdown",
    classifiers=[
        "Development Status :: 5 - Production/Stable",
        "Programming Language :: Python",
        "Programming Language :: Python :: 3",
        "Programming Language :: Python :: 3 :: Only",
        "Programming Language :: Python :: 3.6",
        "Programming Language :: Python :: 3.7",
        "Programming Language :: Python :: 3.8",
        "Programming Language :: Python :: 3.9",
        "Intended Audience :: Developers",
        "Intended Audience :: Information Technology",
        "Intended Audience :: System Administrators",
        "License :: OSI Approved",
        "License :: OSI Approved :: Apache Software License",
        "Operating System :: Unix",
        "Operating System :: POSIX :: Linux",
        "Environment :: Console",
        "Environment :: MacOS X",
        "Topic :: Software Development",
    ],
    # Package info.
    zip_safe=False,
    python_requires=">=3.6",
    package_dir={"": "src"},
    packages=setuptools.find_namespace_packages(where="./src"),
    package_data={
        "datahub": ["py.typed"],
        "datahub.metadata": ["schema.avsc"],
        "datahub.metadata.schemas": ["*.avsc"],
        "datahub.ingestion.source.feast_image": ["Dockerfile", "requirements.txt"],
    },
    entry_points=entry_points,
    # Dependencies.
    install_requires=list(base_requirements | framework_common),
    extras_require={
        "base": list(framework_common),
        **{
            plugin: list(framework_common | dependencies)
            for (plugin, dependencies) in plugins.items()
        },
        "all": list(
            framework_common.union(
                *[
                    requirements
                    for plugin, requirements in plugins.items()
                    if plugin not in all_exclude_plugins
                ]
            )
        ),
        "dev": list(dev_requirements),
        "dev-airflow1": list(dev_requirements_airflow_1),
        "integration-tests": list(full_test_dev_requirements),
    },
)<|MERGE_RESOLUTION|>--- conflicted
+++ resolved
@@ -97,12 +97,8 @@
     "bigquery": sql_common | bigquery_common | {"pybigquery >= 0.6.0"},
     "bigquery-usage": bigquery_common | {"cachetools"},
     "datahub-business-glossary": set(),
-<<<<<<< HEAD
-    "dbt": set(),
     "data-lake": {"pydeequ==1.0.1", "pyspark==3.0.3"},
-=======
     "dbt": {"requests"},
->>>>>>> 5b5135be
     "druid": sql_common | {"pydruid>=0.6.2"},
     "feast": {"docker"},
     "glue": aws_common,
@@ -129,7 +125,8 @@
     "oracle": sql_common | {"cx_Oracle"},
     "postgres": sql_common | {"psycopg2-binary", "GeoAlchemy2"},
     "redash": {"redash-toolbelt", "sql-metadata"},
-    "redshift": sql_common | {"sqlalchemy-redshift", "psycopg2-binary", "GeoAlchemy2", "sqllineage"},
+    "redshift": sql_common
+    | {"sqlalchemy-redshift", "psycopg2-binary", "GeoAlchemy2", "sqllineage"},
     "redshift-usage": sql_common
     | {"sqlalchemy-redshift", "psycopg2-binary", "GeoAlchemy2"},
     "sagemaker": aws_common,
@@ -152,7 +149,6 @@
         "sqlalchemy-trino"
     },
     "nifi": {"requests"},
-
 }
 
 all_exclude_plugins: Set[str] = {
@@ -310,7 +306,6 @@
         "trino = datahub.ingestion.source.sql.trino:TrinoSource",
         "starburst-trino-usage = datahub.ingestion.source.usage.starburst_trino_usage:TrinoUsageSource",
         "nifi = datahub.ingestion.source.nifi:NifiSource",
-
     ],
     "datahub.ingestion.sink.plugins": [
         "file = datahub.ingestion.sink.file:FileSink",
