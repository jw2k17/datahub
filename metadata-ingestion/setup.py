import os
import sys
from typing import Dict, Set

import setuptools

is_py37_or_newer = sys.version_info >= (3, 7)


package_metadata: dict = {}
with open("./src/datahub/__init__.py") as fp:
    exec(fp.read(), package_metadata)


def get_long_description():
    root = os.path.dirname(__file__)
    with open(os.path.join(root, "README.md")) as f:
        description = f.read()

    return description


base_requirements = {
    # Compatibility.
    "dataclasses>=0.6; python_version < '3.7'",
    # Typing extension should be >=3.10.0.2 ideally but we can't restrict due to Airflow 2.0.2 dependency conflict
    "typing_extensions>=3.7.4.3 ;  python_version < '3.8'",
    "typing_extensions>=3.10.0.2 ;  python_version >= '3.8'",
    "mypy_extensions>=0.4.3",
    # Actual dependencies.
    "typing-inspect",
    "pydantic>=1.5.1",
    "mixpanel>=4.9.0",
}

framework_common = {
    "click>=6.0.0",
    "click-default-group",
    "PyYAML",
    "toml>=0.10.0",
    "entrypoints",
    "docker",
    "expandvars>=0.6.5",
    "avro-gen3==0.7.2",
    "avro>=1.10.2,<1.11",
    "python-dateutil>=2.8.0",
    "stackprinter",
    "tabulate",
    "progressbar2",
    "termcolor>=1.0.0",
    "types-termcolor>=1.0.0",
    "psutil>=5.8.0",
    "ratelimiter",
    # Markupsafe breaking change broke Jinja and some other libs
    # Pinning it to a version which works even though we are not using explicitly
    # https://github.com/aws/aws-sam-cli/issues/3661
    # Airflow compatibility: https://github.com/apache/airflow/blob/2.2.2/setup.cfg#L125
    "markupsafe>=1.1.1,<=2.0.1",
    "Deprecated",
    "types-Deprecated",
}

kafka_common = {
    # We currently require both Avro libraries. The codegen uses avro-python3 (above)
    # schema parsers at runtime for generating and reading JSON into Python objects.
    # At the same time, we use Kafka's AvroSerializer, which internally relies on
    # fastavro for serialization. We do not use confluent_kafka[avro], since it
    # is incompatible with its own dep on avro-python3.
    "confluent_kafka>=1.5.0",
    "fastavro>=1.2.0",
}

kafka_protobuf = (
    {
        "networkx>=2.6.2",
        # Required to generate protobuf python modules from the schema downloaded from the schema registry
        "grpcio==1.44.0",
        "grpcio-tools==1.44.0",
        "types-protobuf",
    }
    if is_py37_or_newer
    else {
        "types-protobuf",
    }
)

sql_common = {
    # Required for all SQL sources.
    "sqlalchemy==1.3.24",
    # Required for SQL profiling.
    "great-expectations>=0.14.11,<0.15.3",
    # datahub does not depend on Jinja2 directly but great expectations does. With Jinja2 3.1.0 GE 0.14.11 is breaking
    "Jinja2<3.1.0",
    "greenlet",
}

aws_common = {
    # AWS Python SDK
    "boto3",
    # Deal with a version incompatibility between botocore (used by boto3) and urllib3.
    # See https://github.com/boto/botocore/pull/2563.
    "botocore!=1.23.0",
}

looker_common = {
    # Looker Python SDK
    "looker-sdk==22.2.1"
}

bigquery_common = {
    # Google cloud logging library
    "google-cloud-logging",
    "google-cloud-bigquery",
    "more-itertools>=8.12.0",
    # we do not use protobuf directly but newer version caused bigquery connector to fail
    "protobuf<=3.20.1",
}

snowflake_common = {
    # Snowflake plugin utilizes sql common
    *sql_common,
    # Required for all Snowflake sources
    "snowflake-sqlalchemy<=1.2.4",
    "cryptography",
}

trino = {
    "trino>=0.308",
    "trino[sqlalchemy]>=0.308",
}

microsoft_common = {"msal==1.16.0"}

data_lake_base = {
    *aws_common,
    "parse>=1.19.0",
    "pyarrow>=6.0.1",
    "tableschema>=1.20.2",
    "ujson>=4.3.0",
    "types-ujson>=4.2.1",
    "smart-open[s3]>=5.2.1",
}

data_lake_profiling = {
    "pydeequ==1.0.1",
    "pyspark==3.0.3",
}

iceberg_common = {
    # Iceberg Python SDK
    "acryl-iceberg-legacy==0.0.4",
    "azure-identity==1.10.0",
}

s3_base = {
    *data_lake_base,
    "moto[s3]",
    "wcmatch",
}

usage_common = {
    "sqlparse",
}

# Note: for all of these, framework_common will be added.
plugins: Dict[str, Set[str]] = {
    # Sink plugins.
    "datahub-kafka": kafka_common,
    "datahub-rest": {"requests"},
    # Integrations.
    "airflow": {
        "apache-airflow >= 1.10.2",
    },
    "great-expectations": sql_common | {"sqllineage==1.3.5"},
    # Source plugins
    # PyAthena is pinned with exact version because we use private method in PyAthena
    "athena": sql_common | {"PyAthena[SQLAlchemy]==2.4.1"},
    "azure-ad": set(),
<<<<<<< HEAD
    "bigquery": sql_common | bigquery_common | {"pybigquery >= 0.6.0"},
    "bigquery-usage": bigquery_common | {"cachetools"},
    "cassandra": {"cassandra-driver"},
=======
    "bigquery": sql_common
    | bigquery_common
    | {"sqlalchemy-bigquery>=1.4.1", "sqllineage==1.3.5", "sqlparse"},
    "bigquery-usage": bigquery_common | usage_common | {"cachetools"},
>>>>>>> 1fd5549a
    "clickhouse": sql_common | {"clickhouse-sqlalchemy==0.1.8"},
    "clickhouse-usage": sql_common
    | usage_common
    | {
        "clickhouse-sqlalchemy==0.1.8",
    },
    "datahub-lineage-file": set(),
    "datahub-business-glossary": set(),
    "data-lake": {*data_lake_base, *data_lake_profiling},
    "s3": {*s3_base, *data_lake_profiling},
    "dbt": {"requests"} | aws_common,
    "druid": sql_common | {"pydruid>=0.6.2"},
    # Starting with 7.14.0 python client is checking if it is connected to elasticsearch client. If its not it throws
    # UnsupportedProductError
    # https://www.elastic.co/guide/en/elasticsearch/client/python-api/current/release-notes.html#rn-7-14-0
    # https://github.com/elastic/elasticsearch-py/issues/1639#issuecomment-883587433
    "elasticsearch": {"elasticsearch==7.13.4"},
    "feast-legacy": {"docker"},
    "feast": {"feast==0.18.0", "flask-openid>=1.3.0"},
    "glue": aws_common,
    # hdbcli is supported officially by SAP, sqlalchemy-hana is built on top but not officially supported
    "hana": sql_common
    | {
        "sqlalchemy-hana>=0.5.0; platform_machine != 'aarch64'",
        "hdbcli>=2.11.20; platform_machine != 'aarch64'",
    },
    "hive": sql_common
    | {
        # Acryl Data maintains a fork of PyHive
        # - 0.6.11 adds support for table comments and column comments,
        #   and also releases HTTP and HTTPS transport schemes
        # - 0.6.12 adds support for Spark Thrift Server
        "acryl-pyhive[hive]>=0.6.13"
    },
    "iceberg": iceberg_common,
    "kafka": {*kafka_common, *kafka_protobuf},
    "kafka-connect": sql_common | {"requests", "JPype1"},
    "ldap": {"python-ldap>=2.4"},
    "looker": looker_common,
    # lkml>=1.1.2 is required to support the sql_preamble expression in LookML
    "lookml": looker_common
    | {"lkml>=1.1.2", "sql-metadata==2.2.2", "sqllineage==1.3.5"},
    "metabase": {"requests", "sqllineage==1.3.5"},
    "mode": {"requests", "sqllineage==1.3.5", "tenacity>=8.0.1"},
    "mongodb": {"pymongo>=3.11", "packaging"},
    "mssql": sql_common | {"sqlalchemy-pytds>=0.3"},
    "mssql-odbc": sql_common | {"pyodbc"},
    "mysql": sql_common | {"pymysql>=1.0.2"},
    # mariadb should have same dependency as mysql
    "mariadb": sql_common | {"pymysql>=1.0.2"},
    "okta": {"okta~=1.7.0"},
    "oracle": sql_common | {"cx_Oracle"},
    "postgres": sql_common | {"psycopg2-binary", "GeoAlchemy2"},
    "presto-on-hive": sql_common
    | {"psycopg2-binary", "acryl-pyhive[hive]>=0.6.12", "pymysql>=1.0.2"},
    "pulsar": {"requests"},
    "redash": {"redash-toolbelt", "sql-metadata", "sqllineage==1.3.5"},
    "redshift": sql_common
    | {"sqlalchemy-redshift", "psycopg2-binary", "GeoAlchemy2", "sqllineage==1.3.5"},
    "redshift-usage": sql_common
    | usage_common
    | {
        "sqlalchemy-redshift",
        "psycopg2-binary",
        "GeoAlchemy2",
        "sqllineage==1.3.5",
    },
    "sagemaker": aws_common,
    "snowflake": snowflake_common,
    "snowflake-usage": snowflake_common
    | usage_common
    | {
        "more-itertools>=8.12.0",
    },
    "sqlalchemy": sql_common,
    "superset": {
        "requests",
        "sqlalchemy",
        "great_expectations",
        "greenlet",
        "Jinja2<3.1.0",
    },
    "tableau": {"tableauserverclient>=0.17.0"},
    "trino": sql_common | trino,
    "starburst-trino-usage": sql_common | usage_common | trino,
    "nifi": {"requests", "packaging"},
    "powerbi": {"orderedset"} | microsoft_common,
    "vertica": sql_common | {"sqlalchemy-vertica[vertica-python]==0.0.5"},
}

all_exclude_plugins: Set[str] = {
    # SQL Server ODBC requires additional drivers, and so we don't want to keep
    # it included in the default "all" installation.
    "mssql-odbc",
}

mypy_stubs = {
    "types-dataclasses",
    "sqlalchemy-stubs",
    "types-pkg_resources",
    "types-six",
    "types-python-dateutil",
    "types-requests",
    "types-toml",
    "types-PyMySQL",
    "types-PyYAML",
    "types-freezegun",
    "types-cachetools",
    # versions 0.1.13 and 0.1.14 seem to have issues
    "types-click==0.1.12",
    "boto3-stubs[s3,glue,sagemaker]",
    "types-tabulate",
    # avrogen package requires this
    "types-pytz",
}

base_dev_requirements = {
    *base_requirements,
    *framework_common,
    *mypy_stubs,
    *s3_base,
    "black>=21.12b0",
    "coverage>=5.1",
    "flake8>=3.8.3",
    "flake8-tidy-imports>=4.3.0",
    "isort>=5.7.0",
    "mypy>=0.920",
    # pydantic 1.8.2 is incompatible with mypy 0.910.
    # See https://github.com/samuelcolvin/pydantic/pull/3175#issuecomment-995382910.
    "pydantic>=1.9.0",
    "pytest>=6.2.2",
    "pytest-asyncio>=0.16.0",
    "pytest-cov>=2.8.1",
    "pytest-docker>=0.10.3,<0.12",
    "tox",
    "deepdiff",
    "requests-mock",
    "freezegun",
    "jsonpickle",
    "build",
    "twine",
    "packaging",
    *list(
        dependency
        for plugin in [
            "bigquery",
            "bigquery-usage",
            "cassandra",
            "clickhouse",
            "clickhouse-usage",
            "druid",
            "elasticsearch",
            "ldap",
            "looker",
            "glue",
            "mariadb",
            "okta",
            "oracle",
            "postgres",
            "sagemaker",
            "kafka",
            "datahub-rest",
            "redash",
            "redshift",
            "redshift-usage",
            "data-lake",
            "s3",
            "tableau",
            "trino",
            "hive",
            "starburst-trino-usage",
            "powerbi",
            "vertica",
            # airflow is added below
        ]
        for dependency in plugins[plugin]
    ),
}

base_dev_requirements_airflow_1 = base_dev_requirements.copy()

if is_py37_or_newer:
    # These plugins only work on Python 3.7 or newer.
    base_dev_requirements = base_dev_requirements.union(
        {
            dependency
            for plugin in [
                "feast",
                "iceberg",
                "lookml",
            ]
            for dependency in plugins[plugin]
        }
    )

    # These plugins are compatible with Airflow 1.
    base_dev_requirements_airflow_1 = base_dev_requirements_airflow_1.union(
        {
            dependency
            for plugin in [
                "iceberg",
                "lookml",
            ]
            for dependency in plugins[plugin]
        }
    )

dev_requirements = {
    *base_dev_requirements,
    "apache-airflow[snowflake]>=2.0.2",  # snowflake is used in example dags
    "snowflake-sqlalchemy<=1.2.4",  # make constraint consistent with extras
}
dev_requirements_airflow_1_base = {
    "apache-airflow==1.10.15",
    "apache-airflow-backport-providers-snowflake",
    "snowflake-sqlalchemy<=1.2.4",  # make constraint consistent with extras
    "WTForms==2.3.3",  # make constraint consistent with extras
}
dev_requirements_airflow_1 = {
    *base_dev_requirements_airflow_1,
    *dev_requirements_airflow_1_base,
}

full_test_dev_requirements = {
    *list(
        dependency
        for plugin in [
<<<<<<< HEAD
            # Only include Athena for Python 3.7 or newer.
            *(["athena"] if is_py37_or_newer else []),
            "cassandra",
=======
>>>>>>> 1fd5549a
            "clickhouse",
            "druid",
            "feast-legacy",
            "hana",
            "hive",
            "ldap",
            "mongodb",
            "mssql",
            "mysql",
            "mariadb",
            "snowflake",
            "redash",
            "kafka-connect",
            "vertica",
        ]
        for dependency in plugins[plugin]
    ),
}

if is_py37_or_newer:
    # These plugins only work on Python 3.7 or newer.
    full_test_dev_requirements = full_test_dev_requirements.union(
        {
            dependency
            for plugin in [
                "athena",
                "feast",
                "iceberg",
            ]
            for dependency in plugins[plugin]
        }
    )

entry_points = {
    "console_scripts": ["datahub = datahub.entrypoints:main"],
    "datahub.ingestion.source.plugins": [
        "file = datahub.ingestion.source.file:GenericFileSource",
        "sqlalchemy = datahub.ingestion.source.sql.sql_generic:SQLAlchemyGenericSource",
        "athena = datahub.ingestion.source.sql.athena:AthenaSource",
        "azure-ad = datahub.ingestion.source.identity.azure_ad:AzureADSource",
        "bigquery = datahub.ingestion.source.sql.bigquery:BigQuerySource",
        "bigquery-usage = datahub.ingestion.source.usage.bigquery_usage:BigQueryUsageSource",
        "clickhouse = datahub.ingestion.source.sql.clickhouse:ClickHouseSource",
        "clickhouse-usage = datahub.ingestion.source.usage.clickhouse_usage:ClickHouseUsageSource",
        "data-lake = datahub.ingestion.source.data_lake:DataLakeSource",
        "s3 = datahub.ingestion.source.s3:S3Source",
        "dbt = datahub.ingestion.source.dbt:DBTSource",
        "cassandra = datahub.ingestion.source.cassandra:CassandraSource",
        "druid = datahub.ingestion.source.sql.druid:DruidSource",
        "elasticsearch = datahub.ingestion.source.elastic_search:ElasticsearchSource",
        "feast-legacy = datahub.ingestion.source.feast_legacy:FeastSource",
        "feast = datahub.ingestion.source.feast:FeastRepositorySource",
        "glue = datahub.ingestion.source.aws.glue:GlueSource",
        "sagemaker = datahub.ingestion.source.aws.sagemaker:SagemakerSource",
        "hana = datahub.ingestion.source.sql.hana:HanaSource",
        "hive = datahub.ingestion.source.sql.hive:HiveSource",
        "kafka = datahub.ingestion.source.kafka:KafkaSource",
        "kafka-connect = datahub.ingestion.source.kafka_connect:KafkaConnectSource",
        "ldap = datahub.ingestion.source.ldap:LDAPSource",
        "looker = datahub.ingestion.source.looker:LookerDashboardSource",
        "lookml = datahub.ingestion.source.lookml:LookMLSource",
        "datahub-lineage-file = datahub.ingestion.source.metadata.lineage:LineageFileSource",
        "datahub-business-glossary = datahub.ingestion.source.metadata.business_glossary:BusinessGlossaryFileSource",
        "mode = datahub.ingestion.source.mode:ModeSource",
        "mongodb = datahub.ingestion.source.mongodb:MongoDBSource",
        "mssql = datahub.ingestion.source.sql.mssql:SQLServerSource",
        "mysql = datahub.ingestion.source.sql.mysql:MySQLSource",
        "mariadb = datahub.ingestion.source.sql.mariadb.MariaDBSource",
        "okta = datahub.ingestion.source.identity.okta:OktaSource",
        "oracle = datahub.ingestion.source.sql.oracle:OracleSource",
        "postgres = datahub.ingestion.source.sql.postgres:PostgresSource",
        "redash = datahub.ingestion.source.redash:RedashSource",
        "redshift = datahub.ingestion.source.sql.redshift:RedshiftSource",
        "redshift-usage = datahub.ingestion.source.usage.redshift_usage:RedshiftUsageSource",
        "snowflake = datahub.ingestion.source.sql.snowflake:SnowflakeSource",
        "snowflake-usage = datahub.ingestion.source.usage.snowflake_usage:SnowflakeUsageSource",
        "superset = datahub.ingestion.source.superset:SupersetSource",
        "tableau = datahub.ingestion.source.tableau:TableauSource",
        "openapi = datahub.ingestion.source.openapi:OpenApiSource",
        "metabase = datahub.ingestion.source.metabase:MetabaseSource",
        "trino = datahub.ingestion.source.sql.trino:TrinoSource",
        "starburst-trino-usage = datahub.ingestion.source.usage.starburst_trino_usage:TrinoUsageSource",
        "nifi = datahub.ingestion.source.nifi:NifiSource",
        "powerbi = datahub.ingestion.source.powerbi:PowerBiDashboardSource",
        "iceberg = datahub.ingestion.source.iceberg.iceberg:IcebergSource",
        "vertica = datahub.ingestion.source.sql.vertica:VerticaSource",
        "presto-on-hive = datahub.ingestion.source.sql.presto_on_hive:PrestoOnHiveSource",
        "pulsar = datahub.ingestion.source.pulsar:PulsarSource",
    ],
    "datahub.ingestion.sink.plugins": [
        "file = datahub.ingestion.sink.file:FileSink",
        "console = datahub.ingestion.sink.console:ConsoleSink",
        "datahub-kafka = datahub.ingestion.sink.datahub_kafka:DatahubKafkaSink",
        "datahub-rest = datahub.ingestion.sink.datahub_rest:DatahubRestSink",
    ],
    "datahub.ingestion.checkpointing_provider.plugins": [
        "datahub = datahub.ingestion.source.state_provider.datahub_ingestion_checkpointing_provider:DatahubIngestionCheckpointingProvider",
    ],
    "datahub.ingestion.reporting_provider.plugins": [
        "datahub = datahub.ingestion.reporting.datahub_ingestion_reporting_provider:DatahubIngestionReportingProvider",
    ],
    "apache_airflow_provider": ["provider_info=datahub_provider:get_provider_info"],
}


setuptools.setup(
    # Package metadata.
    name=package_metadata["__package_name__"],
    version=package_metadata["__version__"],
    url="https://datahubproject.io/",
    project_urls={
        "Documentation": "https://datahubproject.io/docs/",
        "Source": "https://github.com/datahub-project/datahub",
        "Changelog": "https://github.com/datahub-project/datahub/releases",
    },
    license="Apache License 2.0",
    description="A CLI to work with DataHub metadata",
    long_description=get_long_description(),
    long_description_content_type="text/markdown",
    classifiers=[
        "Development Status :: 5 - Production/Stable",
        "Programming Language :: Python",
        "Programming Language :: Python :: 3",
        "Programming Language :: Python :: 3 :: Only",
        "Programming Language :: Python :: 3.6",
        "Programming Language :: Python :: 3.7",
        "Programming Language :: Python :: 3.8",
        "Programming Language :: Python :: 3.9",
        "Intended Audience :: Developers",
        "Intended Audience :: Information Technology",
        "Intended Audience :: System Administrators",
        "License :: OSI Approved",
        "License :: OSI Approved :: Apache Software License",
        "Operating System :: Unix",
        "Operating System :: POSIX :: Linux",
        "Environment :: Console",
        "Environment :: MacOS X",
        "Topic :: Software Development",
    ],
    # Package info.
    zip_safe=False,
    python_requires=">=3.6",
    package_dir={"": "src"},
    packages=setuptools.find_namespace_packages(where="./src"),
    package_data={
        "datahub": ["py.typed"],
        "datahub.metadata": ["schema.avsc"],
        "datahub.metadata.schemas": ["*.avsc"],
        "datahub.ingestion.source.feast_image": ["Dockerfile", "requirements.txt"],
    },
    entry_points=entry_points,
    # Dependencies.
    install_requires=list(base_requirements | framework_common),
    extras_require={
        "base": list(framework_common),
        **{
            plugin: list(framework_common | dependencies)
            for (plugin, dependencies) in plugins.items()
        },
        "all": list(
            framework_common.union(
                *[
                    requirements
                    for plugin, requirements in plugins.items()
                    if plugin not in all_exclude_plugins
                ]
            )
        ),
        "dev": list(dev_requirements),
        "dev-airflow1-base": list(dev_requirements_airflow_1_base),
        "dev-airflow1": list(dev_requirements_airflow_1),
        "integration-tests": list(full_test_dev_requirements),
    },
)<|MERGE_RESOLUTION|>--- conflicted
+++ resolved
@@ -176,16 +176,11 @@
     # PyAthena is pinned with exact version because we use private method in PyAthena
     "athena": sql_common | {"PyAthena[SQLAlchemy]==2.4.1"},
     "azure-ad": set(),
-<<<<<<< HEAD
-    "bigquery": sql_common | bigquery_common | {"pybigquery >= 0.6.0"},
-    "bigquery-usage": bigquery_common | {"cachetools"},
-    "cassandra": {"cassandra-driver"},
-=======
     "bigquery": sql_common
     | bigquery_common
     | {"sqlalchemy-bigquery>=1.4.1", "sqllineage==1.3.5", "sqlparse"},
     "bigquery-usage": bigquery_common | usage_common | {"cachetools"},
->>>>>>> 1fd5549a
+    "cassandra": {"cassandra-driver"},
     "clickhouse": sql_common | {"clickhouse-sqlalchemy==0.1.8"},
     "clickhouse-usage": sql_common
     | usage_common
@@ -413,12 +408,9 @@
     *list(
         dependency
         for plugin in [
-<<<<<<< HEAD
             # Only include Athena for Python 3.7 or newer.
             *(["athena"] if is_py37_or_newer else []),
             "cassandra",
-=======
->>>>>>> 1fd5549a
             "clickhouse",
             "druid",
             "feast-legacy",
