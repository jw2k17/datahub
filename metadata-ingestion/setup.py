import os
import sys
from typing import Dict, Set

import setuptools

is_py37_or_newer = sys.version_info >= (3, 7)


package_metadata: dict = {}
with open("./src/datahub/__init__.py") as fp:
    exec(fp.read(), package_metadata)


def get_long_description():
    root = os.path.dirname(__file__)
    with open(os.path.join(root, "README.md")) as f:
        description = f.read()

    return description


base_requirements = {
    # Compatibility.
    "dataclasses>=0.6; python_version < '3.7'",
    # Typing extension should be >=3.10.0.2 ideally but we can't restrict due to Airflow 2.0.2 dependency conflict
    "typing_extensions>=3.7.4.3 ;  python_version < '3.8'",
    "typing_extensions>=3.10.0.2 ;  python_version >= '3.8'",
    "mypy_extensions>=0.4.3",
    # Actual dependencies.
    "typing-inspect",
    "pydantic>=1.5.1",
    "mixpanel>=4.9.0",
}

framework_common = {
    "click>=6.0.0",
    "click-default-group",
    "PyYAML",
    "toml>=0.10.0",
    "entrypoints",
    "docker",
    "expandvars>=0.6.5",
    "avro-gen3==0.7.2",
    "avro>=1.10.2,<1.11",
    "python-dateutil>=2.8.0",
    "stackprinter",
    "tabulate",
    "progressbar2",
    "termcolor>=1.0.0",
    "types-termcolor>=1.0.0",
    "psutil>=5.8.0",
    "ratelimiter",
    # Markupsafe breaking change broke Jinja and some other libs
    # Pinning it to a version which works even though we are not using explicitly
    # https://github.com/aws/aws-sam-cli/issues/3661
    # Airflow compatibility: https://github.com/apache/airflow/blob/2.2.2/setup.cfg#L125
    "markupsafe>=1.1.1,<=2.0.1",
    "Deprecated",
    "types-Deprecated",
}

kafka_common = {
    # We currently require both Avro libraries. The codegen uses avro-python3 (above)
    # schema parsers at runtime for generating and reading JSON into Python objects.
    # At the same time, we use Kafka's AvroSerializer, which internally relies on
    # fastavro for serialization. We do not use confluent_kafka[avro], since it
    # is incompatible with its own dep on avro-python3.
    "confluent_kafka>=1.5.0",
    "fastavro>=1.2.0",
}

kafka_protobuf = (
    {
        "networkx>=2.6.2",
        # Required to generate protobuf python modules from the schema downloaded from the schema registry
        "grpcio==1.44.0",
        "grpcio-tools==1.44.0",
        "types-protobuf",
    }
    if is_py37_or_newer
    else {
        "types-protobuf",
    }
)

sql_common = {
    # Required for all SQL sources.
    "sqlalchemy==1.3.24",
    # Required for SQL profiling.
    "great-expectations>=0.14.11,<0.15.3",
    # datahub does not depend on Jinja2 directly but great expectations does. With Jinja2 3.1.0 GE 0.14.11 is breaking
    "Jinja2<3.1.0",
    "greenlet",
}

aws_common = {
    # AWS Python SDK
    "boto3",
    # Deal with a version incompatibility between botocore (used by boto3) and urllib3.
    # See https://github.com/boto/botocore/pull/2563.
    "botocore!=1.23.0",
}

looker_common = {
    # Looker Python SDK
    "looker-sdk==22.2.1"
}

bigquery_common = {
    # Google cloud logging library
    "google-cloud-logging",
    "google-cloud-bigquery",
    "more-itertools>=8.12.0",
    # we do not use protobuf directly but newer version caused bigquery connector to fail
    "protobuf<=3.20.1",
}

snowflake_common = {
    # Snowflake plugin utilizes sql common
    *sql_common,
    # Required for all Snowflake sources
    "snowflake-sqlalchemy<=1.2.4",
    "cryptography",
}

trino = {
    "trino>=0.308",
    "trino[sqlalchemy]>=0.308",
}

microsoft_common = {"msal==1.16.0"}

data_lake_base = {
    *aws_common,
    "parse>=1.19.0",
    "pyarrow>=6.0.1",
    "tableschema>=1.20.2",
    "ujson>=4.3.0",
    "types-ujson>=4.2.1",
    "smart-open[s3]>=5.2.1",
}

data_lake_profiling = {
    "pydeequ==1.0.1",
    "pyspark==3.0.3",
}

iceberg_common = {
    # Iceberg Python SDK
    "acryl-iceberg-legacy==0.0.4",
    "azure-identity==1.10.0"
}

s3_base = {
    *data_lake_base,
    "moto[s3]",
    "wcmatch",
}

usage_common = {
    "sqlparse",
}

# Note: for all of these, framework_common will be added.
plugins: Dict[str, Set[str]] = {
    # Sink plugins.
    "datahub-kafka": kafka_common,
    "datahub-rest": {"requests"},
    # Integrations.
    "airflow": {
        "apache-airflow >= 1.10.2",
    },
    "great-expectations": sql_common | {"sqllineage==1.3.4"},
    # Source plugins
    # PyAthena is pinned with exact version because we use private method in PyAthena
    "athena": sql_common | {"PyAthena[SQLAlchemy]==2.4.1"},
    "azure-ad": set(),
    "bigquery": sql_common
    | bigquery_common
    | {"sqlalchemy-bigquery>=1.4.1", "sqllineage==1.3.4", "sqlparse"},
    "bigquery-usage": bigquery_common | usage_common | {"cachetools"},
    "clickhouse": sql_common | {"clickhouse-sqlalchemy==0.1.8"},
    "clickhouse-usage": sql_common
    | usage_common
    | {
        "clickhouse-sqlalchemy==0.1.8",
    },
    "datahub-lineage-file": set(),
    "datahub-business-glossary": set(),
    "data-lake": {*data_lake_base, *data_lake_profiling},
    "s3": {*s3_base, *data_lake_profiling},
    "dbt": {"requests"} | aws_common,
    "druid": sql_common | {"pydruid>=0.6.2"},
    # Starting with 7.14.0 python client is checking if it is connected to elasticsearch client. If its not it throws
    # UnsupportedProductError
    # https://www.elastic.co/guide/en/elasticsearch/client/python-api/current/release-notes.html#rn-7-14-0
    # https://github.com/elastic/elasticsearch-py/issues/1639#issuecomment-883587433
    "elasticsearch": {"elasticsearch==7.13.4"},
    "feast-legacy": {"docker"},
    "feast": {"feast==0.18.0", "flask-openid>=1.3.0"},
    "glue": aws_common,
    # hdbcli is supported officially by SAP, sqlalchemy-hana is built on top but not officially supported
    "hana": sql_common | {"sqlalchemy-hana>=0.5.0","hdbcli>=2.11.20"},
    "hive": sql_common
    | {
        # Acryl Data maintains a fork of PyHive
        # - 0.6.11 adds support for table comments and column comments,
        #   and also releases HTTP and HTTPS transport schemes
        # - 0.6.12 adds support for Spark Thrift Server
        "acryl-pyhive[hive]>=0.6.13"
    },
    "iceberg": iceberg_common,
    "kafka": {*kafka_common, *kafka_protobuf},
    "kafka-connect": sql_common | {"requests", "JPype1"},
    "ldap": {"python-ldap>=2.4"},
    "looker": looker_common,
    # lkml>=1.1.2 is required to support the sql_preamble expression in LookML
    "lookml": looker_common
    | {"lkml>=1.1.2", "sql-metadata==2.2.2", "sqllineage==1.3.4"},
    "metabase": {"requests", "sqllineage==1.3.4"},
    "mode": {"requests", "sqllineage==1.3.4", "tenacity>=8.0.1"},
    "mongodb": {"pymongo>=3.11", "packaging"},
    "mssql": sql_common | {"sqlalchemy-pytds>=0.3"},
    "mssql-odbc": sql_common | {"pyodbc"},
    "mysql": sql_common | {"pymysql>=1.0.2"},
    # mariadb should have same dependency as mysql
    "mariadb": sql_common | {"pymysql>=1.0.2"},
    "okta": {"okta~=1.7.0"},
    "oracle": sql_common | {"cx_Oracle"},
    "postgres": sql_common | {"psycopg2-binary", "GeoAlchemy2"},
    "presto-on-hive": sql_common
    | {"psycopg2-binary", "acryl-pyhive[hive]>=0.6.12", "pymysql>=1.0.2"},
    "pulsar": {"requests"},
    "redash": {"redash-toolbelt", "sql-metadata", "sqllineage==1.3.4"},
    "redshift": sql_common
    | {"sqlalchemy-redshift", "psycopg2-binary", "GeoAlchemy2", "sqllineage==1.3.4"},
    "redshift-usage": sql_common
    | usage_common
    | {
        "sqlalchemy-redshift",
        "psycopg2-binary",
        "GeoAlchemy2",
        "sqllineage==1.3.4",
    },
    "sagemaker": aws_common,
    "snowflake": snowflake_common,
    "snowflake-usage": snowflake_common
    | usage_common
    | {
        "more-itertools>=8.12.0",
    },
    "sqlalchemy": sql_common,
    "superset": {
        "requests",
        "sqlalchemy",
        "great_expectations",
        "greenlet",
        "Jinja2<3.1.0",
    },
    "tableau": {"tableauserverclient>=0.17.0"},
    "trino": sql_common | trino,
    "starburst-trino-usage": sql_common | usage_common | trino,
    "nifi": {"requests", "packaging"},
    "powerbi": {"orderedset"} | microsoft_common,
    "vertica": sql_common | {"sqlalchemy-vertica[vertica-python]==0.0.5"},
}

all_exclude_plugins: Set[str] = {
    # SQL Server ODBC requires additional drivers, and so we don't want to keep
    # it included in the default "all" installation.
    "mssql-odbc",
}

mypy_stubs = {
    "types-dataclasses",
    "sqlalchemy-stubs",
    "types-pkg_resources",
    "types-six",
    "types-python-dateutil",
    "types-requests",
    "types-toml",
    "types-PyMySQL",
    "types-PyYAML",
    "types-freezegun",
    "types-cachetools",
    # versions 0.1.13 and 0.1.14 seem to have issues
    "types-click==0.1.12",
    "boto3-stubs[s3,glue,sagemaker]",
    "types-tabulate",
    # avrogen package requires this
    "types-pytz",
}

base_dev_requirements = {
    *base_requirements,
    *framework_common,
    *mypy_stubs,
    *s3_base,
    "black>=21.12b0",
    "coverage>=5.1",
    "flake8>=3.8.3",
    "flake8-tidy-imports>=4.3.0",
    "isort>=5.7.0",
    "mypy>=0.920",
    # pydantic 1.8.2 is incompatible with mypy 0.910.
    # See https://github.com/samuelcolvin/pydantic/pull/3175#issuecomment-995382910.
    "pydantic>=1.9.0",
    "pytest>=6.2.2",
    "pytest-asyncio>=0.16.0",
    "pytest-cov>=2.8.1",
    "pytest-docker>=0.10.3,<0.12",
    "tox",
    "deepdiff",
    "requests-mock",
    "freezegun",
    "jsonpickle",
    "build",
    "twine",
    "packaging",
    *list(
        dependency
        for plugin in [
            "bigquery",
            "bigquery-usage",
            "clickhouse",
            "clickhouse-usage",
            "druid",
            "elasticsearch",
            "ldap",
            "looker",
            "glue",
            "hana",
            "mariadb",
            "okta",
            "oracle",
            "postgres",
            "sagemaker",
            "kafka",
            "datahub-rest",
            "redash",
            "redshift",
            "redshift-usage",
            "data-lake",
            "s3",
            "tableau",
            "trino",
            "hive",
            "starburst-trino-usage",
            "powerbi",
            "vertica",
            # airflow is added below
        ]
        for dependency in plugins[plugin]
    ),
}

base_dev_requirements_airflow_1 = base_dev_requirements.copy()

if is_py37_or_newer:
    # These plugins only work on Python 3.7 or newer.
    base_dev_requirements = base_dev_requirements.union(
        {
            dependency
            for plugin in [
                "feast",
                "iceberg",
                "lookml",
            ]
            for dependency in plugins[plugin]
        }
    )

    # These plugins are compatible with Airflow 1.
    base_dev_requirements_airflow_1 = base_dev_requirements_airflow_1.union(
        {
            dependency
            for plugin in [
                "iceberg",
                "lookml",
            ]
            for dependency in plugins[plugin]
        }
    )

dev_requirements = {
    *base_dev_requirements,
    "apache-airflow[snowflake]>=2.0.2",  # snowflake is used in example dags
    "snowflake-sqlalchemy<=1.2.4",  # make constraint consistent with extras
}
dev_requirements_airflow_1_base = {
    "apache-airflow==1.10.15",
    "apache-airflow-backport-providers-snowflake",
    "snowflake-sqlalchemy<=1.2.4",  # make constraint consistent with extras
    "WTForms==2.3.3",  # make constraint consistent with extras
}
dev_requirements_airflow_1 = {
    *base_dev_requirements_airflow_1,
    *dev_requirements_airflow_1_base,
}

full_test_dev_requirements = {
    *list(
        dependency
        for plugin in [
            "clickhouse",
            "druid",
            "hana",
            "feast-legacy",
            "hive",
            "ldap",
            "mongodb",
            "mssql",
            "mysql",
            "mariadb",
            "snowflake",
            "redash",
            "kafka-connect",
            "vertica",
        ]
        for dependency in plugins[plugin]
    ),
}

if is_py37_or_newer:
    # These plugins only work on Python 3.7 or newer.
    full_test_dev_requirements = full_test_dev_requirements.union(
        {
            dependency
            for plugin in [
                "athena",
                "feast",
                "iceberg",
            ]
            for dependency in plugins[plugin]
        }
    )

entry_points = {
    "console_scripts": ["datahub = datahub.entrypoints:main"],
    "datahub.ingestion.source.plugins": [
        "file = datahub.ingestion.source.file:GenericFileSource",
        "sqlalchemy = datahub.ingestion.source.sql.sql_generic:SQLAlchemyGenericSource",
        "athena = datahub.ingestion.source.sql.athena:AthenaSource",
        "azure-ad = datahub.ingestion.source.identity.azure_ad:AzureADSource",
        "bigquery = datahub.ingestion.source.sql.bigquery:BigQuerySource",
        "bigquery-usage = datahub.ingestion.source.usage.bigquery_usage:BigQueryUsageSource",
        "clickhouse = datahub.ingestion.source.sql.clickhouse:ClickHouseSource",
        "clickhouse-usage = datahub.ingestion.source.usage.clickhouse_usage:ClickHouseUsageSource",
        "data-lake = datahub.ingestion.source.data_lake:DataLakeSource",
        "s3 = datahub.ingestion.source.s3:S3Source",
        "dbt = datahub.ingestion.source.dbt:DBTSource",
        "druid = datahub.ingestion.source.sql.druid:DruidSource",
        "elasticsearch = datahub.ingestion.source.elastic_search:ElasticsearchSource",
        "feast-legacy = datahub.ingestion.source.feast_legacy:FeastSource",
        "feast = datahub.ingestion.source.feast:FeastRepositorySource",
        "glue = datahub.ingestion.source.aws.glue:GlueSource",
        "sagemaker = datahub.ingestion.source.aws.sagemaker:SagemakerSource",
        "hana = datahub.ingestion.source.sql.hana:HanaSource",
        "hive = datahub.ingestion.source.sql.hive:HiveSource",
        "kafka = datahub.ingestion.source.kafka:KafkaSource",
        "kafka-connect = datahub.ingestion.source.kafka_connect:KafkaConnectSource",
        "ldap = datahub.ingestion.source.ldap:LDAPSource",
        "looker = datahub.ingestion.source.looker:LookerDashboardSource",
        "lookml = datahub.ingestion.source.lookml:LookMLSource",
        "datahub-lineage-file = datahub.ingestion.source.metadata.lineage:LineageFileSource",
        "datahub-business-glossary = datahub.ingestion.source.metadata.business_glossary:BusinessGlossaryFileSource",
        "mode = datahub.ingestion.source.mode:ModeSource",
        "mongodb = datahub.ingestion.source.mongodb:MongoDBSource",
        "mssql = datahub.ingestion.source.sql.mssql:SQLServerSource",
        "mysql = datahub.ingestion.source.sql.mysql:MySQLSource",
        "mariadb = datahub.ingestion.source.sql.mariadb.MariaDBSource",
        "okta = datahub.ingestion.source.identity.okta:OktaSource",
        "oracle = datahub.ingestion.source.sql.oracle:OracleSource",
        "postgres = datahub.ingestion.source.sql.postgres:PostgresSource",
        "redash = datahub.ingestion.source.redash:RedashSource",
        "redshift = datahub.ingestion.source.sql.redshift:RedshiftSource",
        "redshift-usage = datahub.ingestion.source.usage.redshift_usage:RedshiftUsageSource",
        "snowflake = datahub.ingestion.source.sql.snowflake:SnowflakeSource",
        "snowflake-usage = datahub.ingestion.source.usage.snowflake_usage:SnowflakeUsageSource",
        "superset = datahub.ingestion.source.superset:SupersetSource",
        "tableau = datahub.ingestion.source.tableau:TableauSource",
        "openapi = datahub.ingestion.source.openapi:OpenApiSource",
        "metabase = datahub.ingestion.source.metabase:MetabaseSource",
        "trino = datahub.ingestion.source.sql.trino:TrinoSource",
        "starburst-trino-usage = datahub.ingestion.source.usage.starburst_trino_usage:TrinoUsageSource",
        "nifi = datahub.ingestion.source.nifi:NifiSource",
        "powerbi = datahub.ingestion.source.powerbi:PowerBiDashboardSource",
<<<<<<< HEAD
        "iceberg = datahub.ingestion.source.iceberg.iceberg:IcebergSource",
=======
        "vertica = datahub.ingestion.source.sql.vertica:VerticaSource",
>>>>>>> 92338c79
        "presto-on-hive = datahub.ingestion.source.sql.presto_on_hive:PrestoOnHiveSource",
        "pulsar = datahub.ingestion.source.pulsar:PulsarSource",
    ],
    "datahub.ingestion.sink.plugins": [
        "file = datahub.ingestion.sink.file:FileSink",
        "console = datahub.ingestion.sink.console:ConsoleSink",
        "datahub-kafka = datahub.ingestion.sink.datahub_kafka:DatahubKafkaSink",
        "datahub-rest = datahub.ingestion.sink.datahub_rest:DatahubRestSink",
    ],
    "datahub.ingestion.checkpointing_provider.plugins": [
        "datahub = datahub.ingestion.source.state_provider.datahub_ingestion_checkpointing_provider:DatahubIngestionCheckpointingProvider",
    ],
    "datahub.ingestion.reporting_provider.plugins": [
        "datahub = datahub.ingestion.reporting.datahub_ingestion_reporting_provider:DatahubIngestionReportingProvider",
    ],
    "apache_airflow_provider": ["provider_info=datahub_provider:get_provider_info"],
}


setuptools.setup(
    # Package metadata.
    name=package_metadata["__package_name__"],
    version=package_metadata["__version__"],
    url="https://datahubproject.io/",
    project_urls={
        "Documentation": "https://datahubproject.io/docs/",
        "Source": "https://github.com/datahub-project/datahub",
        "Changelog": "https://github.com/datahub-project/datahub/releases",
    },
    license="Apache License 2.0",
    description="A CLI to work with DataHub metadata",
    long_description=get_long_description(),
    long_description_content_type="text/markdown",
    classifiers=[
        "Development Status :: 5 - Production/Stable",
        "Programming Language :: Python",
        "Programming Language :: Python :: 3",
        "Programming Language :: Python :: 3 :: Only",
        "Programming Language :: Python :: 3.6",
        "Programming Language :: Python :: 3.7",
        "Programming Language :: Python :: 3.8",
        "Programming Language :: Python :: 3.9",
        "Intended Audience :: Developers",
        "Intended Audience :: Information Technology",
        "Intended Audience :: System Administrators",
        "License :: OSI Approved",
        "License :: OSI Approved :: Apache Software License",
        "Operating System :: Unix",
        "Operating System :: POSIX :: Linux",
        "Environment :: Console",
        "Environment :: MacOS X",
        "Topic :: Software Development",
    ],
    # Package info.
    zip_safe=False,
    python_requires=">=3.6",
    package_dir={"": "src"},
    packages=setuptools.find_namespace_packages(where="./src"),
    package_data={
        "datahub": ["py.typed"],
        "datahub.metadata": ["schema.avsc"],
        "datahub.metadata.schemas": ["*.avsc"],
        "datahub.ingestion.source.feast_image": ["Dockerfile", "requirements.txt"],
    },
    entry_points=entry_points,
    # Dependencies.
    install_requires=list(base_requirements | framework_common),
    extras_require={
        "base": list(framework_common),
        **{
            plugin: list(framework_common | dependencies)
            for (plugin, dependencies) in plugins.items()
        },
        "all": list(
            framework_common.union(
                *[
                    requirements
                    for plugin, requirements in plugins.items()
                    if plugin not in all_exclude_plugins
                ]
            )
        ),
        "dev": list(dev_requirements),
        "dev-airflow1-base": list(dev_requirements_airflow_1_base),
        "dev-airflow1": list(dev_requirements_airflow_1),
        "integration-tests": list(full_test_dev_requirements),
    },
)<|MERGE_RESOLUTION|>--- conflicted
+++ resolved
@@ -149,7 +149,7 @@
 iceberg_common = {
     # Iceberg Python SDK
     "acryl-iceberg-legacy==0.0.4",
-    "azure-identity==1.10.0"
+    "azure-identity==1.10.0",
 }
 
 s3_base = {
@@ -201,7 +201,7 @@
     "feast": {"feast==0.18.0", "flask-openid>=1.3.0"},
     "glue": aws_common,
     # hdbcli is supported officially by SAP, sqlalchemy-hana is built on top but not officially supported
-    "hana": sql_common | {"sqlalchemy-hana>=0.5.0","hdbcli>=2.11.20"},
+    "hana": sql_common | {"sqlalchemy-hana>=0.5.0", "hdbcli>=2.11.20"},
     "hive": sql_common
     | {
         # Acryl Data maintains a fork of PyHive
@@ -486,11 +486,8 @@
         "starburst-trino-usage = datahub.ingestion.source.usage.starburst_trino_usage:TrinoUsageSource",
         "nifi = datahub.ingestion.source.nifi:NifiSource",
         "powerbi = datahub.ingestion.source.powerbi:PowerBiDashboardSource",
-<<<<<<< HEAD
         "iceberg = datahub.ingestion.source.iceberg.iceberg:IcebergSource",
-=======
         "vertica = datahub.ingestion.source.sql.vertica:VerticaSource",
->>>>>>> 92338c79
         "presto-on-hive = datahub.ingestion.source.sql.presto_on_hive:PrestoOnHiveSource",
         "pulsar = datahub.ingestion.source.pulsar:PulsarSource",
     ],
