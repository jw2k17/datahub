--- conflicted
+++ resolved
@@ -524,7 +524,6 @@
     "qlik-sense": sqlglot_lib | {"requests", "websocket-client"},
     "sigma": sqlglot_lib | {"requests"},
     "sac": sac,
-    "neo4j": {"pandas", "neo4j"},
 }
 
 # This is mainly used to exclude plugins from the Docker image.
@@ -668,11 +667,7 @@
             "qlik-sense",
             "sigma",
             "sac",
-<<<<<<< HEAD
-            "neo4j"
-=======
             "cassandra",
->>>>>>> 77394bec
         ]
         if plugin
         for dependency in plugins[plugin]
@@ -791,11 +786,7 @@
         "qlik-sense = datahub.ingestion.source.qlik_sense.qlik_sense:QlikSenseSource",
         "sigma = datahub.ingestion.source.sigma.sigma:SigmaSource",
         "sac = datahub.ingestion.source.sac.sac:SACSource",
-<<<<<<< HEAD
-        "neo4j = datahub.ingestion.source.neo4j.neo4j_source:Neo4jSource",
-=======
         "cassandra = datahub.ingestion.source.cassandra.cassandra:CassandraSource",
->>>>>>> 77394bec
     ],
     "datahub.ingestion.transformer.plugins": [
         "pattern_cleanup_ownership = datahub.ingestion.transformer.pattern_cleanup_ownership:PatternCleanUpOwnership",
