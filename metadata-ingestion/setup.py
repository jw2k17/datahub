--- conflicted
+++ resolved
@@ -97,14 +97,9 @@
     "postgres": sql_common | {"psycopg2-binary", "GeoAlchemy2"},
     "redshift": sql_common | {"sqlalchemy-redshift", "psycopg2-binary", "GeoAlchemy2"},
     "sagemaker": aws_common,
-<<<<<<< HEAD
-    "snowflake": sql_common | {"snowflake-sqlalchemy"},
-    "snowflake-usage": sql_common | {"snowflake-sqlalchemy"},
-    "sql-profiler": sql_common | {"great-expectations"},
-=======
     "snowflake": sql_common | {"snowflake-sqlalchemy<=1.2.4"},
     "snowflake-usage": sql_common | {"snowflake-sqlalchemy<=1.2.4"},
->>>>>>> 256c82f3
+    "sql-profiler": sql_common | {"great-expectations"},
     "superset": {"requests"},
 }
 
