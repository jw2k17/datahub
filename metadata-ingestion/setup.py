--- conflicted
+++ resolved
@@ -57,6 +57,7 @@
 
 rest_common = {
     "requests",
+    "requests_file"
 }
 
 kafka_common = {
@@ -224,14 +225,7 @@
 plugins: Dict[str, Set[str]] = {
     # Sink plugins.
     "datahub-kafka": kafka_common,
-<<<<<<< HEAD
-    "datahub-rest": {
-        "requests",
-        "requests_file"
-    },
-=======
     "datahub-rest": rest_common,
->>>>>>> 3e907ab0
     # Integrations.
     "airflow": {
         "apache-airflow >= 2.0.2",
