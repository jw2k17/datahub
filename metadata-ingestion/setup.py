import os
import sys
from typing import Dict, Set

import setuptools

is_py37_or_newer = sys.version_info >= (3, 7)


package_metadata: dict = {}
with open("./src/datahub/__init__.py") as fp:
    exec(fp.read(), package_metadata)


def get_long_description():
    root = os.path.dirname(__file__)
    with open(os.path.join(root, "README.md")) as f:
        description = f.read()

    return description


base_requirements = {
    # Compatability.
    "dataclasses>=0.6; python_version < '3.7'",
    "typing_extensions>=3.10.0.2,<4",
    "mypy_extensions>=0.4.3",
    # Actual dependencies.
    "typing-inspect",
    "pydantic>=1.5.1",
}

framework_common = {
    "click>=6.0.0",
    "click-default-group",
    "PyYAML",
    "toml>=0.10.0",
    "entrypoints",
    "docker",
    "expandvars>=0.6.5",
    "avro-gen3==0.7.1",
    "avro>=1.10.2,<1.11",
    "python-dateutil>=2.8.0",
    "stackprinter",
    "tabulate",
    "progressbar2",
    "psutil>=5.8.0",
}

kafka_common = {
    # We currently require both Avro libraries. The codegen uses avro-python3 (above)
    # schema parsers at runtime for generating and reading JSON into Python objects.
    # At the same time, we use Kafka's AvroSerializer, which internally relies on
    # fastavro for serialization. We do not use confluent_kafka[avro], since it
    # is incompatible with its own dep on avro-python3.
    "confluent_kafka>=1.5.0",
    "fastavro>=1.2.0",
}

sql_common = {
    # Required for all SQL sources.
    "sqlalchemy==1.3.24",
    # Required for SQL profiling.
    "great-expectations>=0.13.40",
    "greenlet",
}

aws_common = {
    # AWS Python SDK
    "boto3",
    # Deal with a version incompatibility between botocore (used by boto3) and urllib3.
    # See https://github.com/boto/botocore/pull/2563.
    "botocore!=1.23.0",
}

looker_common = {
    # Looker Python SDK
    "looker-sdk==21.6.0"
}

bigquery_common = {
    # Google cloud logging library
    "google-cloud-logging",
    "more-itertools>=8.12.0",
}

snowflake_common = {
    # Snowflake plugin utilizes sql common
    *sql_common,
    # Required for all Snowflake sources
    "snowflake-sqlalchemy<=1.2.4",
    "cryptography",
}

# Note: for all of these, framework_common will be added.
plugins: Dict[str, Set[str]] = {
    # Sink plugins.
    "datahub-kafka": kafka_common,
    "datahub-rest": {"requests"},
    # Integrations.
    "airflow": {
        "apache-airflow >= 1.10.2",
    },
    # Source plugins
    # PyAthena is pinned with exact version because we use private method in PyAthena
    "athena": sql_common | {"PyAthena[SQLAlchemy]==2.4.1"},
    "azure-ad": set(),
    "bigquery": sql_common | bigquery_common | {"pybigquery >= 0.6.0"},
    "bigquery-usage": bigquery_common | {"cachetools"},
    "clickhouse": sql_common | {"clickhouse-sqlalchemy==0.1.8"},
    "clickhouse-usage": sql_common | {"clickhouse-sqlalchemy==0.1.8"},
    "datahub-business-glossary": set(),
    "data-lake": {*aws_common, "pydeequ==1.0.1", "pyspark==3.0.3", "parse==1.19.0"},
    "dbt": {"requests"},
    "druid": sql_common | {"pydruid>=0.6.2"},
    "elasticsearch": {"elasticsearch"},
    "feast": {"docker"},
    "glue": aws_common,
    "hive": sql_common
    | {
        # Acryl Data maintains a fork of PyHive, which adds support for table comments
        # and column comments, and also releases HTTP and HTTPS transport schemes.
        "acryl-pyhive[hive]>=0.6.11"
    },
    "kafka": kafka_common,
    "kafka-connect": sql_common | {"requests", "JPype1"},
    "ldap": {"python-ldap>=2.4"},
    "looker": looker_common,
    # lkml>=1.1.2 is required to support the sql_preamble expression in LookML
    "lookml": looker_common
    | {"lkml>=1.1.2", "sql-metadata==2.2.2", "sqllineage==1.3.3"},
    "metabase": {"requests", "sqllineage==1.3.3"},
    "mode": {"requests", "sqllineage==1.3.3", "tenacity>=8.0.1"},
    "mongodb": {"pymongo>=3.11", "packaging"},
    "mssql": sql_common | {"sqlalchemy-pytds>=0.3"},
    "mssql-odbc": sql_common | {"pyodbc"},
    "mysql": sql_common | {"pymysql>=1.0.2"},
    # mariadb should have same dependency as mysql
    "mariadb": sql_common | {"pymysql>=1.0.2"},
    "okta": {"okta~=1.7.0"},
    "oracle": sql_common | {"cx_Oracle"},
    "postgres": sql_common | {"psycopg2-binary", "GeoAlchemy2"},
    "redash": {"redash-toolbelt", "sql-metadata", "sqllineage==1.3.3"},
    "redshift": sql_common
    | {"sqlalchemy-redshift", "psycopg2-binary", "GeoAlchemy2", "sqllineage==1.3.3"},
    "redshift-usage": sql_common
    | {"sqlalchemy-redshift", "psycopg2-binary", "GeoAlchemy2", "sqllineage==1.3.3"},
    "sagemaker": aws_common,
    "snowflake": snowflake_common,
    "snowflake-usage": snowflake_common | {"more-itertools>=8.12.0"},
    "sqlalchemy": sql_common,
    "superset": {"requests", "sqlalchemy", "great_expectations"},
    "tableau": {"tableauserverclient>=0.17.0"},
    "trino": sql_common | {"trino"},
    "starburst-trino-usage": sql_common | {"trino"},
    "nifi": {"requests", "packaging"},
}

all_exclude_plugins: Set[str] = {
    # SQL Server ODBC requires additional drivers, and so we don't want to keep
    # it included in the default "all" installation.
    "mssql-odbc",
}

mypy_stubs = {
    "types-dataclasses",
    "sqlalchemy-stubs",
    "types-pkg_resources",
    "types-six",
    "types-python-dateutil",
    "types-requests",
    "types-toml",
    "types-PyMySQL",
    "types-PyYAML",
    "types-freezegun",
    "types-cachetools",
    # versions 0.1.13 and 0.1.14 seem to have issues
    "types-click==0.1.12",
    "boto3-stubs[s3,glue,sagemaker]",
    "types-tabulate",
}

base_dev_requirements = {
    *base_requirements,
    *framework_common,
    *mypy_stubs,
    "black>=21.12b0",
    "coverage>=5.1",
    "flake8>=3.8.3",
    "flake8-tidy-imports>=4.3.0",
    "isort>=5.7.0",
    "mypy>=0.920",
    # pydantic 1.8.2 is incompatible with mypy 0.910.
    # See https://github.com/samuelcolvin/pydantic/pull/3175#issuecomment-995382910.
    "pydantic>=1.9.0",
    "pytest>=6.2.2",
    "pytest-asyncio>=0.16.0",
    "pytest-cov>=2.8.1",
    "pytest-docker>=0.10.3",
    "tox",
    "deepdiff",
    "requests-mock",
    "freezegun",
    "jsonpickle",
    "build",
    "twine",
    "pydot",
    *list(
        dependency
        for plugin in [
            "bigquery",
            "bigquery-usage",
            "clickhouse",
            "clickhouse-usage",
            "elasticsearch",
            "looker",
            "glue",
            "mariadb",
            "okta",
            "oracle",
            "postgres",
            "sagemaker",
            "datahub-kafka",
            "datahub-rest",
            "redash",
            "redshift",
            "redshift-usage",
            "data-lake",
            "tableau",
            "trino",
            "hive",
            "starburst-trino-usage",
            # airflow is added below
        ]
        for dependency in plugins[plugin]
    ),
}

if is_py37_or_newer:
    # The lookml plugin only works on Python 3.7 or newer.
    base_dev_requirements = base_dev_requirements.union(
        {dependency for plugin in ["lookml"] for dependency in plugins[plugin]}
    )

dev_requirements = {
    *base_dev_requirements,
    "apache-airflow[snowflake]>=2.0.2",  # snowflake is used in example dags
    "snowflake-sqlalchemy<=1.2.4",  # make constraint consistent with extras
}
dev_requirements_airflow_1_base = {
    "apache-airflow==1.10.15",
    "apache-airflow-backport-providers-snowflake",
    "snowflake-sqlalchemy<=1.2.4",  # make constraint consistent with extras
    "WTForms==2.3.3",  # make constraint consistent with extras
}
dev_requirements_airflow_1 = {
    *base_dev_requirements,
    *dev_requirements_airflow_1_base,
}

full_test_dev_requirements = {
    *list(
        dependency
        for plugin in [
<<<<<<< HEAD
            "athena",
            "clickhouse",
=======
            # Only include Athena for Python 3.7 or newer.
            *(["athena"] if is_py37_or_newer else []),
>>>>>>> 585aad1a
            "druid",
            "feast",
            "hive",
            "ldap",
            "mongodb",
            "mssql",
            "mysql",
            "mariadb",
            "snowflake",
            "redash",
            "kafka-connect",
        ]
        for dependency in plugins[plugin]
    ),
}

entry_points = {
    "console_scripts": ["datahub = datahub.entrypoints:main"],
    "datahub.ingestion.source.plugins": [
        "file = datahub.ingestion.source.file:GenericFileSource",
        "sqlalchemy = datahub.ingestion.source.sql.sql_generic:SQLAlchemyGenericSource",
        "athena = datahub.ingestion.source.sql.athena:AthenaSource",
        "azure-ad = datahub.ingestion.source.identity.azure_ad:AzureADSource",
        "bigquery = datahub.ingestion.source.sql.bigquery:BigQuerySource",
        "bigquery-usage = datahub.ingestion.source.usage.bigquery_usage:BigQueryUsageSource",
        "clickhouse = datahub.ingestion.source.sql.clickhouse:ClickHouseSource",
        "clickhouse-usage = datahub.ingestion.source.usage.clickhouse_usage:ClickHouseUsageSource",
        "data-lake = datahub.ingestion.source.data_lake:DataLakeSource",
        "dbt = datahub.ingestion.source.dbt:DBTSource",
        "druid = datahub.ingestion.source.sql.druid:DruidSource",
        "elasticsearch = datahub.ingestion.source.elastic_search:ElasticsearchSource",
        "feast = datahub.ingestion.source.feast:FeastSource",
        "glue = datahub.ingestion.source.aws.glue:GlueSource",
        "sagemaker = datahub.ingestion.source.aws.sagemaker:SagemakerSource",
        "hive = datahub.ingestion.source.sql.hive:HiveSource",
        "kafka = datahub.ingestion.source.kafka:KafkaSource",
        "kafka-connect = datahub.ingestion.source.kafka_connect:KafkaConnectSource",
        "ldap = datahub.ingestion.source.ldap:LDAPSource",
        "looker = datahub.ingestion.source.looker:LookerDashboardSource",
        "lookml = datahub.ingestion.source.lookml:LookMLSource",
        "datahub-business-glossary = datahub.ingestion.source.metadata.business_glossary:BusinessGlossaryFileSource",
        "mode = datahub.ingestion.source.mode:ModeSource",
        "mongodb = datahub.ingestion.source.mongodb:MongoDBSource",
        "mssql = datahub.ingestion.source.sql.mssql:SQLServerSource",
        "mysql = datahub.ingestion.source.sql.mysql:MySQLSource",
        "mariadb = datahub.ingestion.source.sql.mariadb.MariaDBSource",
        "okta = datahub.ingestion.source.identity.okta:OktaSource",
        "oracle = datahub.ingestion.source.sql.oracle:OracleSource",
        "postgres = datahub.ingestion.source.sql.postgres:PostgresSource",
        "redash = datahub.ingestion.source.redash:RedashSource",
        "redshift = datahub.ingestion.source.sql.redshift:RedshiftSource",
        "redshift-usage = datahub.ingestion.source.usage.redshift_usage:RedshiftUsageSource",
        "snowflake = datahub.ingestion.source.sql.snowflake:SnowflakeSource",
        "snowflake-usage = datahub.ingestion.source.usage.snowflake_usage:SnowflakeUsageSource",
        "superset = datahub.ingestion.source.superset:SupersetSource",
        "tableau = datahub.ingestion.source.tableau:TableauSource",
        "openapi = datahub.ingestion.source.openapi:OpenApiSource",
        "metabase = datahub.ingestion.source.metabase:MetabaseSource",
        "trino = datahub.ingestion.source.sql.trino:TrinoSource",
        "starburst-trino-usage = datahub.ingestion.source.usage.starburst_trino_usage:TrinoUsageSource",
        "nifi = datahub.ingestion.source.nifi:NifiSource",
    ],
    "datahub.ingestion.sink.plugins": [
        "file = datahub.ingestion.sink.file:FileSink",
        "console = datahub.ingestion.sink.console:ConsoleSink",
        "datahub-kafka = datahub.ingestion.sink.datahub_kafka:DatahubKafkaSink",
        "datahub-rest = datahub.ingestion.sink.datahub_rest:DatahubRestSink",
    ],
    "datahub.ingestion.checkpointing_provider.plugins": [
        "datahub = datahub.ingestion.source.state_provider.datahub_ingestion_checkpointing_provider:DatahubIngestionCheckpointingProvider",
    ],
    "datahub.ingestion.reporting_provider.plugins": [
        "datahub = datahub.ingestion.reporting.datahub_ingestion_reporting_provider:DatahubIngestionReportingProvider",
    ],
    "apache_airflow_provider": ["provider_info=datahub_provider:get_provider_info"],
}


setuptools.setup(
    # Package metadata.
    name=package_metadata["__package_name__"],
    version=package_metadata["__version__"],
    url="https://datahubproject.io/",
    project_urls={
        "Documentation": "https://datahubproject.io/docs/",
        "Source": "https://github.com/linkedin/datahub",
        "Changelog": "https://github.com/linkedin/datahub/releases",
    },
    license="Apache License 2.0",
    description="A CLI to work with DataHub metadata",
    long_description=get_long_description(),
    long_description_content_type="text/markdown",
    classifiers=[
        "Development Status :: 5 - Production/Stable",
        "Programming Language :: Python",
        "Programming Language :: Python :: 3",
        "Programming Language :: Python :: 3 :: Only",
        "Programming Language :: Python :: 3.6",
        "Programming Language :: Python :: 3.7",
        "Programming Language :: Python :: 3.8",
        "Programming Language :: Python :: 3.9",
        "Intended Audience :: Developers",
        "Intended Audience :: Information Technology",
        "Intended Audience :: System Administrators",
        "License :: OSI Approved",
        "License :: OSI Approved :: Apache Software License",
        "Operating System :: Unix",
        "Operating System :: POSIX :: Linux",
        "Environment :: Console",
        "Environment :: MacOS X",
        "Topic :: Software Development",
    ],
    # Package info.
    zip_safe=False,
    # restrict python to <=3.9.9 due to https://github.com/looker-open-source/sdk-codegen/issues/944
    python_requires=">=3.6, <=3.9.9",
    package_dir={"": "src"},
    packages=setuptools.find_namespace_packages(where="./src"),
    package_data={
        "datahub": ["py.typed"],
        "datahub.metadata": ["schema.avsc"],
        "datahub.metadata.schemas": ["*.avsc"],
        "datahub.ingestion.source.feast_image": ["Dockerfile", "requirements.txt"],
    },
    entry_points=entry_points,
    # Dependencies.
    install_requires=list(base_requirements | framework_common),
    extras_require={
        "base": list(framework_common),
        **{
            plugin: list(framework_common | dependencies)
            for (plugin, dependencies) in plugins.items()
        },
        "all": list(
            framework_common.union(
                *[
                    requirements
                    for plugin, requirements in plugins.items()
                    if plugin not in all_exclude_plugins
                ]
            )
        ),
        "dev": list(dev_requirements),
        "dev-airflow1-base": list(dev_requirements_airflow_1_base),
        "dev-airflow1": list(dev_requirements_airflow_1),
        "integration-tests": list(full_test_dev_requirements),
    },
)<|MERGE_RESOLUTION|>--- conflicted
+++ resolved
@@ -262,13 +262,9 @@
     *list(
         dependency
         for plugin in [
-<<<<<<< HEAD
-            "athena",
-            "clickhouse",
-=======
             # Only include Athena for Python 3.7 or newer.
             *(["athena"] if is_py37_or_newer else []),
->>>>>>> 585aad1a
+            "clickhouse",
             "druid",
             "feast",
             "hive",
