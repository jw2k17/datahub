import os
import sys
from typing import Dict, Set

import setuptools

is_py37_or_newer = sys.version_info >= (3, 7)


package_metadata: dict = {}
with open("./src/datahub/__init__.py") as fp:
    exec(fp.read(), package_metadata)


def get_long_description():
    root = os.path.dirname(__file__)
    with open(os.path.join(root, "README.md")) as f:
        description = f.read()

    return description


base_requirements = {
    # Compatability.
    "dataclasses>=0.6; python_version < '3.7'",
    "typing_extensions>=3.10.0.2",
    "mypy_extensions>=0.4.3",
    # Actual dependencies.
    "typing-inspect",
    "pydantic>=1.5.1",
    "mixpanel>=4.9.0",
}

framework_common = {
    "click>=6.0.0",
    "click-default-group",
    "PyYAML",
    "toml>=0.10.0",
    "entrypoints",
    "docker",
    "expandvars>=0.6.5",
    "avro-gen3==0.7.2",
    "avro>=1.10.2,<1.11",
    "python-dateutil>=2.8.0",
    "stackprinter",
    "tabulate",
    "progressbar2",
    "termcolor>=1.0.0",
    "types-termcolor>=1.0.0",
    "psutil>=5.8.0",
    # Markupsafe breaking change broke Jinja and some other libs
    # Pinning it to a version which works even though we are not using explicitly
    # https://github.com/aws/aws-sam-cli/issues/3661
    # Airflow compatibility: https://github.com/apache/airflow/blob/2.2.2/setup.cfg#L125
    "markupsafe>=1.1.1,<=2.0.1",
    "Deprecated",
    "types-Deprecated",
}

kafka_common = {
    # We currently require both Avro libraries. The codegen uses avro-python3 (above)
    # schema parsers at runtime for generating and reading JSON into Python objects.
    # At the same time, we use Kafka's AvroSerializer, which internally relies on
    # fastavro for serialization. We do not use confluent_kafka[avro], since it
    # is incompatible with its own dep on avro-python3.
    "confluent_kafka>=1.5.0",
    "fastavro>=1.2.0",
}

sql_common = {
    # Required for all SQL sources.
    "sqlalchemy==1.3.24",
    # Required for SQL profiling.
    "great-expectations>=0.13.40",
    "greenlet",
}

aws_common = {
    # AWS Python SDK
    "boto3",
    # Deal with a version incompatibility between botocore (used by boto3) and urllib3.
    # See https://github.com/boto/botocore/pull/2563.
    "botocore!=1.23.0",
}

looker_common = {
    # Looker Python SDK
    "looker-sdk==22.2.1"
}

bigquery_common = {
    # Google cloud logging library
    "google-cloud-logging",
    "more-itertools>=8.12.0",
}

snowflake_common = {
    # Snowflake plugin utilizes sql common
    *sql_common,
    # Required for all Snowflake sources
    "snowflake-sqlalchemy<=1.2.4",
    "cryptography",
}

microsoft_common = {"msal==1.16.0"}

data_lake_base = {
    *aws_common,
    "parse>=1.19.0",
    "pyarrow>=6.0.1",
    "tableschema>=1.20.2",
    "ujson>=4.3.0",
    "types-ujson>=4.2.1",
    "smart-open[s3]>=5.2.1",
}

data_lake_profiling = {
    "pydeequ==1.0.1",
    "pyspark==3.0.3",
}

# Note: for all of these, framework_common will be added.
plugins: Dict[str, Set[str]] = {
    # Sink plugins.
    "datahub-kafka": kafka_common,
    "datahub-rest": {"requests"},
    # Integrations.
    "airflow": {
        "apache-airflow >= 1.10.2",
    },
    "great-expectations": sql_common | {"sqllineage==1.3.3"},
    # Source plugins
    # PyAthena is pinned with exact version because we use private method in PyAthena
    "athena": sql_common | {"PyAthena[SQLAlchemy]==2.4.1"},
    "azure-ad": set(),
    "bigquery": sql_common | bigquery_common | {"pybigquery >= 0.6.0"},
    "bigquery-usage": bigquery_common | {"cachetools"},
<<<<<<< HEAD
    "cassandra": {"cassandra-driver"},
=======
    "clickhouse": sql_common | {"clickhouse-sqlalchemy==0.1.8"},
    "clickhouse-usage": sql_common | {"clickhouse-sqlalchemy==0.1.8"},
    "datahub-lineage-file": set(),
>>>>>>> 277ed431
    "datahub-business-glossary": set(),
    "data-lake": {*data_lake_base, *data_lake_profiling},
    "dbt": {"requests"},
    "druid": sql_common | {"pydruid>=0.6.2"},
    # Starting with 7.14.0 python client is checking if it is connected to elasticsearch client. If its not it throws
    # UnsupportedProductError
    # https://www.elastic.co/guide/en/elasticsearch/client/python-api/current/release-notes.html#rn-7-14-0
    # https://github.com/elastic/elasticsearch-py/issues/1639#issuecomment-883587433
    "elasticsearch": {"elasticsearch==7.13.4"},
    "feast": {"docker"},
    "glue": aws_common,
    "hive": sql_common
    | {
        # Acryl Data maintains a fork of PyHive, which adds support for table comments
        # and column comments, and also releases HTTP and HTTPS transport schemes.
        "acryl-pyhive[hive]>=0.6.11"
    },
    "kafka": kafka_common,
    "kafka-connect": sql_common | {"requests", "JPype1"},
    "ldap": {"python-ldap>=2.4"},
    "looker": looker_common,
    # lkml>=1.1.2 is required to support the sql_preamble expression in LookML
    "lookml": looker_common
    | {"lkml>=1.1.2", "sql-metadata==2.2.2", "sqllineage==1.3.3"},
    "metabase": {"requests", "sqllineage==1.3.3"},
    "mode": {"requests", "sqllineage==1.3.3", "tenacity>=8.0.1"},
    "mongodb": {"pymongo>=3.11", "packaging"},
    "mssql": sql_common | {"sqlalchemy-pytds>=0.3"},
    "mssql-odbc": sql_common | {"pyodbc"},
    "mysql": sql_common | {"pymysql>=1.0.2"},
    # mariadb should have same dependency as mysql
    "mariadb": sql_common | {"pymysql>=1.0.2"},
    "okta": {"okta~=1.7.0"},
    "oracle": sql_common | {"cx_Oracle"},
    "postgres": sql_common | {"psycopg2-binary", "GeoAlchemy2"},
    "redash": {"redash-toolbelt", "sql-metadata", "sqllineage==1.3.3"},
    "redshift": sql_common
    | {"sqlalchemy-redshift", "psycopg2-binary", "GeoAlchemy2", "sqllineage==1.3.3"},
    "redshift-usage": sql_common
    | {"sqlalchemy-redshift", "psycopg2-binary", "GeoAlchemy2", "sqllineage==1.3.3"},
    "sagemaker": aws_common,
    "snowflake": snowflake_common,
    "snowflake-usage": snowflake_common | {"more-itertools>=8.12.0"},
    "sqlalchemy": sql_common,
    "superset": {"requests", "sqlalchemy", "great_expectations", "greenlet"},
    "tableau": {"tableauserverclient>=0.17.0"},
    "trino": sql_common | {"trino"},
    "starburst-trino-usage": sql_common | {"trino"},
    "nifi": {"requests", "packaging"},
    "powerbi": {"orderedset"} | microsoft_common,
}

all_exclude_plugins: Set[str] = {
    # SQL Server ODBC requires additional drivers, and so we don't want to keep
    # it included in the default "all" installation.
    "mssql-odbc",
}

mypy_stubs = {
    "types-dataclasses",
    "sqlalchemy-stubs",
    "types-pkg_resources",
    "types-six",
    "types-python-dateutil",
    "types-requests",
    "types-toml",
    "types-PyMySQL",
    "types-PyYAML",
    "types-freezegun",
    "types-cachetools",
    # versions 0.1.13 and 0.1.14 seem to have issues
    "types-click==0.1.12",
    "boto3-stubs[s3,glue,sagemaker]",
    "types-tabulate",
    # avrogen package requires this
    "types-pytz",
}

base_dev_requirements = {
    *base_requirements,
    *framework_common,
    *mypy_stubs,
    *data_lake_base,
    "black>=21.12b0",
    "coverage>=5.1",
    "flake8>=3.8.3",
    "flake8-tidy-imports>=4.3.0",
    "isort>=5.7.0",
    "mypy>=0.920",
    # pydantic 1.8.2 is incompatible with mypy 0.910.
    # See https://github.com/samuelcolvin/pydantic/pull/3175#issuecomment-995382910.
    "pydantic>=1.9.0",
    "pytest>=6.2.2",
    "pytest-asyncio>=0.16.0",
    "pytest-cov>=2.8.1",
    "pytest-docker>=0.10.3",
    "tox",
    "deepdiff",
    "requests-mock",
    "freezegun",
    "jsonpickle",
    "build",
    "twine",
    "packaging",
    *list(
        dependency
        for plugin in [
            "bigquery",
            "bigquery-usage",
            "clickhouse",
            "clickhouse-usage",
            "elasticsearch",
            "looker",
            "glue",
            "mariadb",
            "okta",
            "oracle",
            "postgres",
            "sagemaker",
            "datahub-kafka",
            "datahub-rest",
            "redash",
            "redshift",
            "redshift-usage",
            "data-lake",
            "tableau",
            "trino",
            "hive",
            "starburst-trino-usage",
            "powerbi"
            # airflow is added below
        ]
        for dependency in plugins[plugin]
    ),
}

if is_py37_or_newer:
    # The lookml plugin only works on Python 3.7 or newer.
    base_dev_requirements = base_dev_requirements.union(
        {dependency for plugin in ["lookml"] for dependency in plugins[plugin]}
    )

dev_requirements = {
    *base_dev_requirements,
    "apache-airflow[snowflake]>=2.0.2",  # snowflake is used in example dags
    "snowflake-sqlalchemy<=1.2.4",  # make constraint consistent with extras
}
dev_requirements_airflow_1_base = {
    "apache-airflow==1.10.15",
    "apache-airflow-backport-providers-snowflake",
    "snowflake-sqlalchemy<=1.2.4",  # make constraint consistent with extras
    "WTForms==2.3.3",  # make constraint consistent with extras
}
dev_requirements_airflow_1 = {
    *base_dev_requirements,
    *dev_requirements_airflow_1_base,
}

full_test_dev_requirements = {
    *list(
        dependency
        for plugin in [
            # Only include Athena for Python 3.7 or newer.
            *(["athena"] if is_py37_or_newer else []),
            "clickhouse",
            "druid",
            "feast",
            "hive",
            "ldap",
            "mongodb",
            "mssql",
            "mysql",
            "mariadb",
            "snowflake",
            "redash",
            "kafka-connect",
        ]
        for dependency in plugins[plugin]
    ),
}

entry_points = {
    "console_scripts": ["datahub = datahub.entrypoints:main"],
    "datahub.ingestion.source.plugins": [
        "file = datahub.ingestion.source.file:GenericFileSource",
        "sqlalchemy = datahub.ingestion.source.sql.sql_generic:SQLAlchemyGenericSource",
        "athena = datahub.ingestion.source.sql.athena:AthenaSource",
        "azure-ad = datahub.ingestion.source.identity.azure_ad:AzureADSource",
        "bigquery = datahub.ingestion.source.sql.bigquery:BigQuerySource",
        "bigquery-usage = datahub.ingestion.source.usage.bigquery_usage:BigQueryUsageSource",
        "clickhouse = datahub.ingestion.source.sql.clickhouse:ClickHouseSource",
        "clickhouse-usage = datahub.ingestion.source.usage.clickhouse_usage:ClickHouseUsageSource",
        "data-lake = datahub.ingestion.source.data_lake:DataLakeSource",
        "dbt = datahub.ingestion.source.dbt:DBTSource",
        "cassandra = datahub.ingestion.source.cassandra:CassandraSource",
        "druid = datahub.ingestion.source.sql.druid:DruidSource",
        "elasticsearch = datahub.ingestion.source.elastic_search:ElasticsearchSource",
        "feast = datahub.ingestion.source.feast:FeastSource",
        "glue = datahub.ingestion.source.aws.glue:GlueSource",
        "sagemaker = datahub.ingestion.source.aws.sagemaker:SagemakerSource",
        "hive = datahub.ingestion.source.sql.hive:HiveSource",
        "kafka = datahub.ingestion.source.kafka:KafkaSource",
        "kafka-connect = datahub.ingestion.source.kafka_connect:KafkaConnectSource",
        "ldap = datahub.ingestion.source.ldap:LDAPSource",
        "looker = datahub.ingestion.source.looker:LookerDashboardSource",
        "lookml = datahub.ingestion.source.lookml:LookMLSource",
        "datahub-lineage-file = datahub.ingestion.source.metadata.lineage:LineageFileSource",
        "datahub-business-glossary = datahub.ingestion.source.metadata.business_glossary:BusinessGlossaryFileSource",
        "mode = datahub.ingestion.source.mode:ModeSource",
        "mongodb = datahub.ingestion.source.mongodb:MongoDBSource",
        "mssql = datahub.ingestion.source.sql.mssql:SQLServerSource",
        "mysql = datahub.ingestion.source.sql.mysql:MySQLSource",
        "mariadb = datahub.ingestion.source.sql.mariadb.MariaDBSource",
        "okta = datahub.ingestion.source.identity.okta:OktaSource",
        "oracle = datahub.ingestion.source.sql.oracle:OracleSource",
        "postgres = datahub.ingestion.source.sql.postgres:PostgresSource",
        "redash = datahub.ingestion.source.redash:RedashSource",
        "redshift = datahub.ingestion.source.sql.redshift:RedshiftSource",
        "redshift-usage = datahub.ingestion.source.usage.redshift_usage:RedshiftUsageSource",
        "snowflake = datahub.ingestion.source.sql.snowflake:SnowflakeSource",
        "snowflake-usage = datahub.ingestion.source.usage.snowflake_usage:SnowflakeUsageSource",
        "superset = datahub.ingestion.source.superset:SupersetSource",
        "tableau = datahub.ingestion.source.tableau:TableauSource",
        "openapi = datahub.ingestion.source.openapi:OpenApiSource",
        "metabase = datahub.ingestion.source.metabase:MetabaseSource",
        "trino = datahub.ingestion.source.sql.trino:TrinoSource",
        "starburst-trino-usage = datahub.ingestion.source.usage.starburst_trino_usage:TrinoUsageSource",
        "nifi = datahub.ingestion.source.nifi:NifiSource",
        "powerbi = datahub.ingestion.source.powerbi:PowerBiDashboardSource",
    ],
    "datahub.ingestion.sink.plugins": [
        "file = datahub.ingestion.sink.file:FileSink",
        "console = datahub.ingestion.sink.console:ConsoleSink",
        "datahub-kafka = datahub.ingestion.sink.datahub_kafka:DatahubKafkaSink",
        "datahub-rest = datahub.ingestion.sink.datahub_rest:DatahubRestSink",
    ],
    "datahub.ingestion.checkpointing_provider.plugins": [
        "datahub = datahub.ingestion.source.state_provider.datahub_ingestion_checkpointing_provider:DatahubIngestionCheckpointingProvider",
    ],
    "datahub.ingestion.reporting_provider.plugins": [
        "datahub = datahub.ingestion.reporting.datahub_ingestion_reporting_provider:DatahubIngestionReportingProvider",
    ],
    "apache_airflow_provider": ["provider_info=datahub_provider:get_provider_info"],
}


setuptools.setup(
    # Package metadata.
    name=package_metadata["__package_name__"],
    version=package_metadata["__version__"],
    url="https://datahubproject.io/",
    project_urls={
        "Documentation": "https://datahubproject.io/docs/",
        "Source": "https://github.com/datahub-project/datahub",
        "Changelog": "https://github.com/datahub-project/datahub/releases",
    },
    license="Apache License 2.0",
    description="A CLI to work with DataHub metadata",
    long_description=get_long_description(),
    long_description_content_type="text/markdown",
    classifiers=[
        "Development Status :: 5 - Production/Stable",
        "Programming Language :: Python",
        "Programming Language :: Python :: 3",
        "Programming Language :: Python :: 3 :: Only",
        "Programming Language :: Python :: 3.6",
        "Programming Language :: Python :: 3.7",
        "Programming Language :: Python :: 3.8",
        "Programming Language :: Python :: 3.9",
        "Intended Audience :: Developers",
        "Intended Audience :: Information Technology",
        "Intended Audience :: System Administrators",
        "License :: OSI Approved",
        "License :: OSI Approved :: Apache Software License",
        "Operating System :: Unix",
        "Operating System :: POSIX :: Linux",
        "Environment :: Console",
        "Environment :: MacOS X",
        "Topic :: Software Development",
    ],
    # Package info.
    zip_safe=False,
    python_requires=">=3.6",
    package_dir={"": "src"},
    packages=setuptools.find_namespace_packages(where="./src"),
    package_data={
        "datahub": ["py.typed"],
        "datahub.metadata": ["schema.avsc"],
        "datahub.metadata.schemas": ["*.avsc"],
        "datahub.ingestion.source.feast_image": ["Dockerfile", "requirements.txt"],
    },
    entry_points=entry_points,
    # Dependencies.
    install_requires=list(base_requirements | framework_common),
    extras_require={
        "base": list(framework_common),
        **{
            plugin: list(framework_common | dependencies)
            for (plugin, dependencies) in plugins.items()
        },
        "all": list(
            framework_common.union(
                *[
                    requirements
                    for plugin, requirements in plugins.items()
                    if plugin not in all_exclude_plugins
                ]
            )
        ),
        "dev": list(dev_requirements),
        "dev-airflow1-base": list(dev_requirements_airflow_1_base),
        "dev-airflow1": list(dev_requirements_airflow_1),
        "integration-tests": list(full_test_dev_requirements),
    },
)<|MERGE_RESOLUTION|>--- conflicted
+++ resolved
@@ -135,13 +135,10 @@
     "azure-ad": set(),
     "bigquery": sql_common | bigquery_common | {"pybigquery >= 0.6.0"},
     "bigquery-usage": bigquery_common | {"cachetools"},
-<<<<<<< HEAD
     "cassandra": {"cassandra-driver"},
-=======
     "clickhouse": sql_common | {"clickhouse-sqlalchemy==0.1.8"},
     "clickhouse-usage": sql_common | {"clickhouse-sqlalchemy==0.1.8"},
     "datahub-lineage-file": set(),
->>>>>>> 277ed431
     "datahub-business-glossary": set(),
     "data-lake": {*data_lake_base, *data_lake_profiling},
     "dbt": {"requests"},
