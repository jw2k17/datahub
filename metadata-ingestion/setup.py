--- conflicted
+++ resolved
@@ -409,11 +409,8 @@
     "coverage>=5.1",
     "flake8>=3.8.3",  # DEPRECATION: Once we drop Python 3.7, we can pin to 6.x.
     "flake8-tidy-imports>=4.3.0",
-<<<<<<< HEAD
     "flake8-datetimez",
-=======
     "flake8-bugbear==23.3.12",
->>>>>>> 905d7fed
     "isort>=5.7.0",
     "mypy==1.0.0",
     # pydantic 1.8.2 is incompatible with mypy 0.910.
