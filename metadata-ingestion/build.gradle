--- conflicted
+++ resolved
@@ -23,13 +23,8 @@
   inputs.file file('setup.py')
   outputs.file(sentinel_file)
   commandLine 'bash', '-c',
-<<<<<<< HEAD
-    "${python_executable} -m venv ${venv_name} && " +
-    "${venv_name}/bin/${python_executable} -m pip install --upgrade pip uv wheel 'setuptools>=63.0.0' && " +
-=======
     "${python_executable} -m venv ${venv_name} && set -x && " +
-    "${venv_name}/bin/python -m pip install --upgrade uv && " +
->>>>>>> 9031b49b
+    "${venv_name}/bin/${python_executable} -m pip install --upgrade uv && " +
     "touch ${sentinel_file}"
 }
 
