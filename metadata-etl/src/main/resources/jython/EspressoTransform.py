#
# Copyright 2015 LinkedIn Corp. All rights reserved.
#
# Licensed under the Apache License, Version 2.0 (the "License");
# you may not use this file except in compliance with the License.
# You may obtain a copy of the License at
#
# http://www.apache.org/licenses/LICENSE-2.0
#
# Unless required by applicable law or agreed to in writing, software
# distributed under the License is distributed on an "AS IS" BASIS,
# WITHOUT WARRANTIES OR CONDITIONS OF ANY KIND, either express or implied.
#

import sys, datetime, json
from com.ziclix.python.sql import zxJDBC
from wherehows.common import Constant
from org.slf4j import LoggerFactory


class EspressoTransform:

  def __init__(self, args):
    self.logger = LoggerFactory.getLogger('jython script : ' + self.__class__.__name__)

    username = args[Constant.WH_DB_USERNAME_KEY]
    password = args[Constant.WH_DB_PASSWORD_KEY]
    JDBC_DRIVER = args[Constant.WH_DB_DRIVER_KEY]
    JDBC_URL = args[Constant.WH_DB_URL_KEY]

    self.input_file = open(args[Constant.ESPRESSO_OUTPUT_KEY], 'r')

    self.db_id = args[Constant.DB_ID_KEY]
    self.wh_etl_exec_id = args[Constant.WH_EXEC_ID_KEY]
    self.conn_mysql = zxJDBC.connect(JDBC_URL, username, password, JDBC_DRIVER)
    self.conn_cursor = self.conn_mysql.cursor()

    self.logger.info("Transform ESPRESSO metadata into {}, db_id {}, wh_exec_id {}"
                     .format(JDBC_URL, self.db_id, self.wh_etl_exec_id))

    self.schema_history_cmd = "INSERT IGNORE INTO stg_dict_dataset_schema_history (urn, modified_date, dataset_schema) " + \
                              "VALUES (?, current_date - ?, ?)"

    self.dataset_cmd = "INSERT IGNORE INTO stg_dict_dataset (`db_id`, `dataset_type`, `urn`, `name`, `schema`, schema_type, " \
                       "properties, `fields`, `source`, location_prefix, parent_name, storage_type, created_time, wh_etl_exec_id) " + \
                       "VALUES (?, ?, ?, ?, ?, ?, ?, ?, ?, ?, ?, 'Table', UNIX_TIMESTAMP(), ?)"

    self.owner_cmd = "INSERT IGNORE INTO stg_dataset_owner (dataset_urn, namespace, owner_id, owner_type, is_group, " \
                     "db_name, db_id, app_id, is_active, sort_id) VALUES (?, ?, ?, ?, ?, ?, ?, ?, ?, ?)"


  def convert_espresso(self, content):
    '''
    convert from original content to a insert statement
    one json could contain several tables
    one table could contain several versions
    '''
    if 'tableSchemas' in content['databaseSpec']['com.linkedin.nuage.EspressoDatabase']:
      for doc in content['databaseSpec']['com.linkedin.nuage.EspressoDatabase']['tableSchemas']:
        if 'key' not in doc:
          self.logger.info("[key] not found in json [tableSchema] section in '%s': %s", (content['name'], json.dumps(doc)))
          continue
        # different documents inside the Espresso DB
        self.construct_espresso_dataset(doc, content)

  def construct_espresso_dataset(self, doc, content):
    EXCLUDED_ATTRS_IN_PROP = ['databaseSpec', 'owners', 'parentName', 'type', 'name', 'fabric']  # need transformation

    db_name = content['name']
    doc_name = doc['name']
    urn = 'espresso:///' + db_name + '/' + doc_name
    dataset_type ='ESPRESSO'
    source = dataset_type
    location_prefix = '/' + db_name
    parent_name = db_name
    schema_type = 'JSON'
    key_list = json.loads(doc['key'])
    fields = []
    for key_field in key_list:
<<<<<<< HEAD
      key_field_with_prefix = key_field.copy()
      key_field_with_prefix["name"] = 'key:' + key_field_with_prefix['name']
      fields.append(key_field_with_prefix)
=======
      key_field['name'] = 'key:' + key_field['name']
      fields.extend(key_field)
>>>>>>> b50053c0

    properties = {}
    for p_key in content.keys():
      if p_key not in EXCLUDED_ATTRS_IN_PROP:
        properties[p_key] = content[p_key]
    if 'dbusBootstrap' in content['databaseSpec']['com.linkedin.nuage.EspressoDatabase']:
      properties['databusBootstrap'] = content['databaseSpec']['com.linkedin.nuage.EspressoDatabase']['dbusBootstrap']
    if 'etl' in content['databaseSpec']['com.linkedin.nuage.EspressoDatabase']:
      properties['etlToHadoop'] = content['databaseSpec']['com.linkedin.nuage.EspressoDatabase']['etl']

    combined_schema = {
      'name': doc['name'],
      'doc': doc['description'],
      'keySchema': key_list,
      'valueSchema': None
    }

    if 'documentSchema' in doc:
      # different versions of valueSchema
      pseudo_date_offset = len(doc['documentSchema'])
      for one_ver in doc['documentSchema']:
        combined_schema['valueSchema'] = json.loads(one_ver['valueSchema'])
        schema_string = json.dumps(combined_schema)
        self.conn_cursor.executemany(self.schema_history_cmd, [urn, pseudo_date_offset, schema_string])
        pseudo_date_offset -= 1

      # append fields defined in the last version of valueSchema
      fields.extend(combined_schema['valueSchema']['fields'])
    else:
      pseudo_date_offset = 1
      schema_string = json.dumps(combined_schema)
      self.conn_cursor.executemany(self.schema_history_cmd, [urn, pseudo_date_offset, schema_string])


    self.conn_cursor.executemany(self.dataset_cmd, [self.db_id, dataset_type, urn, doc_name, json.dumps(combined_schema),
                                                    schema_type, json.dumps(properties), json.dumps({'fields': fields}),
                                                    source, location_prefix, parent_name, self.wh_etl_exec_id])

    owner_count = 1
    if "owners" in content:
      for owner in content['owners']:
        id_idx = owner.rfind(':')
        self.conn_cursor.executemany(self.owner_cmd, [urn, owner[:id_idx], owner[id_idx+1:], 'Delegate', 'N',
                                                      'espresso', self.db_id, 0, 'Y', owner_count])
        owner_count += 1

    if "servicesList" in content:
      for service in content['servicesList']:
        self.conn_cursor.executemany(self.owner_cmd, [urn, 'urn:li:service', service, 'Delegate', 'Y', 'espresso',
                                                      self.db_id, 0, 'Y', owner_count])
        owner_count += 1

    self.conn_mysql.commit()
    self.logger.debug('Transformed ' + urn)


  def load_espresso(self):
    for line in self.input_file:
      #print line
      one_table_info = json.loads(line)
      if len(one_table_info) > 0:
        self.convert_espresso(one_table_info)


  def clean_staging(self):
    self.conn_cursor.execute('DELETE FROM stg_dict_dataset WHERE db_id = {db_id}'.format(db_id=self.db_id))
    self.conn_cursor.execute('DELETE FROM stg_dataset_owner WHERE db_id = {db_id}'.format(db_id=self.db_id))
    self.conn_mysql.commit()


  def run(self):
    try:
      begin = datetime.datetime.now().strftime("%H:%M:%S")
      self.clean_staging()
      self.load_espresso()
      end = datetime.datetime.now().strftime("%H:%M:%S")
      self.logger.info("Transform ESPRESSO metadata [%s -> %s]" % (str(begin), str(end)))
    finally:
      self.conn_cursor.close()
      self.conn_mysql.close()


if __name__ == "__main__":
  args = sys.argv[1]

  t = EspressoTransform(args)
  t.run()<|MERGE_RESOLUTION|>--- conflicted
+++ resolved
@@ -77,14 +77,9 @@
     key_list = json.loads(doc['key'])
     fields = []
     for key_field in key_list:
-<<<<<<< HEAD
       key_field_with_prefix = key_field.copy()
-      key_field_with_prefix["name"] = 'key:' + key_field_with_prefix['name']
+      key_field_with_prefix["name"] = 'key:' + key_field_with_prefix["name"]
       fields.append(key_field_with_prefix)
-=======
-      key_field['name'] = 'key:' + key_field['name']
-      fields.extend(key_field)
->>>>>>> b50053c0
 
     properties = {}
     for p_key in content.keys():
