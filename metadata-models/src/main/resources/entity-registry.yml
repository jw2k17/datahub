entities:
  - name: dataPlatform
    category: core
    keyAspect: dataPlatformKey
    aspects:
      - dataPlatformInfo
  - name: dataset
    doc: Datasets represent logical or physical data assets stored or represented in various data platforms. Tables, Views, Streams are all instances of datasets.
    category: core
    keyAspect: datasetKey
    aspects:
      - viewProperties
      - subTypes
      - datasetProfile
      - datasetUsageStatistics
      - operation
      - domains
      - proposals
      - schemaProposals
      - schemaMetadata
      - status
      - container
      - deprecation
      - usageFeatures
      - siblings
      - testResults
  - name: dataHubPolicy
    doc: DataHub Policies represent access policies granted to users or groups on metadata operations like edit, view etc.
    category: internal
    keyAspect: dataHubPolicyKey
    aspects:
      - dataHubPolicyInfo
  - name: dataJob
    keyAspect: dataJobKey
    aspects:
      - datahubIngestionRunSummary
      - datahubIngestionCheckpoint
      - domains
      - deprecation
      - versionInfo
  - name: dataFlow
    category: core
    keyAspect: dataFlowKey
    aspects:
      - domains
      - deprecation
      - versionInfo
  - name: dataProcessInstance
    doc: DataProcessInstance represents an instance of a datajob/jobflow run
    keyAspect: dataProcessInstanceKey
    aspects:
      - dataProcessInstanceInput
      - dataProcessInstanceOutput
      - dataProcessInstanceProperties
      - dataProcessInstanceRelationships
      - dataProcessInstanceRunEvent
  - name: chart
    keyAspect: chartKey
    aspects:
      - domains
      - container
      - deprecation
  - name: dashboard
    keyAspect: dashboardKey
    aspects:
      - domains
      - container
      - deprecation
  - name: notebook
    doc: Notebook represents a combination of query, text, chart and etc. This is in BETA version
    keyAspect: notebookKey
    aspects:
      - notebookInfo
      - notebookContent
      - editableNotebookProperties
      - ownership
      - status
      - globalTags
      - glossaryTerms
      - browsePaths
      - institutionalMemory
      - domains
      - subTypes
      - dataPlatformInstance
  - name: corpuser
    doc: CorpUser represents an identity of a person (or an account) in the enterprise.
    keyAspect: corpUserKey
    aspects:
      - corpUserInfo
      - corpUserEditableInfo
      - corpUserStatus
      - groupMembership
      - globalTags
      - status
      - corpUserCredentials
  - name: corpGroup
    doc: CorpGroup represents an identity of a group of users in the enterprise.
    keyAspect: corpGroupKey
    aspects:
      - corpGroupInfo
      - corpGroupEditableInfo
      - globalTags
      - ownership
      - status
  - name: domain
    doc: A data domain within an organization.
    keyAspect: domainKey
    aspects:
      - domainProperties
      - institutionalMemory
      - ownership
  - name: container
    doc: A container of related data assets.
    keyAspect: containerKey
    aspects:
      - containerProperties
      - editableContainerProperties
      - dataPlatformInstance
      - subTypes
      - ownership
      - container
      - globalTags
      - glossaryTerms
      - institutionalMemory
      - browsePaths # unclear if this will be used
      - status
      - domains
  - name: tag
    keyAspect: tagKey
    aspects:
      - tagProperties
      - ownership
      - deprecation
  - name: glossaryTerm
    keyAspect: glossaryTermKey
    aspects:
      - glossaryTermInfo
      - institutionalMemory
      - schemaMetadata
      - ownership
      - deprecation
  - name: glossaryNode
    keyAspect: glossaryNodeKey
    aspects:
      - glossaryNodeInfo
      - ownership
      - status
  - name: dataHubIngestionSource
    category: internal
    keyAspect: dataHubIngestionSourceKey
    aspects:
      - dataHubIngestionSourceInfo
  - name: dataHubSecret
    category: internal
    keyAspect: dataHubSecretKey
    aspects:
      - dataHubSecretValue
  - name: dataHubExecutionRequest
    category: internal
    keyAspect: dataHubExecutionRequestKey
    aspects:
      - dataHubExecutionRequestInput
      - dataHubExecutionRequestSignal
      - dataHubExecutionRequestResult
  - name: assertion
    doc: Assertion represents a data quality rule applied on one or more dataset.
    category: core
    keyAspect: assertionKey
    aspects:
      - assertionInfo
      - dataPlatformInstance
      - assertionRunEvent
  - name: dataHubRetention
    category: internal
    keyAspect: dataHubRetentionKey
    aspects:
      - dataHubRetentionConfig
  - name: dataPlatformInstance
    category: internal
    keyAspect: dataPlatformInstanceKey
    aspects:
      - status
  - name: mlModel
    category: core
    keyAspect: mlModelKey
    aspects:
      - glossaryTerms
      - editableMlModelProperties
      - domains
  - name: mlModelGroup
    category: core
    keyAspect: mlModelGroupKey
    aspects:
      - glossaryTerms
      - editableMlModelGroupProperties
      - domains
  - name: mlFeatureTable
    category: core
    keyAspect: mlFeatureTableKey
    aspects:
      - glossaryTerms
      - editableMlFeatureTableProperties
      - domains
  - name: mlFeature
    category: core
    keyAspect: mlFeatureKey
    aspects:
      - glossaryTerms
      - editableMlFeatureProperties
      - domains
  - name: mlPrimaryKey
    category: core
    keyAspect: mlPrimaryKeyKey
    aspects:
      - glossaryTerms
      - editableMlPrimaryKeyProperties
      - domains
  - name: telemetry
    category: internal
    keyAspect: telemetryKey
    aspects:
      - telemetryClientId
  - name: dataHubAccessToken
    category: internal
    keyAspect: dataHubAccessTokenKey
    aspects:
      - dataHubAccessTokenInfo
  - name: test
    doc: A DataHub test
    category: core
    keyAspect: testKey
    aspects:
      - testInfo
<<<<<<< HEAD


  ## Not in OSS
  - name: constraint
    keyAspect: constraintKey
    aspects:
      - constraintInfo
  - name: recommendationModule
    keyAspect: recommendationModuleKey
    aspects:
      - recommendationModule
  - name: incident
    doc: An incident for an asset.
    category: core
    keyAspect: incidentKey
    aspects:
      - incidentInfo
  - name: globalSettings
    doc: Global settings for an the platform
    category: internal
    keyAspect: globalSettingsKey
    aspects:
      - globalSettingsInfo
  - name: telemetry
    category: internal
    keyAspect: telemetryKey
    aspects:
      - telemetryClientId
events:
  - name: notificationRequest
=======
  - name: dataHubUpgrade
    category: internal
    keyAspect: dataHubUpgradeKey
    aspects:
      - dataHubUpgradeRequest
      - dataHubUpgradeResult
  - name: inviteToken
    category: core
    keyAspect: inviteTokenKey
    aspects:
      - inviteToken
events:
>>>>>>> 1b50709e
<|MERGE_RESOLUTION|>--- conflicted
+++ resolved
@@ -231,9 +231,17 @@
     keyAspect: testKey
     aspects:
       - testInfo
-<<<<<<< HEAD
-
-
+  - name: dataHubUpgrade
+    category: internal
+    keyAspect: dataHubUpgradeKey
+    aspects:
+      - dataHubUpgradeRequest
+      - dataHubUpgradeResult
+  - name: inviteToken
+    category: core
+    keyAspect: inviteTokenKey
+    aspects:
+      - inviteToken
   ## Not in OSS
   - name: constraint
     keyAspect: constraintKey
@@ -261,18 +269,4 @@
     aspects:
       - telemetryClientId
 events:
-  - name: notificationRequest
-=======
-  - name: dataHubUpgrade
-    category: internal
-    keyAspect: dataHubUpgradeKey
-    aspects:
-      - dataHubUpgradeRequest
-      - dataHubUpgradeResult
-  - name: inviteToken
-    category: core
-    keyAspect: inviteTokenKey
-    aspects:
-      - inviteToken
-events:
->>>>>>> 1b50709e
+  - name: notificationRequest