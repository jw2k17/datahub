--- conflicted
+++ resolved
@@ -41,12 +41,10 @@
       - corpUserInfo
       - corpUserEditableInfo
       - corpUserStatus
-<<<<<<< HEAD
   - name: glossaryTerm
     keyAspect: glossaryTermKey
     aspects:
       - schemaMetadata
-=======
   - name: domain
     doc: A data domain within an organization.
     keyAspect: domainKey
@@ -67,5 +65,4 @@
     aspects:
       - dataHubExecutionRequestInput
       - dataHubExecutionRequestSignal
-      - dataHubExecutionRequestResult
->>>>>>> 9a9f448e
+      - dataHubExecutionRequestResult