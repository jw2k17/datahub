--- conflicted
+++ resolved
@@ -3,11 +3,8 @@
     keyAspect: datasetKey
     aspects:
       - datasetProfile
-<<<<<<< HEAD
       - datasetUsageStatistics
-=======
   - name: dataHubPolicy
     keyAspect: dataHubPolicyKey
     aspects:
-      - dataHubPolicyInfo
->>>>>>> 9b81fa42
+      - dataHubPolicyInfo