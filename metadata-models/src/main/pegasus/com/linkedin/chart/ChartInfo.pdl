--- conflicted
+++ resolved
@@ -20,14 +20,9 @@
    * Title of the chart
    */
   @Searchable = {
-<<<<<<< HEAD
-    "fieldType": "TEXT_PARTIAL",
+    "fieldType": "WORD_GRAM",
     "enableAutocomplete": true,
     "fieldNameAliases": [ "_entityName" ]
-=======
-    "fieldType": "WORD_GRAM",
-    "enableAutocomplete": true
->>>>>>> 8cf299ae
   }
   title: string
 
