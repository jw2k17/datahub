namespace com.linkedin.metadata.search

import com.linkedin.common.DatasetUrn
import com.linkedin.common.FabricType

/**
 * Data model for dataset entity search
 */
record DatasetDocument includes BaseDocument {

  /**
   * Urn for the dataset
   */
  urn: DatasetUrn

  /**
   * Dataset native name e.g. {db}.{table}, /dir/subdir/{name}, or {name}
   */
  name: optional string

  /**
   * Platform name for the dataset
   */
  platform: optional string

  /**
   * Fabric type where dataset belongs to or where it was generated
   */
  origin: optional FabricType

  /**
   * LDAP usernames of corp users who are the owners of this dataset
   */
  owners: optional array[string]

  /**
   * Flag to indicate if the dataset is deprecated.
   */
  deprecated: optional boolean

  /**
   * Documentation of the dataset.
   */
  description: optional string

  /**
   * Field paths of the dataset
   */
  fieldPaths: optional array[string]

  /**
   * Flag to indicate if the dataset has non empty corp users as owners or not.
   */
  hasOwners: optional boolean

  /**
   * Flag to indicate if the dataset has non-empty schema or not.
   */
  hasSchema: optional boolean

  /**
   * Lineage information represented by the number of immediate downstream datasets of this dataset.
   */
  numDownstreamDatasets: optional long

  /**
   * List of upstreams for this dataset
   */
  upstreams: optional array[DatasetUrn]

  /**
   * List of tags for this dataset
   */
  tags: optional array[string]

  /**
<<<<<<< HEAD
   * List of terms for this dataset
   */
  glossaryTerms: optional array[string]
=======
   * List of field descriptions
   */
  fieldDescriptions: optional array[string]

  /**
   * List of tags applied to fields
   */
  fieldTags: optional array[string]

  /**
   * List of field descriptions
   */
  editedFieldDescriptions: optional array[string]

  /**
   * List of tags applied to fields
   */
  editedFieldTags: optional array[string]
>>>>>>> 1facfbd5
}<|MERGE_RESOLUTION|>--- conflicted
+++ resolved
@@ -74,11 +74,6 @@
   tags: optional array[string]
 
   /**
-<<<<<<< HEAD
-   * List of terms for this dataset
-   */
-  glossaryTerms: optional array[string]
-=======
    * List of field descriptions
    */
   fieldDescriptions: optional array[string]
@@ -97,5 +92,9 @@
    * List of tags applied to fields
    */
   editedFieldTags: optional array[string]
->>>>>>> 1facfbd5
+
+  /**
+   * List of terms for this dataset
+   */
+  glossaryTerms: optional array[string]
 }