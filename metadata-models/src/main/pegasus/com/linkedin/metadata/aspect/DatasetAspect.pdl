namespace com.linkedin.metadata.aspect

import com.linkedin.metadata.key.DatasetKey
import com.linkedin.dataset.DatasetDeprecation
import com.linkedin.dataset.DatasetProperties
import com.linkedin.dataset.DatasetUpstreamLineage
import com.linkedin.dataset.UpstreamLineage
import com.linkedin.schema.SchemaMetadata
import com.linkedin.schema.EditableSchemaMetadata
import com.linkedin.common.InstitutionalMemory
import com.linkedin.common.Ownership
import com.linkedin.common.Status
import com.linkedin.common.GlobalTags
<<<<<<< HEAD
import com.linkedin.common.BrowsePaths
=======
import com.linkedin.common.GlossaryTerms
>>>>>>> b4cf74bc

/**
 * A union of all supported metadata aspects for a Dataset
 */
typeref DatasetAspect = union[
  DatasetKey,
  DatasetProperties,
  DatasetDeprecation,
  DatasetUpstreamLineage,
  UpstreamLineage,
  InstitutionalMemory,
  Ownership,
  Status,
  SchemaMetadata,
  EditableSchemaMetadata,
  GlobalTags,
<<<<<<< HEAD
  BrowsePaths
=======
  GlossaryTerms
>>>>>>> b4cf74bc
]<|MERGE_RESOLUTION|>--- conflicted
+++ resolved
@@ -11,11 +11,8 @@
 import com.linkedin.common.Ownership
 import com.linkedin.common.Status
 import com.linkedin.common.GlobalTags
-<<<<<<< HEAD
+import com.linkedin.common.GlossaryTerms
 import com.linkedin.common.BrowsePaths
-=======
-import com.linkedin.common.GlossaryTerms
->>>>>>> b4cf74bc
 
 /**
  * A union of all supported metadata aspects for a Dataset
@@ -32,9 +29,6 @@
   SchemaMetadata,
   EditableSchemaMetadata,
   GlobalTags,
-<<<<<<< HEAD
+  GlossaryTerms,
   BrowsePaths
-=======
-  GlossaryTerms
->>>>>>> b4cf74bc
 ]