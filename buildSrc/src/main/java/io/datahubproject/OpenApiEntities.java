package io.datahubproject;

import com.fasterxml.jackson.databind.ObjectMapper;
import com.fasterxml.jackson.databind.node.ArrayNode;
import com.fasterxml.jackson.databind.node.JsonNodeFactory;
import com.fasterxml.jackson.databind.node.ObjectNode;
import com.fasterxml.jackson.dataformat.yaml.YAMLFactory;
import com.fasterxml.jackson.dataformat.yaml.YAMLMapper;
import com.google.common.collect.ImmutableMap;
import com.google.common.collect.ImmutableSet;
import com.linkedin.metadata.models.registry.config.Entities;
import com.linkedin.metadata.models.registry.config.Entity;
import org.gradle.internal.Pair;

import java.io.IOException;
import java.nio.charset.StandardCharsets;
import java.nio.file.Files;
import java.nio.file.Path;
import java.nio.file.Paths;
import java.nio.file.StandardOpenOption;
import java.util.List;
import java.util.Map;
import java.util.Optional;
import java.util.Set;
import java.util.Spliterator;
import java.util.Spliterators;
import java.util.function.Function;
import java.util.stream.Collectors;
import java.util.stream.Stream;
import java.util.stream.StreamSupport;

public class OpenApiEntities {
    private final static String MODEL_VERSION = "_v2";
    private final static String REQUEST_SUFFIX = "Request" + MODEL_VERSION;
    private final static String RESPONSE_SUFFIX = "Response" + MODEL_VERSION;

    private final static String ASPECT_REQUEST_SUFFIX = "Aspect" + REQUEST_SUFFIX;
    private final static String ASPECT_RESPONSE_SUFFIX = "Aspect" + RESPONSE_SUFFIX;
    private final static String ENTITY_REQUEST_SUFFIX = "Entity" + REQUEST_SUFFIX;
    private final static String ENTITY_RESPONSE_SUFFIX = "Entity" + RESPONSE_SUFFIX;

    private final JsonNodeFactory NODE_FACTORY;
    private Map<String, Entity> entityMap;
    private String entityRegistryYaml;
    private Path combinedDirectory;

    private final static ImmutableSet<Object> SUPPORTED_ASPECT_PATHS = ImmutableSet.builder()
                .add("domains")
                .add("ownership")
                .add("deprecation")
                .add("status")
                .add("globalTags")
                .add("glossaryTerms")
                .add("dataContractInfo")
                .add("browsePathsV2")
                .add("datasetProperties").add("editableDatasetProperties")
                .add("chartInfo").add("editableChartProperties")
                .add("dashboardInfo").add("editableDashboardProperties")
                .add("notebookInfo").add("editableNotebookProperties")
                .add("dataProductProperties")
                .add("institutionalMemory")
<<<<<<< HEAD
                .add("businessAttributeInfo")
=======
                .add("forms").add("formInfo").add("dynamicFormAssignment")
>>>>>>> 1d514cb0
                .build();

    private final static ImmutableSet<String> ENTITY_EXCLUSIONS = ImmutableSet.<String>builder()
            .add("structuredProperty")
            .build();

    public OpenApiEntities(JsonNodeFactory NODE_FACTORY) {
        this.NODE_FACTORY = NODE_FACTORY;
    }

    public String getEntityRegistryYaml() {
        return entityRegistryYaml;
    }

    public void setEntityRegistryYaml(String entityRegistryYaml) {
        this.entityRegistryYaml = entityRegistryYaml;
        ObjectMapper mapper = new ObjectMapper(new YAMLFactory());
        mapper.findAndRegisterModules();
        try {
            Entities entities = mapper.readValue(Paths.get(entityRegistryYaml).toFile(), Entities.class);
            entityMap = entities.getEntities().stream()
                    .filter(e -> "core".equals(e.getCategory()))
                    .collect(Collectors.toMap(Entity::getName, Function.identity()));
        } catch (IOException e) {
            throw new IllegalArgumentException(
                    String.format("Error while reading entity yaml file in path %s: %s", entityRegistryYaml, e.getMessage()));
        }
    }

    public Path getCombinedDirectory() {
        return combinedDirectory;
    }

    public void setCombinedDirectory(Path combinedDirectory) {
        this.combinedDirectory = combinedDirectory;
    }

    public ObjectNode entityExtension(List<ObjectNode> nodesList, ObjectNode schemasNode) throws IOException {
        // Generate entities schema
        Set<String> aspectDefinitions = nodesList.stream()
                .map(nl -> nl.get("definitions").fieldNames())
                .flatMap(it -> StreamSupport.stream(Spliterators.spliteratorUnknownSize(it, Spliterator.ORDERED), false))
                .collect(Collectors.toSet());
        withWrappedAspects(schemasNode, aspectDefinitions);

        // Add entity schema
        Set<String> entitySchema = withEntitySchema(schemasNode, aspectDefinitions);

        // Write specific sections: components.* and paths
        Set<String> modelDefinitions = Stream.concat(aspectDefinitions.stream(), entitySchema.stream())
                        .collect(Collectors.toSet());

        // Just the component & parameters schema
        Pair<ObjectNode, Set<String>> parameters = buildParameters(schemasNode, modelDefinitions);
        ObjectNode componentsNode = writeComponentsYaml(schemasNode, parameters.left());

        // Just the entity paths
        writePathsYaml(modelDefinitions, parameters.right());

        return componentsNode;
    }

    /**
     * Convert the pdl model names to desired class names. Upper case first letter unless the 3rd character is upper case.
     * i.e. mlModel -> MLModel
     *      dataset -> Dataset
     *      dataProduct -> DataProduct
     * @param s input string
     * @return class name
     */
    public static String toUpperFirst(String s) {
        if (s.length() > 2 && s.substring(2, 3).equals(s.substring(2, 3).toUpperCase())) {
            return s.substring(0, 2).toUpperCase() + s.substring(2);
        } else {
            return s.substring(0, 1).toUpperCase() + s.substring(1);
        }
    }

    private Set<String> withEntitySchema(ObjectNode schemasNode, Set<String> definitions) {
        return entityMap.values().stream()
                // Make sure the primary key is defined
                .filter(entity -> definitions.contains(toUpperFirst(entity.getKeyAspect())))
                .filter(entity -> !ENTITY_EXCLUSIONS.contains(entity.getName()))
                .map(entity -> {
                    final String upperName = toUpperFirst(entity.getName());

                    ObjectNode entityDefinitions = NODE_FACTORY.objectNode();
                    entityDefinitions.set(upperName + ENTITY_RESPONSE_SUFFIX, buildEntitySchema(entity, definitions, true));
                    entityDefinitions.set(upperName + ENTITY_REQUEST_SUFFIX, buildEntitySchema(entity, definitions, false));
                    entityDefinitions.set("Scroll" + upperName + ENTITY_RESPONSE_SUFFIX, buildEntityScrollSchema(entity));

                    schemasNode.setAll(entityDefinitions);

                    return upperName;
                }).collect(Collectors.toSet());
    }


    private Set<String> withWrappedAspects(ObjectNode schemasNode, Set<String> aspects) {
        return aspects.stream().peek(aspect -> {
            ObjectNode aspectRef = NODE_FACTORY.objectNode()
                    .put("$ref", "#/definitions/" + aspect);

            ObjectNode responseProperties = NODE_FACTORY.objectNode();
            responseProperties.set("value", aspectRef);
            responseProperties.set("systemMetadata", NODE_FACTORY.objectNode()
                    .put("description", "System metadata for the aspect.")
                    .put("$ref", "#/definitions/SystemMetadata"));

            ObjectNode responseWrapper = NODE_FACTORY.objectNode()
                    .put("type", "object")
                    .put("description", "Aspect wrapper object.")
                    .set("properties", responseProperties);
            responseWrapper.set("required", NODE_FACTORY.arrayNode().add("value"));
            schemasNode.set(aspect + ASPECT_RESPONSE_SUFFIX, responseWrapper);

            ObjectNode requestProperties = NODE_FACTORY.objectNode();
            requestProperties.set("value", aspectRef);

            ObjectNode requestWrapper = NODE_FACTORY.objectNode()
                    .put("type", "object")
                    .put("description", "Aspect wrapper object.")
                    .set("properties", requestProperties);
            requestWrapper.set("required", NODE_FACTORY.arrayNode().add("value"));
            schemasNode.set(aspect + ASPECT_REQUEST_SUFFIX, requestWrapper);
        }).collect(Collectors.toSet());
    }

    private ObjectNode buildEntitySchema(Entity entity, Set<String> aspectDefinitions, boolean isResponse) {
        ObjectNode propertiesNode = NODE_FACTORY.objectNode();

        propertiesNode.set("urn", NODE_FACTORY.objectNode()
                .put("description", "Unique id for " + entity.getName())
                .put("type", "string"));

        propertiesNode.set(entity.getKeyAspect(), buildAspectRef(entity.getKeyAspect(), isResponse));

        entity.getAspects().stream()
                .filter(aspect -> aspectDefinitions.contains(toUpperFirst(aspect))) // Only if aspect is defined
                .forEach(aspect -> propertiesNode.set(aspect, buildAspectRef(aspect, isResponse)));

        ObjectNode entityNode = NODE_FACTORY.objectNode()
                .put("type", "object")
                .put("description", Optional.ofNullable(entity.getDoc())
                        .orElse(toUpperFirst(entity.getName()) + " object."))
                .set("properties", propertiesNode);
        entityNode.set("required", NODE_FACTORY.arrayNode().add("urn"));

        return entityNode;
    }

    private ObjectNode buildEntityScrollSchema(Entity entity) {
        ObjectNode scrollResponsePropertiesNode = NODE_FACTORY.objectNode();

        scrollResponsePropertiesNode.set("scrollId", NODE_FACTORY.objectNode()
                .put("description", "Scroll id for pagination.")
                .put("type", "string"));

        scrollResponsePropertiesNode.set("entities", NODE_FACTORY.objectNode()
                .put("description", Optional.ofNullable(entity.getDoc())
                        .orElse(toUpperFirst(entity.getName()) + " object."))
                .put("type", "array")
                .set("items", NODE_FACTORY.objectNode().put("$ref",
                        String.format("#/components/schemas/%s%s", toUpperFirst(entity.getName()), ENTITY_RESPONSE_SUFFIX))));

        ObjectNode scrollResponseNode = NODE_FACTORY.objectNode()
                .put("type", "object")
                .put("description", "Scroll across " + toUpperFirst(entity.getName()) + " objects.")
                .set("properties", scrollResponsePropertiesNode);
        scrollResponseNode.set("required", NODE_FACTORY.arrayNode().add("entities"));

        return scrollResponseNode;
    }


    private ObjectNode buildAspectRef(String aspect, boolean withSystemMetadata) {
        if (withSystemMetadata) {
            return NODE_FACTORY.objectNode()
                    .put("$ref", String.format("#/definitions/%s%s", toUpperFirst(aspect), ASPECT_RESPONSE_SUFFIX));
        } else {
            return NODE_FACTORY.objectNode()
                    .put("$ref", String.format("#/definitions/%s%s", toUpperFirst(aspect), ASPECT_REQUEST_SUFFIX));
        }
    }

    private Optional<Pair<String, ObjectNode>> generateEntityParameters(final Entity entity, Set<String> definitions) {
    /*
      If not missing key
    */
        if (definitions.contains(toUpperFirst(entity.getKeyAspect()))) {
            final String parameterName = toUpperFirst(entity.getName()) + "Aspects";

            ArrayNode aspects = NODE_FACTORY.arrayNode();
            entity.getAspects().stream()
                    .filter(aspect -> definitions.contains(toUpperFirst(aspect))) // Only if aspect is defined
                    .distinct()
                    .forEach(aspects::add);

            if (aspects.isEmpty()) {
                aspects.add(entity.getKeyAspect());
            }

            ObjectNode itemsNode = NODE_FACTORY.objectNode()
                    .put("type", "string");
            itemsNode.set("enum", aspects);
            itemsNode.set("default", aspects);

            ObjectNode schemaNode = NODE_FACTORY.objectNode()
                    .put("type", "array")
                    .set("items", itemsNode);
            ObjectNode parameterSchemaNode = NODE_FACTORY.objectNode()
                    .put("in", "query")
                    .put("name", "aspects")
                    .put("explode", true)
                    .put("description", "Aspects to include in response.")
                    .set("schema", schemaNode);

            parameterSchemaNode.set("example", aspects);

            ObjectNode parameterNode = NODE_FACTORY.objectNode()
                    .set(parameterName + MODEL_VERSION, parameterSchemaNode);

            return Optional.of(Pair.of(parameterName, parameterNode));
        }

        return Optional.empty();
    }

    private Pair<ObjectNode, Set<String>> buildParameters(ObjectNode schemasNode, Set<String> definitions) {
        ObjectNode parametersNode = NODE_FACTORY.objectNode();
        Set<String> parameterDefinitions =  entityMap.values().stream()
                .flatMap(entity -> generateEntityParameters(entity, definitions).stream())
                .map(entityNode -> {
                    parametersNode.setAll(entityNode.right());
                    return entityNode.left();
                })
                .collect(Collectors.toSet());

        return Pair.of(extraParameters(parametersNode), parameterDefinitions);
    }

    private ObjectNode writeComponentsYaml(ObjectNode schemasNode, ObjectNode parametersNode) throws IOException {
        ObjectNode componentsNode = NODE_FACTORY.objectNode();
        componentsNode.set("schemas", schemasNode);
        componentsNode.set("parameters", extraParameters(parametersNode));
        ObjectNode componentsDocNode = NODE_FACTORY.objectNode().set("components", componentsNode);

        final String componentsYaml = new YAMLMapper().writeValueAsString(componentsDocNode)
                .replaceAll("definitions", "components/schemas")
                .replaceAll("\n\\s+description: null", "")
                .replaceAll("\n\\s+- type: \"null\"", "");
        Files.write(Paths.get(combinedDirectory + GenerateJsonSchemaTask.sep + "open-api-components.yaml"),
                componentsYaml.getBytes(StandardCharsets.UTF_8), StandardOpenOption.WRITE, StandardOpenOption.CREATE,
                StandardOpenOption.TRUNCATE_EXISTING);

        return componentsDocNode;
    }

    private ObjectNode extraParameters(ObjectNode parametersNode) {
        parametersNode.set("ScrollId" + MODEL_VERSION, NODE_FACTORY.objectNode()
                .put("in", "query")
                .put("name", "scrollId")
                .put("description", "Scroll pagination token.")
                .set("schema", NODE_FACTORY.objectNode()
                        .put("type", "string")));

        ArrayNode sortFields = NODE_FACTORY.arrayNode();
        sortFields.add("urn");
        ObjectNode sortFieldsNode = NODE_FACTORY.objectNode()
                .put("type", "string");
        sortFieldsNode.set("enum", sortFields);
        sortFieldsNode.set("default", sortFields.get(0));

        ObjectNode sortFieldsSchemaNode = NODE_FACTORY.objectNode()
                .put("type", "array")
                .put("default", "urn")
                .set("items", sortFieldsNode);
        parametersNode.set("SortBy" + MODEL_VERSION, NODE_FACTORY.objectNode()
                .put("in", "query")
                .put("name", "sort")
                .put("explode", true)
                .put("description", "Sort fields for pagination.")
                .put("example", "urn")
                .set("schema", sortFieldsSchemaNode));

        parametersNode.set("SortOrder" + MODEL_VERSION, NODE_FACTORY.objectNode()
                .put("in", "query")
                .put("name", "sortOrder")
                .put("explode", true)
                .put("description", "Sort direction field for pagination.")
                .put("example", "ASCENDING")
                .set("schema", NODE_FACTORY.objectNode()
                        .put("default", "ASCENDING")
                        .put("$ref", "#/components/schemas/SortOrder")));

        parametersNode.set("PaginationCount" + MODEL_VERSION, NODE_FACTORY.objectNode()
                .put("in", "query")
                .put("name", "count")
                .put("description", "Number of items per page.")
                .put("example", "10")
                .set("schema", NODE_FACTORY.objectNode()
                        .put("type", "integer")
                        .put("default", 10)
                        .put("minimum", 1)));
        parametersNode.set("ScrollQuery" + MODEL_VERSION, NODE_FACTORY.objectNode()
                .put("in", "query")
                .put("name", "query")
                .put("description", "Structured search query.")
                .put("example", "*")
                .set("schema", NODE_FACTORY.objectNode()
                        .put("type", "string")
                        .put("default", "*")));

        return parametersNode;
    }

    private void writePathsYaml(Set<String> modelDefinitions, Set<String> parameterDefinitions) throws IOException {
        ObjectNode pathsNode = NODE_FACTORY.objectNode();

        entityMap.values().stream()
                .filter(e -> modelDefinitions.contains(toUpperFirst(e.getName())))
                .forEach(entity -> {

                    pathsNode.set(String.format("/%s", entity.getName().toLowerCase()),
                            buildListEntityPath(entity, parameterDefinitions));

                    pathsNode.set(String.format("/%s/{urn}", entity.getName().toLowerCase()),
                            buildSingleEntityPath(entity, parameterDefinitions));

                });

        buildEntityAspectPaths(pathsNode, modelDefinitions);

        ObjectNode pathsDocNode = NODE_FACTORY.objectNode().set("paths", pathsNode);

        final String componentsYaml = new YAMLMapper().writeValueAsString(pathsDocNode)
                .replaceAll("\n\\s+- type: \"null\"", "")
                .replaceAll("\n\\s+description: null", "");
        Files.write(Paths.get(combinedDirectory + GenerateJsonSchemaTask.sep + "open-api-paths.yaml"),
                componentsYaml.getBytes(StandardCharsets.UTF_8), StandardOpenOption.WRITE, StandardOpenOption.CREATE,
                StandardOpenOption.TRUNCATE_EXISTING);
    }

    private void buildEntityAspectPaths(ObjectNode pathsNode, Set<String> modelDefinitions) {
        entityMap.values().stream()
                .filter(e -> modelDefinitions.contains(toUpperFirst(e.getName())))
                .forEach(entity -> {
                    entity.getAspects().stream()
                            .filter(aspect -> SUPPORTED_ASPECT_PATHS.contains(aspect))
                            .filter(aspect -> modelDefinitions.contains(toUpperFirst(aspect)))
                            .forEach(aspect -> pathsNode.set(String.format("/%s/{urn}/%s",
                                            entity.getName().toLowerCase(), aspect.toLowerCase()),
                                    buildSingleEntityAspectPath(entity, aspect)));
                });
    }

    private ObjectNode buildListEntityPath(Entity entity, Set<String> parameterDefinitions) {
        final String upperFirst = toUpperFirst(entity.getName());
        final String aspectParameterName = upperFirst + "Aspects";
        ArrayNode tagsNode = NODE_FACTORY.arrayNode()
                .add(entity.getName() + " Entity");

        ObjectNode scrollMethod = NODE_FACTORY.objectNode()
                .put("summary", String.format("Scroll %s.", upperFirst))
                .put("operationId", String.format("scroll", upperFirst));

        ArrayNode scrollPathParametersNode = NODE_FACTORY.arrayNode();
        scrollMethod.set("parameters", scrollPathParametersNode);
        scrollPathParametersNode.add(NODE_FACTORY.objectNode()
                .put("in", "query")
                .put("name", "systemMetadata")
                .put("description", "Include systemMetadata with response.")
                .set("schema", NODE_FACTORY.objectNode()
                        .put("type", "boolean")
                        .put("default", false)));
        if (parameterDefinitions.contains(aspectParameterName)) {
            scrollPathParametersNode.add(NODE_FACTORY.objectNode()
                    .put("$ref", String.format("#/components/parameters/%s", aspectParameterName + MODEL_VERSION)));
        }
        scrollPathParametersNode.add(NODE_FACTORY.objectNode()
                .put("$ref", "#/components/parameters/PaginationCount" + MODEL_VERSION));
        scrollPathParametersNode.add(NODE_FACTORY.objectNode()
                .put("$ref", "#/components/parameters/ScrollId" + MODEL_VERSION));
        scrollPathParametersNode.add(NODE_FACTORY.objectNode()
                .put("$ref", "#/components/parameters/SortBy" + MODEL_VERSION));
        scrollPathParametersNode.add(NODE_FACTORY.objectNode()
                .put("$ref", "#/components/parameters/SortOrder" + MODEL_VERSION));
        scrollPathParametersNode.add(NODE_FACTORY.objectNode()
                .put("$ref", "#/components/parameters/ScrollQuery" + MODEL_VERSION));
        scrollMethod.set("parameters", scrollPathParametersNode);
        scrollMethod.set("responses", NODE_FACTORY.objectNode()
                .set("200", NODE_FACTORY.objectNode().put("description", "Success")
                        .set("content", NODE_FACTORY.objectNode().set("application/json", NODE_FACTORY.objectNode()
                                .set("schema", NODE_FACTORY.objectNode()
                                        .put("$ref", String.format("#/components/schemas/Scroll%s%s", upperFirst, ENTITY_RESPONSE_SUFFIX)))))));
        scrollMethod.set("tags", tagsNode);

        ObjectNode postMethod = NODE_FACTORY.objectNode()
                .put("summary", "Create " + upperFirst)
                .put("operationId", String.format("create", upperFirst));
        postMethod.set("requestBody", NODE_FACTORY.objectNode()
                .put("description", "Create " + entity.getName() + " entities.")
                .put("required", true)
                .set("content", NODE_FACTORY.objectNode().set("application/json", NODE_FACTORY.objectNode()
                        .set("schema", NODE_FACTORY.objectNode().put("type", "array")
                                .set("items", NODE_FACTORY.objectNode().put("$ref",
                                        String.format("#/components/schemas/%s%s", upperFirst, ENTITY_REQUEST_SUFFIX)))))));
        postMethod.set("responses", NODE_FACTORY.objectNode()
                .set("201", NODE_FACTORY.objectNode().put("description", "Create " + entity.getName() + " entities.")
                        .set("content", NODE_FACTORY.objectNode().set("application/json", NODE_FACTORY.objectNode()
                                .set("schema", NODE_FACTORY.objectNode().put("type", "array")
                                        .set("items", NODE_FACTORY.objectNode().put("$ref",
                                                String.format("#/components/schemas/%s%s", upperFirst, ENTITY_RESPONSE_SUFFIX))))))));
        postMethod.set("tags", tagsNode);

        ObjectNode listMethods = NODE_FACTORY.objectNode();
        listMethods.set("get", scrollMethod);
        listMethods.set("post", postMethod);

        return listMethods;
    }

    private ObjectNode buildSingleEntityPath(Entity entity, Set<String> parameterDefinitions) {
        final String upperFirst = toUpperFirst(entity.getName());
        final String aspectParameterName = upperFirst + "Aspects";
        ArrayNode tagsNode = NODE_FACTORY.arrayNode().add(entity.getName() + " Entity");

        ObjectNode getMethod = NODE_FACTORY.objectNode()
                .put("summary", String.format("Get %s by key.", entity.getName()))
                .put("operationId", String.format("get", upperFirst));
        getMethod.set("tags", tagsNode);
        ArrayNode singlePathParametersNode = NODE_FACTORY.arrayNode();
        getMethod.set("parameters", singlePathParametersNode);
        singlePathParametersNode.add(NODE_FACTORY.objectNode()
                .put("in", "query")
                .put("name", "systemMetadata")
                .put("description", "Include systemMetadata with response.")
                .set("schema", NODE_FACTORY.objectNode()
                        .put("type", "boolean")
                        .put("default", false)));
        if(parameterDefinitions.contains(aspectParameterName)) {
            singlePathParametersNode.add(NODE_FACTORY.objectNode()
                    .put("$ref", String.format("#/components/parameters/%s", aspectParameterName + MODEL_VERSION)));
        }

        ObjectNode responses = NODE_FACTORY.objectNode();
        getMethod.set("responses", responses);
        responses.set("200", NODE_FACTORY.objectNode().put("description", "Success")
                .set("content", NODE_FACTORY.objectNode().set("application/json", NODE_FACTORY.objectNode()
                        .set("schema", NODE_FACTORY.objectNode().put("$ref",
                                String.format("#/components/schemas/%s%s", upperFirst, ENTITY_RESPONSE_SUFFIX))))));
        responses.set("404", NODE_FACTORY.objectNode()
                .put("description", "Not Found")
                .set("content", NODE_FACTORY.objectNode()
                        .set("application/json", NODE_FACTORY.objectNode()
                                .set("schema", NODE_FACTORY.objectNode()))));

        ObjectNode headResponses = NODE_FACTORY.objectNode();
        headResponses.set("204", NODE_FACTORY.objectNode()
                .put("description", entity.getName() + " exists.")
                .set("content", NODE_FACTORY.objectNode()
                        .set("application/json", NODE_FACTORY.objectNode())));
        headResponses.set("404", NODE_FACTORY.objectNode()
                .put("description", entity.getName() + " does not exist.")
                .set("content", NODE_FACTORY.objectNode()
                        .set("application/json", NODE_FACTORY.objectNode())));
        ObjectNode headMethod = NODE_FACTORY.objectNode()
                .put("summary", upperFirst  + " existence.")
                .put("operationId", String.format("head", upperFirst))
                .set("responses", headResponses);
        headMethod.set("tags", tagsNode);

        ObjectNode deleteMethod = NODE_FACTORY.objectNode()
                .put("summary", "Delete entity " + upperFirst)
                .put("operationId", String.format("delete", upperFirst))
                .set("responses", NODE_FACTORY.objectNode()
                        .set("200", NODE_FACTORY.objectNode()
                                .put("description", "Delete " + entity.getName() + " entity.")
                                .set("content", NODE_FACTORY.objectNode()
                                        .set("application/json", NODE_FACTORY.objectNode()))));
        deleteMethod.set("tags", tagsNode);

        ObjectNode singlePathMethods = NODE_FACTORY.objectNode()
                .set("parameters", NODE_FACTORY.arrayNode()
                        .add(NODE_FACTORY.objectNode()
                                .put("in", "path")
                                .put("name", "urn")
                                .put("required", true)
                                .set("schema", NODE_FACTORY.objectNode().put("type", "string"))));
        singlePathMethods.set("get", getMethod);
        singlePathMethods.set("head", headMethod);
        singlePathMethods.set("delete", deleteMethod);

        return singlePathMethods;
    }

    private ObjectNode buildSingleEntityAspectPath(Entity entity, String aspect) {
        final String upperFirstEntity = toUpperFirst(entity.getName());
        final String upperFirstAspect = toUpperFirst(aspect);

        ArrayNode tagsNode = NODE_FACTORY.arrayNode()
                .add(aspect + " Aspect");

        ObjectNode getMethod = NODE_FACTORY.objectNode()
                .put("summary", String.format("Get %s for %s.", aspect, entity.getName()))
                .put("operationId", String.format("get%s", upperFirstAspect));
        getMethod.set("tags", tagsNode);
        ArrayNode singlePathParametersNode = NODE_FACTORY.arrayNode();
        getMethod.set("parameters", singlePathParametersNode);
        singlePathParametersNode.add(NODE_FACTORY.objectNode()
                .put("in", "query")
                .put("name", "systemMetadata")
                .put("description", "Include systemMetadata with response.")
                .set("schema", NODE_FACTORY.objectNode()
                        .put("type", "boolean")
                        .put("default", false)));
        getMethod.set("responses", NODE_FACTORY.objectNode().set("200", NODE_FACTORY.objectNode()
                .put("description", "Success").set("content", NODE_FACTORY.objectNode()
                        .set("application/json", NODE_FACTORY.objectNode().set("schema", NODE_FACTORY.objectNode()
                                .put("$ref",
                                        String.format("#/components/schemas/%s%s", upperFirstAspect, ASPECT_RESPONSE_SUFFIX)))))));

        ObjectNode headResponses = NODE_FACTORY.objectNode();
        headResponses.set("200", NODE_FACTORY.objectNode()
                .put("description", String.format("%s on %s exists.", aspect, entity.getName()))
                .set("content", NODE_FACTORY.objectNode()
                        .set("application/json", NODE_FACTORY.objectNode())));
        headResponses.set("404", NODE_FACTORY.objectNode()
                .put("description", String.format("%s on %s does not exist.", aspect, entity.getName()))
                .set("content", NODE_FACTORY.objectNode()
                        .set("application/json", NODE_FACTORY.objectNode())));
        ObjectNode headMethod = NODE_FACTORY.objectNode()
                .put("summary", String.format("%s on %s existence.", aspect, upperFirstEntity))
                .put("operationId", String.format("head%s", upperFirstAspect))
                .set("responses", headResponses);
        headMethod.set("tags", tagsNode);

        ObjectNode deleteMethod = NODE_FACTORY.objectNode()
                .put("summary", String.format("Delete %s on entity %s", aspect, upperFirstEntity))
                .put("operationId", String.format("delete%s", upperFirstAspect))
                .set("responses", NODE_FACTORY.objectNode()
                        .set("200", NODE_FACTORY.objectNode()
                                .put("description", String.format("Delete %s on %s entity.", aspect, upperFirstEntity))
                                .set("content", NODE_FACTORY.objectNode()
                                        .set("application/json", NODE_FACTORY.objectNode()))));
        deleteMethod.set("tags", tagsNode);

        ObjectNode postMethod = NODE_FACTORY.objectNode()
                .put("summary", String.format("Create aspect %s on %s ", aspect, upperFirstEntity))
                .put("operationId", String.format("create%s", upperFirstAspect));
        postMethod.set("requestBody", NODE_FACTORY.objectNode()
                .put("description", String.format("Create aspect %s on %s entity.", aspect, upperFirstEntity))
                .put("required", true).set("content", NODE_FACTORY.objectNode()
                        .set("application/json", NODE_FACTORY.objectNode().set("schema", NODE_FACTORY.objectNode()
                                .put("$ref",
                                        String.format("#/components/schemas/%s%s", upperFirstAspect, ASPECT_REQUEST_SUFFIX))))));
        postMethod.set("responses", NODE_FACTORY.objectNode().set("201", NODE_FACTORY.objectNode()
                .put("description", String.format("Create aspect %s on %s entity.", aspect, upperFirstEntity))
                .set("content", NODE_FACTORY.objectNode().set("application/json", NODE_FACTORY.objectNode()
                        .set("schema", NODE_FACTORY.objectNode().put("$ref",
                                String.format("#/components/schemas/%s%s", upperFirstAspect, ASPECT_RESPONSE_SUFFIX)))))));
        postMethod.set("tags", tagsNode);

        ObjectNode singlePathMethods = NODE_FACTORY.objectNode()
                .set("parameters", NODE_FACTORY.arrayNode()
                        .add(NODE_FACTORY.objectNode()
                                .put("in", "path")
                                .put("name", "urn")
                                .put("required", true)
                                .set("schema", NODE_FACTORY.objectNode().put("type", "string"))));
        singlePathMethods.set("get", getMethod);
        singlePathMethods.set("head", headMethod);
        singlePathMethods.set("delete", deleteMethod);
        singlePathMethods.set("post", postMethod);

        return singlePathMethods;
    }
}<|MERGE_RESOLUTION|>--- conflicted
+++ resolved
@@ -59,11 +59,8 @@
                 .add("notebookInfo").add("editableNotebookProperties")
                 .add("dataProductProperties")
                 .add("institutionalMemory")
-<<<<<<< HEAD
+                .add("forms").add("formInfo").add("dynamicFormAssignment")
                 .add("businessAttributeInfo")
-=======
-                .add("forms").add("formInfo").add("dynamicFormAssignment")
->>>>>>> 1d514cb0
                 .build();
 
     private final static ImmutableSet<String> ENTITY_EXCLUSIONS = ImmutableSet.<String>builder()
