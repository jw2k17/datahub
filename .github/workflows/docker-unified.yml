name: Unified Docker Workflow
on:
  push:
    branches:
      - master
    paths-ignore:
      - 'docs/**'
      - '**.md'
  pull_request:
    branches:
      - master
    paths-ignore:
      - 'docs/**'
      - '**.md'
  release:
    types: [published, edited]

concurrency:
<<<<<<< HEAD
  group: ${{ github.workflow }}-${{ github.event.pull_request.number || github.ref }}
=======
  # Using `github.run_id` (unique val) instead of `github.ref` here
  # because we don't want to cancel this workflow on master only for PRs
  #   as that makes reproducing issues easier
  group: ${{ github.workflow }}-${{ github.event.pull_request.number || github.run_id }}
>>>>>>> af6a423f
  cancel-in-progress: true

env:
  DATAHUB_GMS_IMAGE: 'heruko/datahub-gms'
  DATAHUB_FRONTEND_IMAGE: 'heruko/datahub-frontend-react'
  DATAHUB_MAE_CONSUMER_IMAGE: 'heruko/datahub-mae-consumer'
  DATAHUB_MCE_CONSUMER_IMAGE: 'heruko/datahub-mce-consumer'
  DATAHUB_KAFKA_SETUP_IMAGE: 'heruko/datahub-kafka-setup'
  DATAHUB_ELASTIC_SETUP_IMAGE: 'heruko/datahub-elasticsearch-setup'
  DATAHUB_MYSQL_SETUP_IMAGE: 'heruko/datahub-mysql-setup'
  DATAHUB_UPGRADE_IMAGE: 'heruko/datahub-upgrade'
  INGEST_API_IMAGE: 'heruko/ingest-api'

jobs:
  setup:
    runs-on: ubuntu-latest
    outputs:
      tag: ${{ steps.tag.outputs.tag }}
      unique_tag: ${{ steps.tag.outputs.unique_tag }}
      publish: ${{ steps.publish.outputs.publish }}
    steps:
      - name: Checkout
        uses: actions/checkout@v2
      - name: Compute Tag
        id: tag
        run: |
          echo "GITHUB_REF: $GITHUB_REF"
          SHORT_SHA=$(git rev-parse --short "$GITHUB_SHA")
          TAG=$(echo ${GITHUB_REF} | sed -e "s,refs/heads/master,head\,${SHORT_SHA},g" -e 's,refs/tags/,,g' -e 's,refs/pull/\([0-9]*\).*,pr\1,g')
          UNIQUE_TAG=$(echo ${GITHUB_REF} | sed -e "s,refs/heads/master,${SHORT_SHA},g" -e 's,refs/tags/,,g' -e 's,refs/pull/\([0-9]*\).*,pr\1,g')
          echo "tag=$TAG"
          echo "unique_tag=$UNIQUE_TAG"
          echo "::set-output name=tag::$TAG"
          echo "::set-output name=unique_tag::$UNIQUE_TAG"
      - name: Check whether publishing enabled
        id: publish
        env:
          ENABLE_PUBLISH: ${{ secrets.DOCKER_PASSWORD }}
        run: |
          echo "Enable publish: ${{ env.ENABLE_PUBLISH != '' }}"
          echo "::set-output name=publish::${{ env.ENABLE_PUBLISH != '' }}"

  gms_build:
    name: Build and Push DataHub GMS Docker Image
    runs-on: ubuntu-latest
    needs: setup
    outputs:
      image_tag: ${{ steps.docker_meta.outputs.tags }}
      image_name: ${{ env.DATAHUB_GMS_IMAGE }}
    steps:
      - name: Check out the repo
        uses: actions/checkout@v2
        with:
          fetch-depth: 0
      - name: Build and push
        uses: ./.github/actions/docker-custom-build-and-push
        with:
          images: |
            ${{ env.DATAHUB_GMS_IMAGE }}
          tags: ${{ needs.setup.outputs.tag }}
          username: ${{ secrets.DOCKER_USERNAME }}
          password: ${{ secrets.DOCKER_PASSWORD }}
          publish: ${{ needs.setup.outputs.publish }}
          context: .
          file: ./docker/datahub-gms/Dockerfile
          platforms: linux/amd64,linux/arm64
  gms_scan:
    name: "[Monitoring] Scan GMS images for vulnerabilities"
    runs-on: ubuntu-latest
    needs: [setup, gms_build]
    steps:
      - name: Download image
        uses: ishworkh/docker-image-artifact-download@v1
        if: ${{ needs.setup.outputs.publish != 'true' }}
        with:
          image: ${{ env.DATAHUB_GMS_IMAGE }}:${{ needs.setup.outputs.unique_tag }}
      - name: Run Trivy vulnerability scanner
        uses: aquasecurity/trivy-action@master
        with:
          image-ref: ${{ env.DATAHUB_GMS_IMAGE }}:${{ needs.setup.outputs.unique_tag }}
          format: 'table'
          ignore-unfixed: true
          vuln-type: 'os,library'
          severity: 'CRITICAL,HIGH'

  mae_consumer_build:
    name: Build and Push DataHub MAE Consumer Docker Image
    runs-on: ubuntu-latest
    needs: setup
    outputs:
      image_tag: ${{ steps.docker_meta.outputs.tags }}
      image_name: ${{ env.DATAHUB_MAE_CONSUMER_IMAGE }}
    steps:
      - name: Check out the repo
        uses: actions/checkout@v2
        with:
          fetch-depth: 0
      - name: Build and push
        uses: ./.github/actions/docker-custom-build-and-push
        with:
          images: |
            ${{ env.DATAHUB_MAE_CONSUMER_IMAGE }}
          tags: ${{ needs.setup.outputs.tag }}
          username: ${{ secrets.DOCKER_USERNAME }}
          password: ${{ secrets.DOCKER_PASSWORD }}
          publish: ${{ needs.setup.outputs.publish }}
          context: .
          file: ./docker/datahub-mae-consumer/Dockerfile
<<<<<<< HEAD
          platforms: linux/amd64
=======
          platforms: linux/amd64,linux/arm64
>>>>>>> af6a423f
  mae_consumer_scan:
    name: "[Monitoring] Scan MAE consumer images for vulnerabilities"
    runs-on: ubuntu-latest
    needs: [setup,mae_consumer_build]
    steps:
      - name: Download image
        uses: ishworkh/docker-image-artifact-download@v1
        if: ${{ needs.setup.outputs.publish != 'true' }}
        with:
          image: ${{ env.DATAHUB_MAE_CONSUMER_IMAGE }}:${{ needs.setup.outputs.unique_tag }}
      - name: Run Trivy vulnerability scanner
        uses: aquasecurity/trivy-action@master
        with:
          image-ref: ${{ env.DATAHUB_MAE_CONSUMER_IMAGE }}:${{ needs.setup.outputs.unique_tag }}
          format: 'table'
          ignore-unfixed: true
          vuln-type: 'os,library'
          severity: 'CRITICAL,HIGH'

  mce_consumer_build:
    name: Build and Push DataHub MCE Consumer Docker Image
    runs-on: ubuntu-latest
    needs: setup
    outputs:
      image_tag: ${{ steps.docker_meta.outputs.tags }}
      image_name: ${{ env.DATAHUB_MCE_CONSUMER_IMAGE }}
    steps:
      - name: Check out the repo
        uses: actions/checkout@v2
        with:
          fetch-depth: 0
      - name: Build and push
        uses: ./.github/actions/docker-custom-build-and-push
        with:
          images: |
            ${{ env.DATAHUB_MCE_CONSUMER_IMAGE }}
          tags: ${{ needs.setup.outputs.tag }}
          username: ${{ secrets.DOCKER_USERNAME }}
          password: ${{ secrets.DOCKER_PASSWORD }}
          publish: ${{ needs.setup.outputs.publish }}
          context: .
          file: ./docker/datahub-mce-consumer/Dockerfile
<<<<<<< HEAD
          platforms: linux/amd64
=======
          platforms: linux/amd64,linux/arm64
>>>>>>> af6a423f
  mce_consumer_scan:
    name: "[Monitoring] Scan MCE consumer images for vulnerabilities"
    runs-on: ubuntu-latest
    needs: [setup,mce_consumer_build]
    steps:
      - name: Download image
        uses: ishworkh/docker-image-artifact-download@v1
        if: ${{ needs.setup.outputs.publish != 'true' }}
        with:
          image: ${{ env.DATAHUB_MCE_CONSUMER_IMAGE }}:${{ needs.setup.outputs.unique_tag }}
      - name: Run Trivy vulnerability scanner
        uses: aquasecurity/trivy-action@master
        with:
          image-ref: ${{ env.DATAHUB_MCE_CONSUMER_IMAGE }}:${{ needs.setup.outputs.unique_tag }}
          format: 'table'
          ignore-unfixed: true
          vuln-type: 'os,library'
          severity: 'CRITICAL,HIGH'

  datahub_upgrade_build:
    name: Build and Push DataHub Upgrade Docker Image
    runs-on: ubuntu-latest
    needs: setup
    outputs:
      image_tag: ${{ steps.docker_meta.outputs.tags }}
      image_name: ${{ env.DATAHUB_UPGRADE_IMAGE }}
    steps:
      - name: Check out the repo
        uses: actions/checkout@v2
        with:
          fetch-depth: 0
      - name: Build and push
        uses: ./.github/actions/docker-custom-build-and-push
        with:
          images: |
            ${{ env.DATAHUB_UPGRADE_IMAGE }}
          tags: ${{ needs.setup.outputs.tag }}
          username: ${{ secrets.ACRYL_DOCKER_USERNAME }}
          password: ${{ secrets.ACRYL_DOCKER_PASSWORD }}
          publish: ${{ needs.setup.outputs.publish }}
          context: .
          file: ./docker/datahub-upgrade/Dockerfile
          platforms: linux/amd64,linux/arm64
  datahub_upgrade_scan:
    name: "[Monitoring] Scan DataHub Upgrade images for vulnerabilities"
    runs-on: ubuntu-latest
    needs: [setup, datahub_upgrade_build]
    steps:
      - name: Download image
        uses: ishworkh/docker-image-artifact-download@v1
        if: ${{ needs.setup.outputs.publish != 'true' }}
        with:
          image: ${{ env.DATAHUB_UPGRADE_IMAGE }}:${{ needs.setup.outputs.unique_tag }}
      - name: Run Trivy vulnerability scanner
        uses: aquasecurity/trivy-action@master
        with:
          image-ref: ${{ env.DATAHUB_UPGRADE_IMAGE }}:${{ needs.setup.outputs.unique_tag }}
          format: 'table'
          ignore-unfixed: true
          vuln-type: 'os,library'
          severity: 'CRITICAL,HIGH'

  frontend_build:
    name: Build and Push DataHub Frontend Docker Image
    runs-on: ubuntu-latest
    needs: setup
    outputs:
      image_tag: ${{ steps.docker_meta.outputs.tags }}
      image_name: ${{ env.DATAHUB_FRONTEND_IMAGE }}
    steps:
      - name: Check out the repo
        uses: actions/checkout@v2
        with:
          fetch-depth: 0
      - name: Build and push
        uses: ./.github/actions/docker-custom-build-and-push
        with:
          images: |
            ${{ env.DATAHUB_FRONTEND_IMAGE }}
          tags: ${{ needs.setup.outputs.tag }}
          username: ${{ secrets.DOCKER_USERNAME }}
          password: ${{ secrets.DOCKER_PASSWORD }}
          publish: ${{ needs.setup.outputs.publish }}
          context: .
          file: ./docker/datahub-frontend/Dockerfile
          platforms: linux/amd64,linux/arm64
  frontend_scan:
    name: "[Monitoring] Scan Frontend images for vulnerabilities"
    runs-on: ubuntu-latest
    needs: [setup, frontend_build]
    steps:
      - name: Download image
        uses: ishworkh/docker-image-artifact-download@v1
        if: ${{ needs.setup.outputs.publish != 'true' }}
        with:
          image: ${{ env.DATAHUB_FRONTEND_IMAGE }}:${{ needs.setup.outputs.unique_tag }}
      - name: Run Trivy vulnerability scanner
        uses: aquasecurity/trivy-action@master
        with:
          image-ref: ${{ env.DATAHUB_FRONTEND_IMAGE }}:${{ needs.setup.outputs.unique_tag }}
          format: 'table'
          ignore-unfixed: true
          vuln-type: 'os,library'
          severity: 'CRITICAL,HIGH'

  kafka_setup_build:
    name: Build and Push DataHub Kafka Setup Docker Image
    runs-on: ubuntu-latest
    needs: setup
    outputs:
      image_tag: ${{ steps.docker_meta.outputs.tags }}
      image_name: ${{ env.DATAHUB_KAFKA_SETUP_IMAGE }}
    steps:
      - name: Check out the repo
        uses: actions/checkout@v2
        with:
          fetch-depth: 0
      - name: Build and push
        uses: ./.github/actions/docker-custom-build-and-push
        with:
          images: |
            ${{ env.DATAHUB_KAFKA_SETUP_IMAGE }}
          tags: ${{ needs.setup.outputs.tag }}
          username: ${{ secrets.DOCKER_USERNAME }}
          password: ${{ secrets.DOCKER_PASSWORD }}
          publish: ${{ needs.setup.outputs.publish }}
          context: ./docker/kafka-setup
          file: ./docker/kafka-setup/Dockerfile
          platforms: linux/amd64,linux/arm64

  mysql_setup_build:
    name: Build and Push DataHub MySQL Setup Docker Image
    runs-on: ubuntu-latest
    needs: setup
    outputs:
      image_tag: ${{ steps.docker_meta.outputs.tags }}
      image_name: ${{ env.DATAHUB_MYSQL_SETUP_IMAGE }}
    steps:
      - name: Check out the repo
        uses: actions/checkout@v2
        with:
          fetch-depth: 0
      - name: Build and push
        uses: ./.github/actions/docker-custom-build-and-push
        with:
          images: |
            ${{ env.DATAHUB_MYSQL_SETUP_IMAGE }}
          tags: ${{ needs.setup.outputs.tag }}
          username: ${{ secrets.ACRYL_DOCKER_USERNAME }}
          password: ${{ secrets.ACRYL_DOCKER_PASSWORD }}
          publish: ${{ needs.setup.outputs.publish }}
          context: .
          file: ./docker/mysql-setup/Dockerfile
          platforms: linux/amd64,linux/arm64

  elasticsearch_setup_build:
    name: Build and Push DataHub Elasticsearch Setup Docker Image
    runs-on: ubuntu-latest
    needs: setup
    outputs:
      image_tag: ${{ steps.docker_meta.outputs.tags }}
      image_name: ${{ env.DATAHUB_ELASTIC_SETUP_IMAGE }}
    steps:
      - name: Check out the repo
        uses: actions/checkout@v2
        with:
          fetch-depth: 0
      - name: Build and push
        uses: ./.github/actions/docker-custom-build-and-push
        with:
          images: |
            ${{ env.DATAHUB_ELASTIC_SETUP_IMAGE }}
          tags: ${{ needs.setup.outputs.tag }}
          username: ${{ secrets.DOCKER_USERNAME }}
          password: ${{ secrets.DOCKER_PASSWORD }}
          publish: ${{ needs.setup.outputs.publish }}
          context: .
          file: ./docker/elasticsearch-setup/Dockerfile
          platforms: linux/amd64,linux/arm64

  smoke_test:
    name: Run Smoke Tests
    runs-on: ubuntu-latest
    needs: [setup,gms_build,frontend_build,kafka_setup_build,mysql_setup_build,elasticsearch_setup_build]
    steps:
      - name: Check out the repo
        uses: actions/checkout@v2
      - name: Set up JDK 1.8
        uses: actions/setup-java@v1
        with:
          java-version: 1.8
      - uses: actions/setup-python@v2
        with:
          python-version: "3.7"
      - name: Install dependencies
        run: ./metadata-ingestion/scripts/install_deps.sh
      - name: Build datahub cli
        run: |
          ./gradlew :metadata-ingestion:install
      - name: Download GMS image
        uses: ishworkh/docker-image-artifact-download@v1
        if: ${{ needs.setup.outputs.publish != 'true' }}
        with:
          image: ${{ env.DATAHUB_GMS_IMAGE }}:${{ needs.setup.outputs.unique_tag }}
      - name: Download Frontend image
        uses: ishworkh/docker-image-artifact-download@v1
        if: ${{ needs.setup.outputs.publish != 'true' }}
        with:
          image:  ${{ env.DATAHUB_FRONTEND_IMAGE }}:${{ needs.setup.outputs.unique_tag }}
      - name: Download Kafka Setup image
        uses: ishworkh/docker-image-artifact-download@v1
        if: ${{ needs.setup.outputs.publish != 'true' }}
        with:
          image: ${{ env.DATAHUB_KAFKA_SETUP_IMAGE }}:${{ needs.setup.outputs.unique_tag }}
      - name: Download Mysql Setup image
        uses: ishworkh/docker-image-artifact-download@v1
        if: ${{ needs.setup.outputs.publish != 'true' }}
        with:
          image: ${{ env.DATAHUB_MYSQL_SETUP_IMAGE }}:${{ needs.setup.outputs.unique_tag }}
      - name: Download Elastic Setup image
        uses: ishworkh/docker-image-artifact-download@v1
        if: ${{ needs.setup.outputs.publish != 'true' }}
        with:
          image: ${{ env.DATAHUB_ELASTIC_SETUP_IMAGE }}:${{ needs.setup.outputs.unique_tag }}
      - name: Download MCE Consumer image
        uses: ishworkh/docker-image-artifact-download@v1
        if: ${{ needs.setup.outputs.publish != 'true' }}
        with:
          image: ${{ env.DATAHUB_MCE_CONSUMER_IMAGE }}:${{ needs.setup.outputs.unique_tag }}
      - name: Download MCE Consumer image
        uses: ishworkh/docker-image-artifact-download@v1
        if: ${{ needs.setup.outputs.publish != 'true' }}
        with:
          image: ${{ env.DATAHUB_MAE_CONSUMER_IMAGE }}:${{ needs.setup.outputs.unique_tag }}
      - name: Smoke test
        env:
          DATAHUB_VERSION: ${{ needs.setup.outputs.unique_tag }}
          CYPRESS_RECORD_KEY: ${{ secrets.CYPRESS_RECORD_KEY }}
        run: |
          echo "$DATAHUB_VERSION"
          ./smoke-test/smoke.sh
      - name: store logs
        if: failure()
        run: |
          docker ps -a
          docker logs datahub-gms >& gms.log
      - name: Upload logs
        uses: actions/upload-artifact@v2
        if: failure()
        with:
          name: docker logs
          path: "*.log"
      - name: Upload screenshots
        uses: actions/upload-artifact@v2
        if: failure()
        with:
          name: cypress-snapshots
          path: smoke-test/tests/cypress/cypress/screenshots/
      - uses: actions/upload-artifact@v2
        if: always()
        with:
          name: Test Results (smoke tests)
          path: |
            **/build/reports/tests/test/**
            **/build/test-results/test/**
            **/junit.*.xml
      - name: Slack failure notification
        if: failure() && github.event_name == 'push'
        uses: kpritam/slack-job-status-action@v1
        with:
          job-status: ${{ job.status }}
          slack-bot-token: ${{ secrets.SLACK_BOT_TOKEN }}
          channel: github-activities
  ingestapi_build:
    name: Build and Push Ingest API image
    runs-on: ubuntu-latest
    needs: setup
    outputs:
      image_tag: ${{ steps.docker_meta.outputs.tags }}
      image_name: ${{ env.INGEST_API_IMAGE }}
    steps:
      - name: Check out the repo
        uses: actions/checkout@v2
        with:
          fetch-depth: 0
      - name: Build and push
        uses: ./.github/actions/docker-custom-build-and-push
        with:
          images: |
            ${{ env.INGEST_API_IMAGE }}
          tags: ${{ needs.setup.outputs.tag }}
          username: ${{ secrets.DOCKER_USERNAME }}
          password: ${{ secrets.DOCKER_PASSWORD }}
          publish: ${{ needs.setup.outputs.publish }}
          context: .
          file: ./docker/ingest-api/Dockerfile
          platforms: linux/amd64,linux/arm64
  ingestapi_scan:
    name: "[Monitoring] Scan ingest-api images for vulnerabilities"
    runs-on: ubuntu-latest
    needs: [setup, ingestapi_build]
    steps:
      - name: Download image
        uses: ishworkh/docker-image-artifact-download@v1
        if: ${{ needs.setup.outputs.publish != 'true' }}
        with:
          image: ${{ env.INGEST_API_IMAGE }}:${{ needs.setup.outputs.unique_tag }}
      - name: Run Trivy vulnerability scanner
        uses: aquasecurity/trivy-action@master
        with:
          image-ref: ${{ env.INGEST_API_IMAGE }}:${{ needs.setup.outputs.unique_tag }}
          format: 'table'
          ignore-unfixed: true
          vuln-type: 'os,library'
          severity: 'CRITICAL,HIGH'<|MERGE_RESOLUTION|>--- conflicted
+++ resolved
@@ -16,14 +16,10 @@
     types: [published, edited]
 
 concurrency:
-<<<<<<< HEAD
-  group: ${{ github.workflow }}-${{ github.event.pull_request.number || github.ref }}
-=======
   # Using `github.run_id` (unique val) instead of `github.ref` here
   # because we don't want to cancel this workflow on master only for PRs
   #   as that makes reproducing issues easier
   group: ${{ github.workflow }}-${{ github.event.pull_request.number || github.run_id }}
->>>>>>> af6a423f
   cancel-in-progress: true
 
 env:
@@ -132,11 +128,7 @@
           publish: ${{ needs.setup.outputs.publish }}
           context: .
           file: ./docker/datahub-mae-consumer/Dockerfile
-<<<<<<< HEAD
-          platforms: linux/amd64
-=======
-          platforms: linux/amd64,linux/arm64
->>>>>>> af6a423f
+          platforms: linux/amd64,linux/arm64
   mae_consumer_scan:
     name: "[Monitoring] Scan MAE consumer images for vulnerabilities"
     runs-on: ubuntu-latest
@@ -179,11 +171,7 @@
           publish: ${{ needs.setup.outputs.publish }}
           context: .
           file: ./docker/datahub-mce-consumer/Dockerfile
-<<<<<<< HEAD
-          platforms: linux/amd64
-=======
-          platforms: linux/amd64,linux/arm64
->>>>>>> af6a423f
+          platforms: linux/amd64,linux/arm64
   mce_consumer_scan:
     name: "[Monitoring] Scan MCE consumer images for vulnerabilities"
     runs-on: ubuntu-latest
