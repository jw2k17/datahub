--- conflicted
+++ resolved
@@ -514,7 +514,6 @@
         if: ${{ needs.setup.outputs.publish != 'true' }}
         with:
           image: ${{ env.DATAHUB_MAE_CONSUMER_IMAGE }}:${{ needs.setup.outputs.unique_tag }}
-<<<<<<< HEAD
       - name: Calculate pip install plan
         id: "packages_checksum"
         run: |
@@ -529,7 +528,6 @@
         with:
           path: ./smoke-test/venv/
           key: smoke-venv-${{ runner.os }}-${{ steps.packages_checksum.outputs.packages_checksum }}
-=======
       - name: check background image download status
         run: |
           jobs
@@ -539,7 +537,6 @@
           DATAHUB_VERSION: ${{ needs.setup.outputs.unique_tag }}
         run: |
           ./smoke-test/run-quickstart.sh
->>>>>>> 31260888
       - name: Smoke test
         env:
           RUN_QUICKSTART: false
