name: build & test
on:
  push:
    branches:
      - master
      - acryl-main
    paths-ignore:
      - "docs/**"
      - "**.md"
  pull_request:
    branches:
      - master
      - acryl-main
    paths-ignore:
      - "docs/**"
      - "**.md"
  release:
    types: [published, edited]

jobs:
  build:
    runs-on: ubuntu-latest
    timeout-minutes: 60
    steps:
      - uses: actions/checkout@v2
      - name: Set up JDK 1.8
        uses: actions/setup-java@v1
        with:
          java-version: 1.8
      - uses: actions/setup-python@v2
        with:
          python-version: "3.6"
      - name: Gradle build (and test)
        # there is some race condition in gradle build, which makes gradle never terminate in ~30% of the runs
        # running build first without datahub-web-react:yarnBuild and then with it is 100% stable
        # datahub-frontend:unzipAssets depends on datahub-web-react:yarnBuild but gradle does not know about it
        run: |
          ./gradlew build -x :metadata-ingestion:build -x :metadata-ingestion:check -x docs-website:build -x datahub-web-react:yarnBuild -x datahub-frontend:unzipAssets -x :metadata-io:test -x :metadata-integration:java:datahub-protobuf:build
          ./gradlew build -x :metadata-ingestion:build -x :metadata-ingestion:check -x docs-website:build -x :metadata-integration:java:spark-lineage:test -x :metadata-io:test -x :metadata-integration:java:datahub-protobuf:build
      - uses: actions/upload-artifact@v2
        if: always()
        with:
          name: Test Results (build)
          path: |
            **/build/reports/tests/test/**
            **/build/test-results/test/**
            **/junit.*.xml
      - name: Ensure codegen is updated
        run: |
          if output=$(git status --porcelain) && [ ! -z "$output" ]; then
            # See https://unix.stackexchange.com/a/155077/378179.
            echo 'There are uncommitted changes:'
            echo $output
            exit 1
          else
            echo 'All good!'
          fi
      - name: Slack failure notification
        if: failure() && github.event_name == 'push'
        uses: kpritam/slack-job-status-action@v1
        with:
          job-status: ${{ job.status }}
          slack-bot-token: ${{ secrets.SLACK_BOT_TOKEN }}
          channel: github-activities

  smoke-test:
    runs-on: ubuntu-latest
    steps:
      - uses: actions/checkout@v2
      - name: Set up JDK 1.8
        uses: actions/setup-java@v1
        with:
          java-version: 1.8
      - uses: actions/setup-python@v2
        with:
          python-version: "3.6"
      - name: Install dependencies
        run: ./metadata-ingestion/scripts/install_deps.sh
      - name: Gradle build
<<<<<<< HEAD
        run: ./gradlew build -x check -x docs-website:build -x test -x yarnTest -x lint -x yarnLint -x testQuick -x :metadata-integration:java:spark-lineage:test -x :metadata-integration:java:spark-lineage:shadowJar
=======
        run: ./gradlew build -x check -x docs-website:build -x test -x yarnTest -x lint -x yarnLint -x testQuick -x :metadata-integration:java:spark-lineage:test
>>>>>>> 3775e79d
      - name: Smoke test
        run: ./smoke-test/smoke.sh
        env:
          CYPRESS_RECORD_KEY: ${{ secrets.CYPRESS_RECORD_KEY}}
      - uses: actions/upload-artifact@v2
        if: always()
        with:
          name: Test Results (smoke tests)
          path: |
            **/build/reports/tests/test/**
            **/build/test-results/test/**
            **/junit.*.xml
      - name: Slack failure notification
        if: failure() && github.event_name == 'push'
        uses: kpritam/slack-job-status-action@v1
        with:
          job-status: ${{ job.status }}
          slack-bot-token: ${{ secrets.SLACK_BOT_TOKEN }}
          channel: github-activities

  quickstart-compose-validation:
    runs-on: ubuntu-latest
    steps:
      - uses: actions/checkout@v2
      - uses: actions/setup-python@v2
        with:
          python-version: "3.6"
      - name: Quickstart Compose Validation
        run: ./docker/quickstart/generate_and_compare.sh

  event-file:
    runs-on: ubuntu-latest
    steps:
      - name: Upload
        uses: actions/upload-artifact@v2
        with:
          name: Event File
          path: ${{ github.event_path }}<|MERGE_RESOLUTION|>--- conflicted
+++ resolved
@@ -77,11 +77,7 @@
       - name: Install dependencies
         run: ./metadata-ingestion/scripts/install_deps.sh
       - name: Gradle build
-<<<<<<< HEAD
         run: ./gradlew build -x check -x docs-website:build -x test -x yarnTest -x lint -x yarnLint -x testQuick -x :metadata-integration:java:spark-lineage:test -x :metadata-integration:java:spark-lineage:shadowJar
-=======
-        run: ./gradlew build -x check -x docs-website:build -x test -x yarnTest -x lint -x yarnLint -x testQuick -x :metadata-integration:java:spark-lineage:test
->>>>>>> 3775e79d
       - name: Smoke test
         run: ./smoke-test/smoke.sh
         env:
