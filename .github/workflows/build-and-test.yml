--- conflicted
+++ resolved
@@ -24,11 +24,6 @@
     strategy:
       fail-fast: false
       matrix:
-<<<<<<< HEAD
-        command: ["./gradlew build -x :metadata-ingestion:build -x :metadata-ingestion:check -x docs-website:build -x :metadata-integration:java:spark-lineage:test -x :metadata-io:test -x :metadata-ingestion-modules:airflow-plugin:build -x :datahub-frontend:build -x :datahub-web-react:build --parallel",
-          "./gradlew :datahub-frontend:build :datahub-web-react:build --parallel", "./gradlew :metadata-ingestion-modules:airflow-plugin:build --parallel"]
-        timezone: ["UTC", "America/New_York"]
-=======
         command:
           [
             # metadata-ingestion and airflow-plugin each have dedicated build jobs
@@ -40,7 +35,6 @@
             "UTC",
             "America/New_York",
           ]
->>>>>>> e2afd44b
     runs-on: ubuntu-latest
     timeout-minutes: 60
     steps:
