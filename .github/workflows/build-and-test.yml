--- conflicted
+++ resolved
@@ -80,11 +80,7 @@
         run: ./gradlew build -x check -x docs-website:build
       - name: Smoke test
         run: ./smoke-test/smoke.sh
-<<<<<<< HEAD
-        env: 
-=======
         env:
->>>>>>> d9aedcaa
           CYPRESS_RECORD_KEY: ${{ secrets.CYPRESS_RECORD_KEY}}
       - uses: actions/upload-artifact@v2
         if: always()
