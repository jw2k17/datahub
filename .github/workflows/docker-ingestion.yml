name: datahub-ingestion docker acryl
on:
  push:
    branches:
      - master
    paths-ignore:
      - "docs/**"
      - "**.md"
  pull_request:
    branches:
      - master
    paths:
<<<<<<< HEAD
      - "docker/**"
      - ".github/workflows/docker-ingestion-acryl.yml"
    paths_ignore:
      - "**.md"
      - "**.env"
=======
      - "metadata-ingestion/**"
      - "metadata-models/**"
      - "docker/datahub-ingestion/**"
      - ".github/workflows/docker-ingestion.yml"
>>>>>>> 455ec182
  release:
    types: [published, edited]

concurrency:
  group: ${{ github.workflow }}-${{ github.event.pull_request.number || github.ref }}
  cancel-in-progress: true

jobs:
  setup:
    runs-on: ubuntu-latest
    outputs:
      tag: ${{ steps.tag.outputs.tag }}
      publish: ${{ steps.publish.outputs.publish }}
      python_release_version: ${{ steps.python_release_version.outputs.release_version }}
    steps:
      - name: Checkout
        uses: actions/checkout@v2
      - name: Compute Tag
        id: tag
        run: |
          echo "GITHUB_REF: $GITHUB_REF"
          SHORT_SHA=$(git rev-parse --short "$GITHUB_SHA")
          TAG=$(echo ${GITHUB_REF} | sed -e "s,refs/heads/master,head\,${SHORT_SHA},g" -e 's,refs/tags/,,g' -e 's,refs/pull/\([0-9]*\).*,pr\1,g')
          echo "tag=$TAG"
          echo "::set-output name=tag::$TAG"
      - name: Check whether publishing enabled
        id: publish
        env:
          ENABLE_PUBLISH: ${{ secrets.ORG_DOCKER_PASSWORD }}
        run: |
          echo "Enable publish: ${{ env.ENABLE_PUBLISH != '' }}"
          echo "::set-output name=publish::${{ env.ENABLE_PUBLISH != '' }}"
      - name: Compute Python Release Version
        id: python_release_version
        run: |
          echo "GITHUB_REF: $GITHUB_REF"
          SHORT_SHA=$(git rev-parse --short "$GITHUB_SHA")
          RELEASE_VERSION=$(echo ${GITHUB_REF} | sed -e "s,refs/heads/master,0.0.0+docker.${SHORT_SHA},g" -e 's,refs/tags/v\(.*\),\1+docker,g' -e 's,refs/pull/\([0-9]*\).*,0.0.0+docker.pr\1,g')
          echo "release_version=$RELEASE_VERSION"
          echo "::set-output name=release_version::$RELEASE_VERSION"
  push_to_registries:
    name: Build and Push Docker Image to Docker Hub
    runs-on: ubuntu-latest
    needs: setup
    steps:
      - name: Check out the repo
        uses: actions/checkout@v2
        with:
          fetch-depth: 0
      - name: Docker meta
        id: docker_meta
        uses: crazy-max/ghaction-docker-meta@v1
        with:
          # list of Docker images to use as base name for tags
          images: |
            acryldata/datahub-ingestion
          # add git short SHA as Docker tag
          tag-custom: ${{ needs.setup.outputs.tag }}
          tag-custom-only: true
      - name: Set up QEMU
        uses: docker/setup-qemu-action@v1
      - name: Set up Docker Buildx
        uses: docker/setup-buildx-action@v1
      - name: Login to DockerHub
        if: ${{ needs.setup.outputs.publish == 'true' }}
        uses: docker/login-action@v1
        with:
          username: ${{ secrets.DOCKER_USERNAME }}
          password: ${{ secrets.ORG_DOCKER_PASSWORD }}
      - name: Build and Push image
        uses: docker/build-push-action@v2
        with:
          context: .
          file: ./docker/datahub-ingestion/Dockerfile
          platforms: linux/amd64,linux/arm64
          tags: ${{ steps.docker_meta.outputs.tags }}
          push: ${{ needs.setup.outputs.publish == 'true' }}
          build-args: |
            RELEASE_VERSION=${{ needs.setup.outputs.python_release_version }}<|MERGE_RESOLUTION|>--- conflicted
+++ resolved
@@ -10,18 +10,10 @@
     branches:
       - master
     paths:
-<<<<<<< HEAD
-      - "docker/**"
-      - ".github/workflows/docker-ingestion-acryl.yml"
-    paths_ignore:
-      - "**.md"
-      - "**.env"
-=======
       - "metadata-ingestion/**"
       - "metadata-models/**"
       - "docker/datahub-ingestion/**"
       - ".github/workflows/docker-ingestion.yml"
->>>>>>> 455ec182
   release:
     types: [published, edited]
 
