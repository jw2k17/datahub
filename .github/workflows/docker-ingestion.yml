name: datahub-ingestion docker acryl
on:
  push:
    branches:
      - master
    paths-ignore:
      - "docs/**"
      - "**.md"
  pull_request:
    branches:
      - master
    paths:
      - "metadata-ingestion/**"
      - "metadata-models/**"
      - "docker/datahub-ingestion/**"
      - ".github/workflows/docker-ingestion.yml"
  release:
    types: [published, edited]

concurrency:
  group: ${{ github.workflow }}-${{ github.event.pull_request.number || github.ref }}
  cancel-in-progress: true

jobs:
  setup:
    runs-on: ubuntu-latest
    outputs:
      tag: ${{ steps.tag.outputs.tag }}
      publish: ${{ steps.publish.outputs.publish }}
      python_release_version: ${{ steps.python_release_version.outputs.release_version }}
    steps:
      - name: Checkout
        uses: actions/checkout@v3
      - name: Compute Tag
        id: tag
        run: |
          source .github/scripts/docker_helpers.sh
          echo "tag=$(get_tag)" >> $GITHUB_OUTPUT
      - name: Compute Python Release Version
        id: python_release_version
        run: |
          source .github/scripts/docker_helpers.sh
          echo "release_version=$(get_python_docker_release_v)" >> $GITHUB_OUTPUT
      - name: Check whether publishing enabled
        id: publish
        env:
          ENABLE_PUBLISH: ${{ secrets.ORG_DOCKER_PASSWORD }}
        run: |
          echo "Enable publish: ${{ env.ENABLE_PUBLISH != '' }}"
          echo "publish=${{ env.ENABLE_PUBLISH != '' }}" >> $GITHUB_OUTPUT
  push_to_registries:
    name: Build and Push Docker Image to Docker Hub
    runs-on: ubuntu-latest
    needs: setup
    steps:
      - name: Check out the repo
        uses: actions/checkout@v3
        with:
          fetch-depth: 0
      - name: Build and push
        uses: ./.github/actions/docker-custom-build-and-push
        with:
          images: |
<<<<<<< HEAD
            acryldata/datahub-ingestion
          # add git short SHA as Docker tag
          tag-custom: ${{ needs.setup.outputs.tag }}
          tag-custom-only: true
      - name: Set up QEMU
        uses: docker/setup-qemu-action@v2
      - name: Set up Docker Buildx
        uses: docker/setup-buildx-action@v2
      - name: Login to DockerHub
        if: ${{ needs.setup.outputs.publish == 'true' }}
        uses: docker/login-action@v2
        with:
          username: ${{ secrets.DOCKER_USERNAME }}
          password: ${{ secrets.ORG_DOCKER_PASSWORD }}
      - name: Build and Push image
        uses: docker/build-push-action@v3
        with:
=======
            linkedin/datahub-ingestion
          tags: ${{ needs.setup.outputs.tag }}
          username: ${{ secrets.DOCKER_USERNAME }}
          password: ${{ secrets.DOCKER_PASSWORD }}
          publish: ${{ needs.setup.outputs.publish == 'true' }}
>>>>>>> bcda5106
          context: .
          file: ./docker/datahub-ingestion/Dockerfile
          platforms: linux/amd64,linux/arm64
          build-args: |
            RELEASE_VERSION=${{ needs.setup.outputs.python_release_version }}<|MERGE_RESOLUTION|>--- conflicted
+++ resolved
@@ -61,31 +61,11 @@
         uses: ./.github/actions/docker-custom-build-and-push
         with:
           images: |
-<<<<<<< HEAD
             acryldata/datahub-ingestion
-          # add git short SHA as Docker tag
-          tag-custom: ${{ needs.setup.outputs.tag }}
-          tag-custom-only: true
-      - name: Set up QEMU
-        uses: docker/setup-qemu-action@v2
-      - name: Set up Docker Buildx
-        uses: docker/setup-buildx-action@v2
-      - name: Login to DockerHub
-        if: ${{ needs.setup.outputs.publish == 'true' }}
-        uses: docker/login-action@v2
-        with:
+          tags: ${{ needs.setup.outputs.tag }}
           username: ${{ secrets.DOCKER_USERNAME }}
           password: ${{ secrets.ORG_DOCKER_PASSWORD }}
-      - name: Build and Push image
-        uses: docker/build-push-action@v3
-        with:
-=======
-            linkedin/datahub-ingestion
-          tags: ${{ needs.setup.outputs.tag }}
-          username: ${{ secrets.DOCKER_USERNAME }}
-          password: ${{ secrets.DOCKER_PASSWORD }}
           publish: ${{ needs.setup.outputs.publish == 'true' }}
->>>>>>> bcda5106
           context: .
           file: ./docker/datahub-ingestion/Dockerfile
           platforms: linux/amd64,linux/arm64
