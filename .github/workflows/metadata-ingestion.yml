name: metadata ingestion
on:
  push:
    branches:
      - master
    paths:
      - ".github/workflows/metadata-ingestion.yml"
      - "metadata-ingestion/**"
      - "metadata-models/**"
  pull_request:
    branches:
      - '**'
    paths:
      - ".github/**"
      - "metadata-ingestion/**"
      - "metadata-models/**"
  release:
    types: [published]

concurrency:
  group: ${{ github.workflow }}-${{ github.event.pull_request.number || github.ref }}
  cancel-in-progress: true

jobs:
  metadata-ingestion:
    runs-on: ubuntu-latest
    env:
      SPARK_VERSION: 3.3.2
      DATAHUB_TELEMETRY_ENABLED: false
      # TODO: Enable this once the test is fixed.
      # DATAHUB_LOOKML_GIT_TEST_SSH_KEY: ${{ secrets.DATAHUB_LOOKML_GIT_TEST_SSH_KEY }}
    strategy:
      matrix:
        python-version: ["3.7", "3.10"]
<<<<<<< HEAD
        command: ["lint", "testQuick", "testIntegration", "testIntegrationBatch1", "testSlowIntegration"]
=======
        command:
          [
            "lint",
            "testQuick",
            "testIntegrationBatch0",
            "testIntegrationBatch1",
            "testIntegrationBatch2",
          ]
>>>>>>> e2afd44b
        include:
          - python-version: "3.7"
          - python-version: "3.10"
      fail-fast: false
    steps:
      - uses: actions/checkout@v3
      - uses: actions/setup-python@v4
        with:
          python-version: ${{ matrix.python-version }}
          cache: "pip"
      - name: Install dependencies
        run: ./metadata-ingestion/scripts/install_deps.sh
      - name: Install package
        run: ./gradlew :metadata-ingestion:installPackageOnly
      - name: Run metadata-ingestion tests
        run: ./gradlew :metadata-ingestion:${{ matrix.command }}
      - name: Debug info
        if: always()
        run: |
          source metadata-ingestion/venv/bin/activate && pip freeze
          set -x
          df -hl
          docker image ls
          docker system df
      - uses: actions/upload-artifact@v3
        if: ${{ always() && matrix.command != 'lint' }}
        with:
          name: Test Results (metadata ingestion ${{ matrix.python-version }})
          path: |
            **/build/reports/tests/test/**
            **/build/test-results/test/**
            **/junit.*.xml
      - name: Upload coverage to Codecov
        if: ${{ always() && matrix.python-version == '3.10' && matrix.command != 'lint' }}
        uses: codecov/codecov-action@v3
        with:
          token: ${{ secrets.CODECOV_TOKEN }}
          directory: .
          fail_ci_if_error: false
          flags: pytest-${{ matrix.command }}
          name: pytest-${{ matrix.command }}
          verbose: true

  event-file:
    runs-on: ubuntu-latest
    steps:
      - name: Upload
        uses: actions/upload-artifact@v3
        with:
          name: Event File
          path: ${{ github.event_path }}<|MERGE_RESOLUTION|>--- conflicted
+++ resolved
@@ -32,9 +32,6 @@
     strategy:
       matrix:
         python-version: ["3.7", "3.10"]
-<<<<<<< HEAD
-        command: ["lint", "testQuick", "testIntegration", "testIntegrationBatch1", "testSlowIntegration"]
-=======
         command:
           [
             "lint",
@@ -43,7 +40,6 @@
             "testIntegrationBatch1",
             "testIntegrationBatch2",
           ]
->>>>>>> e2afd44b
         include:
           - python-version: "3.7"
           - python-version: "3.10"
