--- conflicted
+++ resolved
@@ -40,13 +40,10 @@
     'avro_1_7': 'org.apache.avro:avro:1.7.7',
     'avroCompiler_1_7': 'org.apache.avro:avro-compiler:1.7.7',
     'awsGlueSchemaRegistrySerde': 'software.amazon.glue:schema-registry-serde:1.1.1',
-<<<<<<< HEAD
     'awsJavaSdkCore': 'com.amazonaws:aws-java-sdk-core:1.12.1',
     'awsJavaSdkSts': 'com.amazonaws:aws-java-sdk-sts:1.12.1',
     'awsJavaSdkS3': 'com.amazonaws:aws-java-sdk-s3:1.12.1',
-=======
     'awsMskIamAuth': 'software.amazon.msk:aws-msk-iam-auth:1.1.1',
->>>>>>> a44b48a6
     'cacheApi' : 'javax.cache:cache-api:1.1.0',
     'commonsIo': 'commons-io:commons-io:2.4',
     'commonsLang': 'commons-lang:commons-lang:2.6',
