package com.linkedin.metadata.models.registry.template.dataset;

import com.fasterxml.jackson.databind.JsonNode;
import com.fasterxml.jackson.databind.node.ArrayNode;
import com.fasterxml.jackson.databind.node.ObjectNode;
import com.google.common.collect.Streams;
import com.linkedin.common.urn.Urn;
import com.linkedin.common.urn.UrnUtils;
import com.linkedin.data.template.RecordTemplate;
import com.linkedin.dataset.FineGrainedLineageArray;
import com.linkedin.dataset.UpstreamArray;
import com.linkedin.dataset.UpstreamLineage;
import com.linkedin.metadata.models.registry.template.CompoundKeyTemplate;
import java.util.Collections;
import java.util.concurrent.atomic.AtomicReference;
import java.util.stream.Collectors;
import javax.annotation.Nonnull;
import javax.annotation.Nullable;

<<<<<<< HEAD
import static com.fasterxml.jackson.databind.node.JsonNodeFactory.*;
import static com.linkedin.metadata.Constants.*;

=======
public class UpstreamLineageTemplate implements ArrayMergingTemplate<UpstreamLineage> {
>>>>>>> f03c66ca

public class UpstreamLineageTemplate extends CompoundKeyTemplate<UpstreamLineage> {

  // Fields
  private static final String UPSTREAMS_FIELD_NAME = "upstreams";
  private static final String DATASET_FIELD_NAME = "dataset";
<<<<<<< HEAD
  private static final String FINE_GRAINED_LINEAGES_FIELD_NAME = "fineGrainedLineages";
  private static final String FINE_GRAINED_UPSTREAM_TYPE = "upstreamType";
  private static final String FINE_GRAINED_UPSTREAMS = "upstreams";
  private static final String FINE_GRAINED_DOWNSTREAM_TYPE = "downstreamType";
  private static final String FINE_GRAINED_DOWNSTREAMS = "downstreams";
  private static final String FINE_GRAINED_TRANSFORMATION_OPERATION = "transformOperation";
  private static final String FINE_GRAINED_CONFIDENCE_SCORE = "confidenceScore";

  // Template support
  private static final String NONE_TRANSFORMATION_TYPE = "NONE";
  private static final Float DEFAULT_CONFIDENCE_SCORE = 1.0f;
=======

  // TODO: Fine Grained Lineages not patchable at this time, they don't have a well established key
>>>>>>> f03c66ca

  @Override
  public UpstreamLineage getSubtype(RecordTemplate recordTemplate) throws ClassCastException {
    if (recordTemplate instanceof UpstreamLineage) {
      return (UpstreamLineage) recordTemplate;
    }
    throw new ClassCastException("Unable to cast RecordTemplate to UpstreamLineage");
  }

  @Override
  public Class<UpstreamLineage> getTemplateType() {
    return UpstreamLineage.class;
  }

  @Nonnull
  @Override
  public UpstreamLineage getDefault() {
    UpstreamLineage upstreamLineage = new UpstreamLineage();
    upstreamLineage.setUpstreams(new UpstreamArray());
    upstreamLineage.setFineGrainedLineages(new FineGrainedLineageArray());

    return upstreamLineage;
  }

  @Nonnull
  @Override
  public JsonNode transformFields(JsonNode baseNode) {
<<<<<<< HEAD
    JsonNode transformedNode = arrayFieldToMap(baseNode, UPSTREAMS_FIELD_NAME, Collections.singletonList(DATASET_FIELD_NAME));
    ((ObjectNode) transformedNode).set(FINE_GRAINED_LINEAGES_FIELD_NAME, combineAndTransformFineGrainedLineages(transformedNode.get(FINE_GRAINED_LINEAGES_FIELD_NAME)));

    return transformedNode;
=======
    return arrayFieldToMap(
        baseNode, UPSTREAMS_FIELD_NAME, Collections.singletonList(DATASET_FIELD_NAME));
>>>>>>> f03c66ca
  }

  @Nonnull
  @Override
  public JsonNode rebaseFields(JsonNode patched) {
<<<<<<< HEAD
    JsonNode rebasedNode = transformedMapToArray(patched, UPSTREAMS_FIELD_NAME, Collections.singletonList(DATASET_FIELD_NAME));
    ((ObjectNode) rebasedNode).set(FINE_GRAINED_LINEAGES_FIELD_NAME,
        reconstructFineGrainedLineages(rebasedNode.get(FINE_GRAINED_LINEAGES_FIELD_NAME)));
    return rebasedNode;
  }

  /**
   * Combines fine grained lineage array into a map using upstream and downstream types as keys, defaulting when not present.
   * Due to this construction, patches will look like:
   * path: /fineGrainedLineages/TRANSFORMATION_OPERATION/(upstreamType || downstreamType)/TYPE/FIELD_URN, op: ADD/REMOVE, value: float (confidenceScore)
   * Due to the way FineGrainedLineage was designed it doesn't necessarily have a consistent key we can reference, so this specialized
   * method mimics the arrayFieldToMap of the super class with the specialization that it does not put the full value of the aspect
   * at the end of the key, just the particular array. This prevents unintended overwrites through improper MCP construction that
   * is technically allowed by the schema when combining under fields that form the natural key.
   * @param fineGrainedLineages the fine grained lineage array node
   * @return the modified {@link JsonNode} with array fields transformed to maps
   */
  private JsonNode combineAndTransformFineGrainedLineages(@Nullable JsonNode fineGrainedLineages) {
    ObjectNode mapNode = instance.objectNode();
    if (!(fineGrainedLineages instanceof ArrayNode) || fineGrainedLineages.isEmpty()) {
      return mapNode;
    }
    JsonNode lineageCopy = fineGrainedLineages.deepCopy();

    lineageCopy.elements()
        .forEachRemaining(node -> {
            JsonNode nodeClone = node.deepCopy();
            String transformationOperation = nodeClone.has(FINE_GRAINED_TRANSFORMATION_OPERATION)
                ? nodeClone.get(FINE_GRAINED_TRANSFORMATION_OPERATION).asText() : NONE_TRANSFORMATION_TYPE;

            if (!mapNode.has(transformationOperation)) {
              mapNode.set(transformationOperation, instance.objectNode());
            }
            ObjectNode transformationOperationNode = (ObjectNode) mapNode.get(transformationOperation);

            Float confidenceScore = nodeClone.has(FINE_GRAINED_CONFIDENCE_SCORE)
                ? nodeClone.get(FINE_GRAINED_CONFIDENCE_SCORE).floatValue() : DEFAULT_CONFIDENCE_SCORE;

            String upstreamType = nodeClone.has(FINE_GRAINED_UPSTREAM_TYPE)
                ? nodeClone.get(FINE_GRAINED_UPSTREAM_TYPE).asText() : null;
            String downstreamType = nodeClone.has(FINE_GRAINED_DOWNSTREAM_TYPE)
                ? nodeClone.get(FINE_GRAINED_DOWNSTREAM_TYPE).asText() : null;
            ArrayNode upstreams = nodeClone.has(FINE_GRAINED_UPSTREAMS)
                ? (ArrayNode) nodeClone.get(FINE_GRAINED_UPSTREAMS) : null;
            ArrayNode downstreams = nodeClone.has(FINE_GRAINED_DOWNSTREAMS)
                ? (ArrayNode) nodeClone.get(FINE_GRAINED_DOWNSTREAMS) : null;

            // Handle upstreams
            if (upstreamType == null) {
              // Determine default type
              Urn upstreamUrn = upstreams != null ? UrnUtils.getUrn(upstreams.get(0).asText()) : null;
              if (upstreamUrn != null && SCHEMA_FIELD_ENTITY_NAME.equals(upstreamUrn.getEntityType())) {
                upstreamType = FINE_GRAINED_LINEAGE_FIELD_SET_TYPE;
              } else {
                upstreamType = FINE_GRAINED_LINEAGE_DATASET_TYPE;
              }
            }
            if (!transformationOperationNode.has(FINE_GRAINED_UPSTREAM_TYPE)) {
              transformationOperationNode.set(FINE_GRAINED_UPSTREAM_TYPE, instance.objectNode());
            }
            ObjectNode upstreamTypeNode = (ObjectNode) transformationOperationNode.get(FINE_GRAINED_UPSTREAM_TYPE);
            if (!upstreamTypeNode.has(upstreamType)) {
              upstreamTypeNode.set(upstreamType, instance.objectNode());
            }
            if (upstreams != null) {
              addUrnsToSubType(upstreamTypeNode, upstreams, upstreamType, confidenceScore);
            }

            // Handle downstreams
            if (downstreamType == null) {
              // Determine default type
              if (downstreams != null && downstreams.size() > 1) {
                downstreamType = FINE_GRAINED_LINEAGE_FIELD_SET_TYPE;
              } else {
                downstreamType = FINE_GRAINED_LINEAGE_FIELD_TYPE;
              }
            }
            if (!transformationOperationNode.has(FINE_GRAINED_DOWNSTREAM_TYPE)) {
              transformationOperationNode.set(FINE_GRAINED_DOWNSTREAM_TYPE, instance.objectNode());
            }
            ObjectNode downstreamTypeNode = (ObjectNode) transformationOperationNode.get(FINE_GRAINED_DOWNSTREAM_TYPE);
            if (!downstreamTypeNode.has(downstreamType)) {
              downstreamTypeNode.set(downstreamType, instance.objectNode());
            }
            if (downstreams != null) {
              addUrnsToSubType(downstreamTypeNode, downstreams, downstreamType, confidenceScore);
            }
        });
    return mapNode;
  }

  private void addUrnsToSubType(JsonNode superType, ArrayNode urnsList, String subType, Float confidenceScore) {
    ObjectNode upstreamSubTypeNode = (ObjectNode) superType.get(subType);
    // Will overwrite repeat urns with different confidence scores with the most recently seen
    upstreamSubTypeNode.setAll(Streams.stream(urnsList.elements())
        .map(JsonNode::asText)
        .distinct()
        .collect(Collectors.toMap(urn -> urn, urn -> instance.numberNode(confidenceScore))));
=======
    return transformedMapToArray(
        patched, UPSTREAMS_FIELD_NAME, Collections.singletonList(DATASET_FIELD_NAME));
>>>>>>> f03c66ca
  }

  /**
   * Takes the transformed fine grained lineages map from pre-processing and reconstructs an array of FineGrainedLineages
   * Avoids producing side effects by copying nodes, use resulting node and not the original
   * @param transformedFineGrainedLineages the transformed fine grained lineage map
   * @return the modified {@link JsonNode} formatted consistent with the original schema
   */
  private ArrayNode reconstructFineGrainedLineages(JsonNode transformedFineGrainedLineages) {
    if (transformedFineGrainedLineages instanceof ArrayNode) {
      // We already have an ArrayNode, no need to transform. This happens during `replace` operations
      return (ArrayNode) transformedFineGrainedLineages;
    }
    ObjectNode mapNode = (ObjectNode) transformedFineGrainedLineages;
    ArrayNode arrayNode = instance.arrayNode();

    mapNode.fieldNames().forEachRemaining(transformationOperation -> {

      final ObjectNode transformationOperationNode = (ObjectNode) mapNode.get(transformationOperation);
      final ObjectNode upstreamType =
          transformationOperationNode.has(FINE_GRAINED_UPSTREAM_TYPE) ? (ObjectNode) transformationOperationNode.get(
              FINE_GRAINED_UPSTREAM_TYPE) : instance.objectNode();
      final ObjectNode downstreamType =
          transformationOperationNode.has(FINE_GRAINED_DOWNSTREAM_TYPE) ? (ObjectNode) transformationOperationNode.get(
              FINE_GRAINED_DOWNSTREAM_TYPE) : instance.objectNode();

      // Handle upstreams
      if (!upstreamType.isEmpty()) {
        populateTypeNode(upstreamType, transformationOperation, FINE_GRAINED_UPSTREAM_TYPE, FINE_GRAINED_UPSTREAMS,
            FINE_GRAINED_DOWNSTREAM_TYPE, arrayNode);
      }

      // Handle downstreams
      if (!downstreamType.isEmpty()) {
        populateTypeNode(downstreamType, transformationOperation, FINE_GRAINED_DOWNSTREAM_TYPE, FINE_GRAINED_DOWNSTREAMS,
            FINE_GRAINED_UPSTREAM_TYPE, arrayNode);
      }
    });

    return arrayNode;
  }

  private void populateTypeNode(JsonNode typeNode, String transformationOperation, String typeName, String arrayTypeName,
      String defaultTypeName, ArrayNode arrayNode) {
    typeNode.fieldNames().forEachRemaining(subTypeName -> {
      ObjectNode subType = (ObjectNode) typeNode.get(subTypeName);
      if (!subType.isEmpty()) {
        ObjectNode fineGrainedLineage = instance.objectNode();
        AtomicReference<Float> minimumConfidenceScore = new AtomicReference<>(1.0f);

        fineGrainedLineage.put(typeName, subTypeName);
        fineGrainedLineage.put(FINE_GRAINED_TRANSFORMATION_OPERATION, transformationOperation);
        // Array to actually be filled out
        fineGrainedLineage.set(arrayTypeName, instance.arrayNode());
        // Added to pass model validation, because we have no way of appropriately pairing upstreams and downstreams
        // within fine grained lineages consistently due to being able to have multiple downstream types paired with a single
        // transform operation, we just set a default type because it's a required property
        fineGrainedLineage.put(defaultTypeName, FINE_GRAINED_LINEAGE_FIELD_SET_TYPE);
        subType.fieldNames().forEachRemaining(subTypeKey -> {
          ((ArrayNode) fineGrainedLineage.get(arrayTypeName)).add(subTypeKey);
          Float scoreValue = subType.get(subTypeKey).floatValue();
          if (scoreValue <= minimumConfidenceScore.get()) {
            minimumConfidenceScore.set(scoreValue);
            fineGrainedLineage.set(FINE_GRAINED_CONFIDENCE_SCORE, instance.numberNode(minimumConfidenceScore.get()));
          }
        });
        arrayNode.add(fineGrainedLineage);
      }
    });
  }

}<|MERGE_RESOLUTION|>--- conflicted
+++ resolved
@@ -17,20 +17,14 @@
 import javax.annotation.Nonnull;
 import javax.annotation.Nullable;
 
-<<<<<<< HEAD
 import static com.fasterxml.jackson.databind.node.JsonNodeFactory.*;
 import static com.linkedin.metadata.Constants.*;
-
-=======
-public class UpstreamLineageTemplate implements ArrayMergingTemplate<UpstreamLineage> {
->>>>>>> f03c66ca
 
 public class UpstreamLineageTemplate extends CompoundKeyTemplate<UpstreamLineage> {
 
   // Fields
   private static final String UPSTREAMS_FIELD_NAME = "upstreams";
   private static final String DATASET_FIELD_NAME = "dataset";
-<<<<<<< HEAD
   private static final String FINE_GRAINED_LINEAGES_FIELD_NAME = "fineGrainedLineages";
   private static final String FINE_GRAINED_UPSTREAM_TYPE = "upstreamType";
   private static final String FINE_GRAINED_UPSTREAMS = "upstreams";
@@ -42,10 +36,6 @@
   // Template support
   private static final String NONE_TRANSFORMATION_TYPE = "NONE";
   private static final Float DEFAULT_CONFIDENCE_SCORE = 1.0f;
-=======
-
-  // TODO: Fine Grained Lineages not patchable at this time, they don't have a well established key
->>>>>>> f03c66ca
 
   @Override
   public UpstreamLineage getSubtype(RecordTemplate recordTemplate) throws ClassCastException {
@@ -73,21 +63,15 @@
   @Nonnull
   @Override
   public JsonNode transformFields(JsonNode baseNode) {
-<<<<<<< HEAD
     JsonNode transformedNode = arrayFieldToMap(baseNode, UPSTREAMS_FIELD_NAME, Collections.singletonList(DATASET_FIELD_NAME));
     ((ObjectNode) transformedNode).set(FINE_GRAINED_LINEAGES_FIELD_NAME, combineAndTransformFineGrainedLineages(transformedNode.get(FINE_GRAINED_LINEAGES_FIELD_NAME)));
 
     return transformedNode;
-=======
-    return arrayFieldToMap(
-        baseNode, UPSTREAMS_FIELD_NAME, Collections.singletonList(DATASET_FIELD_NAME));
->>>>>>> f03c66ca
   }
 
   @Nonnull
   @Override
   public JsonNode rebaseFields(JsonNode patched) {
-<<<<<<< HEAD
     JsonNode rebasedNode = transformedMapToArray(patched, UPSTREAMS_FIELD_NAME, Collections.singletonList(DATASET_FIELD_NAME));
     ((ObjectNode) rebasedNode).set(FINE_GRAINED_LINEAGES_FIELD_NAME,
         reconstructFineGrainedLineages(rebasedNode.get(FINE_GRAINED_LINEAGES_FIELD_NAME)));
@@ -186,10 +170,6 @@
         .map(JsonNode::asText)
         .distinct()
         .collect(Collectors.toMap(urn -> urn, urn -> instance.numberNode(confidenceScore))));
-=======
-    return transformedMapToArray(
-        patched, UPSTREAMS_FIELD_NAME, Collections.singletonList(DATASET_FIELD_NAME));
->>>>>>> f03c66ca
   }
 
   /**
