package com.linkedin.metadata.aspect.patch.template;

import static com.linkedin.metadata.Constants.CHART_INFO_ASPECT_NAME;
import static com.linkedin.metadata.Constants.DASHBOARD_INFO_ASPECT_NAME;
import static com.linkedin.metadata.Constants.DATASET_PROPERTIES_ASPECT_NAME;
import static com.linkedin.metadata.Constants.DATA_FLOW_INFO_ASPECT_NAME;
import static com.linkedin.metadata.Constants.DATA_JOB_INFO_ASPECT_NAME;
import static com.linkedin.metadata.Constants.DATA_JOB_INPUT_OUTPUT_ASPECT_NAME;
import static com.linkedin.metadata.Constants.DATA_PRODUCT_PROPERTIES_ASPECT_NAME;
import static com.linkedin.metadata.Constants.EDITABLE_SCHEMA_METADATA_ASPECT_NAME;
import static com.linkedin.metadata.Constants.FORM_INFO_ASPECT_NAME;
import static com.linkedin.metadata.Constants.GLOBAL_TAGS_ASPECT_NAME;
import static com.linkedin.metadata.Constants.GLOSSARY_TERMS_ASPECT_NAME;
import static com.linkedin.metadata.Constants.OWNERSHIP_ASPECT_NAME;
import static com.linkedin.metadata.Constants.STRUCTURED_PROPERTIES_ASPECT_NAME;
import static com.linkedin.metadata.Constants.STRUCTURED_PROPERTY_DEFINITION_ASPECT_NAME;
import static com.linkedin.metadata.Constants.UPSTREAM_LINEAGE_ASPECT_NAME;

import com.fasterxml.jackson.core.JsonProcessingException;
import com.linkedin.data.template.RecordTemplate;
import com.linkedin.metadata.models.AspectSpec;
import jakarta.json.JsonPatch;
import java.util.HashMap;
import java.util.Map;
import java.util.Set;
import java.util.stream.Collectors;
import java.util.stream.Stream;
import javax.annotation.Nonnull;
import javax.annotation.Nullable;

/**
 * Holds connection between aspect specs and their templates and drives the generation from
 * templates
 */
public class AspectTemplateEngine {

  public static final Set<String> SUPPORTED_TEMPLATES =
      Stream.of(
              DATASET_PROPERTIES_ASPECT_NAME,
              EDITABLE_SCHEMA_METADATA_ASPECT_NAME,
              GLOBAL_TAGS_ASPECT_NAME,
              GLOSSARY_TERMS_ASPECT_NAME,
              OWNERSHIP_ASPECT_NAME,
              UPSTREAM_LINEAGE_ASPECT_NAME,
              DATA_FLOW_INFO_ASPECT_NAME,
              DATA_JOB_INFO_ASPECT_NAME,
              DATA_PRODUCT_PROPERTIES_ASPECT_NAME,
              DATA_JOB_INPUT_OUTPUT_ASPECT_NAME,
              CHART_INFO_ASPECT_NAME,
              DASHBOARD_INFO_ASPECT_NAME,
              STRUCTURED_PROPERTIES_ASPECT_NAME,
<<<<<<< HEAD
              STRUCTURED_PROPERTY_DEFINITION_ASPECT_NAME)
=======
              FORM_INFO_ASPECT_NAME)
>>>>>>> 5e4a3afd
          .collect(Collectors.toSet());

  private final Map<String, Template<? extends RecordTemplate>> _aspectTemplateMap;

  public AspectTemplateEngine() {
    _aspectTemplateMap = new HashMap<>();
  }

  public AspectTemplateEngine(Map<String, Template<? extends RecordTemplate>> aspectTemplateMap) {
    _aspectTemplateMap = aspectTemplateMap;
  }

  @Nullable
  public RecordTemplate getDefaultTemplate(String aspectSpecName) {
    return _aspectTemplateMap.containsKey(aspectSpecName)
        ? _aspectTemplateMap.get(aspectSpecName).getDefault()
        : null;
  }

  /**
   * Applies a json patch to a record, optionally merging array fields as necessary
   *
   * @param recordTemplate original template to be updated
   * @param jsonPatch patch to apply
   * @param aspectSpec aspectSpec of the template
   * @return a {@link RecordTemplate} with the patch applied
   * @throws JsonProcessingException if there is an issue with processing the record template's json
   */
  @Nonnull
  public <T extends RecordTemplate> RecordTemplate applyPatch(
      RecordTemplate recordTemplate, JsonPatch jsonPatch, AspectSpec aspectSpec)
      throws JsonProcessingException {
    Template<T> template = getTemplate(aspectSpec);
    return template.applyPatch(recordTemplate, jsonPatch);
  }

  // Get around lack of generics on AspectSpec data template class
  private <T extends RecordTemplate> Template<T> getTemplate(AspectSpec aspectSpec) {
    return (Template<T>) _aspectTemplateMap.getOrDefault(aspectSpec.getName(), null);
  }
}<|MERGE_RESOLUTION|>--- conflicted
+++ resolved
@@ -49,11 +49,8 @@
               CHART_INFO_ASPECT_NAME,
               DASHBOARD_INFO_ASPECT_NAME,
               STRUCTURED_PROPERTIES_ASPECT_NAME,
-<<<<<<< HEAD
-              STRUCTURED_PROPERTY_DEFINITION_ASPECT_NAME)
-=======
+              STRUCTURED_PROPERTY_DEFINITION_ASPECT_NAME,
               FORM_INFO_ASPECT_NAME)
->>>>>>> 5e4a3afd
           .collect(Collectors.toSet());
 
   private final Map<String, Template<? extends RecordTemplate>> _aspectTemplateMap;
