package com.linkedin.datahub.upgrade.config;

import com.linkedin.datahub.upgrade.nocode.NoCodeUpgrade;

import com.linkedin.entity.client.RestliEntityClient;
import com.linkedin.metadata.entity.EntityService;
import com.linkedin.metadata.models.registry.EntityRegistry;
import io.ebean.EbeanServer;
import javax.annotation.Nonnull;
import org.springframework.beans.factory.annotation.Autowired;
import org.springframework.context.ApplicationContext;
import org.springframework.context.annotation.Bean;
import org.springframework.context.annotation.Configuration;
import org.springframework.context.annotation.DependsOn;


@Configuration
public class NoCodeUpgradeConfig {

  @Autowired
  ApplicationContext applicationContext;

  @Bean(name = "noCodeUpgrade")
<<<<<<< HEAD
  @DependsOn({"ebeanServer", "entityService", "restliEntityClient"})
=======
  @DependsOn({"ebeanServer", "entityService", "entityClient", "entityRegistry"})
>>>>>>> f5d37c06
  @Nonnull
  public NoCodeUpgrade createInstance() {
    final EbeanServer ebeanServer = applicationContext.getBean(EbeanServer.class);
    final EntityService entityService = applicationContext.getBean(EntityService.class);
<<<<<<< HEAD
    final RestliEntityClient entityClient = applicationContext.getBean(RestliEntityClient.class);
    final SnapshotEntityRegistry entityRegistry = new SnapshotEntityRegistry();
=======
    final EntityClient entityClient = applicationContext.getBean(EntityClient.class);
    final EntityRegistry entityRegistry = applicationContext.getBean(EntityRegistry.class);
>>>>>>> f5d37c06

    return new NoCodeUpgrade(ebeanServer, entityService, entityRegistry, entityClient);
  }
}<|MERGE_RESOLUTION|>--- conflicted
+++ resolved
@@ -21,22 +21,13 @@
   ApplicationContext applicationContext;
 
   @Bean(name = "noCodeUpgrade")
-<<<<<<< HEAD
-  @DependsOn({"ebeanServer", "entityService", "restliEntityClient"})
-=======
-  @DependsOn({"ebeanServer", "entityService", "entityClient", "entityRegistry"})
->>>>>>> f5d37c06
+  @DependsOn({"ebeanServer", "entityService", "restliEntityClient", "entityRegistry"})
   @Nonnull
   public NoCodeUpgrade createInstance() {
     final EbeanServer ebeanServer = applicationContext.getBean(EbeanServer.class);
     final EntityService entityService = applicationContext.getBean(EntityService.class);
-<<<<<<< HEAD
     final RestliEntityClient entityClient = applicationContext.getBean(RestliEntityClient.class);
-    final SnapshotEntityRegistry entityRegistry = new SnapshotEntityRegistry();
-=======
-    final EntityClient entityClient = applicationContext.getBean(EntityClient.class);
     final EntityRegistry entityRegistry = applicationContext.getBean(EntityRegistry.class);
->>>>>>> f5d37c06
 
     return new NoCodeUpgrade(ebeanServer, entityService, entityRegistry, entityClient);
   }
