--- conflicted
+++ resolved
@@ -20,23 +20,13 @@
 public class BuildIndicesConfig {
   @Bean(name = "buildIndices")
   public BuildIndices buildIndices(final SystemMetadataService systemMetadataService, final TimeseriesAspectService timeseriesAspectService,
-<<<<<<< HEAD
                                    final EntitySearchService entitySearchService, final GraphService graphService,
                                    final BaseElasticSearchComponentsFactory.BaseElasticSearchComponents baseElasticSearchComponents,
                                    final Producer<String, ? extends IndexedRecord> producer,
-                                   final TopicConvention convention, final GitVersion gitVersion, final KafkaHealthChecker kafkaHealthChecker) {
+                                   final TopicConvention convention, final GitVersion gitVersion, final KafkaHealthChecker kafkaHealthChecker,
+                                   final ConfigurationProvider configurationProvider) {
 
     return new BuildIndices(systemMetadataService, timeseriesAspectService, entitySearchService, graphService,
-        baseElasticSearchComponents, producer, convention, gitVersion, kafkaHealthChecker);
-=======
-      final EntitySearchService entitySearchService, final GraphService graphService,
-      final BaseElasticSearchComponentsFactory.BaseElasticSearchComponents baseElasticSearchComponents,
-      final EntityRegistry entityRegistry, final Producer<String, ? extends IndexedRecord> producer,
-      final TopicConvention convention, final GitVersion gitVersion, final KafkaHealthChecker kafkaHealthChecker,
-      final ConfigurationProvider configurationProvider) {
-
-    return new BuildIndices(systemMetadataService, timeseriesAspectService, entitySearchService, graphService,
-        baseElasticSearchComponents, entityRegistry, producer, convention, gitVersion, kafkaHealthChecker,  configurationProvider);
->>>>>>> 98ce0223
+        baseElasticSearchComponents, producer, convention, gitVersion, kafkaHealthChecker,  configurationProvider);
   }
 }