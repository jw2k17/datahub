--- conflicted
+++ resolved
@@ -178,11 +178,7 @@
     Tags and externalUrl doesnt seem to have any impact on UI.
     """
     return DatasetPropertiesClass(
-<<<<<<< HEAD
-        name=dataset_name,
-=======
         name = dataset_name,
->>>>>>> 4aa2e7af
         description=description,
         customProperties=customProperties,
     )
